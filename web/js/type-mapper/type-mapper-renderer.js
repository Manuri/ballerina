/**
 * Copyright (c) 2017, WSO2 Inc. (http://www.wso2.org) All Rights Reserved.
 *
 * WSO2 Inc. licenses this file to you under the Apache License,
 * Version 2.0 (the "License"); you may not use this file except
 * in compliance with the License.
 * You may obtain a copy of the License at
 *
 *     http://www.apache.org/licenses/LICENSE-2.0
 *
 * Unless required by applicable law or agreed to in writing,
 * software distributed under the License is distributed on an
 * "AS IS" BASIS, WITHOUT WARRANTIES OR CONDITIONS OF ANY
 * KIND, either express or implied. See the License for the
 * specific language governing permissions and limitations
 * under the License.
 */
define(['require', 'lodash', 'jquery', 'jsPlumb', 'dagre', 'alerts'], function (require, _, $, jsPlumb, dagre, alerts) {

    var TypeMapperRenderer = function (onConnectionCallback, onDisconnectCallback, typeConverterView) {
        this.references = [];
        this.placeHolderName = "data-mapper-container-" + typeConverterView._model.id;
        this.idNameSeperator = "-";
        this.onConnection = onConnectionCallback;
        this.typeConverterView = typeConverterView;
        this.jsPlumbInstance = jsPlumb.getInstance();

        var strokeColor = "#414e66";
        var strokeWidth = 1;
        var pointColor = "#414e66";
        var pointSize = 0.5;

        this.jsPlumbInstance.Defaults.Container = $("#" + this.placeHolderName);

        this.jsPlumbInstance.Defaults.PaintStyle = {
            strokeStyle: strokeColor,
            lineWidth: strokeWidth
        };

        this.jsPlumbInstance.Defaults.EndpointStyle = {
            radius: pointSize,
            fillStyle: pointColor
        };
        this.jsPlumbInstance.Defaults.Overlays = [
            ["Arrow", {location: 1, width: 10, length: 10}]
        ];

        this.jsPlumbInstance.importDefaults({
            Connector: ["Flowchart",
                {
                    cornerRadius: 20,
                    stub: 1, alwaysRespectStubs: false, midpoint: 0.2
                }]
        });

        var positionFunc = this.dagrePosition;
        var separator = this.idNameSeperator;
        var refObjects = this.references;
        var viewId = this.placeHolderName;
        var jsPlumbInst = this.jsPlumbInstance;

        this.jsPlumbInstance.bind('dblclick', function (connection, e) {
            var sourceParts = connection.sourceId.split(separator);
            var targetParts = connection.targetId.split(separator);
            var sourceId = sourceParts.slice(0, 6).join(separator);
            var targetId = targetParts.slice(0, 6).join(separator);

            var sourceRefObj;
            var targetRefObj;

            for (var i = 0; i < refObjects.length; i++) {
                if (refObjects[i].name == sourceId) {
                    sourceRefObj = refObjects[i].refObj;
                } else if (refObjects[i].name == targetId) {
                    targetRefObj = refObjects[i].refObj;
                }
            }

            var PropertyConnection = {
                sourceStruct: sourceParts[0],
                sourceProperty: sourceParts[6],
                sourceType: sourceParts[7],
                sourceReference: sourceRefObj,
                targetStruct: targetParts[0],
                targetProperty: targetParts[6],
                targetType: targetParts[7],
                targetReference: targetRefObj
            };

            jsPlumbInst.detach(connection);
            positionFunc(viewId, jsPlumbInst);
            onDisconnectCallback(PropertyConnection);
        });

        this.jsPlumbInstance.bind('connection', function (info, ev) {
            positionFunc(viewId, jsPlumbInst);
        });
    };

    TypeMapperRenderer.prototype.constructor = TypeMapperRenderer;

    TypeMapperRenderer.prototype.removeStruct = function (name) {
        var structId = name + this.idNameSeperator + this.typeConverterView._model.id;
        var structConns = $('div[id^="' + structId + '"]');
        for (var i = 0; i < structConns.length; i++) {
            var div = structConns[i];
            if (_.includes(div.className, 'property')) {
                this.jsPlumbInstance.remove(div.id);
            }
        }
        $("#" + structId).remove();
        this.dagrePosition(this.placeHolderName, this.jsPlumbInstance);
    };

    TypeMapperRenderer.prototype.addConnection = function (connection) {
        this.jsPlumbInstance.connect({
            source: connection.sourceStruct + this.idNameSeperator + connection.sourceProperty
            + this.idNameSeperator + connection.sourceType,
            target: connection.targetStruct + this.idNameSeperator + connection.targetProperty
            + this.idNameSeperator + connection.targetType
        });
        this.dagrePosition(this.placeHolderName, this.jsPlumbInstance);
    };


    TypeMapperRenderer.prototype.getConnections = function () {
        var connections = [];
        for (var i = 0; i < this.jsPlumbInstance.getConnections().length; i++) {
            var sourceParts = this.jsPlumbInstance.getConnections()[i].sourceId.split(this.idNameSeperator);
            var targetParts = this.jsPlumbInstance.getConnections()[i].targetId.split(this.idNameSeperator);
            var connection = {
                sourceStruct: sourceParts[0],
                sourceProperty: sourceParts[6],
                sourceType: sourceParts[7],
                targetStruct: targetParts[0],
                targetProperty: targetParts[6],
                targetType: targetParts[7]
            };
            connections.push(connection);
        }
        return connections;
    };

    TypeMapperRenderer.prototype.addSourceStruct = function (struct, reference) {
        struct.id = struct.name + this.idNameSeperator + this.typeConverterView._model.id;
        this.makeStruct(struct, 50, 50, reference);
        for (var i = 0; i < struct.properties.length; i++) {
            this.addSourceProperty($('#' + struct.id), struct.properties[i].name, struct.properties[i].type);
        }
        this.dagrePosition(this.placeHolderName, this.jsPlumbInstance);
    };

    TypeMapperRenderer.prototype.addTargetStruct = function (struct, reference) {
        struct.id = struct.name + this.idNameSeperator + this.typeConverterView._model.id;
        var placeHolderWidth = document.getElementById(this.placeHolderName).offsetWidth;
        var posY = placeHolderWidth - (placeHolderWidth / 4);
        this.makeStruct(struct, 50, posY, reference);
        for (var i = 0; i < struct.properties.length; i++) {
            this.addTargetProperty($('#' + struct.id), struct.properties[i].name, struct.properties[i].type);
        }
        this.dagrePosition(this.placeHolderName, this.jsPlumbInstance);
    };

    TypeMapperRenderer.prototype.makeStruct = function (struct, posX, posY, reference) {
        this.references.push({name: struct.id, refObj: reference});
        var newStruct = $('<div>').attr('id', struct.id).addClass('struct');

        var structName = $('<div>').addClass('struct-name').text(struct.name);
        newStruct.append(structName);

        newStruct.css({
            'top': posX,
            'left': posY
        });

        $("#" + this.placeHolderName).append(newStruct);
    };

    TypeMapperRenderer.prototype.addFunction = function (func, reference) {
        this.references.push({name: func.name, refObj: reference});
        var newFunc = $('<div>').attr('id', func.name).addClass('func');

        var funcName = $('<div>').addClass('struct-name').text(func.name);
        newFunc.append(funcName);

        newFunc.css({
            'top': 0,
            'left': 0
        });

        $("#" + this.placeHolderName).append(newFunc);

        var funcContent = $('#' + func.name);
        for (var i = 0; i < func.parameters.length; i++) {
            this.addTargetProperty(funcContent, func.parameters[i].name, func.parameters[i].type);
        }

        this.addSourceProperty(funcContent, "output", func.returnType);
        this.dagrePosition(this.placeHolderName, this.jsPlumbInstance);

    };


    TypeMapperRenderer.prototype.makeProperty = function (parentId, name, type) {
        var id = parentId.selector.replace("#", "") + this.idNameSeperator + name + this.idNameSeperator + type;
        var property = $('<div>').attr('id', id).addClass('property');
        var propertyName = $('<span>').addClass('property-name').text(name);
        var seperator = $('<span>').addClass('property-name').text(":");
        var propertyType = $('<span>').addClass('property-type').text(type);

        property.append(propertyName);
        property.append(seperator);
        property.append(propertyType);
        $(parentId).append(property);
        return property;
    };

    TypeMapperRenderer.prototype.addSourceProperty = function (parentId, name, type) {
        this.jsPlumbInstance.makeSource(this.makeProperty(parentId, name, type), {
            anchor: ["Continuous", {faces: ["right"]}]
        });
    };

    TypeMapperRenderer.prototype.addTargetProperty = function (parentId, name, type) {
        var callback = this.onConnection;
        var refObjects = this.references;
        var seperator = this.idNameSeperator;
        var typeConverterObj = this.typeConverterView;
        var placeHolderName = this.placeHolderName;
        var jsPlumbInst = this.jsPlumbInstance;
        var positionFunction = this.dagrePosition;

        this.jsPlumbInstance.makeTarget(this.makeProperty(parentId, name, type), {
            maxConnections: 1,
            anchor: ["Continuous", {faces: ["left"]}],
            beforeDrop: function (params) {
                //Checks property types are equal
                var sourceParts = params.sourceId.split(seperator);
                var targetParts = params.targetId.split(seperator);
                var isValidTypes = sourceParts[7] == targetParts[7];
                var sourceId = sourceParts.slice(0, 6).join(seperator);
                var targetId = targetParts.slice(0, 6).join(seperator);

                var sourceRefObj;
                var targetRefObj;

                for (var i = 0; i < refObjects.length; i++) {
                    if (refObjects[i].name == sourceId) {
                        sourceRefObj = refObjects[i].refObj;
                    } else if (refObjects[i].name == targetId) {
                        targetRefObj = refObjects[i].refObj;
                    }
                }

                var connection = {
                    sourceStruct: sourceParts[0],
                    sourceProperty: sourceParts[6],
                    sourceType: sourceParts [7],
                    sourceReference: sourceRefObj,
                    targetStruct: targetParts[0],
                    targetProperty: targetParts [6],
                    targetType: targetParts[7],
                    targetReference: targetRefObj,
                    isComplexMapping: false,
                    complexMapperName: null
                };

                if (isValidTypes) {
                    callback(connection);
                } else {
                    var compatibleTypeConverters = [];
                    var typeConverters = typeConverterObj._package.getTypeMapperDefinitions();
                    for (var i = 0; i < typeConverters.length; i++) {
                        var aTypeConverter = typeConverters[i];
                        if (typeConverterObj._model.getTypeMapperName() !== aTypeConverter.getTypeMapperName()) {
                            if (connection.sourceType == aTypeConverter.getSourceAndIdentifier().split(" ")[0] &&
                                connection.targetType == aTypeConverter.getReturnType()) {
                                compatibleTypeConverters.push(aTypeConverter.getTypeMapperName());
                            }
                        }
                    }
                    isValidTypes = compatibleTypeConverters.length > 0;
                    if (isValidTypes) {
                        connection.isComplexMapping = true;
                        connection.complexMapperName = compatibleTypeConverters[0];
                        callback(connection);
                    } else {
                        alerts.error("There is no valid type mapper existing to covert from : " + connection.sourceType
                            + " to: " + connection.targetType);
                    }
                }
                return isValidTypes;
            },

            onDrop: function () {
                positionFunction(placeHolderName, jsPlumbInst);
            }
        });
    };


    TypeMapperRenderer.prototype.dagrePosition = function (viewId, jsPlumbInstance) {
        // construct dagre graph from this.jsPlumbInstance graph
        var graph = new dagre.graphlib.Graph();

        var alignment = 'LR';

        if (jsPlumbInstance.getAllConnections() == 0) {
            alignment = 'TD';
        }

        graph.setGraph({ranksep: '10', rankdir: alignment, edgesep: '10', marginx: '20'});
        graph.setDefaultEdgeLabel(function () {
            return {};
        });
        var nodes = $("#" + viewId + "> .struct, #" + viewId + "> .func");

        if (nodes.length > 0) {
            var maxTypeHeight = 0;

            for (var i = 0; i < nodes.length; i++) {
                var n = nodes[i];
                var nodeContent = $("#" + n.id);

                if (maxTypeHeight < nodeContent.width()) {
                    maxTypeHeight = nodeContent.width();
                }

<<<<<<< HEAD
                g.setNode(n.id, {width: nodeContent.width(), height: nodeContent.height()});
=======
                graph.setNode(n.id, {width: nodeContent.width() , height: nodeContent.height()});
>>>>>>> da436740
            }
            var edges = jsPlumbInstance.getAllConnections();
            for (var i = 0; i < edges.length; i++) {
                var c = edges[i];
                graph.setEdge(c.source.id.split("-")[0], c.target.id.split("-")[0]);
            }

            // calculate the layout (i.e. node positions)
            dagre.layout(graph);

            var maxYPosition = 0;

            // Applying the calculated layout
<<<<<<< HEAD
            g.nodes().forEach(function (v) {
=======
            graph.nodes().forEach(function(v) {
>>>>>>> da436740

                var node = $("#" + v);

                if (node.attr('class') == "func") {
                    node.css("left", graph.node(v).x + "px");
                    node.css("top", graph.node(v).y + "px");
                }

                if (graph.node(v) != null && graph.node(v).y > maxYPosition) {
                    maxYPosition = graph.node(v).y;
                }
            });

            $("#" + viewId).height(maxTypeHeight + maxYPosition);
        }
    };

    return TypeMapperRenderer;
});

<|MERGE_RESOLUTION|>--- conflicted
+++ resolved
@@ -326,11 +326,7 @@
                     maxTypeHeight = nodeContent.width();
                 }
 
-<<<<<<< HEAD
-                g.setNode(n.id, {width: nodeContent.width(), height: nodeContent.height()});
-=======
                 graph.setNode(n.id, {width: nodeContent.width() , height: nodeContent.height()});
->>>>>>> da436740
             }
             var edges = jsPlumbInstance.getAllConnections();
             for (var i = 0; i < edges.length; i++) {
@@ -344,11 +340,7 @@
             var maxYPosition = 0;
 
             // Applying the calculated layout
-<<<<<<< HEAD
-            g.nodes().forEach(function (v) {
-=======
             graph.nodes().forEach(function(v) {
->>>>>>> da436740
 
                 var node = $("#" + v);
 
