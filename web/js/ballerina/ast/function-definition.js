--- conflicted
+++ resolved
@@ -21,12 +21,8 @@
         this.id = autoGenerateId();
         CallableDefinition.call(this, 'Function');
         this._functionName = _.get(args, 'functionName') || 'newFunction';
-<<<<<<< HEAD
         this._functionArguments = _.get(args, "functionArgs", []);
         this._isPublic = _.get(args, "isPublic") || false;
-=======
-        this._arguments = _.get(args, "functionArgs", []);
->>>>>>> 437b8de8
     };
 
     FunctionDefinition.prototype = Object.create(CallableDefinition.prototype);
@@ -55,12 +51,22 @@
         }
     };
 
+    FunctionDefinition.prototype.setIsPublic = function(isPublic){
+        if(!_.isNil(isPublic)){
+            this._isPublic = isPublic;
+        }
+    };
+
     FunctionDefinition.prototype.getFunctionName = function () {
         return this._functionName;
     };
 
     FunctionDefinition.prototype.getArguments = function () {
         return this._arguments;
+    };
+
+    FunctionDefinition.prototype.getIsPublic = function () {
+        return this._isPublic;
     };
 
     /**
