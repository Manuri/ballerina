/**
 * Copyright (c) 2016, WSO2 Inc. (http://www.wso2.org) All Rights Reserved.
 *
 * WSO2 Inc. licenses this file to you under the Apache License,
 * Version 2.0 (the "License"); you may not use this file except
 * in compliance with the License.
 * You may obtain a copy of the License at
 *
 *     http://www.apache.org/licenses/LICENSE-2.0
 *
 * Unless required by applicable law or agreed to in writing,
 * software distributed under the License is distributed on an
 * "AS IS" BASIS, WITHOUT WARRANTIES OR CONDITIONS OF ANY
 * KIND, either express or implied. See the License for the
 * specific language governing permissions and limitations
 * under the License.
 */
define(['lodash', 'd3','log', './ballerina-statement-view', './../ast/action-invocation-expression','./point', 'd3utils'],
    function (_, d3, log, BallerinaStatementView, ActionInvocationExpression, Point, D3Utils) {

        var ActionInvocationStatementView = function (args) {
            BallerinaStatementView.call(this, args);
            this._connectorView = {};

            if (_.isNil(this._container)) {
                log.error("Container for action statement is undefined." + this._container);
                throw "Container for action statement is undefined." + this._container;
            }

            // View options for height and width of the assignment statement box.
            this._viewOptions.height = _.get(args, "viewOptions.height", 30);
            this._viewOptions.width = _.get(args, "viewOptions.width", 120);
            this.getBoundingBox().fromTopCenter(this._topCenter, this._viewOptions.width, this._viewOptions.height);
            this._processorConnector = undefined;
            this._processorConnector2 = undefined;
            this._forwardArrowHead = undefined;
            this._backArrowHead = undefined;
            this._arrowGroup = undefined;

        };

        ActionInvocationStatementView.prototype = Object.create(BallerinaStatementView.prototype);
        ActionInvocationStatementView.prototype.constructor = ActionInvocationStatementView;


        ActionInvocationStatementView.prototype.init = function(){
            this.getModel().on("drawConnectionForAction",this.drawActionConnections,this);
            Object.getPrototypeOf(this.constructor.prototype).init.call(this);
        };
        ActionInvocationStatementView.prototype.setDiagramRenderingContext = function(context){
            this._diagramRenderingContext = context;
        };
        ActionInvocationStatementView.prototype.getDiagramRenderingContext = function(){
            return this._diagramRenderingContext;
        };

        // TODO : Please revisit this method. Needs a refactor
        ActionInvocationStatementView.prototype.drawActionConnections = function(startPoint){
            // Action invocation model is the child of the right operand
            var actionInvocationModel = this._model.getChildren()[1].getChildren()[0];
            log.debug("Drawing connections for http connector actions");
            // TODO : Please alter this logic
            if(!_.isNil(this.getModel().getConnector())) {
                var connector = this.getDiagramRenderingContext().getViewModelMap()[this.messageManager.getActivatedDropTarget().id];
                actionInvocationModel.setConnector(this.messageManager.getActivatedDropTarget());
                this.DrawArrow(this.getDiagramRenderingContext());
            }
        };

        ActionInvocationStatementView.prototype.setModel = function (model) {
            var actionInvocationModel = this._model.getChildren()[1].getChildren()[0];
            if (!_.isNil(model) && model instanceof ActionInvocationExpression) {
                actionInvocationModel = model;
            } else {
                log.error("Action statement definition is undefined or is of different type." + model);
                throw "Action statement definition is undefined or is of different type." + model;
            }
        };

        ActionInvocationStatementView.prototype.setContainer = function (container) {
            if (!_.isNil(container)) {
                this._container = container;
            } else {
                log.error("Container for action statement is undefined." + container);
                throw "Container for action statement is undefined." + container;
            }
        };

        ActionInvocationStatementView.prototype.setViewOptions = function (viewOptions) {
            this._viewOptions = viewOptions;
        };

        ActionInvocationStatementView.prototype.getModel = function () {
            return this._model.getChildren()[1].getChildren()[0];;
        };

        ActionInvocationStatementView.prototype.getContainer = function () {
            return this._container;
        };

        ActionInvocationStatementView.prototype.getViewOptions = function () {
            return this._viewOptions;
        };

        ActionInvocationStatementView.prototype.setConnectorView = function(view){
            this._connectorView = view;
        };
        ActionInvocationStatementView.prototype.getConnectorView = function(){
            return this._connectorView;
        };


        /**
         * Rendering the view for get-Action statement.
         * @returns {group} The svg group which contains the elements of the action statement view.
         */
        ActionInvocationStatementView.prototype.render = function (renderingContext) {
            // TODO : Please revisit this method. Needs a refactor
            this.setDiagramRenderingContext(renderingContext);
            // Action invocation statement is generally an assignment statement. Where the action invocation model is the child of the right operand
            var actionInvocationModel = this._model.getChildren()[1].getChildren()[0];
            var leftOperandModel = this._model.getChildren()[0];
            var connectorModel =  actionInvocationModel.getConnector();

            var self = this;

            if(!_.isUndefined(connectorModel)) {
                this.connector = this.getDiagramRenderingContext().getViewOfModel(connectorModel);
            }
            else {
                _.some(this._parent._model.children, function (key, i) {
                    if (self._parent._model.children[i].type == 'ConnectorDeclaration') {
                        var connectorReference = self._parent._model.children[i];

                        actionInvocationModel._connector = connectorReference;
                        self.messageManager.setMessageSource(actionInvocationModel);
                        self.messageManager.updateActivatedTarget(connectorReference);

                        return true;
                    }
                });
            }

            var assignmentStatementGroup = D3Utils.group(d3.select(this._container));
            var parentGroup = this._container;
            //added attribute 'id' starting with '_' to be compatible with HTML4
            assignmentStatementGroup.attr("id", "_" + this._model.id);
            var width = this.getBoundingBox().w();
            var height = this.getBoundingBox().h();
            var x = this.getBoundingBox().getLeft();
            var y = this.getBoundingBox().getTop();

            var assignmentRect = D3Utils.rect(x, y, width, height, 0, 0, assignmentStatementGroup).classed('statement-rect', true);
            // TODO : Please revisit these calculations.
            var processorConnectorPoint = D3Utils.circle((x + width), ((y + height / 2)), 10, assignmentStatementGroup);
            processorConnectorPoint.attr("fill-opacity", 0.01);

            this.processorConnectPoint = processorConnectorPoint;
            var assignmentText = actionInvocationModel.getActionPackageName() + ":" + actionInvocationModel.getActionName();
            // TODO : Please revisit these calculations.
            var expressionText = D3Utils.textElement(x + width / 2, y + height / 2, assignmentText, assignmentStatementGroup)
                .classed('statement-text', true);
            actionInvocationModel.accept(this);

            // Creating property pane
            var editableProperty = {
                    propertyType: "text",
                    key: "Action Invocation",
                    model: this._model,
                    getterMethod: this._model.getStatementString,
                    setterMethod: this._model.setStatementString
            };

            this._createPropertyPane({
                model: this._model,
                statementGroup: assignmentStatementGroup,
                editableProperties: editableProperty
            });

            this.parentContainer = d3.select(parentGroup);
            //Drawing the message.
            this.DrawArrow(this.getDiagramRenderingContext());

            self = this;

            this.processorConnectPoint.on("mousedown", function () {
                d3.event.preventDefault();
                d3.event.stopPropagation();
                var x =  parseFloat(self.processorConnectPoint.attr('cx'));
                var y =  parseFloat(self.processorConnectPoint.attr('cy'));
                var sourcePoint = self.toGlobalCoordinates(new Point(x, y));

                self.messageManager.startDrawMessage(actionInvocationModel, sourcePoint);
                self.messageManager.setTypeBeingDragged(true);
            });

            this.processorConnectPoint.on("mouseover", function () {
                processorConnectorPoint
                    .style("fill", "#444")
                    .style("fill-opacity", 0.5)
                    .style("cursor", 'url(images/BlackHandwriting.cur), pointer');
            });

            this.processorConnectPoint.on("mouseout", function () {
                processorConnectorPoint.style("fill-opacity", 0.01);
            });

            this.getBoundingBox().on('top-edge-moved', function(dy){
                assignmentRect.attr('y',  parseFloat(assignmentRect.attr('y')) + dy);
                expressionText.attr('y',  parseFloat(expressionText.attr('y')) + dy);
                processorConnectorPoint.attr('cy',  parseFloat(processorConnectorPoint.attr('cy')) + dy);

                if(!_.isUndefined(self.processorConnector) && !_.isUndefined(self.processorConnector2)){
                    self.processorConnector.attr('y1', parseFloat(self.processorConnector.attr('y1')) + dy);
                    self.processorConnector2.attr('y1', parseFloat(self.processorConnector2.attr('y1')) + dy);

                    var x=  parseFloat(self.processorConnector.attr('x2')) - 5;
                    var y = parseFloat(self.processorConnector.attr('y2')) + dy;
                    var arrowHeadPoints = "" + x + "," + (y - 5) + " " + (x + 5) + "," + (y) + " " + x + "," + (y + 5);
                    self.arrowHead.attr("points", arrowHeadPoints);

                    x= parseFloat(self.processorConnector2.attr('x1'));
                    var y = parseFloat(self.processorConnector2.attr('y2')) + dy;
                    var backArrowHeadPoints = "" + x + "," + y + " " + (x + 5) + "," + (y - 5) + " " + (x + 5) + "," + (y + 5);
                    self.backArrowHead.attr("points", backArrowHeadPoints);

                    self.processorConnector.attr('y2', parseFloat(self.processorConnector.attr('y2')) + dy);
                    self.processorConnector2.attr('y2', parseFloat(self.processorConnector2.attr('y2')) + dy);
                }
            });
        };

        ActionInvocationStatementView.prototype.DrawArrow = function (context) {
            this.setDiagramRenderingContext(context);
            var actionInvocationModel = this._model.getChildren()[1].getChildren()[0];
            var connectorModel = actionInvocationModel.getConnector();

            if(!_.isUndefined(connectorModel)) {
                this.connector = this.getDiagramRenderingContext().getViewOfModel(connectorModel);
            }

            if(!_.isUndefined(this.connector)) {
                var parent = this.parentContainer;
                this._arrowGroup = D3Utils.group(parent).attr("transform", "translate(0,0)");
                var width = this.getBoundingBox().w();
                var height = this.getBoundingBox().h();
                var x = this.getBoundingBox().getLeft();
                var y = this.getBoundingBox().getTop();
                var sourcePointX = x + width;
                var sourcePointY = y + height / 2;

                var startPoint = new Point(sourcePointX, sourcePointY);
                var connectorCenterPointX = this.connector.getMiddleLineCenter().x();
                var connectorCenterPointY = this.connector.getMiddleLineCenter().y();
                var startX = Math.round(startPoint.x());
                this._processorConnector = D3Utils.line(Math.round(startPoint.x()), Math.round(startPoint.y()), Math.round(connectorCenterPointX),
                    Math.round(startPoint.y()), this._arrowGroup).classed("action-line", true);
                this._forwardArrowHead = D3Utils.inputTriangle(Math.round(connectorCenterPointX) - 5, Math.round(startPoint.y()), this._arrowGroup).classed("action-arrow", true);
                this._processorConnector2 = D3Utils.line(Math.round(startPoint.x()), Math.round(startPoint.y()) + 8, Math.round(connectorCenterPointX),
                    Math.round(startPoint.y()) + 8, this._arrowGroup).classed("action-dash-line", true);
                this._backArrowHead = D3Utils.outputTriangle(Math.round(startPoint.x()), Math.round(startPoint.y()) + 8, this._arrowGroup).classed("action-arrow", true);

                this.getBoundingBox().on('moved', function (offset) {
                    var transformX = this._arrowGroup.node().transform.baseVal.consolidate().matrix.e;
                    var transformY = this._arrowGroup.node().transform.baseVal.consolidate().matrix.f;
                    this._arrowGroup.node().transform.baseVal.getItem(0).setTranslate(transformX + offset.dx, transformY + offset.dy);
                }, this);

                this.processorConnectPoint.style("display", "none");

                var arrowHeadEnd = D3Utils.circle(Math.round(connectorCenterPointX) - 5, Math.round(startPoint.y()), 10, parent);
                arrowHeadEnd
                    .attr("fill-opacity", 0.01)
                    .style("fill", "#444");

                this.arrowHeadEndPoint = arrowHeadEnd;

                var self = this;

                this.arrowHeadEndPoint.on("mousedown", function () {
                    d3.event.preventDefault();
                    d3.event.stopPropagation();

                    var x =  parseFloat(self.arrowHeadEndPoint.attr('cx'));
                    var y =  parseFloat(self.arrowHeadEndPoint.attr('cy'));
                    var x1 =  parseFloat(self._processorConnector.attr('x1'));
                    var y1 =  parseFloat(self._processorConnector.attr('y1'));

                    var sourcePoint = self.toGlobalCoordinates(new Point(x, y));
                    var connectorPoint = self.toGlobalCoordinates(new Point(x1, y1));

                    self.messageManager.startDrawMessage(actionInvocationModel, sourcePoint, connectorPoint);
                    self.messageManager.setTypeBeingDragged(true);

                    self._forwardArrowHead.remove();
                    self._processorConnector.remove();
                    self._processorConnector2.remove();
                    self._backArrowHead.remove();
                    self.arrowHeadEndPoint.remove();
                });

                this.arrowHeadEndPoint.on("mouseover", function () {
                    arrowHeadEnd
                        .style("fill-opacity", 0.5)
                        .style("cursor", 'url(images/BlackHandwriting.cur), pointer');
                });

                this.arrowHeadEndPoint.on("mouseout", function () {
                    arrowHeadEnd.style("fill-opacity", 0.01);
                });
            }
        };

        /**
         * Remove the forward and the backward arrow heads
         */
        ActionInvocationStatementView.prototype.removeArrows = function () {
<<<<<<< HEAD

            if (!_.isNil(this._arrowGroup) && !_.isNil(this._arrowGroup.node)) {
=======
            if (!_.isNil(this._arrowGroup) && !_.isNil(this._arrowGroup.node())) {
>>>>>>> 2d847c06
                d3.select(this._arrowGroup).node().remove();
            }
        };

        /**
         * Covert a point in user space Coordinates to client viewport Coordinates.
         * @param {Point} point a point in current user coordinate system
         */
        ActionInvocationStatementView.prototype.toGlobalCoordinates = function (point) {
            var pt = this.processorConnectPoint.node().ownerSVGElement.createSVGPoint();
            pt.x = point.x();
            pt.y = point.y();
            pt = pt.matrixTransform(this.processorConnectPoint.node().getCTM());
            return new Point(pt.x, pt.y);
        };

        /**
         * Remove statement view callback
         */
        ActionInvocationStatementView.prototype.onBeforeModelRemove = function () {
            d3.select("#_" +this._model.id).remove();
            this.removeArrows();
            this.getBoundingBox().w(0).h(0);
        };

        return ActionInvocationStatementView;

    });<|MERGE_RESOLUTION|>--- conflicted
+++ resolved
@@ -315,12 +315,7 @@
          * Remove the forward and the backward arrow heads
          */
         ActionInvocationStatementView.prototype.removeArrows = function () {
-<<<<<<< HEAD
-
             if (!_.isNil(this._arrowGroup) && !_.isNil(this._arrowGroup.node)) {
-=======
-            if (!_.isNil(this._arrowGroup) && !_.isNil(this._arrowGroup.node())) {
->>>>>>> 2d847c06
                 d3.select(this._arrowGroup).node().remove();
             }
         };
