import ballerina.lang.message;
import ballerina.net.http;
import ballerina.lang.system;
import ballerina.lang.string;

@BasePath ("/ecommerceservice")
service Ecommerce {

<<<<<<< HEAD
    http:HTTPConnector productsService = create http:HTTPConnector("http://localhost:9090");


    @GET
    @Path ("/products/{productId}")
    resource productsInfo (message m, @PathParam("productId") string prodId)  {
        string reqPath = "/productsservice/" + prodId;
        message response = http:HTTPConnector.get(productsService, reqPath, m);
=======
    @GET
    @Path ("/products")
    resource productsInfo (message m)  {
        http:HTTPConnector productsService = new http:HTTPConnector("http://localhost:9090");
        message response;
        response = http:HTTPConnector.get(productsService, "/productsservice", m);


>>>>>>> 0237c329
        reply response;
    }

    @POST
    @Path ("/products")
    resource productMgt (message m) {
<<<<<<< HEAD
        message response = http:HTTPConnector.post(productsService, "/productsservice", m);
=======
        http:HTTPConnector productsService = new http:HTTPConnector("http://localhost:9090");
        message response;


        response = http:HTTPConnector.post(productsService, "/productsservice", m);
>>>>>>> 0237c329
        reply response;
    }


    @GET
    @Path ("/orders")
    resource ordersInfo (message m) {
        http:HTTPConnector productsService = create http:HTTPConnector("http://localhost:9090");
        message response = http:HTTPConnector.get(productsService, "/orderservice", m);
        reply response;
    }

    @POST
    @Path ("/orders")
    resource ordersMgt (message m) {
        http:HTTPConnector productsService = create http:HTTPConnector("http://localhost:9090");
        message response = http:HTTPConnector.post(productsService, "/orderservice", m);
        reply response;
    }

    @GET
    @Path ("/customers")
    resource customersInfo (message m) {
        http:HTTPConnector productsService = create http:HTTPConnector("http://localhost:9090");
        message response = http:HTTPConnector.get(productsService, "/customerservice", m);
        reply response;
    }

    @POST
    @Path ("/customers")
    resource customerMgt (message m) {
        http:HTTPConnector productsService = create http:HTTPConnector("http://localhost:9090");
        message response = http:HTTPConnector.post(productsService, "/customerservice", m);
        reply response;
    }
}

@BasePath("/productsservice")
service productmgt {

<<<<<<< HEAD
    map productsMap = {};

    boolean isInit;

    @GET
    @Path ("/{id}")
    resource product (message m, @PathParam("id") string prodId) {
        if (!isInit) {
            isInit = true;
            populateSampleProducts(productsMap);
        }

        json payload = productsMap[prodId];
        // ToDo : Fix for non-existing products

        message response = {};
        message:setJsonPayload(response, payload);
        reply response;
    }

=======
    @GET
>>>>>>> 0237c329
    @POST
    resource product (message m) {
<<<<<<< HEAD
        json jsonReq = message:getJsonPayload(m);

        string productId = json:getString(jsonReq, "$.Product.ID");
        productsMap[productId] = jsonReq;

        json payload = `{"Status":"Product is successfully added."}`;
        message response = {};
        message:setJsonPayload(response, payload);
        reply response;
    }

}


function populateSampleProducts(map productsMap) {
    json prod_1 = `{"Product": {"ID": "123000", "Name": "ABC_1","Description": "Sample product."}}`;
    json prod_2 = `{"Product": {"ID": "123001", "Name": "ABC_2","Description": "Sample product."}}`;
    json prod_3 = `{"Product": {"ID": "123002", "Name": "ABC_3","Description": "Sample product."}}`;

    productsMap["123000"]= prod_1;
    productsMap["123001"]= prod_2;
    productsMap["123002"]= prod_3;
    system:println("Sample products are added.");

=======
        message response;
        json payload;
        string httpMethod;

        httpMethod = http:getMethod(m);
        if ( string:equalsIgnoreCase(httpMethod, "GET") ) {
             payload = `{"Product": {"ID": "123456", "Name": "XYZ","Description": "Sample product."}}`;
        } else {
            payload = `{"Status":"Product is successfully added."}`;
        }
        message:setJsonPayload(response, payload);
        reply response;
    }
>>>>>>> 0237c329
}

@BasePath("/orderservice")
service OrderMgtService {

    @GET
    @POST
    resource orders (message m) {
        json payload = {};

        string httpMethod = http:getMethod(m);

        if ( string:equalsIgnoreCase(httpMethod, "GET") ) {
            payload = `{"Order": {"ID": "111999", "Name": "ABC123","Description": "Sample order."}}`;
        } else {
            payload = `{"Status":"Order is successfully added."}`;
        }

        message response = {};
        message:setJsonPayload(response, payload);
        reply response;
    }
}

@BasePath("/customerservice")
service CustomerMgtService {

    @GET
    @POST
    resource customers (message m) {
        json payload = {};

        string httpMethod = http:getMethod(m);

        if ( string:equalsIgnoreCase(httpMethod, "GET") ) {
             payload = `{"Customer": {"ID": "987654", "Name": "ABC PQR","Description": "Sample Customer."}}`;
        } else {
            payload = `{"Status":"Customer is successfully added."}`;
        }

        message response = {};
        message:setJsonPayload(response, payload);
        reply response;
    }
}<|MERGE_RESOLUTION|>--- conflicted
+++ resolved
@@ -2,11 +2,11 @@
 import ballerina.net.http;
 import ballerina.lang.system;
 import ballerina.lang.string;
+import ballerina.lang.json;
 
 @BasePath ("/ecommerceservice")
 service Ecommerce {
 
-<<<<<<< HEAD
     http:HTTPConnector productsService = create http:HTTPConnector("http://localhost:9090");
 
 
@@ -15,31 +15,13 @@
     resource productsInfo (message m, @PathParam("productId") string prodId)  {
         string reqPath = "/productsservice/" + prodId;
         message response = http:HTTPConnector.get(productsService, reqPath, m);
-=======
-    @GET
-    @Path ("/products")
-    resource productsInfo (message m)  {
-        http:HTTPConnector productsService = new http:HTTPConnector("http://localhost:9090");
-        message response;
-        response = http:HTTPConnector.get(productsService, "/productsservice", m);
-
-
->>>>>>> 0237c329
         reply response;
     }
 
     @POST
     @Path ("/products")
     resource productMgt (message m) {
-<<<<<<< HEAD
         message response = http:HTTPConnector.post(productsService, "/productsservice", m);
-=======
-        http:HTTPConnector productsService = new http:HTTPConnector("http://localhost:9090");
-        message response;
-
-
-        response = http:HTTPConnector.post(productsService, "/productsservice", m);
->>>>>>> 0237c329
         reply response;
     }
 
@@ -80,7 +62,6 @@
 @BasePath("/productsservice")
 service productmgt {
 
-<<<<<<< HEAD
     map productsMap = {};
 
     boolean isInit;
@@ -101,12 +82,9 @@
         reply response;
     }
 
-=======
-    @GET
->>>>>>> 0237c329
     @POST
+    @Path ("/")
     resource product (message m) {
-<<<<<<< HEAD
         json jsonReq = message:getJsonPayload(m);
 
         string productId = json:getString(jsonReq, "$.Product.ID");
@@ -131,21 +109,6 @@
     productsMap["123002"]= prod_3;
     system:println("Sample products are added.");
 
-=======
-        message response;
-        json payload;
-        string httpMethod;
-
-        httpMethod = http:getMethod(m);
-        if ( string:equalsIgnoreCase(httpMethod, "GET") ) {
-             payload = `{"Product": {"ID": "123456", "Name": "XYZ","Description": "Sample product."}}`;
-        } else {
-            payload = `{"Status":"Product is successfully added."}`;
-        }
-        message:setJsonPayload(response, payload);
-        reply response;
-    }
->>>>>>> 0237c329
 }
 
 @BasePath("/orderservice")
