<!--
  ~ Copyright (c) 2016, WSO2 Inc. (http://www.wso2.org) All Rights Reserved.
  ~
  ~ WSO2 Inc. licenses this file to you under the Apache License,
  ~ Version 2.0 (the "License"); you may not use this file except
  ~ in compliance with the License.
  ~ You may obtain a copy of the License at
  ~
  ~    http://www.apache.org/licenses/LICENSE-2.0
  ~
  ~ Unless required by applicable law or agreed to in writing,
  ~ software distributed under the License is distributed on an
  ~ "AS IS" BASIS, WITHOUT WARRANTIES OR CONDITIONS OF ANY
  ~ KIND, either express or implied.  See the License for the
  ~ specific language governing permissions and limitations
  ~ under the License.
  -->

<project xmlns="http://maven.apache.org/POM/4.0.0" xmlns:xsi="http://www.w3.org/2001/XMLSchema-instance"
         xsi:schemaLocation="http://maven.apache.org/POM/4.0.0 http://maven.apache.org/maven-v4_0_0.xsd">

    <parent>
        <groupId>org.wso2</groupId>
        <artifactId>wso2</artifactId>
        <version>5</version>
    </parent>

    <modelVersion>4.0.0</modelVersion>
    <groupId>org.wso2.ballerina</groupId>
    <artifactId>ballerina</artifactId>
    <packaging>pom</packaging>
    <version>0.8.0-SNAPSHOT</version>
    <name>WSO2 Ballerina - Parent</name>

    <url>http://wso2.org</url>

    <scm>
        <url>https://github.com/wso2/ballerina.git</url>
        <developerConnection>scm:git:https://github.com/wso2/ballerina.git</developerConnection>
        <connection>scm:git:https://github.com/wso2/ballerina.git</connection>
        <tag>HEAD</tag>
    </scm>

    <dependencyManagement>
        <dependencies>
            <dependency>
                <groupId>org.wso2.carbon</groupId>
                <artifactId>org.wso2.carbon.core</artifactId>
                <version>${carbon.kernel.version}</version>
            </dependency>
            <!--<dependency>-->
                <!--<groupId>org.wso2.carbon</groupId>-->
                <!--<artifactId>org.wso2.carbon.kernel.feature</artifactId>-->
                <!--<version>${carbon.kernel.version}</version>-->
                <!--<type>zip</type>-->
            <!--</dependency>-->
            <!--<dependency>-->
                <!--<groupId>org.wso2.carbon</groupId>-->
                <!--<artifactId>org.wso2.carbon.runtime.feature</artifactId>-->
                <!--<version>${carbon.kernel.version}</version>-->
                <!--<type>zip</type>-->
            <!--</dependency>-->
            <dependency>
                <groupId>org.wso2.ballerina</groupId>
                <artifactId>ballerina-core</artifactId>
                <version>${ballerina.version}</version>
            </dependency>
            <dependency>
                <groupId>org.wso2.ballerina</groupId>
                <artifactId>ballerina-launcher</artifactId>
                <version>${ballerina.version}</version>
            </dependency>
            <dependency>
                <groupId>org.wso2.ballerina</groupId>
                <artifactId>ballerina-core-feature</artifactId>
                <version>${ballerina.version}</version>
                <type>zip</type>
            </dependency>
            <dependency>
                <groupId>org.testng</groupId>
                <artifactId>testng</artifactId>
                <version>${testng.version}</version>
                <scope>test</scope>
            </dependency>
            <dependency>
                <groupId>org.wso2.carbon.transport</groupId>
                <artifactId>org.wso2.carbon.transport.http.netty</artifactId>
                <version>${carbon.transport.version}</version>
            </dependency>
            <dependency>
                <groupId>org.wso2.carbon.transport</groupId>
                <artifactId>org.wso2.carbon.transport.http.netty.feature</artifactId>
                <version>${carbon.transport.version}</version>
                <type>zip</type>
            </dependency>
            <dependency>
                <groupId>org.wso2.carbon.transport</groupId>
                <artifactId>org.wso2.carbon.serverconnector.framework</artifactId>
                <version>${carbon.transport.version}</version>
            </dependency>
            <dependency>
                <groupId>org.wso2.carbon.messaging</groupId>
                <artifactId>org.wso2.carbon.messaging</artifactId>
                <version>${carbon.messaging.version}</version>
            </dependency>
            <dependency>
                <groupId>org.wso2.carbon.messaging</groupId>
                <artifactId>org.wso2.carbon.messaging.feature</artifactId>
                <version>${carbon.messaging.version}</version>
                <type>zip</type>
            </dependency>
            <dependency>
                <groupId>org.wso2.carbon.deployment</groupId>
                <artifactId>org.wso2.carbon.deployment.engine</artifactId>
                <version>${carbon.deployment.version}</version>
            </dependency>
            <dependency>
                <groupId>org.wso2.orbit.org.antlr</groupId>
                <artifactId>antlr4-runtime</artifactId>
                <version>${antlr4.runtime.version}</version>
            </dependency>
            <dependency>
                <groupId>org.apache.ws.commons.axiom</groupId>
                <artifactId>axiom-api</artifactId>
                <version>${orbit.version.axiom}</version>
            </dependency>
            <dependency>
                <groupId>org.apache.ws.commons.axiom</groupId>
                <artifactId>axiom-impl</artifactId>
                <version>${orbit.version.axiom}</version>
            </dependency>
            <dependency>
                <groupId>jaxen</groupId>
                <artifactId>jaxen</artifactId>
                <version>${jaxen.version}</version>
            </dependency>
            <dependency>
                <groupId>commons-logging</groupId>
                <artifactId>commons-logging</artifactId>
                <version>${commons.logging.version}</version>
            </dependency>
            <dependency>
                <groupId>org.apache.geronimo.specs</groupId>
                <artifactId>geronimo-activation_1.1_spec</artifactId>
                <version>${geronimo.activation}</version>
            </dependency>
            <dependency>
                <groupId>org.apache.geronimo.specs</groupId>
                <artifactId>geronimo-stax-api_1.0_spec</artifactId>
                <version>${geronimo.stax}</version>
            </dependency>
            <dependency>
                <groupId>org.wso2.staxon</groupId>
                <artifactId>staxon-core</artifactId>
                <version>${staxon.version}</version>
            </dependency>
            <dependency>
                <groupId>org.apache.james</groupId>
                <artifactId>apache-mime4j-core</artifactId>
                <version>${mime4j.version}</version>
            </dependency>

            <dependency>
                <groupId>org.wso2.orbit.net.sf.saxon</groupId>
                <artifactId>Saxon-HE</artifactId>
                <version>${saxon.wso2.version}</version>
            </dependency>
             <dependency>
                <groupId>org.osgi</groupId>
                <artifactId>org.osgi.core</artifactId>
                <version>${osgi.api.version}</version>
            </dependency>
            <dependency>
                <groupId>org.wso2.eclipse.osgi</groupId>
                <artifactId>org.eclipse.osgi</artifactId>
                <version>${equinox.osgi.version}</version>
            </dependency>
            <dependency>
                <groupId>org.wso2.eclipse.osgi</groupId>
                <artifactId>org.eclipse.osgi.services</artifactId>
                <version>${equinox.osgi.services.version}</version>
            </dependency>
            <dependency>
                <groupId>org.slf4j</groupId>
                <artifactId>slf4j-api</artifactId>
                <version>${slf4j.version}</version>
            </dependency>
            <dependency>
                <groupId>org.slf4j</groupId>
                <artifactId>slf4j-log4j12</artifactId>
                <version>${slf4j.version}</version>
            </dependency>
            <dependency>
                <groupId>org.slf4j</groupId>
                <artifactId>slf4j-nop</artifactId>
                <version>${slf4j.version}</version>
            </dependency>
            <dependency>
                <groupId>org.apache.commons</groupId>
                <artifactId>commons-lang3</artifactId>
                <version>${commons.lang3.version}</version>
            </dependency>

            <!--WebSocket Java Api-->
            <dependency>
                <groupId>javax.websocket</groupId>
                <artifactId>javax.websocket-api</artifactId>
                <version>${javax.websocket.version}</version>
            </dependency>

            <!-- JSON dependencies -->
            <dependency>
                <groupId>com.google.code.gson</groupId>
                <artifactId>gson</artifactId>
                <version>${gson.version}</version>
            </dependency>
            <dependency>
                <groupId>com.jayway.jsonpath</groupId>
                <artifactId>json-path</artifactId>
                <version>${jayway.jsonpath.version}</version>
            </dependency>
            <dependency>
                <groupId>org.wso2.orbit.org.apache.tapestry</groupId>
                <artifactId>tapestry-json</artifactId>
                <version>${tapestry.json.orbit.version}</version>
            </dependency>

            <dependency>
                <groupId>org.mockito</groupId>
                <artifactId>mockito-all</artifactId>
                <version>${mockito.version}</version>
            </dependency>
            <dependency>
                <groupId>org.wso2.ballerina</groupId>
                <artifactId>gson-fragment</artifactId>
                <version>${ballerina.version}</version>
            </dependency>
            <dependency>
                <groupId>com.beust</groupId>
                <artifactId>jcommander</artifactId>
                <version>${jcommander.version}</version>
            </dependency>

            <dependency>
                <groupId>io.netty</groupId>
                <artifactId>netty-common</artifactId>
                <version>${netty.version}</version>
            </dependency>
            <dependency>
                <groupId>io.netty</groupId>
                <artifactId>netty-buffer</artifactId>
                <version>${netty.version}</version>
            </dependency>
            <dependency>
                <groupId>io.netty</groupId>
                <artifactId>netty-transport</artifactId>
                <version>${netty.version}</version>
            </dependency>
            <dependency>
                <groupId>io.netty</groupId>
                <artifactId>netty-handler</artifactId>
                <version>${netty.version}</version>
            </dependency>
            <dependency>
                <groupId>io.netty</groupId>
                <artifactId>netty-codec</artifactId>
                <version>${netty.version}</version>
            </dependency>
            <dependency>
                <groupId>io.netty</groupId>
                <artifactId>netty-codec-http</artifactId>
                <version>${netty.version}</version>
            </dependency>
            <dependency>
                <groupId>commons-pool.wso2</groupId>
                <artifactId>commons-pool</artifactId>
                <version>${commons.pool.version}</version>
            </dependency>
            <dependency>
                <groupId>org.wso2.orbit.org.yaml</groupId>
                <artifactId>snakeyaml</artifactId>
                <version>${org.snakeyaml.version}</version>
            </dependency>
        </dependencies>
    </dependencyManagement>

    <build>
        <plugins>
            <plugin>
                <groupId>org.apache.maven.plugins</groupId>
                <artifactId>maven-surefire-plugin</artifactId>
                <!-- <inherited>false</inherited> -->
                <configuration>
                    <argLine>-Dfile.encoding=UTF-8</argLine>
                    <environmentVariables>
                        <testEnvironmentVariable>EnvironmentVariable</testEnvironmentVariable>
                    </environmentVariables>
                    <suiteXmlFiles>
                        <suiteXmlFile>src/test/resources/testng.xml</suiteXmlFile>
                    </suiteXmlFiles>
                </configuration>
            </plugin>
        </plugins>

        <pluginManagement>
            <plugins>
                <plugin><!-- Overridden from parent pom to exclude generated sources -->
                    <groupId>org.codehaus.mojo</groupId>
                    <artifactId>findbugs-maven-plugin</artifactId>
                    <configuration>
                        <effort>Max</effort>
                        <threshold>Low</threshold>
                        <xmlOutput>true</xmlOutput>
                        <findbugsXmlOutputDirectory>${project.build.directory}/findbugs
                        </findbugsXmlOutputDirectory>
                        <excludeFilterFile>${maven.findbugsplugin.version.exclude}</excludeFilterFile>
                        <!--Exclude generated sources-->
                    </configuration>
                    <version>${maven.findbugsplugin.version}</version>
                    <executions>
                        <execution>
                            <id>analyze-compile</id>
                            <phase>compile</phase>
                            <goals>
                                <goal>check</goal>
                            </goals>
                        </execution>
                    </executions>
                </plugin>
                <plugin><!-- Overridden from parent pom to exclude generated sources -->
                    <groupId>org.apache.maven.plugins</groupId>
                    <artifactId>maven-checkstyle-plugin</artifactId>
                    <executions>
                        <execution>
                            <id>validate</id>
                            <phase>validate</phase>
                            <configuration>
                                <configLocation>
                                    https://raw.githubusercontent.com/wso2/code-quality-tools/master/checkstyle/checkstyle.xml
                                </configLocation>
                                <suppressionsLocation>
                                    https://raw.githubusercontent.com/wso2/code-quality-tools/master/checkstyle/suppressions.xml
                                </suppressionsLocation>
                                <encoding>UTF-8</encoding>
                                <consoleOutput>true</consoleOutput>
                                <failsOnError>true</failsOnError>
                                <includeTestSourceDirectory>true</includeTestSourceDirectory>
                                <!--Exclude generated sources-->
                                <excludes>**/parser/*</excludes>
                            </configuration>
                            <goals>
                                <goal>check</goal>
                            </goals>
                        </execution>
                    </executions>
                </plugin>
                <!-- ANTLR Plugin -->
                <plugin>
                    <groupId>org.antlr</groupId>
                    <artifactId>antlr4-maven-plugin</artifactId>
                    <version>4.5.1</version>
                    <executions>
                        <execution>
                            <goals>
                                <goal>antlr4</goal>
                            </goals>
                            <configuration>
                                <listener>true</listener>
                                <visitor>false</visitor>
                                <encoding>${file.encoding}</encoding>
                            </configuration>
                        </execution>
                    </executions>
                </plugin>
            </plugins>
        </pluginManagement>
    </build>

    <properties>
        <ballerina.version>0.8.0-SNAPSHOT</ballerina.version>
        <ballerina.package.export.version>0.8.0</ballerina.package.export.version>

        <!-- Maven plugins -->
        <!--Bundle Plugin - Overridden from parent due to a bug in latest version related to capability providers-->
        <maven.bundle.plugin.version>2.5.4</maven.bundle.plugin.version>
        <maven.findbugsplugin.version.exclude>findbugs-exclude.xml</maven.findbugsplugin.version.exclude>

        <carbon.p2.plugin.version>1.5.4</carbon.p2.plugin.version>
        <carbon.feature.plugin.version>2.0.0</carbon.feature.plugin.version>

        <testng.version>6.9.4</testng.version>
        <plugin.version.antlr>4.5.1</plugin.version.antlr>

        <!-- OSGI -->
        <osgi.api.version>6.0.0</osgi.api.version>
        <equinox.osgi.version>3.10.2.v20150203-1939</equinox.osgi.version>
        <equinox.osgi.services.version>3.4.0.v20140312-2051</equinox.osgi.services.version>

        <osgi.framework.import.version.range>[1.8.0, 2.0.0)</osgi.framework.import.version.range>
        <osgi.service.tracker.import.version.range>[1.5.1, 2.0.0)</osgi.service.tracker.import.version.range>

        <!-- Dependencies -->
        <carbon.kernel.version>5.1.0</carbon.kernel.version>
        <carbon.kernel.package.import.version.range>[5.0.0, 6.0.0)</carbon.kernel.package.import.version.range>
        <carbon.kernel.pax.version>5.2.0-m2</carbon.kernel.pax.version>

<<<<<<< HEAD
        <carbon.transport.version>4.0.0-SNAPSHOT</carbon.transport.version>
=======
        <carbon.transport.version>4.0.0</carbon.transport.version>
>>>>>>> 494b714f
        <carbon.transport.package.import.version.range>[4.0.0, 5.0.0)</carbon.transport.package.import.version.range>

        <carbon.messaging.version>2.0.0</carbon.messaging.version>
        <carbon.messaging.package.import.version.range>[2.0.0, 3.0.0)</carbon.messaging.package.import.version.range>

        <carbon.deployment.version>5.0.0</carbon.deployment.version>
        <carbon.deployment.export.version>5.0.0</carbon.deployment.export.version>

        <slf4j.version>1.7.22</slf4j.version>
        <slf4j.logging.package.import.version.range>[1.7.1, 2.0.0)
        </slf4j.logging.package.import.version.range>

        <antlr4.runtime.version>4.5.1.wso2v1</antlr4.runtime.version>
        <commons.lang3.version>3.5</commons.lang3.version>
        <javax.websocket.version>1.1</javax.websocket.version>
        
        <!-- json dependencies -->
        <gson.version>2.7</gson.version>
        <gson.import.version.range>[2.7, 2.8.0)</gson.import.version.range>
        <jayway.jsonpath.version>2.2.0</jayway.jsonpath.version>
        <jayway.jsonpath.import.version.range>[2.2.0,2.3.0)</jayway.jsonpath.import.version.range>
        <tapestry.json.orbit.version>5.4.1.wso2v1</tapestry.json.orbit.version>
        
        <!-- xml depependencies -->
        <orbit.version.axiom>1.2.20</orbit.version.axiom>
        <saxon.wso2.version>9.7.0.wso2v1</saxon.wso2.version>
        <saxon.import.version.range>[9.7.0.wso2v1,9.8.0)</saxon.import.version.range>
        <javax.mail.version>1.4</javax.mail.version>
        <jaxen.version>1.1.6</jaxen.version>
        <jaxen.import.version.range>[1.1.6,1.2.0)</jaxen.import.version.range>
        <commons.logging.version>1.2</commons.logging.version>
        <geronimo.activation>1.1</geronimo.activation>
        <geronimo.stax>1.0.1</geronimo.stax>
        <mime4j.version>0.7.2</mime4j.version>
        <staxon.version>1.2.0.wso2v2</staxon.version>

        <!--pax-exam dependencies-->
        <javax.inject.version>1</javax.inject.version>
        <pax.exam.version>4.6.0</pax.exam.version>
        <pax.exam.testng.version>4.6.0</pax.exam.testng.version>
        <pax.exam.link.mvn.version>4.6.0</pax.exam.link.mvn.version>
        <ow2.jta.spec.version>1.0.12</ow2.jta.spec.version>
        <jacoco.version>0.7.5.201505241946</jacoco.version>
        <cobertura.version>2.7</cobertura.version>
        <maven.paxexam.plugin.version>1.2.4</maven.paxexam.plugin.version>
        <mockito.version>1.9.0</mockito.version>

        <!-- netty version -->
        <netty.version>4.0.30.Final</netty.version>

        <commons.pool.version>1.5.6.wso2v1</commons.pool.version>
        <org.snakeyaml.version>1.16.0.wso2v1</org.snakeyaml.version>
        <jcommander.version>1.60</jcommander.version>

    </properties>

    <modules>
        <module>modules/ballerina-core</module>
        <module>modules/launcher</module>
        <!--<module>modules/gson-fragment</module>-->
        <!--<module>modules/features</module>-->
        <module>modules/editor/services/workspace-service</module>
        <module>modules/distribution</module>
        <!--<module>modules/tests</module>-->
        <module>modules/tests/test-integration</module>
    </modules>

</project><|MERGE_RESOLUTION|>--- conflicted
+++ resolved
@@ -404,11 +404,7 @@
         <carbon.kernel.package.import.version.range>[5.0.0, 6.0.0)</carbon.kernel.package.import.version.range>
         <carbon.kernel.pax.version>5.2.0-m2</carbon.kernel.pax.version>
 
-<<<<<<< HEAD
         <carbon.transport.version>4.0.0-SNAPSHOT</carbon.transport.version>
-=======
-        <carbon.transport.version>4.0.0</carbon.transport.version>
->>>>>>> 494b714f
         <carbon.transport.package.import.version.range>[4.0.0, 5.0.0)</carbon.transport.package.import.version.range>
 
         <carbon.messaging.version>2.0.0</carbon.messaging.version>
@@ -424,7 +420,7 @@
         <antlr4.runtime.version>4.5.1.wso2v1</antlr4.runtime.version>
         <commons.lang3.version>3.5</commons.lang3.version>
         <javax.websocket.version>1.1</javax.websocket.version>
-        
+
         <!-- json dependencies -->
         <gson.version>2.7</gson.version>
         <gson.import.version.range>[2.7, 2.8.0)</gson.import.version.range>
