--- conflicted
+++ resolved
@@ -21,22 +21,14 @@
     <parent>
         <groupId>org.ballerinalang</groupId>
         <artifactId>ballerinalang</artifactId>
-<<<<<<< HEAD
-        <version>0.90</version>
-=======
         <version>0.91-SNAPSHOT</version>
->>>>>>> 3865a00d
     </parent>
 
     <modelVersion>4.0.0</modelVersion>
     <groupId>org.ballerinalang</groupId>
     <artifactId>ballerina-parent</artifactId>
     <packaging>pom</packaging>
-<<<<<<< HEAD
-    <version>0.90</version>
-=======
     <version>0.91-SNAPSHOT</version>
->>>>>>> 3865a00d
     <name>Ballerina - Parent</name>
 
     <url>http://ballerinalang.org</url>
@@ -203,11 +195,8 @@
     </build>
 
     <properties>
-<<<<<<< HEAD
-        <ballerina.version>0.90</ballerina.version>
-=======
+
         <ballerina.version>0.91-SNAPSHOT</ballerina.version>
->>>>>>> 3865a00d
         <ballerina.package.export.version>0.8.0</ballerina.package.export.version>
         <maven.findbugsplugin.version.exclude>findbugs-exclude.xml</maven.findbugsplugin.version.exclude>
         <commons-net.version>3.6</commons-net.version>
