--- conflicted
+++ resolved
@@ -41,14 +41,11 @@
 // has an implicit initial value. (When T does not have an implicit initial value, an array of T?
 // may be used instead; see Optional Types.)
 // TODO: Array member type can not be a type which has no implicit initial value
-<<<<<<< HEAD
 // https://github.com/ballerina-platform/ballerina-lang/issues/13163
-@test:Config {}
-=======
 @test:Config {
     groups: ["broken"]
 }
->>>>>>> 997ec5b9
+@test:Config {}
 function testArrayMemberTypesBroken() {
     utils:FooObject[] objectArray = []; // This should fail at compile time
 }