--- conflicted
+++ resolved
@@ -57,25 +57,13 @@
 
     @Override
     public void mapAndSend(Event[] events, OptionHolder optionHolder, TemplateBuilder payloadTemplateBuilder,
-<<<<<<< HEAD
-                           SinkListener sinkListener)
-            throws ConnectionUnavailableException {
-        sinkListener.publish(events);
-=======
-                           SinkListener sinkListener, DynamicOptions dynamicOptions) {
-        sinkListener.publishEvents(events, dynamicOptions);
->>>>>>> 75294c9c
+                           SinkListener sinkListener) {
+        sinkListener.publishEvents(events);
     }
 
     @Override
     public void mapAndSend(Event event, OptionHolder optionHolder, TemplateBuilder payloadTemplateBuilder,
-<<<<<<< HEAD
-                           SinkListener sinkListener)
-            throws ConnectionUnavailableException {
-        sinkListener.publish(event);
-=======
-                           SinkListener sinkListener, DynamicOptions dynamicOptions) {
-        sinkListener.publishEvents(event, dynamicOptions);
->>>>>>> 75294c9c
+                           SinkListener sinkListener) {
+        sinkListener.publishEvents(event);
     }
 }