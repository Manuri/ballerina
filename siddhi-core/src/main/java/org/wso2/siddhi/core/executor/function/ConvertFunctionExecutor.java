/*
 * Copyright (c) 2016, WSO2 Inc. (http://www.wso2.org) All Rights Reserved.
 *
 * WSO2 Inc. licenses this file to you under the Apache License,
 * Version 2.0 (the "License"); you may not use this file except
 * in compliance with the License.
 * You may obtain a copy of the License at
 *
 *     http://www.apache.org/licenses/LICENSE-2.0
 *
 * Unless required by applicable law or agreed to in writing,
 * software distributed under the License is distributed on an
 * "AS IS" BASIS, WITHOUT WARRANTIES OR CONDITIONS OF ANY
 * KIND, either express or implied. See the License for the
 * specific language governing permissions and limitations
 * under the License.
 */
package org.wso2.siddhi.core.executor.function;

import org.wso2.siddhi.annotation.Example;
import org.wso2.siddhi.annotation.Extension;
import org.wso2.siddhi.annotation.Parameter;
import org.wso2.siddhi.annotation.ReturnAttribute;
import org.wso2.siddhi.annotation.util.DataType;
import org.wso2.siddhi.core.config.ExecutionPlanContext;
import org.wso2.siddhi.core.executor.ConstantExpressionExecutor;
import org.wso2.siddhi.core.executor.ExpressionExecutor;
import org.wso2.siddhi.core.util.config.ConfigReader;
import org.wso2.siddhi.query.api.definition.Attribute;
import org.wso2.siddhi.query.api.exception.ExecutionPlanValidationException;

import java.util.Map;

/**
 * Executor class for convert function. Function execution logic is implemented in execute here.
 */
@Extension(
        name = "convert",
        namespace = "",
        description = "Converts the first input parameter according to the convertedTo parameter.",
        parameters = {
<<<<<<< HEAD
                @Parameter(name = "toBeConverted",
                           description = "This specifies the value to be converted.",
                           type = {DataType.INT, DataType.LONG, DataType.DOUBLE, DataType.FLOAT, DataType.STRING,
                                   DataType.BOOL}),
                @Parameter(name = "convertedTo",
                           description = "A string constant parameter to which type the attribute need to be "
                                   + "converted using one of the following strings values: 'int', 'long', 'float', "
                                   + "'double', 'string', 'bool'.",
                           type = DataType.STRING)
=======
                @Parameter(name = "to.be.converted",
                        description = "This specifies the value to be converted.",
                        type = {DataType.INT, DataType.LONG, DataType.DOUBLE, DataType.FLOAT, DataType.STRING,
                                DataType.BOOL}),
                @Parameter(name = "converted.to",
                        description = "A string constant parameter to which type the attribute need to be converted " +
                                " using one of the following strings values: 'int', 'long', 'float', 'double', " +
                                "'string', 'bool'.",
                        type = DataType.STRING)
>>>>>>> 214b46e0
        },
        returnAttributes = @ReturnAttribute(
                description = "Based on the given convertedTo parameter.",
                type = {DataType.INT, DataType.LONG, DataType.DOUBLE, DataType.FLOAT, DataType.STRING, DataType.BOOL}),
        examples = {
                @Example(
                        syntax = "from fooStream\n" +
                                "select convert(temp, 'double') as temp\n" +
                                "insert into barStream;",
                        description = "This will convert fooStream temp value into 'double'."),
                @Example(
                        syntax = "from fooStream\n" +
                                "select convert(temp, 'int') as temp\n" +
                                "insert into barStream;",
                        description = "This will convert fooStream temp value into 'int' (value = \"convert(45.9, " +
                                "'int') returns 46\")."
                )
        }
)
public class ConvertFunctionExecutor extends FunctionExecutor {

    private Attribute.Type returnType;
    private Attribute.Type inputType;

    @Override
    public void init(ExpressionExecutor[] attributeExpressionExecutors, ConfigReader configReader,
                     ExecutionPlanContext executionPlanContext) {
        if (attributeExpressionExecutors.length != 2) {
            throw new ExecutionPlanValidationException("convert() must have at 2 parameters, attribute and to be " +
                                                               "converted type");
        }
        inputType = attributeExpressionExecutors[0].getReturnType();
        if (inputType == Attribute.Type.OBJECT) {
            throw new ExecutionPlanValidationException("1st parameter of convert() cannot be 'object' as " +
                                                               "it's not supported, it has to be either of (STRING, " +
                                                               "INT, LONG, FLOAT, DOUBLE, BOOL), but found " +
                                                               attributeExpressionExecutors[0].getReturnType());
        }
        if (attributeExpressionExecutors[1].getReturnType() != Attribute.Type.STRING) {
            throw new ExecutionPlanValidationException("2nd parameter of convert() must be 'string' have constant " +
                                                               "value either of (STRING, INT, LONG, FLOAT, DOUBLE, "
                                                               + "BOOL), but found " +
                                                               attributeExpressionExecutors[0].getReturnType());
        }
        if (!(attributeExpressionExecutors[1] instanceof ConstantExpressionExecutor)) {
            throw new ExecutionPlanValidationException("2nd parameter of convert() must have constant value either " +
                                                               "of (STRING, INT, LONG, FLOAT, DOUBLE, BOOL), but found "
                                                               + "a variable expression");
        }
        String type = (String) attributeExpressionExecutors[1].execute(null);
        if (Attribute.Type.STRING.toString().equalsIgnoreCase(type)) {
            returnType = Attribute.Type.STRING;
        } else if (Attribute.Type.BOOL.toString().equalsIgnoreCase(type)) {
            returnType = Attribute.Type.BOOL;
        } else if (Attribute.Type.DOUBLE.toString().equalsIgnoreCase(type)) {
            returnType = Attribute.Type.DOUBLE;
        } else if (Attribute.Type.FLOAT.toString().equalsIgnoreCase(type)) {
            returnType = Attribute.Type.FLOAT;
        } else if (Attribute.Type.INT.toString().equalsIgnoreCase(type)) {
            returnType = Attribute.Type.INT;
        } else if (Attribute.Type.LONG.toString().equalsIgnoreCase(type)) {
            returnType = Attribute.Type.LONG;
        } else {
            throw new ExecutionPlanValidationException("2nd parameter of convert() must have value either of " +
                                                               "(STRING, INT, LONG, FLOAT, DOUBLE, BOOL), but found '" +
                                                               type + "'");
        }
    }

    @Override
    public Attribute.Type getReturnType() {
        return returnType;
    }


    protected Object execute(Object[] obj) {
        Object data = obj[0];
        if (data != null) {
            try {
                switch (returnType) {
                    case STRING:
                        return data.toString();
                    case INT:
                        switch (inputType) {
                            case STRING:
                                return Integer.parseInt((String) data);
                            case INT:
                                return data;
                            case LONG:
                                return ((Long) data).intValue();
                            case FLOAT:
                                return ((Float) data).intValue();
                            case DOUBLE:
                                return ((Double) data).intValue();
                            case BOOL:
                                return ((Boolean) data) ? 1 : 0;
                            case OBJECT:
                                return null;
                        }
                        break;
                    case LONG:
                        switch (inputType) {
                            case STRING:
                                return Long.parseLong((String) data);
                            case INT:
                                return ((Integer) data).longValue();
                            case LONG:
                                return data;
                            case FLOAT:
                                return ((Float) data).longValue();
                            case DOUBLE:
                                return ((Double) data).longValue();
                            case BOOL:
                                return ((Boolean) data) ? 1L : 0L;
                            case OBJECT:
                                return null;
                        }
                        break;
                    case FLOAT:
                        switch (inputType) {
                            case STRING:
                                return Float.parseFloat((String) data);
                            case INT:
                                return ((Integer) data).floatValue();
                            case LONG:
                                return ((Long) data).floatValue();
                            case FLOAT:
                                return data;
                            case DOUBLE:
                                return ((Double) data).floatValue();
                            case BOOL:
                                return ((Boolean) data) ? 1F : 0F;
                            case OBJECT:
                                return null;
                        }
                        break;
                    case DOUBLE:
                        switch (inputType) {
                            case STRING:
                                return Double.parseDouble((String) data);
                            case INT:
                                return ((Integer) data).doubleValue();
                            case LONG:
                                return ((Long) data).doubleValue();
                            case FLOAT:
                                return ((Float) data).doubleValue();
                            case DOUBLE:
                                return data;
                            case BOOL:
                                return ((Boolean) data) ? 1.0 : 0.0;
                            case OBJECT:
                                return null;
                        }
                        break;
                    case BOOL:
                        switch (inputType) {
                            case STRING:
                                return Boolean.parseBoolean((String) data);
                            case INT:
                                return ((Integer) data) == 1;
                            case LONG:
                                return ((Long) data) == 1L;
                            case FLOAT:
                                return ((Float) data) == 1F;
                            case DOUBLE:
                                return ((Double) data) == 1.0;
                            case BOOL:
                                return data;
                            case OBJECT:
                                return null;
                        }
                        break;
                    case OBJECT:
                        break;
                }
            } catch (NumberFormatException e) {
                return null;
            }
        }
        return null;
    }

    @Override
    protected Object execute(Object data) {
        //will not occur
        return null;
    }

    @Override
    public void start() {
        //Nothing to start
    }

    @Override
    public void stop() {
        //nothing to stop
    }

    @Override
    public Map<String, Object> currentState() {
        //No states
        return null;
    }

    @Override
    public void restoreState(Map<String, Object> state) {
        //Nothing to be done
    }
}<|MERGE_RESOLUTION|>--- conflicted
+++ resolved
@@ -39,17 +39,6 @@
         namespace = "",
         description = "Converts the first input parameter according to the convertedTo parameter.",
         parameters = {
-<<<<<<< HEAD
-                @Parameter(name = "toBeConverted",
-                           description = "This specifies the value to be converted.",
-                           type = {DataType.INT, DataType.LONG, DataType.DOUBLE, DataType.FLOAT, DataType.STRING,
-                                   DataType.BOOL}),
-                @Parameter(name = "convertedTo",
-                           description = "A string constant parameter to which type the attribute need to be "
-                                   + "converted using one of the following strings values: 'int', 'long', 'float', "
-                                   + "'double', 'string', 'bool'.",
-                           type = DataType.STRING)
-=======
                 @Parameter(name = "to.be.converted",
                         description = "This specifies the value to be converted.",
                         type = {DataType.INT, DataType.LONG, DataType.DOUBLE, DataType.FLOAT, DataType.STRING,
@@ -59,7 +48,6 @@
                                 " using one of the following strings values: 'int', 'long', 'float', 'double', " +
                                 "'string', 'bool'.",
                         type = DataType.STRING)
->>>>>>> 214b46e0
         },
         returnAttributes = @ReturnAttribute(
                 description = "Based on the given convertedTo parameter.",
