--- conflicted
+++ resolved
@@ -74,14 +74,10 @@
     private ConcurrentMap<String, QueryRuntime> queryProcessorMap = new ConcurrentHashMap<String, QueryRuntime>();
     private ConcurrentMap<String, StreamJunction> streamJunctionMap = new ConcurrentHashMap<String, StreamJunction>()
             ; // Contains stream junctions.
-<<<<<<< HEAD
-    private ConcurrentMap<String, EventTable> eventTableMap = new ConcurrentHashMap<String, EventTable>(); //
-=======
     private ConcurrentMap<String, Table> tableMap = new ConcurrentHashMap<String, Table>(); //
     // Contains event tables.
     private final ConcurrentMap<String, List<Source>> eventSourceMap;
     private final ConcurrentMap<String, List<Sink>> eventSinkMap;
->>>>>>> a9a78978
     private ConcurrentMap<String, PartitionRuntime> partitionMap = new ConcurrentHashMap<String, PartitionRuntime>();
     // Contains partitions.
     private ExecutionPlanContext executionPlanContext;
