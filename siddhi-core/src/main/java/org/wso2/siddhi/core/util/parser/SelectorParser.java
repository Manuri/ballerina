/*
 * Copyright (c) 2016, WSO2 Inc. (http://www.wso2.org) All Rights Reserved.
 *
 * WSO2 Inc. licenses this file to you under the Apache License,
 * Version 2.0 (the "License"); you may not use this file except
 * in compliance with the License.
 * You may obtain a copy of the License at
 *
 *     http://www.apache.org/licenses/LICENSE-2.0
 *
 * Unless required by applicable law or agreed to in writing,
 * software distributed under the License is distributed on an
 * "AS IS" BASIS, WITHOUT WARRANTIES OR CONDITIONS OF ANY
 * KIND, either express or implied. See the License for the
 * specific language governing permissions and limitations
 * under the License.
 */
package org.wso2.siddhi.core.util.parser;

import org.wso2.siddhi.core.config.ExecutionPlanContext;
import org.wso2.siddhi.core.event.MetaComplexEvent;
import org.wso2.siddhi.core.event.state.MetaStateEvent;
import org.wso2.siddhi.core.event.state.MetaStateEventAttribute;
import org.wso2.siddhi.core.event.stream.MetaStreamEvent;
import org.wso2.siddhi.core.executor.ExpressionExecutor;
import org.wso2.siddhi.core.executor.VariableExpressionExecutor;
import org.wso2.siddhi.core.executor.condition.ConditionExpressionExecutor;
import org.wso2.siddhi.core.query.selector.GroupByKeyGenerator;
import org.wso2.siddhi.core.query.selector.QuerySelector;
import org.wso2.siddhi.core.query.selector.attribute.processor.AttributeProcessor;
import org.wso2.siddhi.core.table.Table;
import org.wso2.siddhi.core.util.SiddhiConstants;
import org.wso2.siddhi.query.api.definition.AbstractDefinition;
import org.wso2.siddhi.query.api.definition.Attribute;
import org.wso2.siddhi.query.api.definition.StreamDefinition;
import org.wso2.siddhi.query.api.exception.DuplicateAttributeException;
import org.wso2.siddhi.query.api.execution.query.output.stream.OutputStream;
import org.wso2.siddhi.query.api.execution.query.selection.HavingSelector;
import org.wso2.siddhi.query.api.execution.query.selection.OutputAttribute;
import org.wso2.siddhi.query.api.execution.query.selection.Selector;
import org.wso2.siddhi.query.api.expression.Expression;
import org.wso2.siddhi.query.api.expression.Variable;

import java.util.ArrayList;
import java.util.List;
import java.util.Map;

/**
 * Class to parse {@link QuerySelector}
 */
public class SelectorParser {
    private static final ThreadLocal<String> containsAggregatorThreadLocal = new ThreadLocal<String>();

    /**
     * Parse Selector portion of a query and return corresponding QuerySelector
     *
     * @param selector                    selector to be parsed
     * @param outputStream                output stream
     * @param executionPlanContext        query to be parsed
     * @param metaComplexEvent            Meta event used to collect execution info of stream associated with query
     * @param tableMap                    Table Map
     * @param variableExpressionExecutors variable expression executors
     * @param queryName                   query name of selector belongs to.
     * @return QuerySelector
     */
<<<<<<< HEAD
    public static QuerySelector parse(HavingSelector selector, OutputStream outputStream, ExecutionPlanContext executionPlanContext,
                                      MetaComplexEvent metaComplexEvent, Map<String, Table> tableMap, List<VariableExpressionExecutor> variableExpressionExecutors, String queryName) {
=======
    public static QuerySelector parse(Selector selector, OutputStream outputStream, ExecutionPlanContext
            executionPlanContext,
                                      MetaComplexEvent metaComplexEvent, Map<String, Table> tableMap,
                                      List<VariableExpressionExecutor> variableExpressionExecutors, String queryName) {
>>>>>>> ced5fafd
        boolean currentOn = false;
        boolean expiredOn = false;
        String id = null;

        if (outputStream.getOutputEventType() == OutputStream.OutputEventType.CURRENT_EVENTS || outputStream
                .getOutputEventType() == OutputStream.OutputEventType.ALL_EVENTS) {
            currentOn = true;
        }
        if (outputStream.getOutputEventType() == OutputStream.OutputEventType.EXPIRED_EVENTS || outputStream
                .getOutputEventType() == OutputStream.OutputEventType.ALL_EVENTS) {
            expiredOn = true;
        }

        id = outputStream.getId();
        containsAggregatorThreadLocal.remove();
        QuerySelector querySelector = new QuerySelector(id, selector, currentOn, expiredOn, executionPlanContext);
        List<AttributeProcessor> attributeProcessors = getAttributeProcessors(selector, id, executionPlanContext,
                metaComplexEvent, tableMap, variableExpressionExecutors, queryName);
        querySelector.setAttributeProcessorList(attributeProcessors, "true".equals(containsAggregatorThreadLocal.get
                ()));
        containsAggregatorThreadLocal.remove();
        ConditionExpressionExecutor havingCondition = generateHavingExecutor(selector.getHavingExpression(),
                metaComplexEvent, executionPlanContext, tableMap, variableExpressionExecutors, queryName);
        querySelector.setHavingConditionExecutor(havingCondition, "true".equals(containsAggregatorThreadLocal.get()));
        containsAggregatorThreadLocal.remove();
        if (!selector.getGroupByList().isEmpty()) {
            querySelector.setGroupByKeyGenerator(new GroupByKeyGenerator(selector.getGroupByList(), metaComplexEvent,
                    null, variableExpressionExecutors, executionPlanContext, queryName));
        }


        return querySelector;
    }

    /**
     * Method to construct AttributeProcessor list for the selector
     *
     * @param selector                    Selector
     * @param id                          stream id
     * @param executionPlanContext        execution plan context
     * @param metaComplexEvent            meta ComplexEvent
     * @param tableMap               Table Map
     * @param variableExpressionExecutors list of VariableExpressionExecutors
     * @return list of AttributeProcessors
     */
    private static List<AttributeProcessor> getAttributeProcessors(Selector selector, String id,
                                                                   ExecutionPlanContext executionPlanContext,
                                                                   MetaComplexEvent metaComplexEvent,
                                                                   Map<String, Table> tableMap,
                                                                   List<VariableExpressionExecutor>
                                                                           variableExpressionExecutors, String
                                                                           queryName) {

        List<AttributeProcessor> attributeProcessorList = new ArrayList<AttributeProcessor>();
        StreamDefinition outputDefinition = StreamDefinition.id(id);

        List<OutputAttribute> outputAttributes = selector.getSelectionList();
        if (selector.getSelectionList().size() == 0) {
            if (metaComplexEvent instanceof MetaStreamEvent) {

                List<Attribute> attributeList = ((MetaStreamEvent) metaComplexEvent).getLastInputDefinition()
                        .getAttributeList();
                for (Attribute attribute : attributeList) {
                    outputAttributes.add(new OutputAttribute(new Variable(attribute.getName())));
                }
            } else {
                for (MetaStreamEvent metaStreamEvent : ((MetaStateEvent) metaComplexEvent).getMetaStreamEvents()) {
                    List<Attribute> attributeList = metaStreamEvent.getLastInputDefinition().getAttributeList();
                    for (Attribute attribute : attributeList) {
                        OutputAttribute outputAttribute = new OutputAttribute(new Variable(attribute.getName()));
                        if (!outputAttributes.contains(outputAttribute)) {
                            outputAttributes.add(outputAttribute);
                        } else {
                            List<AbstractDefinition> definitions = new ArrayList<AbstractDefinition>();
                            for (MetaStreamEvent aMetaStreamEvent : ((MetaStateEvent) metaComplexEvent)
                                    .getMetaStreamEvents()) {
                                definitions.add(aMetaStreamEvent.getLastInputDefinition());
                            }
                            throw new DuplicateAttributeException("Duplicate attribute exist in streams " +
                                    definitions);
                        }
                    }
                }

            }
        }

        int i = 0;
        for (OutputAttribute outputAttribute : outputAttributes) {

            ExpressionExecutor expressionExecutor = ExpressionParser.parseExpression(outputAttribute.getExpression(),
                    metaComplexEvent, SiddhiConstants.UNKNOWN_STATE, tableMap, variableExpressionExecutors,
                    executionPlanContext,
                    !(selector.getGroupByList().isEmpty()), 0, queryName);
            if (expressionExecutor instanceof VariableExpressionExecutor) {   //for variables we will directly put
                // value at conversion stage
                VariableExpressionExecutor executor = ((VariableExpressionExecutor) expressionExecutor);
                if (metaComplexEvent instanceof MetaStateEvent) {
                    ((MetaStateEvent) metaComplexEvent).addOutputData(new MetaStateEventAttribute(executor
                            .getAttribute(), executor.getPosition()));
                } else {
                    ((MetaStreamEvent) metaComplexEvent).addOutputData(executor.getAttribute());
                }
                outputDefinition.attribute(outputAttribute.getRename(), ((VariableExpressionExecutor)
                        expressionExecutor).getAttribute().getType());
            } else {
                //To maintain output variable positions
                if (metaComplexEvent instanceof MetaStateEvent) {
                    ((MetaStateEvent) metaComplexEvent).addOutputData(null);
                } else {
                    ((MetaStreamEvent) metaComplexEvent).addOutputData(null);
                }
                AttributeProcessor attributeProcessor = new AttributeProcessor(expressionExecutor);
                attributeProcessor.setOutputPosition(i);
                attributeProcessorList.add(attributeProcessor);
                outputDefinition.attribute(outputAttribute.getRename(), attributeProcessor.getOutputType());
            }
            i++;
        }
        metaComplexEvent.setOutputDefinition(outputDefinition);
        return attributeProcessorList;
    }

    private static ConditionExpressionExecutor generateHavingExecutor(Expression expression,
                                                                      MetaComplexEvent metaComplexEvent,
                                                                      ExecutionPlanContext executionPlanContext,
                                                                      Map<String, Table> tableMap,
                                                                      List<VariableExpressionExecutor>
                                                                              variableExpressionExecutors, String
                                                                              queryName) {
        ConditionExpressionExecutor havingConditionExecutor = null;
        if (expression != null) {
            havingConditionExecutor = (ConditionExpressionExecutor) ExpressionParser.parseExpression(expression,
                    metaComplexEvent, SiddhiConstants.HAVING_STATE, tableMap, variableExpressionExecutors,
                    executionPlanContext, false, 0, queryName);

        }
        return havingConditionExecutor;
    }

    public static ThreadLocal<String> getContainsAggregatorThreadLocal() {
        return containsAggregatorThreadLocal;
    }
}<|MERGE_RESOLUTION|>--- conflicted
+++ resolved
@@ -35,7 +35,6 @@
 import org.wso2.siddhi.query.api.definition.StreamDefinition;
 import org.wso2.siddhi.query.api.exception.DuplicateAttributeException;
 import org.wso2.siddhi.query.api.execution.query.output.stream.OutputStream;
-import org.wso2.siddhi.query.api.execution.query.selection.HavingSelector;
 import org.wso2.siddhi.query.api.execution.query.selection.OutputAttribute;
 import org.wso2.siddhi.query.api.execution.query.selection.Selector;
 import org.wso2.siddhi.query.api.expression.Expression;
@@ -63,15 +62,10 @@
      * @param queryName                   query name of selector belongs to.
      * @return QuerySelector
      */
-<<<<<<< HEAD
-    public static QuerySelector parse(HavingSelector selector, OutputStream outputStream, ExecutionPlanContext executionPlanContext,
-                                      MetaComplexEvent metaComplexEvent, Map<String, Table> tableMap, List<VariableExpressionExecutor> variableExpressionExecutors, String queryName) {
-=======
     public static QuerySelector parse(Selector selector, OutputStream outputStream, ExecutionPlanContext
             executionPlanContext,
                                       MetaComplexEvent metaComplexEvent, Map<String, Table> tableMap,
                                       List<VariableExpressionExecutor> variableExpressionExecutors, String queryName) {
->>>>>>> ced5fafd
         boolean currentOn = false;
         boolean expiredOn = false;
         String id = null;
