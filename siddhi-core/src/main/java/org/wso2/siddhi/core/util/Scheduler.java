--- conflicted
+++ resolved
@@ -23,6 +23,8 @@
 import org.wso2.siddhi.core.event.ComplexEventChunk;
 import org.wso2.siddhi.core.event.stream.StreamEvent;
 import org.wso2.siddhi.core.event.stream.StreamEventPool;
+import org.wso2.siddhi.core.event.stream.converter.ConversionStreamEventChunk;
+import org.wso2.siddhi.core.event.stream.converter.StreamEventConverter;
 import org.wso2.siddhi.core.query.input.stream.single.SingleThreadEntryValveProcessor;
 import org.wso2.siddhi.core.util.snapshot.Snapshotable;
 import org.wso2.siddhi.core.util.statistics.LatencyTracker;
@@ -43,6 +45,7 @@
     private EventCaller eventCaller;
     private volatile boolean running = false;
     private StreamEventPool streamEventPool;
+    private ComplexEventChunk<StreamEvent> streamEventChunk;
     private ExecutionPlanContext executionPlanContext;
     private String elementId;
     private LatencyTracker latencyTracker;
@@ -80,6 +83,7 @@
 
     public void setStreamEventPool(StreamEventPool streamEventPool) {
         this.streamEventPool = streamEventPool;
+        streamEventChunk = new ConversionStreamEventChunk((StreamEventConverter) null, streamEventPool);
     }
 
     public void init(ExecutionPlanContext executionPlanContext, LatencyTracker latencyTracker) {
@@ -137,21 +141,6 @@
          */
         @Override
         public void run() {
-<<<<<<< HEAD
-            Long toNotifyTime = toNotifyQueue.peek();
-            long currentTime = System.currentTimeMillis(); //todo fix
-            while (toNotifyTime != null && toNotifyTime - currentTime <= 0) {
-
-                toNotifyQueue.poll();
-
-                StreamEvent timerEvent = streamEventPool.borrowEvent();
-                timerEvent.setType(StreamEvent.Type.TIMER);
-                timerEvent.setTimestamp(currentTime);
-                ComplexEventChunk<StreamEvent> streamEventChunk=new ComplexEventChunk<StreamEvent>(timerEvent,timerEvent);
-                if (latencyTracker != null) {
-                    try {
-                        latencyTracker.markIn();
-=======
             try {
                 Long toNotifyTime = toNotifyQueue.peek();
                 long currentTime = System.currentTimeMillis();
@@ -170,7 +159,6 @@
                             latencyTracker.markOut();
                         }
                     } else {
->>>>>>> ff471177
                         singleThreadEntryValve.process(streamEventChunk);
                     }
                     streamEventChunk.clear();
