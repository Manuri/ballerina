--- conflicted
+++ resolved
@@ -21,9 +21,12 @@
 import org.wso2.siddhi.core.event.MetaComplexEvent;
 import org.wso2.siddhi.core.event.state.MetaStateEvent;
 import org.wso2.siddhi.core.event.stream.MetaStreamEvent;
+import org.wso2.siddhi.core.util.collection.UpdateAttributeMapper;
 import org.wso2.siddhi.core.util.collection.operator.MatchingMetaInfoHolder;
 import org.wso2.siddhi.query.api.definition.AbstractDefinition;
 import org.wso2.siddhi.query.api.definition.Attribute;
+
+import java.util.List;
 
 import static org.wso2.siddhi.core.util.SiddhiConstants.UNKNOWN_STATE;
 
@@ -34,20 +37,14 @@
 
     public static MatchingMetaInfoHolder constructMatchingMetaStateHolder(MetaComplexEvent matchingMetaComplexEvent,
                                                                           int defaultStreamEventIndex,
-                                                                          AbstractDefinition candidateDefinition,
+                                                                          AbstractDefinition candsidateDefinition,
                                                                           int currentState) {
         int storeEventIndex = 0;
 
         MetaStreamEvent tableStreamEvent = new MetaStreamEvent();
-<<<<<<< HEAD
-        tableStreamEvent.setTableEvent(true);
-        tableStreamEvent.addInputDefinition(candidateDefinition);
-        for (Attribute attribute : candidateDefinition.getAttributeList()) {
-=======
         tableStreamEvent.setEventType(MetaStreamEvent.EventType.TABLE);
         tableStreamEvent.addInputDefinition(candsidateDefinition);
         for (Attribute attribute : candsidateDefinition.getAttributeList()) {
->>>>>>> 73b9e81b
             tableStreamEvent.addOutputData(attribute);
         }
 
@@ -69,7 +66,7 @@
             for (; storeEventIndex < metaStreamEvents.length; storeEventIndex++) {
                 MetaStreamEvent metaStreamEvent = metaStreamEvents[storeEventIndex];
                 if (storeEventIndex != defaultStreamEventIndex && metaStreamEvent.getLastInputDefinition()
-                        .equalsIgnoreAnnotations(candidateDefinition)) {
+                        .equalsIgnoreAnnotations(candsidateDefinition)) {
                     metaStateEvent = ((MetaStateEvent) matchingMetaComplexEvent);
                     break;
                 }
@@ -85,14 +82,11 @@
             }
         }
         return new MatchingMetaInfoHolder(metaStateEvent, defaultStreamEventIndex, storeEventIndex,
-<<<<<<< HEAD
-                                          metaStateEvent.getMetaStreamEvent(defaultStreamEventIndex).getLastInputDefinition(),
-                                          candidateDefinition, currentState);
-=======
                 metaStateEvent.getMetaStreamEvent(defaultStreamEventIndex).getLastInputDefinition(),
                 candsidateDefinition, currentState);
     }
 
+    // TODO: 8/3/17 is this used??
     public static UpdateAttributeMapper[] constructUpdateAttributeMapper(
             AbstractDefinition tableDefinition, List<Attribute> updatingStreamDefinitionAttributes,
             int matchingStreamEventPosition) {
@@ -105,6 +99,5 @@
                     matchingStreamEventPosition);
         }
         return updateAttributeMappers;
->>>>>>> 73b9e81b
     }
 }