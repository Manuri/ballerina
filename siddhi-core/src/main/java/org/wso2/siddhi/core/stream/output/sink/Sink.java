/*
 * Copyright (c)  2017, WSO2 Inc. (http://www.wso2.org) All Rights Reserved.
 *
 * WSO2 Inc. licenses this file to you under the Apache License,
 * Version 2.0 (the "License"); you may not use this file except
 * in compliance with the License.
 * You may obtain a copy of the License at
 *
 *     http://www.apache.org/licenses/LICENSE-2.0
 *
 * Unless required by applicable law or agreed to in writing,
 * software distributed under the License is distributed on an
 * "AS IS" BASIS, WITHOUT WARRANTIES OR CONDITIONS OF ANY
 * KIND, either express or implied. See the License for the
 * specific language governing permissions and limitations
 * under the License.
 */

package org.wso2.siddhi.core.stream.output.sink;

import org.apache.log4j.Logger;
import org.wso2.siddhi.core.config.SiddhiAppContext;
import org.wso2.siddhi.core.exception.ConnectionUnavailableException;
import org.wso2.siddhi.core.util.config.ConfigReader;
import org.wso2.siddhi.core.util.snapshot.Snapshotable;
<<<<<<< HEAD
=======
import org.wso2.siddhi.core.util.transport.BackoffRetryCounter;
>>>>>>> 75294c9c
import org.wso2.siddhi.core.util.transport.DynamicOptions;
import org.wso2.siddhi.core.util.transport.OptionHolder;
import org.wso2.siddhi.query.api.definition.StreamDefinition;

import java.util.concurrent.ScheduledExecutorService;
import java.util.concurrent.TimeUnit;
import java.util.concurrent.atomic.AtomicBoolean;

/**
 * This is a Sink type. these let users to publish events according to
 * some type. this type can either be local, jms or ws (or any custom extension)
 */
public abstract class Sink implements SinkListener, Snapshotable {

    private static final Logger LOG = Logger.getLogger(Sink.class);
    private StreamDefinition streamDefinition;
    private String type;
    private SinkMapper mapper;
    private String elementId;

    private AtomicBoolean isTryingToConnect = new AtomicBoolean(false);
    private BackoffRetryCounter backoffRetryCounter = new BackoffRetryCounter();
    private AtomicBoolean isConnected = new AtomicBoolean(false);
<<<<<<< HEAD
    private ThreadLocal<DynamicOptions> trpDynamicOptions;

    public final void init(StreamDefinition streamDefinition, String type, OptionHolder transportOptionHolder,
                           ConfigReader sinkConfigReader, SinkMapper sinkMapper, String mapType,
                           OptionHolder mapOptionHolder, String payload, ConfigReader mapperConfigReader,
                           SiddhiAppContext siddhiAppContext) {
=======
    private ScheduledExecutorService scheduledExecutorService;

    public void init(StreamDefinition streamDefinition, String type, OptionHolder transportOptionHolder,
                     ConfigReader sinkConfigReader, SinkMapper sinkMapper, String mapType,
                     OptionHolder mapOptionHolder, String payload, ConfigReader mapperConfigReader,
                     SiddhiAppContext siddhiAppContext) {
        this.streamDefinition = streamDefinition;
>>>>>>> 75294c9c
        this.type = type;
        this.elementId = siddhiAppContext.getElementIdGenerator().createNewId();
        init(streamDefinition, transportOptionHolder, sinkConfigReader, siddhiAppContext);
        if (sinkMapper != null) {
<<<<<<< HEAD
            sinkMapper.init(streamDefinition, mapType, mapOptionHolder, payload, this,
                    mapperConfigReader, siddhiAppContext);
=======
            sinkMapper.init(streamDefinition, mapType, mapOptionHolder, payload, mapperConfigReader, siddhiAppContext);
>>>>>>> 75294c9c
            this.mapper = sinkMapper;
        }
        scheduledExecutorService = siddhiAppContext.getScheduledExecutorService();

    }

    public final void initOnlyTransport(StreamDefinition streamDefinition, OptionHolder transportOptionHolder,
                                        ConfigReader sinkConfigReader, SiddhiAppContext siddhiAppContext) {
        this.elementId = siddhiAppContext.getElementIdGenerator().createNewId();
        init(streamDefinition, transportOptionHolder, sinkConfigReader, siddhiAppContext);
    }

    /**
     * Supported dynamic options by the transport
     *
     * @return the list of supported dynamic option keys
     */
    public abstract String[] getSupportedDynamicOptions();

    /**
     * Will be called for initialing the {@link Sink}
     *
     * @param outputStreamDefinition containing stream definition bind to the {@link Sink}
     * @param optionHolder           Option holder containing static and dynamic options related to the {@link Sink}
     * @param sinkConfigReader       this hold the {@link Sink} extensions configuration reader.
     * @param siddhiAppContext       {@link SiddhiAppContext} of the parent siddhi app.
     */
    protected abstract void init(StreamDefinition outputStreamDefinition, OptionHolder optionHolder,
                                 ConfigReader sinkConfigReader, SiddhiAppContext siddhiAppContext);

    @Override
    public final void publish(Object payload) throws ConnectionUnavailableException {
        try {
            DynamicOptions dynamicOptions = trpDynamicOptions.get();
            trpDynamicOptions.remove();
            publish(payload, dynamicOptions);
        } finally {
            trpDynamicOptions.remove();
        }

    }

    /**
     * Sending events via output transport
     *
     * @param payload          payload of the event
     * @param transportOptions one of the event constructing the payload
     * @throws ConnectionUnavailableException throw when connections are unavailable.
     */
    public abstract void publish(Object payload, DynamicOptions transportOptions)
            throws ConnectionUnavailableException;


    /**
     * Will be called to connect to the backend before events are published
     *
     * @throws ConnectionUnavailableException if it cannot connect to the backend
     */
    public abstract void connect() throws ConnectionUnavailableException;

    /**
     * Will be called after all publishing is done, or when ConnectionUnavailableException is thrown
     */
    public abstract void disconnect();

    /**
     * Will be called at the end to clean all the resources consumed
     */
    public abstract void destroy();

    public final String getType() {
        return type;
    }

    public final SinkMapper getMapper() {
        return mapper;
    }

    public void connectWithRetry() {
        if (!isConnected.get()) {
            isTryingToConnect.set(true);
            try {
                connect();
                isConnected.set(true);
                isTryingToConnect.set(false);
                backoffRetryCounter.reset();
            } catch (ConnectionUnavailableException | RuntimeException e) {
                LOG.error("Error while connecting at Sink '" + type + "' at '" + streamDefinition.getId() +
                        "', " + e.getMessage() + ", will retry in '" + backoffRetryCounter.getTimeInterval() + "'.", e);
                scheduledExecutorService.schedule(new Runnable() {
                    @Override
                    public void run() {
                        connectWithRetry();
                    }
                }, backoffRetryCounter.getTimeIntervalMillis(), TimeUnit.MILLISECONDS);
                backoffRetryCounter.increment();
            }
        }
    }

    @Override
    public void publishEvents(Object payload, DynamicOptions transportOptions) {
        if (isConnected.get()) {
            try {
                publish(payload, transportOptions);
            } catch (ConnectionUnavailableException e) {
                isConnected.set(false);
                LOG.error("Connection unavailable at Sink '" + type + "' at '" + streamDefinition.getId() +
                        "', " + e.getMessage() + ", will retry connection immediately.", e);
                connectWithRetry();
                publishEvents(payload, transportOptions);
            }
        } else if (isTryingToConnect.get()) {
            LOG.error("Dropping event at Sink '" + type + "' at '" + streamDefinition.getId() +
                    "' as its still trying to reconnect!, events dropped '" + payload + "'");
        } else {
            connectWithRetry();
            publishEvents(payload, transportOptions);
        }

    }

    /**
     * Sending events via output transport
     *
     * @param payload          payload of the event
     * @param transportOptions one of the event constructing the payload
     * @throws ConnectionUnavailableException throw when connections are unavailable.
     */
    public abstract void publish(Object payload, DynamicOptions transportOptions) throws ConnectionUnavailableException;

    public boolean isConnected() {
        return isConnected.get();
    }

    public void shutdown() {
        disconnect();
        destroy();
        isConnected.set(false);
        isTryingToConnect.set(false);
    }

    @Override
    public final String getElementId() {
        return elementId;
    }

<<<<<<< HEAD
    void setTrpDynamicOptions(ThreadLocal<DynamicOptions> trpDynamicOptions) {
        this.trpDynamicOptions = trpDynamicOptions;
=======
    public StreamDefinition getStreamDefinition() {
        return streamDefinition;
>>>>>>> 75294c9c
    }
}<|MERGE_RESOLUTION|>--- conflicted
+++ resolved
@@ -23,10 +23,7 @@
 import org.wso2.siddhi.core.exception.ConnectionUnavailableException;
 import org.wso2.siddhi.core.util.config.ConfigReader;
 import org.wso2.siddhi.core.util.snapshot.Snapshotable;
-<<<<<<< HEAD
-=======
 import org.wso2.siddhi.core.util.transport.BackoffRetryCounter;
->>>>>>> 75294c9c
 import org.wso2.siddhi.core.util.transport.DynamicOptions;
 import org.wso2.siddhi.core.util.transport.OptionHolder;
 import org.wso2.siddhi.query.api.definition.StreamDefinition;
@@ -50,32 +47,20 @@
     private AtomicBoolean isTryingToConnect = new AtomicBoolean(false);
     private BackoffRetryCounter backoffRetryCounter = new BackoffRetryCounter();
     private AtomicBoolean isConnected = new AtomicBoolean(false);
-<<<<<<< HEAD
     private ThreadLocal<DynamicOptions> trpDynamicOptions;
+    private ScheduledExecutorService scheduledExecutorService;
 
     public final void init(StreamDefinition streamDefinition, String type, OptionHolder transportOptionHolder,
                            ConfigReader sinkConfigReader, SinkMapper sinkMapper, String mapType,
                            OptionHolder mapOptionHolder, String payload, ConfigReader mapperConfigReader,
                            SiddhiAppContext siddhiAppContext) {
-=======
-    private ScheduledExecutorService scheduledExecutorService;
-
-    public void init(StreamDefinition streamDefinition, String type, OptionHolder transportOptionHolder,
-                     ConfigReader sinkConfigReader, SinkMapper sinkMapper, String mapType,
-                     OptionHolder mapOptionHolder, String payload, ConfigReader mapperConfigReader,
-                     SiddhiAppContext siddhiAppContext) {
         this.streamDefinition = streamDefinition;
->>>>>>> 75294c9c
         this.type = type;
         this.elementId = siddhiAppContext.getElementIdGenerator().createNewId();
         init(streamDefinition, transportOptionHolder, sinkConfigReader, siddhiAppContext);
         if (sinkMapper != null) {
-<<<<<<< HEAD
             sinkMapper.init(streamDefinition, mapType, mapOptionHolder, payload, this,
-                    mapperConfigReader, siddhiAppContext);
-=======
-            sinkMapper.init(streamDefinition, mapType, mapOptionHolder, payload, mapperConfigReader, siddhiAppContext);
->>>>>>> 75294c9c
+                           mapperConfigReader, siddhiAppContext);
             this.mapper = sinkMapper;
         }
         scheduledExecutorService = siddhiAppContext.getScheduledExecutorService();
@@ -223,12 +208,11 @@
         return elementId;
     }
 
-<<<<<<< HEAD
     void setTrpDynamicOptions(ThreadLocal<DynamicOptions> trpDynamicOptions) {
         this.trpDynamicOptions = trpDynamicOptions;
-=======
+    }
+
     public StreamDefinition getStreamDefinition() {
         return streamDefinition;
->>>>>>> 75294c9c
     }
 }