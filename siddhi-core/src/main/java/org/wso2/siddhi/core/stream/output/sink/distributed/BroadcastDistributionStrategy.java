/*
 * Copyright (c) 2017, WSO2 Inc. (http://www.wso2.org) All Rights Reserved.
 *
 * WSO2 Inc. licenses this file to you under the Apache License,
 * Version 2.0 (the "License"); you may not use this file except
 * in compliance with the License.
 * You may obtain a copy of the License at
 *
 *     http://www.apache.org/licenses/LICENSE-2.0
 *
 * Unless required by applicable law or agreed to in writing,
 * software distributed under the License is distributed on an
 * "AS IS" BASIS, WITHOUT WARRANTIES OR CONDITIONS OF ANY
 * KIND, either express or implied. See the License for the
 * specific language governing permissions and limitations
 * under the License.
 */

package org.wso2.siddhi.core.stream.output.sink.distributed;

import org.wso2.siddhi.annotation.Extension;
import org.wso2.siddhi.core.util.config.ConfigReader;
import org.wso2.siddhi.core.util.transport.DynamicOptions;
import org.wso2.siddhi.core.util.transport.OptionHolder;
import org.wso2.siddhi.query.api.definition.StreamDefinition;

import java.util.List;

/**
 * Publishing strategy to broad case message to all destinations
 */
@Extension(
        name = "broadcast",
        namespace = "distributionStrategy",
        description = ""
)
<<<<<<< HEAD
public class BroadcastDistributionStrategy extends PublishingStrategy {
=======
public class BroadcastDistributionStrategy extends DistributionStrategy {
>>>>>>> a9a78978
    /**
     * Initialize the Distribution strategy with the information it will require to make decisions.
     *  @param streamDefinition         The stream attached to the sink this DistributionStrategy is used in
     * @param transportOptionHolder    Sink options of the sink which uses this DistributionStrategy
     * @param distributionOptionHolder
     * @param destinationOptionHolders The list of options under @destination of the relevant sink.
     * @param configReader
     */
    @Override
<<<<<<< HEAD
    public void init(StreamDefinition streamDefinition, OptionHolder transportOptionHolder, OptionHolder
            distributionOptionHolder, List<OptionHolder> destinationOptionHolders) {
=======
    public void init(StreamDefinition streamDefinition, OptionHolder transportOptionHolder, OptionHolder distributionOptionHolder, List<OptionHolder> destinationOptionHolders, ConfigReader configReader) {
>>>>>>> a9a78978

    }

    /**
     * This method tells the ID(s) of the destination(s) to which a given messages should be sent. There can be cases
     * where a given message is only sent to a specific destination(e.g., partition based) and message is sent to
     * multiple endpoints(e.g., broadcast)
     *
     * @param payload          payload of the message
     * @param transportOptions Dynamic transport options of the sink
     * @return Set of IDs of the destination to which the event should be sent
     */
    @Override
    public List<Integer> getDestinationsToPublish(Object payload, DynamicOptions transportOptions) {
        return destinationIds;
    }
}<|MERGE_RESOLUTION|>--- conflicted
+++ resolved
@@ -34,11 +34,7 @@
         namespace = "distributionStrategy",
         description = ""
 )
-<<<<<<< HEAD
-public class BroadcastDistributionStrategy extends PublishingStrategy {
-=======
-public class BroadcastDistributionStrategy extends DistributionStrategy {
->>>>>>> a9a78978
+public class BroadcastDistributionStrategy extends DistributionStrategy{
     /**
      * Initialize the Distribution strategy with the information it will require to make decisions.
      *  @param streamDefinition         The stream attached to the sink this DistributionStrategy is used in
@@ -48,12 +44,8 @@
      * @param configReader
      */
     @Override
-<<<<<<< HEAD
     public void init(StreamDefinition streamDefinition, OptionHolder transportOptionHolder, OptionHolder
-            distributionOptionHolder, List<OptionHolder> destinationOptionHolders) {
-=======
-    public void init(StreamDefinition streamDefinition, OptionHolder transportOptionHolder, OptionHolder distributionOptionHolder, List<OptionHolder> destinationOptionHolders, ConfigReader configReader) {
->>>>>>> a9a78978
+            distributionOptionHolder, List<OptionHolder> destinationOptionHolders, ConfigReader configReader) {
 
     }
 
