--- conflicted
+++ resolved
@@ -58,19 +58,15 @@
         return executionPlanRuntime;
     }
 
-<<<<<<< HEAD
     public ExecutionPlanRuntime addExecutionPlan(String executionPlan) throws ValidatorException {
         return addExecutionPlan(SiddhiCompiler.parse(executionPlan));
     }
 
-=======
     public ExecutionPlanRuntime getExecutionPlanRuntime(String executionPlanName) {
         return executionPlanRuntimeMap.get(executionPlanName);
     }
 
     //Todo remove the execution plan from SiddhiManager
->>>>>>> f5779541
-
     public SiddhiContext getSiddhiContext() {
         return siddhiContext;
     }
