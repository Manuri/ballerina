--- conflicted
+++ resolved
@@ -55,7 +55,6 @@
  * For building ExecutionPlanRuntime
  */
 public class ExecutionPlanRuntimeBuilder {
-<<<<<<< HEAD
     private ConcurrentMap<String, AbstractDefinition> streamDefinitionMap =
             new ConcurrentHashMap<String, AbstractDefinition>(); //contains stream definition
     private ConcurrentMap<String, AbstractDefinition> tableDefinitionMap =
@@ -74,7 +73,6 @@
     private ConcurrentMap<String, Window> eventWindowMap = new ConcurrentHashMap<String, Window>(); //contains event tables
     private ConcurrentMap<String, EventTrigger> eventTriggerMap = new ConcurrentHashMap<String, EventTrigger>(); //contains event tables
     private ConcurrentMap<String, PartitionRuntime> partitionMap = new ConcurrentHashMap<String, PartitionRuntime>(); //contains partitions
-=======
     private ConcurrentMap<String, AbstractDefinition> streamDefinitionMap = new ConcurrentHashMap<String,
             AbstractDefinition>(); //contains stream definition
     private ConcurrentMap<String, AbstractDefinition> tableDefinitionMap = new ConcurrentHashMap<String,
@@ -98,7 +96,6 @@
     //contains event tables
     private ConcurrentMap<String, PartitionRuntime> partitionMap = new ConcurrentHashMap<String, PartitionRuntime>();
     //contains partitions
->>>>>>> d289d82c
     private ConcurrentMap<String, ExecutionPlanRuntime> executionPlanRuntimeMap = null;
     private ExecutionPlanContext executionPlanContext;
     private InputManager inputManager;
