/*
 * Copyright (c) 2016, WSO2 Inc. (http://www.wso2.org) All Rights Reserved.
 *
 * WSO2 Inc. licenses this file to you under the Apache License,
 * Version 2.0 (the "License"); you may not use this file except
 * in compliance with the License.
 * You may obtain a copy of the License at
 *
 *     http://www.apache.org/licenses/LICENSE-2.0
 *
 * Unless required by applicable law or agreed to in writing,
 * software distributed under the License is distributed on an
 * "AS IS" BASIS, WITHOUT WARRANTIES OR CONDITIONS OF ANY
 * KIND, either express or implied. See the License for the
 * specific language governing permissions and limitations
 * under the License.
 */

package org.wso2.siddhi.core.util;

import org.wso2.siddhi.core.ExecutionPlanRuntime;
import org.wso2.siddhi.core.config.ExecutionPlanContext;
import org.wso2.siddhi.core.event.stream.StreamEvent;
import org.wso2.siddhi.core.partition.PartitionRuntime;
import org.wso2.siddhi.core.query.QueryRuntime;
import org.wso2.siddhi.core.query.input.ProcessStreamReceiver;
import org.wso2.siddhi.core.query.input.stream.StreamRuntime;
import org.wso2.siddhi.core.query.input.stream.single.SingleStreamRuntime;
import org.wso2.siddhi.core.query.output.callback.InsertIntoStreamCallback;
import org.wso2.siddhi.core.query.output.callback.InsertIntoWindowCallback;
import org.wso2.siddhi.core.query.output.callback.OutputCallback;
import org.wso2.siddhi.core.query.selector.attribute.aggregator.incremental.ExecuteStreamReceiver;
import org.wso2.siddhi.core.stream.StreamJunction;
import org.wso2.siddhi.core.stream.input.InputManager;
import org.wso2.siddhi.core.stream.input.source.Source;
import org.wso2.siddhi.core.stream.output.sink.Sink;
import org.wso2.siddhi.core.table.Table;
import org.wso2.siddhi.core.trigger.EventTrigger;
import org.wso2.siddhi.core.util.lock.LockSynchronizer;
import org.wso2.siddhi.core.util.parser.AggregationParser;
import org.wso2.siddhi.core.util.parser.AggregationRuntime;
import org.wso2.siddhi.core.util.parser.helper.DefinitionParserHelper;
import org.wso2.siddhi.core.window.Window;
import org.wso2.siddhi.query.api.definition.AbstractDefinition;
import org.wso2.siddhi.query.api.definition.FunctionDefinition;
import org.wso2.siddhi.query.api.definition.StreamDefinition;
import org.wso2.siddhi.query.api.definition.TableDefinition;
import org.wso2.siddhi.query.api.definition.TriggerDefinition;
import org.wso2.siddhi.query.api.definition.WindowDefinition;

import java.util.Collections;
import java.util.LinkedHashMap;
import java.util.List;
import java.util.Map;
import java.util.concurrent.ConcurrentHashMap;
import java.util.concurrent.ConcurrentMap;

/**
 * For building ExecutionPlanRuntime
 */
public class ExecutionPlanRuntimeBuilder {
<<<<<<< HEAD
    private ConcurrentMap<String, AbstractDefinition> streamDefinitionMap = new ConcurrentHashMap<String, AbstractDefinition>(); //contains stream definition
    private ConcurrentMap<String, AbstractDefinition> tableDefinitionMap = new ConcurrentHashMap<String, AbstractDefinition>(); //contains table definition
    private ConcurrentMap<String, AbstractDefinition> windowDefinitionMap = new ConcurrentHashMap<String, AbstractDefinition>(); //contains window definition
    private ConcurrentMap<String, TriggerDefinition> triggerDefinitionMap = new ConcurrentHashMap<String, TriggerDefinition>(); //contains trigger definition
    private ConcurrentMap<String, AbstractDefinition> aggregationDefinitionConcurrentMap = new ConcurrentHashMap<String, AbstractDefinition>();
    private ConcurrentMap<String, QueryRuntime> queryProcessorMap = new ConcurrentHashMap<String, QueryRuntime>();
    private ConcurrentMap<String, StreamJunction> streamJunctionMap = new ConcurrentHashMap<String, StreamJunction>(); //contains stream junctions
    private ConcurrentMap<String, List<Source>> eventSourceMap = new ConcurrentHashMap<String, List<Source>>(); //contains event sources
    private ConcurrentMap<String, List<Sink>> eventSinkMap = new ConcurrentHashMap<String, List<Sink>>(); //contains event sinks
=======
    private ConcurrentMap<String, AbstractDefinition> streamDefinitionMap =
            new ConcurrentHashMap<String, AbstractDefinition>(); //contains stream definition
    private ConcurrentMap<String, AbstractDefinition> tableDefinitionMap =
            new ConcurrentHashMap<String, AbstractDefinition>(); //contains table definition
    private ConcurrentMap<String, AbstractDefinition> windowDefinitionMap =
            new ConcurrentHashMap<String, AbstractDefinition>(); //contains window definition
    private ConcurrentMap<String, TriggerDefinition> triggerDefinitionMap =
            new ConcurrentHashMap<String, TriggerDefinition>(); //contains trigger definition
    private Map<String, QueryRuntime> queryProcessorMap =
            Collections.synchronizedMap(new LinkedHashMap<String, QueryRuntime>());
    private ConcurrentMap<String, StreamJunction> streamJunctionMap =
            new ConcurrentHashMap<String, StreamJunction>(); //contains stream junctions
    private ConcurrentMap<String, List<Source>> eventSourceMap =
            new ConcurrentHashMap<String, List<Source>>(); //contains event sources
    private ConcurrentMap<String, List<Sink>> eventSinkMap =
            new ConcurrentHashMap<String, List<Sink>>(); //contains event sinks
>>>>>>> ced5fafd
    private ConcurrentMap<String, Table> tableMap = new ConcurrentHashMap<String, Table>(); //contains event tables
    private ConcurrentMap<String, Window> eventWindowMap =
            new ConcurrentHashMap<String, Window>(); //contains event tables
    private ConcurrentMap<String, EventTrigger> eventTriggerMap =
            new ConcurrentHashMap<String, EventTrigger>(); //contains event tables
    private ConcurrentMap<String, PartitionRuntime> partitionMap =
            new ConcurrentHashMap<String, PartitionRuntime>(); //contains partitions
    private ConcurrentMap<String, ExecutionPlanRuntime> executionPlanRuntimeMap = null;
    private ExecutionPlanContext executionPlanContext;
    private InputManager inputManager;
    private LockSynchronizer lockSynchronizer = new LockSynchronizer();

    public ExecutionPlanRuntimeBuilder(ExecutionPlanContext executionPlanContext) {
        this.executionPlanContext = executionPlanContext;
        this.inputManager = new InputManager(this.executionPlanContext, streamDefinitionMap, streamJunctionMap);
    }

    public void defineStream(StreamDefinition streamDefinition) {
<<<<<<< HEAD
        DefinitionParserHelper.validateDefinition(streamDefinition, streamDefinitionMap, tableDefinitionMap, windowDefinitionMap, aggregationDefinitionConcurrentMap);
        if (!streamDefinitionMap.containsKey(streamDefinition.getId())) {
            streamDefinitionMap.putIfAbsent(streamDefinition.getId(), streamDefinition);
=======
        DefinitionParserHelper.validateDefinition(streamDefinition, streamDefinitionMap, tableDefinitionMap,
                windowDefinitionMap);
        AbstractDefinition currentDefinition = streamDefinitionMap
                .putIfAbsent(streamDefinition.getId(), streamDefinition);
        if (currentDefinition != null) {
            streamDefinition = (StreamDefinition) currentDefinition;
>>>>>>> ced5fafd
        }
        DefinitionParserHelper.addStreamJunction(streamDefinition, streamJunctionMap, executionPlanContext);
        DefinitionParserHelper.addEventSource(streamDefinition, eventSourceMap, executionPlanContext);
        DefinitionParserHelper.addEventSink(streamDefinition, eventSinkMap, executionPlanContext);
    }

    public void defineTable(TableDefinition tableDefinition) {
<<<<<<< HEAD
        DefinitionParserHelper.validateDefinition(tableDefinition, streamDefinitionMap, tableDefinitionMap, windowDefinitionMap, aggregationDefinitionConcurrentMap);
        if (!tableDefinitionMap.containsKey(tableDefinition.getId())) {
            tableDefinitionMap.putIfAbsent(tableDefinition.getId(), tableDefinition);
=======
        DefinitionParserHelper.validateDefinition(tableDefinition, streamDefinitionMap, tableDefinitionMap,
                windowDefinitionMap);
        AbstractDefinition currentDefinition = tableDefinitionMap.putIfAbsent(tableDefinition.getId(), tableDefinition);
        if (currentDefinition != null) {
            tableDefinition = (TableDefinition) currentDefinition;
>>>>>>> ced5fafd
        }
        DefinitionParserHelper.addTable(tableDefinition, tableMap, executionPlanContext);
    }

    public void defineWindow(WindowDefinition windowDefinition) {
<<<<<<< HEAD
        DefinitionParserHelper.validateDefinition(windowDefinition, streamDefinitionMap, tableDefinitionMap, windowDefinitionMap, aggregationDefinitionConcurrentMap);
=======
        DefinitionParserHelper.validateDefinition(windowDefinition, streamDefinitionMap, tableDefinitionMap,
                windowDefinitionMap);
>>>>>>> ced5fafd
        DefinitionParserHelper.addStreamJunction(windowDefinition, streamJunctionMap, executionPlanContext);
        AbstractDefinition currentDefinition = windowDefinitionMap
                .putIfAbsent(windowDefinition.getId(), windowDefinition);
        if (currentDefinition != null) {
            windowDefinition = (WindowDefinition) currentDefinition;
        }
        DefinitionParserHelper.addWindow(windowDefinition, eventWindowMap, executionPlanContext);
        // defineStream(windowDefinition);
        // DefinitionParserHelper.addStreamJunction(windowDefinition, streamJunctionMap, executionPlanContext);
    }

    public void defineTrigger(TriggerDefinition triggerDefinition) {
        DefinitionParserHelper.validateDefinition(triggerDefinition);
        TriggerDefinition currentDefinition = triggerDefinitionMap.putIfAbsent(triggerDefinition.getId(),
                                                                               triggerDefinition);
        if (currentDefinition != null) {
            triggerDefinition = currentDefinition;
        }
        DefinitionParserHelper.addEventTrigger(triggerDefinition, eventTriggerMap, streamJunctionMap,
                executionPlanContext);
    }

    public void defineAggregation(AggregationDefinition aggregationDefinition, ExecutionPlanContext executionPlanContext) {
        DefinitionParserHelper.validateDefinition(aggregationDefinition, streamDefinitionMap, tableDefinitionMap,
                windowDefinitionMap, aggregationDefinitionConcurrentMap);
        aggregationDefinitionConcurrentMap.putIfAbsent(aggregationDefinition.getId(), aggregationDefinition);
        // TODO: 3/21/17 : review this and are we missing something
        AggregationRuntime aggregationRuntime = AggregationParser.parse(aggregationDefinition, executionPlanContext,
                getStreamDefinitionMap(),
                getTableDefinitionMap(),
                getWindowDefinitionMap(),
                getTableMap(),
                getEventWindowMap(),
                getEventSourceMap(),
                getEventSinkMap(),
                getLockSynchronizer());

        ExecuteStreamReceiver executeStreamReceiver = aggregationRuntime.getExecuteStreamReceiver();
        streamJunctionMap.get(executeStreamReceiver.getStreamId()).subscribe(executeStreamReceiver);
    }

    public void addPartition(PartitionRuntime partitionRuntime) {
        partitionMap.put(partitionRuntime.getPartitionId(), partitionRuntime);
    }

    public String addQuery(QueryRuntime queryRuntime) {
        queryProcessorMap.put(queryRuntime.getQueryId(), queryRuntime);
        StreamRuntime streamRuntime = queryRuntime.getStreamRuntime();

        for (SingleStreamRuntime singleStreamRuntime : streamRuntime.getSingleStreamRuntimes()) {
            ProcessStreamReceiver processStreamReceiver = singleStreamRuntime.getProcessStreamReceiver();
            if (!processStreamReceiver.toTable()) {
                streamJunctionMap.get(processStreamReceiver.getStreamId()).subscribe(processStreamReceiver);
            }
        }

        OutputCallback outputCallback = queryRuntime.getOutputCallback();

        if (outputCallback != null && outputCallback instanceof InsertIntoStreamCallback) {
            InsertIntoStreamCallback insertIntoStreamCallback = (InsertIntoStreamCallback) outputCallback;
            StreamDefinition streamDefinition = insertIntoStreamCallback.getOutputStreamDefinition();
            streamDefinitionMap.putIfAbsent(streamDefinition.getId(), streamDefinition);
            DefinitionParserHelper.validateOutputStream(streamDefinition, streamDefinitionMap.get(streamDefinition
                    .getId()));
            StreamJunction outputStreamJunction = streamJunctionMap.get(streamDefinition.getId());

            if (outputStreamJunction == null) {
                outputStreamJunction = new StreamJunction(streamDefinition,
                        executionPlanContext.getExecutorService(),
                        executionPlanContext.getBufferSize(), executionPlanContext);
                streamJunctionMap.putIfAbsent(streamDefinition.getId(), outputStreamJunction);
            }
            insertIntoStreamCallback.init(streamJunctionMap.get(insertIntoStreamCallback.getOutputStreamDefinition()
                    .getId()));
        } else if (outputCallback != null && outputCallback instanceof InsertIntoWindowCallback) {
            InsertIntoWindowCallback insertIntoWindowCallback = (InsertIntoWindowCallback) outputCallback;
            StreamDefinition streamDefinition = insertIntoWindowCallback.getOutputStreamDefinition();
            windowDefinitionMap.putIfAbsent(streamDefinition.getId(), streamDefinition);
            DefinitionParserHelper.validateOutputStream(streamDefinition, windowDefinitionMap.get(streamDefinition
                    .getId()));
            StreamJunction outputStreamJunction = streamJunctionMap.get(streamDefinition.getId());

            if (outputStreamJunction == null) {
                outputStreamJunction = new StreamJunction(streamDefinition,
                        executionPlanContext.getExecutorService(),
                        executionPlanContext.getBufferSize(), executionPlanContext);
                streamJunctionMap.putIfAbsent(streamDefinition.getId(), outputStreamJunction);
            }
            insertIntoWindowCallback.getWindow().setPublisher(streamJunctionMap.get(insertIntoWindowCallback
                    .getOutputStreamDefinition().getId()).constructPublisher());
        }

        return queryRuntime.getQueryId();
    }

    public void defineFunction(FunctionDefinition functionDefinition) {
        DefinitionParserHelper.addFunction(executionPlanContext, functionDefinition);
    }

    public void setExecutionPlanRuntimeMap(ConcurrentMap<String, ExecutionPlanRuntime> executionPlanRuntimeMap) {
        this.executionPlanRuntimeMap = executionPlanRuntimeMap;
    }

    public ConcurrentMap<String, StreamJunction> getStreamJunctions() {
        return streamJunctionMap;
    }

    public ConcurrentMap<String, Table> getTableMap() {
        return tableMap;
    }

    public ConcurrentMap<String, Window> getEventWindowMap() {
        return eventWindowMap;
    }

    public ConcurrentMap<String, AbstractDefinition> getStreamDefinitionMap() {
        return streamDefinitionMap;
    }

    public ConcurrentMap<String, AbstractDefinition> getTableDefinitionMap() {
        return tableDefinitionMap;
    }

    public ConcurrentMap<String, List<Source>> getEventSourceMap() {
        return eventSourceMap;
    }

    public ConcurrentMap<String, List<Sink>> getEventSinkMap() {
        return eventSinkMap;
    }

    public ConcurrentMap<String, AbstractDefinition> getWindowDefinitionMap() {
        return windowDefinitionMap;
    }

    public LockSynchronizer getLockSynchronizer() {
        return lockSynchronizer;
    }

    public ExecutionPlanRuntime build() {
        return new ExecutionPlanRuntime(streamDefinitionMap, tableDefinitionMap, inputManager, queryProcessorMap,
                streamJunctionMap, tableMap, eventSourceMap, eventSinkMap, partitionMap, executionPlanContext,
                executionPlanRuntimeMap);
    }

}<|MERGE_RESOLUTION|>--- conflicted
+++ resolved
@@ -20,7 +20,6 @@
 
 import org.wso2.siddhi.core.ExecutionPlanRuntime;
 import org.wso2.siddhi.core.config.ExecutionPlanContext;
-import org.wso2.siddhi.core.event.stream.StreamEvent;
 import org.wso2.siddhi.core.partition.PartitionRuntime;
 import org.wso2.siddhi.core.query.QueryRuntime;
 import org.wso2.siddhi.core.query.input.ProcessStreamReceiver;
@@ -59,17 +58,6 @@
  * For building ExecutionPlanRuntime
  */
 public class ExecutionPlanRuntimeBuilder {
-<<<<<<< HEAD
-    private ConcurrentMap<String, AbstractDefinition> streamDefinitionMap = new ConcurrentHashMap<String, AbstractDefinition>(); //contains stream definition
-    private ConcurrentMap<String, AbstractDefinition> tableDefinitionMap = new ConcurrentHashMap<String, AbstractDefinition>(); //contains table definition
-    private ConcurrentMap<String, AbstractDefinition> windowDefinitionMap = new ConcurrentHashMap<String, AbstractDefinition>(); //contains window definition
-    private ConcurrentMap<String, TriggerDefinition> triggerDefinitionMap = new ConcurrentHashMap<String, TriggerDefinition>(); //contains trigger definition
-    private ConcurrentMap<String, AbstractDefinition> aggregationDefinitionConcurrentMap = new ConcurrentHashMap<String, AbstractDefinition>();
-    private ConcurrentMap<String, QueryRuntime> queryProcessorMap = new ConcurrentHashMap<String, QueryRuntime>();
-    private ConcurrentMap<String, StreamJunction> streamJunctionMap = new ConcurrentHashMap<String, StreamJunction>(); //contains stream junctions
-    private ConcurrentMap<String, List<Source>> eventSourceMap = new ConcurrentHashMap<String, List<Source>>(); //contains event sources
-    private ConcurrentMap<String, List<Sink>> eventSinkMap = new ConcurrentHashMap<String, List<Sink>>(); //contains event sinks
-=======
     private ConcurrentMap<String, AbstractDefinition> streamDefinitionMap =
             new ConcurrentHashMap<String, AbstractDefinition>(); //contains stream definition
     private ConcurrentMap<String, AbstractDefinition> tableDefinitionMap =
@@ -86,7 +74,6 @@
             new ConcurrentHashMap<String, List<Source>>(); //contains event sources
     private ConcurrentMap<String, List<Sink>> eventSinkMap =
             new ConcurrentHashMap<String, List<Sink>>(); //contains event sinks
->>>>>>> ced5fafd
     private ConcurrentMap<String, Table> tableMap = new ConcurrentHashMap<String, Table>(); //contains event tables
     private ConcurrentMap<String, Window> eventWindowMap =
             new ConcurrentHashMap<String, Window>(); //contains event tables
@@ -105,18 +92,12 @@
     }
 
     public void defineStream(StreamDefinition streamDefinition) {
-<<<<<<< HEAD
-        DefinitionParserHelper.validateDefinition(streamDefinition, streamDefinitionMap, tableDefinitionMap, windowDefinitionMap, aggregationDefinitionConcurrentMap);
-        if (!streamDefinitionMap.containsKey(streamDefinition.getId())) {
-            streamDefinitionMap.putIfAbsent(streamDefinition.getId(), streamDefinition);
-=======
         DefinitionParserHelper.validateDefinition(streamDefinition, streamDefinitionMap, tableDefinitionMap,
                 windowDefinitionMap);
         AbstractDefinition currentDefinition = streamDefinitionMap
                 .putIfAbsent(streamDefinition.getId(), streamDefinition);
         if (currentDefinition != null) {
             streamDefinition = (StreamDefinition) currentDefinition;
->>>>>>> ced5fafd
         }
         DefinitionParserHelper.addStreamJunction(streamDefinition, streamJunctionMap, executionPlanContext);
         DefinitionParserHelper.addEventSource(streamDefinition, eventSourceMap, executionPlanContext);
@@ -124,28 +105,18 @@
     }
 
     public void defineTable(TableDefinition tableDefinition) {
-<<<<<<< HEAD
-        DefinitionParserHelper.validateDefinition(tableDefinition, streamDefinitionMap, tableDefinitionMap, windowDefinitionMap, aggregationDefinitionConcurrentMap);
-        if (!tableDefinitionMap.containsKey(tableDefinition.getId())) {
-            tableDefinitionMap.putIfAbsent(tableDefinition.getId(), tableDefinition);
-=======
         DefinitionParserHelper.validateDefinition(tableDefinition, streamDefinitionMap, tableDefinitionMap,
                 windowDefinitionMap);
         AbstractDefinition currentDefinition = tableDefinitionMap.putIfAbsent(tableDefinition.getId(), tableDefinition);
         if (currentDefinition != null) {
             tableDefinition = (TableDefinition) currentDefinition;
->>>>>>> ced5fafd
         }
         DefinitionParserHelper.addTable(tableDefinition, tableMap, executionPlanContext);
     }
 
     public void defineWindow(WindowDefinition windowDefinition) {
-<<<<<<< HEAD
-        DefinitionParserHelper.validateDefinition(windowDefinition, streamDefinitionMap, tableDefinitionMap, windowDefinitionMap, aggregationDefinitionConcurrentMap);
-=======
         DefinitionParserHelper.validateDefinition(windowDefinition, streamDefinitionMap, tableDefinitionMap,
                 windowDefinitionMap);
->>>>>>> ced5fafd
         DefinitionParserHelper.addStreamJunction(windowDefinition, streamJunctionMap, executionPlanContext);
         AbstractDefinition currentDefinition = windowDefinitionMap
                 .putIfAbsent(windowDefinition.getId(), windowDefinition);
