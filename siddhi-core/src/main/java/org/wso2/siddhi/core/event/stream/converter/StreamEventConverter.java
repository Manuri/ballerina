--- conflicted
+++ resolved
@@ -45,28 +45,23 @@
     void convertComplexEvent(ComplexEvent complexEvent, StreamEvent borrowedEvent);
 
     /**
-     * Method to construct(change format) timestamp and data from StreamEvent
+     * Method to construct(change format) timeStamp and data from StreamEvent
      *
-     * @param timestamp     timestamp of the event
+     * @param timeStamp     timeStamp of the event
      * @param data          output data of the event
      * @param borrowedEvent Event that will be populated
      */
-    void convertData(long timestamp, Object[] data, StreamEvent borrowedEvent);
+    void convertData(long timeStamp, Object[] data, StreamEvent borrowedEvent);
 
     /**
-<<<<<<< HEAD
-     * Method to construct(change format) timestamp and data from StreamEvent
-     *  @param timestamp     timestamp of the event
-=======
      * Method to construct(change format) timeStamp and data from StreamEvent
      *
      * @param timeStamp     timeStamp of the event
->>>>>>> ced5fafd
      * @param data          output data of the event
      * @param type          output type of the event
      * @param borrowedEvent Event that will be populated
      */
-    void convertData(long timestamp, Object[] data, StreamEvent.Type type, StreamEvent borrowedEvent);
+    void convertData(long timeStamp, Object[] data, StreamEvent.Type type, StreamEvent borrowedEvent);
 
     /**
      * Element to hold information about event conversion
