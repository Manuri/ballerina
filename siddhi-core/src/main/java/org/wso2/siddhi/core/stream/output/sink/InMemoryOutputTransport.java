/*
 * Copyright (c)  2017, WSO2 Inc. (http://www.wso2.org) All Rights Reserved.
 *
 * WSO2 Inc. licenses this file to you under the Apache License,
 * Version 2.0 (the "License"); you may not use this file except
 * in compliance with the License.
 * You may obtain a copy of the License at
 *
 *     http://www.apache.org/licenses/LICENSE-2.0
 *
 * Unless required by applicable law or agreed to in writing,
 * software distributed under the License is distributed on an
 * "AS IS" BASIS, WITHOUT WARRANTIES OR CONDITIONS OF ANY
 * KIND, either express or implied. See the License for the
 * specific language governing permissions and limitations
 * under the License.
 */

package org.wso2.siddhi.core.stream.output.sink;

import org.apache.log4j.Logger;
import org.wso2.siddhi.annotation.Extension;
import org.wso2.siddhi.annotation.Parameter;
import org.wso2.siddhi.annotation.util.DataType;
import org.wso2.siddhi.core.exception.ConnectionUnavailableException;
import org.wso2.siddhi.core.util.transport.InMemoryBroker;
import org.wso2.siddhi.core.util.transport.Option;
import org.wso2.siddhi.core.util.transport.OptionHolder;
import org.wso2.siddhi.core.util.transport.DynamicOptions;

@Extension(
        name = "inMemory",
        namespace = "outputtransport",
        description = "In-memory transport that can communicate with other in-memory transports within the same JVM, it" +
                "is assumed that the publisher and subscriber of a topic uses same event schema (stream definition).",
        parameters = @Parameter(name = "topic", type = DataType.STRING, description = "Event will be delivered to all" +
                "the subscribers of the same topic")
)
public class InMemoryOutputTransport extends OutputTransport {
    private static final Logger log = Logger.getLogger(InMemoryOutputTransport.class);
    private static final String TOPIC_KEY = "topic";
    private Option topicOption;

    @Override
<<<<<<< HEAD
    public void init(StreamDefinition streamDefinition, OptionHolder optionHolder) {
=======
    protected String[] init(OptionHolder optionHolder) {
>>>>>>> a47f0c96
        topicOption = optionHolder.validateAndGetOption(TOPIC_KEY);
        if(!topicOption.isStatic()){
            return new String[]{topicOption.getKey()};
        }
        return new String[0];
    }

    @Override
    public void connect() throws ConnectionUnavailableException {
        // do nothing
    }

    @Override
    public void disconnect() {
        // do nothing
    }

    @Override
    public void destroy() {
        // do nothing
    }

    @Override
    public void publish(Object payload, DynamicOptions dynamicOptions) throws ConnectionUnavailableException {
        InMemoryBroker.publish(topicOption.getValue(dynamicOptions), payload);
    }

}<|MERGE_RESOLUTION|>--- conflicted
+++ resolved
@@ -42,11 +42,7 @@
     private Option topicOption;
 
     @Override
-<<<<<<< HEAD
-    public void init(StreamDefinition streamDefinition, OptionHolder optionHolder) {
-=======
     protected String[] init(OptionHolder optionHolder) {
->>>>>>> a47f0c96
         topicOption = optionHolder.validateAndGetOption(TOPIC_KEY);
         if(!topicOption.isStatic()){
             return new String[]{topicOption.getKey()};
