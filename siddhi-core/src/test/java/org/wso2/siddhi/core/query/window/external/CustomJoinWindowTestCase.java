--- conflicted
+++ resolved
@@ -380,11 +380,7 @@
         siddhiAppRuntime.shutdown();
     }
 
-<<<<<<< HEAD
-    @Test(expectedExceptions = SiddhiAppValidationException.class)
-=======
-    @Test(expected = SiddhiAppCreationException.class)
->>>>>>> 8b378540
+    @Test(expectedExceptions = SiddhiAppCreationException.class)
     public void testWindowAfterWindow() throws InterruptedException {
         log.info("Test traditional window for a stream out of window");
 
