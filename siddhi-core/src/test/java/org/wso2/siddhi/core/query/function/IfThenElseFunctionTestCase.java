--- conflicted
+++ resolved
@@ -85,11 +85,7 @@
         AssertJUnit.assertEquals(2, count);
     }
 
-<<<<<<< HEAD
-    @Test(expectedExceptions = SiddhiAppValidationException.class)
-=======
-    @Test(expected = SiddhiAppCreationException.class)
->>>>>>> 8b378540
+    @Test(expectedExceptions = SiddhiAppCreationException.class)
     public void ifFunctionExtensionTestCase2() throws InterruptedException {
         log.info("IfThenElseFunctionExtension TestCase2");
 
@@ -135,11 +131,7 @@
         AssertJUnit.assertEquals(2, count);
     }
 
-<<<<<<< HEAD
-    @Test(expectedExceptions = SiddhiAppValidationException.class)
-=======
-    @Test(expected = SiddhiAppCreationException.class)
->>>>>>> 8b378540
+    @Test(expectedExceptions = SiddhiAppCreationException.class)
     public void ifFunctionExtensionTestCase3() throws InterruptedException {
         log.info("IfThenElseFunctionExtension TestCase3");
 
@@ -185,11 +177,7 @@
         AssertJUnit.assertEquals(2, count);
     }
 
-<<<<<<< HEAD
-    @Test(expectedExceptions = SiddhiAppValidationException.class)
-=======
-    @Test(expected = SiddhiAppCreationException.class)
->>>>>>> 8b378540
+    @Test(expectedExceptions = SiddhiAppCreationException.class)
     public void ifFunctionExtensionTestCase4() throws InterruptedException {
         log.info("IfThenElseFunctionExtension TestCase4");
 
