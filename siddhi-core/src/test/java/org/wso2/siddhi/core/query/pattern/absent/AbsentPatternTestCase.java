/*
 * Copyright (c) 2017, WSO2 Inc. (http://www.wso2.org) All Rights Reserved.
 *
 * WSO2 Inc. licenses this file to you under the Apache License,
 * Version 2.0 (the "License"); you may not use this file except
 * in compliance with the License.
 * You may obtain a copy of the License at
 *
 *     http://www.apache.org/licenses/LICENSE-2.0
 *
 * Unless required by applicable law or agreed to in writing,
 * software distributed under the License is distributed on an
 * "AS IS" BASIS, WITHOUT WARRANTIES OR CONDITIONS OF ANY
 * KIND, either express or implied. See the License for the
 * specific language governing permissions and limitations
 * under the License.
 */

package org.wso2.siddhi.core.query.pattern.absent;

import org.apache.log4j.Logger;
<<<<<<< HEAD
import org.testng.AssertJUnit;
import org.testng.annotations.BeforeMethod;
import org.testng.annotations.Test;
=======
import org.junit.Assert;
import org.junit.Test;
>>>>>>> e31d3fd2
import org.wso2.siddhi.core.SiddhiAppRuntime;
import org.wso2.siddhi.core.SiddhiManager;
import org.wso2.siddhi.core.TestUtil;
import org.wso2.siddhi.core.stream.input.InputHandler;

/**
 * Test the patterns:
 * - A -> not B for 1 sec
 * - not A for 1 sec -> B
 */
public class AbsentPatternTestCase {

    private static final Logger log = Logger.getLogger(AbsentPatternTestCase.class);
<<<<<<< HEAD
    private int inEventCount;
    private int removeEventCount;
    private boolean eventArrived;
    private List<AssertionError> assertionErrors = new ArrayList<>();

    @BeforeMethod
    public void init() {
        inEventCount = 0;
        removeEventCount = 0;
        eventArrived = false;
    }
=======
>>>>>>> e31d3fd2

    @Test
    public void testQueryAbsent1() throws InterruptedException {
        log.info("Test the query e1 -> not e2 without sending e2");

        SiddhiManager siddhiManager = new SiddhiManager();

        String streams = "" +
                "define stream Stream1 (symbol string, price float, volume int); " +
                "define stream Stream2 (symbol string, price float, volume int); ";
        String query = "" +
                "@info(name = 'query1') " +
                "from e1=Stream1[price>20] -> not Stream2[price>e1.price] for 1 sec " +
                "select e1.symbol as symbol1 " +
                "insert into OutputStream ;";

        SiddhiAppRuntime siddhiAppRuntime = siddhiManager.createSiddhiAppRuntime(streams + query);

        TestUtil.TestCallback callback = TestUtil.addQueryCallback(siddhiAppRuntime, "query1", new Object[]{"WSO2"});

        InputHandler stream1 = siddhiAppRuntime.getInputHandler("Stream1");

        siddhiAppRuntime.start();

        stream1.send(new Object[]{"WSO2", 55.6f, 100});
        Thread.sleep(1100);

<<<<<<< HEAD
        for (AssertionError e : this.assertionErrors) {
            throw e;
        }
        AssertJUnit.assertEquals("Number of success events", 1, inEventCount);
        AssertJUnit.assertEquals("Number of remove events", 0, removeEventCount);
        AssertJUnit.assertTrue("Event not arrived", eventArrived);
=======
        callback.throwAssertionErrors();
        Assert.assertEquals("Number of success events", 1, callback.getInEventCount());
        Assert.assertEquals("Number of remove events", 0, callback.getRemoveEventCount());
        Assert.assertTrue("Event not arrived", callback.isEventArrived());
>>>>>>> e31d3fd2

        siddhiAppRuntime.shutdown();
    }

    @Test(dependsOnMethods = {"testQueryAbsent1"})
    public void testQueryAbsent2() throws InterruptedException {
        log.info("Test the query e1 -> not e2 sending e2 after 1 sec");

        SiddhiManager siddhiManager = new SiddhiManager();

        String streams = "" +
                "define stream Stream1 (symbol string, price float, volume int); " +
                "define stream Stream2 (symbol string, price float, volume int); ";
        String query = "" +
                "@info(name = 'query1') " +
                "from e1=Stream1[price>20] -> not Stream2[price>e1.price] for 1 sec " +
                "select e1.symbol as symbol1 " +
                "insert into OutputStream ;";

        SiddhiAppRuntime siddhiAppRuntime = siddhiManager.createSiddhiAppRuntime(streams + query);

        TestUtil.TestCallback callback = TestUtil.addQueryCallback(siddhiAppRuntime, "query1", new Object[]{"WSO2"});

        InputHandler stream1 = siddhiAppRuntime.getInputHandler("Stream1");
        InputHandler stream2 = siddhiAppRuntime.getInputHandler("Stream2");

        siddhiAppRuntime.start();

        stream1.send(new Object[]{"WSO2", 55.6f, 100});
        Thread.sleep(1100);
        stream2.send(new Object[]{"IBM", 58.7f, 100});
        Thread.sleep(100);

<<<<<<< HEAD
        for (AssertionError e : this.assertionErrors) {
            throw e;
        }
        AssertJUnit.assertEquals("Number of success events", 1, inEventCount);
        AssertJUnit.assertEquals("Number of remove events", 0, removeEventCount);
        AssertJUnit.assertTrue("Event not arrived", eventArrived);
=======
        callback.throwAssertionErrors();
        Assert.assertEquals("Number of success events", 1, callback.getInEventCount());
        Assert.assertEquals("Number of remove events", 0, callback.getRemoveEventCount());
        Assert.assertTrue("Event not arrived", callback.isEventArrived());
>>>>>>> e31d3fd2

        siddhiAppRuntime.shutdown();
    }

    @Test(dependsOnMethods = {"testQueryAbsent2"})
    public void testQueryAbsent3() throws InterruptedException {
        log.info("Test the query e1 -> not e2 sending e2 for 1 sec");

        SiddhiManager siddhiManager = new SiddhiManager();

        String streams = "" +
                "define stream Stream1 (symbol string, price float, volume int); " +
                "define stream Stream2 (symbol string, price float, volume int); ";
        String query = "" +
                "@info(name = 'query1') " +
                "from e1=Stream1[price>20] -> not Stream2[price>e1.price] for 1 sec " +
                "select e1.symbol as symbol1 " +
                "insert into OutputStream ;";

        SiddhiAppRuntime siddhiAppRuntime = siddhiManager.createSiddhiAppRuntime(streams + query);

        TestUtil.TestCallback callback = TestUtil.addQueryCallback(siddhiAppRuntime, "query1");

        InputHandler stream1 = siddhiAppRuntime.getInputHandler("Stream1");
        InputHandler stream2 = siddhiAppRuntime.getInputHandler("Stream2");

        siddhiAppRuntime.start();

        stream1.send(new Object[]{"WSO2", 55.6f, 100});
        Thread.sleep(100);
        stream2.send(new Object[]{"IBM", 58.7f, 100});
        Thread.sleep(1000);

<<<<<<< HEAD
        for (AssertionError e : this.assertionErrors) {
            throw e;
        }
        AssertJUnit.assertEquals("Number of success events", 0, inEventCount);
        AssertJUnit.assertEquals("Number of remove events", 0, removeEventCount);
        AssertJUnit.assertFalse("Event arrived", eventArrived);
=======
        callback.throwAssertionErrors();
        Assert.assertEquals("Number of success events", 0, callback.getInEventCount());
        Assert.assertEquals("Number of remove events", 0, callback.getRemoveEventCount());
        Assert.assertFalse("Event arrived", callback.isEventArrived());
>>>>>>> e31d3fd2

        siddhiAppRuntime.shutdown();
    }

    @Test(dependsOnMethods = {"testQueryAbsent3"})
    public void testQueryAbsent4() throws InterruptedException {
        log.info("Test the query e1 -> not e2 sending e2 for 1 sec but without satisfying the filter condition");

        SiddhiManager siddhiManager = new SiddhiManager();

        String streams = "" +
                "define stream Stream1 (symbol string, price float, volume int); " +
                "define stream Stream2 (symbol string, price float, volume int); ";
        String query = "" +
                "@info(name = 'query1') " +
                "from e1=Stream1[price>20] -> not Stream2[price>e1.price] for 1 sec " +
                "select e1.symbol as symbol1 " +
                "insert into OutputStream ;";

        SiddhiAppRuntime siddhiAppRuntime = siddhiManager.createSiddhiAppRuntime(streams + query);

        TestUtil.TestCallback callback = TestUtil.addQueryCallback(siddhiAppRuntime, "query1", new Object[]{"WSO2"});

        InputHandler stream1 = siddhiAppRuntime.getInputHandler("Stream1");
        InputHandler stream2 = siddhiAppRuntime.getInputHandler("Stream2");

        siddhiAppRuntime.start();

        stream1.send(new Object[]{"WSO2", 55.6f, 100});
        Thread.sleep(100);
        stream2.send(new Object[]{"IBM", 50.7f, 100});
        Thread.sleep(1100);

<<<<<<< HEAD
        for (AssertionError e : this.assertionErrors) {
            throw e;
        }
        AssertJUnit.assertEquals("Number of success events", 1, inEventCount);
        AssertJUnit.assertEquals("Number of remove events", 0, removeEventCount);
        AssertJUnit.assertTrue("Event not arrived", eventArrived);
=======
        callback.throwAssertionErrors();
        Assert.assertEquals("Number of success events", 1, callback.getInEventCount());
        Assert.assertEquals("Number of remove events", 0, callback.getRemoveEventCount());
        Assert.assertTrue("Event not arrived", callback.isEventArrived());
>>>>>>> e31d3fd2

        siddhiAppRuntime.shutdown();
    }

    @Test(dependsOnMethods = {"testQueryAbsent4"})
    public void testQueryAbsent5() throws InterruptedException {
        log.info("Test the query not e1 for 1 sec -> e2 without e1");

        SiddhiManager siddhiManager = new SiddhiManager();

        String streams = "" +
                "define stream Stream1 (symbol string, price float, volume int); " +
                "define stream Stream2 (symbol string, price float, volume int); ";
        String query = "" +
                "@info(name = 'query1') " +
                "from not Stream1[price>20] for 1 sec -> e2=Stream2[price>30] " +
                "select e2.symbol as symbol " +
                "insert into OutputStream ;";

        SiddhiAppRuntime siddhiAppRuntime = siddhiManager.createSiddhiAppRuntime(streams + query);

        TestUtil.TestCallback callback = TestUtil.addQueryCallback(siddhiAppRuntime, "query1", new Object[]{"IBM"});

        InputHandler stream2 = siddhiAppRuntime.getInputHandler("Stream2");

        siddhiAppRuntime.start();

        Thread.sleep(1100);
        stream2.send(new Object[]{"IBM", 58.7f, 100});
        Thread.sleep(100);

<<<<<<< HEAD
        AssertJUnit.assertEquals("Number of success events", 1, inEventCount);
        AssertJUnit.assertEquals("Number of remove events", 0, removeEventCount);
        AssertJUnit.assertTrue("Event not arrived", eventArrived);
=======
        Assert.assertEquals("Number of success events", 1, callback.getInEventCount());
        Assert.assertEquals("Number of remove events", 0, callback.getRemoveEventCount());
        Assert.assertTrue("Event not arrived", callback.isEventArrived());
>>>>>>> e31d3fd2

        siddhiAppRuntime.shutdown();
    }

    @Test(dependsOnMethods = {"testQueryAbsent5"})
    public void testQueryAbsent6() throws InterruptedException {
        log.info("Test the query not e1 -> e2 with e1 and e2 after 1 sec");

        SiddhiManager siddhiManager = new SiddhiManager();

        String streams = "" +
                "define stream Stream1 (symbol string, price float, volume int); " +
                "define stream Stream2 (symbol string, price float, volume int); ";
        String query = "" +
                "@info(name = 'query1') " +
                "from not Stream1[price>20] for 1 sec -> e2=Stream2[price>30] " +
                "select e2.symbol as symbol " +
                "insert into OutputStream ;";

        SiddhiAppRuntime siddhiAppRuntime = siddhiManager.createSiddhiAppRuntime(streams + query);

        TestUtil.TestCallback callback = TestUtil.addQueryCallback(siddhiAppRuntime, "query1", new Object[]{"IBM"});

        InputHandler stream1 = siddhiAppRuntime.getInputHandler("Stream1");
        InputHandler stream2 = siddhiAppRuntime.getInputHandler("Stream2");

        siddhiAppRuntime.start();

        Thread.sleep(100);
        stream1.send(new Object[]{"WSO2", 59.6f, 100});
        Thread.sleep(2100);
        stream2.send(new Object[]{"IBM", 58.7f, 100});
        Thread.sleep(100);

<<<<<<< HEAD
        for (AssertionError e : this.assertionErrors) {
            throw e;
        }
        AssertJUnit.assertEquals("Number of success events", 1, inEventCount);
        AssertJUnit.assertEquals("Number of remove events", 0, removeEventCount);
        AssertJUnit.assertTrue("Event not arrived", eventArrived);
=======
        callback.throwAssertionErrors();
        Assert.assertEquals("Number of success events", 1, callback.getInEventCount());
        Assert.assertEquals("Number of remove events", 0, callback.getRemoveEventCount());
        Assert.assertTrue("Event not arrived", callback.isEventArrived());
>>>>>>> e31d3fd2

        siddhiAppRuntime.shutdown();
    }

    @Test(dependsOnMethods = {"testQueryAbsent6"})
    public void testQueryAbsent7() throws InterruptedException {
        log.info("Test the query not e1 -> e2 with e1 and e2 for 1 sec where e1 filter fails");

        SiddhiManager siddhiManager = new SiddhiManager();

        String streams = "" +
                "define stream Stream1 (symbol string, price float, volume int); " +
                "define stream Stream2 (symbol string, price float, volume int); ";
        String query = "" +
                "@info(name = 'query1') " +
                "from not Stream1[price>20] for 1 sec -> e2=Stream2[price>30] " +
                "select e2.symbol as symbol " +
                "insert into OutputStream ;";

        SiddhiAppRuntime siddhiAppRuntime = siddhiManager.createSiddhiAppRuntime(streams + query);

        TestUtil.TestCallback callback = TestUtil.addQueryCallback(siddhiAppRuntime, "query1");

        InputHandler stream1 = siddhiAppRuntime.getInputHandler("Stream1");
        InputHandler stream2 = siddhiAppRuntime.getInputHandler("Stream2");

        siddhiAppRuntime.start();

        stream1.send(new Object[]{"WSO2", 5.6f, 100});
        Thread.sleep(100);
        stream2.send(new Object[]{"IBM", 58.7f, 100});
        Thread.sleep(100);

<<<<<<< HEAD
        for (AssertionError e : this.assertionErrors) {
            throw e;
        }
        AssertJUnit.assertEquals("Number of success events", 0, inEventCount);
        AssertJUnit.assertEquals("Number of remove events", 0, removeEventCount);
        AssertJUnit.assertFalse("Event not arrived", eventArrived);
=======
        callback.throwAssertionErrors();
        Assert.assertEquals("Number of success events", 0, callback.getInEventCount());
        Assert.assertEquals("Number of remove events", 0, callback.getRemoveEventCount());
        Assert.assertFalse("Event not arrived", callback.isEventArrived());
>>>>>>> e31d3fd2

        siddhiAppRuntime.shutdown();
    }

    @Test(dependsOnMethods = {"testQueryAbsent7"})
    public void testQueryAbsent8() throws InterruptedException {
        log.info("Test the query not e1 -> e2 with e1 and e2 for 1 sec");

        SiddhiManager siddhiManager = new SiddhiManager();

        String streams = "" +
                "define stream Stream1 (symbol string, price float, volume int); " +
                "define stream Stream2 (symbol string, price float, volume int); ";
        String query = "" +
                "@info(name = 'query1') " +
                "from not Stream1[price>20] for 1 sec -> e2=Stream2[price>30] " +
                "select e2.symbol as symbol " +
                "insert into OutputStream ;";

        SiddhiAppRuntime siddhiAppRuntime = siddhiManager.createSiddhiAppRuntime(streams + query);

        TestUtil.TestCallback callback = TestUtil.addQueryCallback(siddhiAppRuntime, "query1");

        InputHandler stream1 = siddhiAppRuntime.getInputHandler("Stream1");
        InputHandler stream2 = siddhiAppRuntime.getInputHandler("Stream2");

        siddhiAppRuntime.start();

        stream1.send(new Object[]{"WSO2", 55.6f, 100});
        Thread.sleep(100);
        stream2.send(new Object[]{"IBM", 58.7f, 100});
        Thread.sleep(100);

<<<<<<< HEAD
        for (AssertionError e : this.assertionErrors) {
            throw e;
        }
        AssertJUnit.assertEquals("Number of success events", 0, inEventCount);
        AssertJUnit.assertEquals("Number of remove events", 0, removeEventCount);
        AssertJUnit.assertFalse("Event arrived", eventArrived);
=======
        callback.throwAssertionErrors();
        Assert.assertEquals("Number of success events", 0, callback.getInEventCount());
        Assert.assertEquals("Number of remove events", 0, callback.getRemoveEventCount());
        Assert.assertFalse("Event arrived", callback.isEventArrived());
>>>>>>> e31d3fd2

        siddhiAppRuntime.shutdown();
    }

    @Test(dependsOnMethods = {"testQueryAbsent8"})
    public void testQueryAbsent9() throws InterruptedException {
        log.info("Test the query e1 -> e2 -> not e3 with e1, e2 and e3 for 1 sec");

        SiddhiManager siddhiManager = new SiddhiManager();

        String streams = "" +
                "define stream Stream1 (symbol string, price float, volume int); " +
                "define stream Stream2 (symbol string, price float, volume int); " +
                "define stream Stream3 (symbol string, price float, volume int); ";
        String query = "" +
                "@info(name = 'query1') " +
                "from e1=Stream1[price>10] -> e2=Stream2[price>20] -> not Stream3[price>30] for 1 sec " +
                "select e1.symbol as symbol1, e2.symbol as symbol2 " +
                "insert into OutputStream ;";

        SiddhiAppRuntime siddhiAppRuntime = siddhiManager.createSiddhiAppRuntime(streams + query);

        TestUtil.TestCallback callback = TestUtil.addQueryCallback(siddhiAppRuntime, "query1");

        InputHandler stream1 = siddhiAppRuntime.getInputHandler("Stream1");
        InputHandler stream2 = siddhiAppRuntime.getInputHandler("Stream2");
        InputHandler stream3 = siddhiAppRuntime.getInputHandler("Stream3");

        siddhiAppRuntime.start();

        stream1.send(new Object[]{"WSO2", 15.6f, 100});
        Thread.sleep(100);
        stream2.send(new Object[]{"IBM", 28.7f, 100});
        Thread.sleep(100);
        stream3.send(new Object[]{"GOOGLE", 55.7f, 100});
        Thread.sleep(1100);

<<<<<<< HEAD
        for (AssertionError e : this.assertionErrors) {
            throw e;
        }
        AssertJUnit.assertEquals("Number of success events", 0, inEventCount);
        AssertJUnit.assertEquals("Number of remove events", 0, removeEventCount);
        AssertJUnit.assertFalse("Event arrived", eventArrived);
=======
        callback.throwAssertionErrors();
        Assert.assertEquals("Number of success events", 0, callback.getInEventCount());
        Assert.assertEquals("Number of remove events", 0, callback.getRemoveEventCount());
        Assert.assertFalse("Event arrived", callback.isEventArrived());
>>>>>>> e31d3fd2

        siddhiAppRuntime.shutdown();
    }

    @Test(dependsOnMethods = {"testQueryAbsent9"})
    public void testQueryAbsent10() throws InterruptedException {
        log.info("Test the query e1 -> e2 -> not e3 with e1, e2 and e3 which does not meet the condition for 1 sec");

        SiddhiManager siddhiManager = new SiddhiManager();

        String streams = "" +
                "define stream Stream1 (symbol string, price float, volume int); " +
                "define stream Stream2 (symbol string, price float, volume int); " +
                "define stream Stream3 (symbol string, price float, volume int); ";
        String query = "" +
                "@info(name = 'query1') " +
                "from e1=Stream1[price>10] -> e2=Stream2[price>20] -> not Stream3[price>30] for 1 sec " +
                "select e1.symbol as symbol1, e2.symbol as symbol2 " +
                "insert into OutputStream ;";

        SiddhiAppRuntime siddhiAppRuntime = siddhiManager.createSiddhiAppRuntime(streams + query);

        TestUtil.TestCallback callback = TestUtil.addQueryCallback(siddhiAppRuntime, "query1", new Object[]{"WSO2",
                "IBM"});

        InputHandler stream1 = siddhiAppRuntime.getInputHandler("Stream1");
        InputHandler stream2 = siddhiAppRuntime.getInputHandler("Stream2");
        InputHandler stream3 = siddhiAppRuntime.getInputHandler("Stream3");

        siddhiAppRuntime.start();

        stream1.send(new Object[]{"WSO2", 15.6f, 100});
        Thread.sleep(100);
        stream2.send(new Object[]{"IBM", 28.7f, 100});
        Thread.sleep(100);
        stream3.send(new Object[]{"GOOGLE", 25.7f, 100});
        Thread.sleep(1100);

<<<<<<< HEAD
        for (AssertionError e : this.assertionErrors) {
            throw e;
        }
        AssertJUnit.assertEquals("Number of success events", 1, inEventCount);
        AssertJUnit.assertEquals("Number of remove events", 0, removeEventCount);
        AssertJUnit.assertTrue("Event arrived", eventArrived);
=======
        callback.throwAssertionErrors();
        Assert.assertEquals("Number of success events", 1, callback.getInEventCount());
        Assert.assertEquals("Number of remove events", 0, callback.getRemoveEventCount());
        Assert.assertTrue("Event arrived", callback.isEventArrived());
>>>>>>> e31d3fd2

        siddhiAppRuntime.shutdown();
    }

    @Test(dependsOnMethods = {"testQueryAbsent10"})
    public void testQueryAbsent11() throws InterruptedException {
        log.info("Test the query e1 -> e2 -> not e3 with e1, e2 and not e3 for 1 sec");

        SiddhiManager siddhiManager = new SiddhiManager();

        String streams = "" +
                "define stream Stream1 (symbol string, price float, volume int); " +
                "define stream Stream2 (symbol string, price float, volume int); " +
                "define stream Stream3 (symbol string, price float, volume int); ";
        String query = "" +
                "@info(name = 'query1') " +
                "from e1=Stream1[price>10] -> e2=Stream2[price>20] -> not Stream3[price>30] for 1 sec " +
                "select e1.symbol as symbol1, e2.symbol as symbol2 " +
                "insert into OutputStream ;";

        SiddhiAppRuntime siddhiAppRuntime = siddhiManager.createSiddhiAppRuntime(streams + query);

        TestUtil.TestCallback callback = TestUtil.addQueryCallback(siddhiAppRuntime, "query1", new Object[]{"WSO2",
                "IBM"});

        InputHandler stream1 = siddhiAppRuntime.getInputHandler("Stream1");
        InputHandler stream2 = siddhiAppRuntime.getInputHandler("Stream2");

        siddhiAppRuntime.start();

        stream1.send(new Object[]{"WSO2", 15.6f, 100});
        Thread.sleep(100);
        stream2.send(new Object[]{"IBM", 28.7f, 100});
        Thread.sleep(1100);

<<<<<<< HEAD
        for (AssertionError e : this.assertionErrors) {
            throw e;
        }
        AssertJUnit.assertEquals("Number of success events", 1, inEventCount);
        AssertJUnit.assertEquals("Number of remove events", 0, removeEventCount);
        AssertJUnit.assertTrue("Event arrived", eventArrived);
=======
        callback.throwAssertionErrors();
        Assert.assertEquals("Number of success events", 1, callback.getInEventCount());
        Assert.assertEquals("Number of remove events", 0, callback.getRemoveEventCount());
        Assert.assertTrue("Event arrived", callback.isEventArrived());
>>>>>>> e31d3fd2

        siddhiAppRuntime.shutdown();
    }


    @Test(dependsOnMethods = {"testQueryAbsent11"})
    public void testQueryAbsent12() throws InterruptedException {
        log.info("Test the query e1 -> not e2 for 1 sec -> e3 with e1 and e3");

        SiddhiManager siddhiManager = new SiddhiManager();

        String streams = "" +
                "define stream Stream1 (symbol string, price float, volume int); " +
                "define stream Stream2 (symbol string, price float, volume int); " +
                "define stream Stream3 (symbol string, price float, volume int); ";
        String query = "" +
                "@info(name = 'query1') " +
                "from e1=Stream1[price>10] -> not Stream2[price>20] for 1 sec -> e3=Stream3[price>30] " +
                "select e1.symbol as symbol1, e3.symbol as symbol3 " +
                "insert into OutputStream ;";

        SiddhiAppRuntime siddhiAppRuntime = siddhiManager.createSiddhiAppRuntime(streams + query);

        TestUtil.TestCallback callback = TestUtil.addQueryCallback(siddhiAppRuntime, "query1", new Object[]{"WSO2",
                "GOOGLE"});

        InputHandler stream1 = siddhiAppRuntime.getInputHandler("Stream1");
        InputHandler stream3 = siddhiAppRuntime.getInputHandler("Stream3");

        siddhiAppRuntime.start();

        stream1.send(new Object[]{"WSO2", 15.6f, 100});
        Thread.sleep(1100);
        stream3.send(new Object[]{"GOOGLE", 55.7f, 100});
        Thread.sleep(100);

<<<<<<< HEAD
        for (AssertionError e : this.assertionErrors) {
            throw e;
        }
        AssertJUnit.assertEquals("Number of success events", 1, inEventCount);
        AssertJUnit.assertEquals("Number of remove events", 0, removeEventCount);
        AssertJUnit.assertTrue("Event arrived", eventArrived);
=======
        callback.throwAssertionErrors();
        Assert.assertEquals("Number of success events", 1, callback.getInEventCount());
        Assert.assertEquals("Number of remove events", 0, callback.getRemoveEventCount());
        Assert.assertTrue("Event arrived", callback.isEventArrived());
>>>>>>> e31d3fd2

        siddhiAppRuntime.shutdown();
    }

    @Test(dependsOnMethods = {"testQueryAbsent12"})
    public void testQueryAbsent13() throws InterruptedException {
        log.info("Test the query e1 -> not e2 for 1 sec -> e3 with e1, e2(condition failed) e3");

        SiddhiManager siddhiManager = new SiddhiManager();

        String streams = "" +
                "define stream Stream1 (symbol string, price float, volume int); " +
                "define stream Stream2 (symbol string, price float, volume int); " +
                "define stream Stream3 (symbol string, price float, volume int); ";
        String query = "" +
                "@info(name = 'query1') " +
                "from e1=Stream1[price>10] -> not Stream2[price>20] for 1 sec -> e3=Stream3[price>30] " +
                "select e1.symbol as symbol1, e3.symbol as symbol3 " +
                "insert into OutputStream ;";

        SiddhiAppRuntime siddhiAppRuntime = siddhiManager.createSiddhiAppRuntime(streams + query);

        TestUtil.TestCallback callback = TestUtil.addQueryCallback(siddhiAppRuntime, "query1", new Object[]{"WSO2",
                "GOOGLE"});

        InputHandler stream1 = siddhiAppRuntime.getInputHandler("Stream1");
        InputHandler stream2 = siddhiAppRuntime.getInputHandler("Stream2");
        InputHandler stream3 = siddhiAppRuntime.getInputHandler("Stream3");

        siddhiAppRuntime.start();

        stream1.send(new Object[]{"WSO2", 15.6f, 100});
        Thread.sleep(100);
        stream2.send(new Object[]{"IBM", 8.7f, 100});
        Thread.sleep(1100);
        stream3.send(new Object[]{"GOOGLE", 55.7f, 100});
        Thread.sleep(100);

<<<<<<< HEAD
        for (AssertionError e : this.assertionErrors) {
            throw e;
        }
        AssertJUnit.assertEquals("Number of success events", 1, inEventCount);
        AssertJUnit.assertEquals("Number of remove events", 0, removeEventCount);
        AssertJUnit.assertTrue("Event arrived", eventArrived);
=======
        callback.throwAssertionErrors();
        Assert.assertEquals("Number of success events", 1, callback.getInEventCount());
        Assert.assertEquals("Number of remove events", 0, callback.getRemoveEventCount());
        Assert.assertTrue("Event arrived", callback.isEventArrived());
>>>>>>> e31d3fd2

        siddhiAppRuntime.shutdown();
    }

    @Test(dependsOnMethods = {"testQueryAbsent13"})
    public void testQueryAbsent14() throws InterruptedException {
        log.info("Test the query e1 -> not e2 for 1 sec -> e3 with e1, e2 e3");

        SiddhiManager siddhiManager = new SiddhiManager();

        String streams = "" +
                "define stream Stream1 (symbol string, price float, volume int); " +
                "define stream Stream2 (symbol string, price float, volume int); " +
                "define stream Stream3 (symbol string, price float, volume int); ";
        String query = "" +
                "@info(name = 'query1') " +
                "from e1=Stream1[price>10] -> not Stream2[price>20] for 1 sec -> e3=Stream3[price>30] " +
                "select e1.symbol as symbol1, e3.symbol as symbol3 " +
                "insert into OutputStream ;";

        SiddhiAppRuntime siddhiAppRuntime = siddhiManager.createSiddhiAppRuntime(streams + query);

        TestUtil.TestCallback callback = TestUtil.addQueryCallback(siddhiAppRuntime, "query1");

        InputHandler stream1 = siddhiAppRuntime.getInputHandler("Stream1");
        InputHandler stream2 = siddhiAppRuntime.getInputHandler("Stream2");
        InputHandler stream3 = siddhiAppRuntime.getInputHandler("Stream3");

        siddhiAppRuntime.start();

        stream1.send(new Object[]{"WSO2", 15.6f, 100});
        Thread.sleep(100);
        stream2.send(new Object[]{"IBM", 28.7f, 100});
        Thread.sleep(100);
        stream3.send(new Object[]{"GOOGLE", 55.7f, 100});
        Thread.sleep(100);

<<<<<<< HEAD
        for (AssertionError e : this.assertionErrors) {
            throw e;
        }
        AssertJUnit.assertEquals("Number of success events", 0, inEventCount);
        AssertJUnit.assertEquals("Number of remove events", 0, removeEventCount);
        AssertJUnit.assertFalse("Event arrived", eventArrived);
=======
        callback.throwAssertionErrors();
        Assert.assertEquals("Number of success events", 0, callback.getInEventCount());
        Assert.assertEquals("Number of remove events", 0, callback.getRemoveEventCount());
        Assert.assertFalse("Event arrived", callback.isEventArrived());
>>>>>>> e31d3fd2

        siddhiAppRuntime.shutdown();
    }

    @Test(dependsOnMethods = {"testQueryAbsent14"})
    public void testQueryAbsent15() throws InterruptedException {
        log.info("Test the query not e1 for 1 sec -> e2 -> e3 with e1, e2 e3");

        SiddhiManager siddhiManager = new SiddhiManager();

        String streams = "" +
                "define stream Stream1 (symbol string, price float, volume int); " +
                "define stream Stream2 (symbol string, price float, volume int); " +
                "define stream Stream3 (symbol string, price float, volume int); ";
        String query = "" +
                "@info(name = 'query1') " +
                "from not Stream1[price>10] for 1 sec -> e2=Stream2[price>20] -> e3=Stream3[price>30] " +
                "select e2.symbol as symbol2, e3.symbol as symbol3 " +
                "insert into OutputStream ;";

        SiddhiAppRuntime siddhiAppRuntime = siddhiManager.createSiddhiAppRuntime(streams + query);

        TestUtil.TestCallback callback = TestUtil.addQueryCallback(siddhiAppRuntime, "query1");

        InputHandler stream1 = siddhiAppRuntime.getInputHandler("Stream1");
        InputHandler stream2 = siddhiAppRuntime.getInputHandler("Stream2");
        InputHandler stream3 = siddhiAppRuntime.getInputHandler("Stream3");

        siddhiAppRuntime.start();

        stream1.send(new Object[]{"WSO2", 15.6f, 100});
        Thread.sleep(100);
        stream2.send(new Object[]{"IBM", 28.7f, 100});
        Thread.sleep(100);
        stream3.send(new Object[]{"GOOGLE", 55.7f, 100});
        Thread.sleep(100);

<<<<<<< HEAD
        for (AssertionError e : this.assertionErrors) {
            throw e;
        }
        AssertJUnit.assertEquals("Number of success events", 0, inEventCount);
        AssertJUnit.assertEquals("Number of remove events", 0, removeEventCount);
        AssertJUnit.assertFalse("Event arrived", eventArrived);
=======
        callback.throwAssertionErrors();
        Assert.assertEquals("Number of success events", 0, callback.getInEventCount());
        Assert.assertEquals("Number of remove events", 0, callback.getRemoveEventCount());
        Assert.assertFalse("Event arrived", callback.isEventArrived());
>>>>>>> e31d3fd2

        siddhiAppRuntime.shutdown();
    }

    @Test(dependsOnMethods = {"testQueryAbsent15"})
    public void testQueryAbsent16() throws InterruptedException {
        log.info("Test the query not e1 for 1 sec -> e2 -> e3 with e2 and e3");

        SiddhiManager siddhiManager = new SiddhiManager();

        String streams = "" +
                "define stream Stream1 (symbol string, price float, volume int); " +
                "define stream Stream2 (symbol string, price float, volume int); " +
                "define stream Stream3 (symbol string, price float, volume int); ";
        String query = "" +
                "@info(name = 'query1') " +
                "from not Stream1[price>10] for 1 sec -> e2=Stream2[price>20] -> e3=Stream3[price>30] " +
                "select e2.symbol as symbol2, e3.symbol as symbol3 " +
                "insert into OutputStream ;";

        SiddhiAppRuntime siddhiAppRuntime = siddhiManager.createSiddhiAppRuntime(streams + query);

        TestUtil.TestCallback callback = TestUtil.addQueryCallback(siddhiAppRuntime, "query1", new Object[]{"IBM",
                "GOOGLE"});

        InputHandler stream2 = siddhiAppRuntime.getInputHandler("Stream2");
        InputHandler stream3 = siddhiAppRuntime.getInputHandler("Stream3");

        siddhiAppRuntime.start();

        Thread.sleep(2100);
        stream2.send(new Object[]{"IBM", 28.7f, 100});
        Thread.sleep(100);
        stream3.send(new Object[]{"GOOGLE", 55.7f, 100});
        Thread.sleep(100);

<<<<<<< HEAD
        for (AssertionError e : this.assertionErrors) {
            throw e;
        }
        AssertJUnit.assertEquals("Number of success events", 1, inEventCount);
        AssertJUnit.assertEquals("Number of remove events", 0, removeEventCount);
        AssertJUnit.assertTrue("Event arrived", eventArrived);
=======
        callback.throwAssertionErrors();
        Assert.assertEquals("Number of success events", 1, callback.getInEventCount());
        Assert.assertEquals("Number of remove events", 0, callback.getRemoveEventCount());
        Assert.assertTrue("Event arrived", callback.isEventArrived());
>>>>>>> e31d3fd2

        siddhiAppRuntime.shutdown();
    }

    @Test(dependsOnMethods = {"testQueryAbsent16"})
    public void testQueryAbsent17() throws InterruptedException {
        log.info("Test the query not e1 for 1 sec -> e2 -> e3 with e1 that fails to satisfy the condition, e2 and " +
                "e3");

        SiddhiManager siddhiManager = new SiddhiManager();

        String streams = "" +
                "define stream Stream1 (symbol string, price float, volume int); " +
                "define stream Stream2 (symbol string, price float, volume int); " +
                "define stream Stream3 (symbol string, price float, volume int); ";
        String query = "" +
                "@info(name = 'query1') " +
                "from not Stream1[price>10] for 1 sec -> e2=Stream2[price>20] -> e3=Stream3[price>30] " +
                "select e2.symbol as symbol2, e3.symbol as symbol3 " +
                "insert into OutputStream ;";

        SiddhiAppRuntime siddhiAppRuntime = siddhiManager.createSiddhiAppRuntime(streams + query);

        TestUtil.TestCallback callback = TestUtil.addQueryCallback(siddhiAppRuntime, "query1", new Object[]{"IBM",
                "GOOGLE"});

        InputHandler stream1 = siddhiAppRuntime.getInputHandler("Stream1");
        InputHandler stream2 = siddhiAppRuntime.getInputHandler("Stream2");
        InputHandler stream3 = siddhiAppRuntime.getInputHandler("Stream3");

        siddhiAppRuntime.start();

        Thread.sleep(500);
        stream1.send(new Object[]{"WSO2", 5.6f, 100});
        Thread.sleep(600);
        stream2.send(new Object[]{"IBM", 28.7f, 100});
        Thread.sleep(100);
        stream3.send(new Object[]{"GOOGLE", 55.7f, 100});
        Thread.sleep(100);

<<<<<<< HEAD
        for (AssertionError e : this.assertionErrors) {
            throw e;
        }
        AssertJUnit.assertEquals("Number of success events", 1, inEventCount);
        AssertJUnit.assertEquals("Number of remove events", 0, removeEventCount);
        AssertJUnit.assertTrue("Event arrived", eventArrived);
=======
        callback.throwAssertionErrors();
        Assert.assertEquals("Number of success events", 1, callback.getInEventCount());
        Assert.assertEquals("Number of remove events", 0, callback.getRemoveEventCount());
        Assert.assertTrue("Event arrived", callback.isEventArrived());
>>>>>>> e31d3fd2

        siddhiAppRuntime.shutdown();
    }

    @Test(dependsOnMethods = {"testQueryAbsent17"})
    public void testQueryAbsent18() throws InterruptedException {
        log.info("Test the query not e1 for 1 sec -> e2 -> e3 with e1, e2 after 1 sec and e3");

        SiddhiManager siddhiManager = new SiddhiManager();

        String streams = "" +
                "define stream Stream1 (symbol string, price float, volume int); " +
                "define stream Stream2 (symbol string, price float, volume int); " +
                "define stream Stream3 (symbol string, price float, volume int); ";
        String query = "" +
                "@info(name = 'query1') " +
                "from not Stream1[price>10] for 1 sec -> e2=Stream2[price>20] -> e3=Stream3[price>30] " +
                "select e2.symbol as symbol2, e3.symbol as symbol3 " +
                "insert into OutputStream ;";

        SiddhiAppRuntime siddhiAppRuntime = siddhiManager.createSiddhiAppRuntime(streams + query);

        TestUtil.TestCallback callback = TestUtil.addQueryCallback(siddhiAppRuntime, "query1", new Object[]{"IBM",
                "GOOGLE"});

        InputHandler stream1 = siddhiAppRuntime.getInputHandler("Stream1");
        InputHandler stream2 = siddhiAppRuntime.getInputHandler("Stream2");
        InputHandler stream3 = siddhiAppRuntime.getInputHandler("Stream3");

        siddhiAppRuntime.start();

        stream1.send(new Object[]{"WSO2", 25.6f, 100});
        Thread.sleep(1100);
        stream2.send(new Object[]{"IBM", 28.7f, 100});
        Thread.sleep(100);
        stream3.send(new Object[]{"GOOGLE", 55.7f, 100});
        Thread.sleep(100);

<<<<<<< HEAD
        for (AssertionError e : this.assertionErrors) {
            throw e;
        }
        AssertJUnit.assertEquals("Number of success events", 1, inEventCount);
        AssertJUnit.assertEquals("Number of remove events", 0, removeEventCount);
        AssertJUnit.assertTrue("Event arrived", eventArrived);
=======
        callback.throwAssertionErrors();
        Assert.assertEquals("Number of success events", 1, callback.getInEventCount());
        Assert.assertEquals("Number of remove events", 0, callback.getRemoveEventCount());
        Assert.assertTrue("Event arrived", callback.isEventArrived());
>>>>>>> e31d3fd2

        siddhiAppRuntime.shutdown();
    }

    @Test(dependsOnMethods = {"testQueryAbsent18"})
    public void testQueryAbsent19() throws InterruptedException {
        log.info("Test the query e1 -> e2 -> e3 -> not e4 for 1 sec with e1, e2, e3 and not e4");

        SiddhiManager siddhiManager = new SiddhiManager();

        String streams = "" +
                "define stream Stream1 (symbol string, price float, volume int); " +
                "define stream Stream2 (symbol string, price float, volume int); " +
                "define stream Stream3 (symbol string, price float, volume int); " +
                "define stream Stream4 (symbol string, price float, volume int); ";
        String query = "" +
                "@info(name = 'query1') " +
                "from e1=Stream1[price>10] -> e2=Stream2[price>20] -> e3=Stream3[price>30] -> not Stream4[price>40] " +
                "for 1 sec  " +
                "select e1.symbol as symbol1, e2.symbol as symbol2, e3.symbol as symbol3 " +
                "insert into OutputStream ;";

        SiddhiAppRuntime siddhiAppRuntime = siddhiManager.createSiddhiAppRuntime(streams + query);

        TestUtil.TestCallback callback = TestUtil.addQueryCallback(siddhiAppRuntime, "query1", new Object[]{"WSO2",
                "IBM", "GOOGLE"});

        InputHandler stream1 = siddhiAppRuntime.getInputHandler("Stream1");
        InputHandler stream2 = siddhiAppRuntime.getInputHandler("Stream2");
        InputHandler stream3 = siddhiAppRuntime.getInputHandler("Stream3");

        siddhiAppRuntime.start();

        stream1.send(new Object[]{"WSO2", 15.6f, 100});
        Thread.sleep(100);
        stream2.send(new Object[]{"IBM", 28.7f, 100});
        Thread.sleep(100);
        stream3.send(new Object[]{"GOOGLE", 35.7f, 100});
        Thread.sleep(1100);

<<<<<<< HEAD
        for (AssertionError e : this.assertionErrors) {
            throw e;
        }
        AssertJUnit.assertEquals("Number of success events", 1, inEventCount);
        AssertJUnit.assertEquals("Number of remove events", 0, removeEventCount);
        AssertJUnit.assertTrue("Event arrived", eventArrived);
=======
        callback.throwAssertionErrors();
        Assert.assertEquals("Number of success events", 1, callback.getInEventCount());
        Assert.assertEquals("Number of remove events", 0, callback.getRemoveEventCount());
        Assert.assertTrue("Event arrived", callback.isEventArrived());
>>>>>>> e31d3fd2

        siddhiAppRuntime.shutdown();
    }

    @Test(dependsOnMethods = {"testQueryAbsent19"})
    public void testQueryAbsent20() throws InterruptedException {
        log.info("Test the query e1 -> e2 -> e3 -> not e4 for 1 sec with e1, e2, e3 and e4");

        SiddhiManager siddhiManager = new SiddhiManager();

        String streams = "" +
                "define stream Stream1 (symbol string, price float, volume int); " +
                "define stream Stream2 (symbol string, price float, volume int); " +
                "define stream Stream3 (symbol string, price float, volume int); " +
                "define stream Stream4 (symbol string, price float, volume int); ";
        String query = "" +
                "@info(name = 'query1') " +
                "from e1=Stream1[price>10] -> e2=Stream2[price>20] -> e3=Stream3[price>30] -> not Stream4[price>40] " +
                "for 1 sec  " +
                "select e1.symbol as symbol1, e2.symbol as symbol2, e3.symbol as symbol3 " +
                "insert into OutputStream ;";

        SiddhiAppRuntime siddhiAppRuntime = siddhiManager.createSiddhiAppRuntime(streams + query);

        TestUtil.TestCallback callback = TestUtil.addQueryCallback(siddhiAppRuntime, "query1");

        InputHandler stream1 = siddhiAppRuntime.getInputHandler("Stream1");
        InputHandler stream2 = siddhiAppRuntime.getInputHandler("Stream2");
        InputHandler stream3 = siddhiAppRuntime.getInputHandler("Stream3");
        InputHandler stream4 = siddhiAppRuntime.getInputHandler("Stream4");

        siddhiAppRuntime.start();

        stream1.send(new Object[]{"WSO2", 15.6f, 100});
        Thread.sleep(100);
        stream2.send(new Object[]{"IBM", 28.7f, 100});
        Thread.sleep(100);
        stream3.send(new Object[]{"GOOGLE", 35.7f, 100});
        Thread.sleep(100);
        stream4.send(new Object[]{"ORACLE", 44.7f, 100});
        Thread.sleep(1100);

<<<<<<< HEAD
        for (AssertionError e : this.assertionErrors) {
            throw e;
        }
        AssertJUnit.assertEquals("Number of success events", 0, inEventCount);
        AssertJUnit.assertEquals("Number of remove events", 0, removeEventCount);
        AssertJUnit.assertFalse("Event arrived", eventArrived);
=======
        callback.throwAssertionErrors();
        Assert.assertEquals("Number of success events", 0, callback.getInEventCount());
        Assert.assertEquals("Number of remove events", 0, callback.getRemoveEventCount());
        Assert.assertFalse("Event arrived", callback.isEventArrived());
>>>>>>> e31d3fd2

        siddhiAppRuntime.shutdown();
    }

    @Test(dependsOnMethods = {"testQueryAbsent20"})
    public void testQueryAbsent21() throws InterruptedException {
        log.info("Test the query e1 -> e2 -> not e3 for 1 sec -> e4 with e1, e2, and e4");

        SiddhiManager siddhiManager = new SiddhiManager();

        String streams = "" +
                "define stream Stream1 (symbol string, price float, volume int); " +
                "define stream Stream2 (symbol string, price float, volume int); " +
                "define stream Stream3 (symbol string, price float, volume int); " +
                "define stream Stream4 (symbol string, price float, volume int); ";
        String query = "" +
                "@info(name = 'query1') " +
                "from e1=Stream1[price>10] -> e2=Stream2[price>20] -> not Stream3[price>30] for 1 sec -> " +
                "e4=Stream4[price>40] " +
                "select e1.symbol as symbol1, e2.symbol as symbol2, e4.symbol as symbol4 " +
                "insert into OutputStream ;";

        SiddhiAppRuntime siddhiAppRuntime = siddhiManager.createSiddhiAppRuntime(streams + query);

        TestUtil.TestCallback callback = TestUtil.addQueryCallback(siddhiAppRuntime, "query1", new Object[]{"WSO2",
                "IBM", "ORACLE"});

        InputHandler stream1 = siddhiAppRuntime.getInputHandler("Stream1");
        InputHandler stream2 = siddhiAppRuntime.getInputHandler("Stream2");
        InputHandler stream4 = siddhiAppRuntime.getInputHandler("Stream4");

        siddhiAppRuntime.start();

        stream1.send(new Object[]{"WSO2", 15.6f, 100});
        Thread.sleep(100);
        stream2.send(new Object[]{"IBM", 28.7f, 100});
        Thread.sleep(1100);
        stream4.send(new Object[]{"ORACLE", 44.7f, 100});
        Thread.sleep(100);

<<<<<<< HEAD
        for (AssertionError e : this.assertionErrors) {
            throw e;
        }
        AssertJUnit.assertEquals("Number of success events", 1, inEventCount);
        AssertJUnit.assertEquals("Number of remove events", 0, removeEventCount);
        AssertJUnit.assertTrue("Event arrived", eventArrived);
=======
        callback.throwAssertionErrors();
        Assert.assertEquals("Number of success events", 1, callback.getInEventCount());
        Assert.assertEquals("Number of remove events", 0, callback.getRemoveEventCount());
        Assert.assertTrue("Event arrived", callback.isEventArrived());
>>>>>>> e31d3fd2

        siddhiAppRuntime.shutdown();
    }

    @Test(dependsOnMethods = {"testQueryAbsent21"})
    public void testQueryAbsent22() throws InterruptedException {
        log.info("Test the query e1 -> e2 -> not e3 for 1 sec -> e4 with e1, e2, e3, and e4");

        SiddhiManager siddhiManager = new SiddhiManager();

        String streams = "" +
                "define stream Stream1 (symbol string, price float, volume int); " +
                "define stream Stream2 (symbol string, price float, volume int); " +
                "define stream Stream3 (symbol string, price float, volume int); " +
                "define stream Stream4 (symbol string, price float, volume int); ";
        String query = "" +
                "@info(name = 'query1') " +
                "from e1=Stream1[price>10] -> e2=Stream2[price>20] -> not Stream3[price>30] for 1 sec -> " +
                "e4=Stream4[price>40] " +
                "select e1.symbol as symbol1, e2.symbol as symbol2, e4.symbol as symbol4 " +
                "insert into OutputStream ;";

        SiddhiAppRuntime siddhiAppRuntime = siddhiManager.createSiddhiAppRuntime(streams + query);

        TestUtil.TestCallback callback = TestUtil.addQueryCallback(siddhiAppRuntime, "query1");

        InputHandler stream1 = siddhiAppRuntime.getInputHandler("Stream1");
        InputHandler stream2 = siddhiAppRuntime.getInputHandler("Stream2");
        InputHandler stream3 = siddhiAppRuntime.getInputHandler("Stream3");
        InputHandler stream4 = siddhiAppRuntime.getInputHandler("Stream4");

        siddhiAppRuntime.start();

        stream1.send(new Object[]{"WSO2", 15.6f, 100});
        Thread.sleep(100);
        stream2.send(new Object[]{"IBM", 28.7f, 100});
        Thread.sleep(100);
        stream3.send(new Object[]{"GOOGLE", 38.7f, 100});
        Thread.sleep(1100);
        stream4.send(new Object[]{"ORACLE", 44.7f, 100});
        Thread.sleep(100);

<<<<<<< HEAD
        for (AssertionError e : this.assertionErrors) {
            throw e;
        }
        AssertJUnit.assertEquals("Number of success events", 0, inEventCount);
        AssertJUnit.assertEquals("Number of remove events", 0, removeEventCount);
        AssertJUnit.assertFalse("Event arrived", eventArrived);
=======
        callback.throwAssertionErrors();
        Assert.assertEquals("Number of success events", 0, callback.getInEventCount());
        Assert.assertEquals("Number of remove events", 0, callback.getRemoveEventCount());
        Assert.assertFalse("Event arrived", callback.isEventArrived());
>>>>>>> e31d3fd2

        siddhiAppRuntime.shutdown();
    }

    @Test(dependsOnMethods = {"testQueryAbsent22"})
    public void testQueryAbsent23() throws InterruptedException {
        log.info("Test the query not e1 for 1 sec -> e2 -> e3-> e4 with e1, e2, e3, and e4");

        SiddhiManager siddhiManager = new SiddhiManager();

        String streams = "" +
                "define stream Stream1 (symbol string, price float, volume int); " +
                "define stream Stream2 (symbol string, price float, volume int); " +
                "define stream Stream3 (symbol string, price float, volume int); " +
                "define stream Stream4 (symbol string, price float, volume int); ";
        String query = "" +
                "@info(name = 'query1') " +
                "from not Stream1[price>10] for 1 sec -> e2=Stream2[price>20] -> e3=Stream3[price>30] -> " +
                "e4=Stream4[price>40] " +
                "select e2.symbol as symbol2, e3.symbol as symbol3, e4.symbol as symbol4 " +
                "insert into OutputStream ;";

        SiddhiAppRuntime siddhiAppRuntime = siddhiManager.createSiddhiAppRuntime(streams + query);

        TestUtil.TestCallback callback = TestUtil.addQueryCallback(siddhiAppRuntime, "query1");

        InputHandler stream1 = siddhiAppRuntime.getInputHandler("Stream1");
        InputHandler stream2 = siddhiAppRuntime.getInputHandler("Stream2");
        InputHandler stream3 = siddhiAppRuntime.getInputHandler("Stream3");
        InputHandler stream4 = siddhiAppRuntime.getInputHandler("Stream4");

        siddhiAppRuntime.start();

        stream1.send(new Object[]{"WSO2", 15.6f, 100});
        Thread.sleep(100);
        stream2.send(new Object[]{"IBM", 28.7f, 100});
        Thread.sleep(100);
        stream3.send(new Object[]{"GOOGLE", 38.7f, 100});
        Thread.sleep(100);
        stream4.send(new Object[]{"ORACLE", 44.7f, 100});
        Thread.sleep(100);

<<<<<<< HEAD
        for (AssertionError e : this.assertionErrors) {
            throw e;
        }
        AssertJUnit.assertEquals("Number of success events", 0, inEventCount);
        AssertJUnit.assertEquals("Number of remove events", 0, removeEventCount);
        AssertJUnit.assertFalse("Event arrived", eventArrived);
=======
        callback.throwAssertionErrors();
        Assert.assertEquals("Number of success events", 0, callback.getInEventCount());
        Assert.assertEquals("Number of remove events", 0, callback.getRemoveEventCount());
        Assert.assertFalse("Event arrived", callback.isEventArrived());
>>>>>>> e31d3fd2

        siddhiAppRuntime.shutdown();
    }

    @Test(dependsOnMethods = {"testQueryAbsent23"})
    public void testQueryAbsent24() throws InterruptedException {
        log.info("Test the query not e1 for 1 sec -> e2 -> not e3 for 1 sec-> e4 with e2 after 1 sec e4");

        SiddhiManager siddhiManager = new SiddhiManager();

        String streams = "" +
                "define stream Stream1 (symbol string, price float, volume int); " +
                "define stream Stream2 (symbol string, price float, volume int); " +
                "define stream Stream3 (symbol string, price float, volume int); " +
                "define stream Stream4 (symbol string, price float, volume int); ";
        String query = "" +
                "@info(name = 'query1') " +
                "from not Stream1[price>10] for 1 sec -> e2=Stream2[price>20] -> not Stream3[price>30] for 1 " +
                "sec -> e4=Stream4[price>40] " +
                "select e2.symbol as symbol2, e4.symbol as symbol4 " +
                "insert into OutputStream ;";

        SiddhiAppRuntime siddhiAppRuntime = siddhiManager.createSiddhiAppRuntime(streams + query);

        TestUtil.TestCallback callback = TestUtil.addQueryCallback(siddhiAppRuntime, "query1", new Object[]{"IBM",
                "ORACLE"});

        InputHandler stream2 = siddhiAppRuntime.getInputHandler("Stream2");
        InputHandler stream4 = siddhiAppRuntime.getInputHandler("Stream4");

        siddhiAppRuntime.start();

        Thread.sleep(1100);
        stream2.send(new Object[]{"IBM", 28.7f, 100});
        Thread.sleep(1100);
        stream4.send(new Object[]{"ORACLE", 44.7f, 100});
        Thread.sleep(100);

<<<<<<< HEAD
        for (AssertionError e : this.assertionErrors) {
            throw e;
        }
        AssertJUnit.assertEquals("Number of success events", 1, inEventCount);
        AssertJUnit.assertEquals("Number of remove events", 0, removeEventCount);
        AssertJUnit.assertTrue("Event arrived", eventArrived);
=======
        callback.throwAssertionErrors();
        Assert.assertEquals("Number of success events", 1, callback.getInEventCount());
        Assert.assertEquals("Number of remove events", 0, callback.getRemoveEventCount());
        Assert.assertTrue("Event arrived", callback.isEventArrived());
>>>>>>> e31d3fd2

        siddhiAppRuntime.shutdown();
    }

    @Test(dependsOnMethods = {"testQueryAbsent24"})
    public void testQueryAbsent25() throws InterruptedException {
        log.info("Test the query not e1 for 1 sec -> e2 -> not e3 for 1 sec-> e4 with e1, e2, e3 and e4");

        SiddhiManager siddhiManager = new SiddhiManager();

        String streams = "" +
                "define stream Stream1 (symbol string, price float, volume int); " +
                "define stream Stream2 (symbol string, price float, volume int); " +
                "define stream Stream3 (symbol string, price float, volume int); " +
                "define stream Stream4 (symbol string, price float, volume int); ";
        String query = "" +
                "@info(name = 'query1') " +
                "from not Stream1[price>10] for 1 sec -> e2=Stream2[price>20] -> not Stream3[price>30] for 1 " +
                "sec -> e4=Stream4[price>40] " +
                "select e2.symbol as symbol2, e4.symbol as symbol4 " +
                "insert into OutputStream ;";

        SiddhiAppRuntime siddhiAppRuntime = siddhiManager.createSiddhiAppRuntime(streams + query);

        TestUtil.TestCallback callback = TestUtil.addQueryCallback(siddhiAppRuntime, "query1");

        InputHandler stream1 = siddhiAppRuntime.getInputHandler("Stream1");
        InputHandler stream2 = siddhiAppRuntime.getInputHandler("Stream2");
        InputHandler stream3 = siddhiAppRuntime.getInputHandler("Stream3");
        InputHandler stream4 = siddhiAppRuntime.getInputHandler("Stream4");

        siddhiAppRuntime.start();

        stream1.send(new Object[]{"WSO2", 15.6f, 100});
        Thread.sleep(100);
        stream2.send(new Object[]{"IBM", 28.7f, 100});
        Thread.sleep(100);
        stream3.send(new Object[]{"GOOGLE", 38.7f, 100});
        Thread.sleep(100);
        stream4.send(new Object[]{"ORACLE", 44.7f, 100});
        Thread.sleep(100);

<<<<<<< HEAD
        for (AssertionError e : this.assertionErrors) {
            throw e;
        }
        AssertJUnit.assertEquals("Number of success events", 0, inEventCount);
        AssertJUnit.assertEquals("Number of remove events", 0, removeEventCount);
        AssertJUnit.assertFalse("Event arrived", eventArrived);
=======
        callback.throwAssertionErrors();
        Assert.assertEquals("Number of success events", 0, callback.getInEventCount());
        Assert.assertEquals("Number of remove events", 0, callback.getRemoveEventCount());
        Assert.assertFalse("Event arrived", callback.isEventArrived());
>>>>>>> e31d3fd2

        siddhiAppRuntime.shutdown();
    }

    @Test(dependsOnMethods = {"testQueryAbsent25"})
    public void testQueryAbsent26() throws InterruptedException {
        log.info("Test the query not e1 for 1 sec -> e2 -> not e3 for 1 sec-> e4 with e2, e3 and e4");

        SiddhiManager siddhiManager = new SiddhiManager();

        String streams = "" +
                "define stream Stream1 (symbol string, price float, volume int); " +
                "define stream Stream2 (symbol string, price float, volume int); " +
                "define stream Stream3 (symbol string, price float, volume int); " +
                "define stream Stream4 (symbol string, price float, volume int); ";
        String query = "" +
                "@info(name = 'query1') " +
                "from not Stream1[price>10] for 1 sec -> e2=Stream2[price>20] -> not Stream3[price>30] for 1 " +
                "sec -> e4=Stream4[price>40] " +
                "select e2.symbol as symbol2, e4.symbol as symbol4 " +
                "insert into OutputStream ;";

        SiddhiAppRuntime siddhiAppRuntime = siddhiManager.createSiddhiAppRuntime(streams + query);

        TestUtil.TestCallback callback = TestUtil.addQueryCallback(siddhiAppRuntime, "query1");

        InputHandler stream2 = siddhiAppRuntime.getInputHandler("Stream2");
        InputHandler stream3 = siddhiAppRuntime.getInputHandler("Stream3");
        InputHandler stream4 = siddhiAppRuntime.getInputHandler("Stream4");

        siddhiAppRuntime.start();

        stream2.send(new Object[]{"IBM", 28.7f, 100});
        Thread.sleep(100);
        stream3.send(new Object[]{"GOOGLE", 38.7f, 100});
        Thread.sleep(100);
        stream4.send(new Object[]{"ORACLE", 44.7f, 100});
        Thread.sleep(100);

<<<<<<< HEAD
        for (AssertionError e : this.assertionErrors) {
            throw e;
        }
        AssertJUnit.assertEquals("Number of success events", 0, inEventCount);
        AssertJUnit.assertEquals("Number of remove events", 0, removeEventCount);
        AssertJUnit.assertFalse("Event arrived", eventArrived);
=======
        callback.throwAssertionErrors();
        Assert.assertEquals("Number of success events", 0, callback.getInEventCount());
        Assert.assertEquals("Number of remove events", 0, callback.getRemoveEventCount());
        Assert.assertFalse("Event arrived", callback.isEventArrived());
>>>>>>> e31d3fd2

        siddhiAppRuntime.shutdown();
    }

    @Test(dependsOnMethods = {"testQueryAbsent26"})
    public void testQueryAbsent27() throws InterruptedException {
        log.info("Test the query not e1 -> e2 without e1");

        SiddhiManager siddhiManager = new SiddhiManager();

        String streams = "" +
                "define stream Stream1 (symbol string, price float, volume int); " +
                "define stream Stream2 (symbol string, price float, volume int); ";
        String query = "" +
                "@info(name = 'query1') " +
                "from not Stream1[price>20] for 1 sec -> e2=Stream2[price>30] " +
                "select e2.symbol as symbol " +
                "insert into OutputStream ;";

        SiddhiAppRuntime siddhiAppRuntime = siddhiManager.createSiddhiAppRuntime(streams + query);

        TestUtil.TestCallback callback = TestUtil.addQueryCallback(siddhiAppRuntime, "query1");

        InputHandler stream2 = siddhiAppRuntime.getInputHandler("Stream2");

        siddhiAppRuntime.start();

        stream2.send(new Object[]{"IBM", 58.7f, 100});
        Thread.sleep(100);

<<<<<<< HEAD
        for (AssertionError e : this.assertionErrors) {
            throw e;
        }
        AssertJUnit.assertEquals("Number of success events", 0, inEventCount);
        AssertJUnit.assertEquals("Number of remove events", 0, removeEventCount);
        AssertJUnit.assertFalse("Event not arrived", eventArrived);
=======
        callback.throwAssertionErrors();
        Assert.assertEquals("Number of success events", 0, callback.getInEventCount());
        Assert.assertEquals("Number of remove events", 0, callback.getRemoveEventCount());
        Assert.assertFalse("Event not arrived", callback.isEventArrived());
>>>>>>> e31d3fd2

        siddhiAppRuntime.shutdown();
    }

    @Test(dependsOnMethods = {"testQueryAbsent27"})
    public void testQueryAbsent28() throws InterruptedException {
        log.info("Test the query e1 -> not e2 for 1 sec -> e3 and e4 without e2");

        SiddhiManager siddhiManager = new SiddhiManager();

        String streams = "" +
                "define stream Stream1 (symbol string, price float, volume int); " +
                "define stream Stream2 (symbol string, price float, volume int); " +
                "define stream Stream3 (symbol string, price float, volume int); " +
                "define stream Stream4 (symbol string, price float, volume int); ";
        String query = "" +
                "@info(name = 'query1') " +
                "from e1=Stream1[price>10] -> not Stream2[price>20] for 1 sec -> e2=Stream3[price>30] and " +
                "e3=Stream4[price>40]" +
                "select e1.symbol as symbol1, e2.symbol as symbol2, e3.symbol as symbol3 " +
                "insert into OutputStream ;";

        SiddhiAppRuntime siddhiAppRuntime = siddhiManager.createSiddhiAppRuntime(streams + query);

        TestUtil.TestCallback callback = TestUtil.addQueryCallback(siddhiAppRuntime, "query1", new Object[]{"IBM",
                "WSO2", "GOOGLE"});

        InputHandler stream1 = siddhiAppRuntime.getInputHandler("Stream1");
        InputHandler stream3 = siddhiAppRuntime.getInputHandler("Stream3");
        InputHandler stream4 = siddhiAppRuntime.getInputHandler("Stream4");


        siddhiAppRuntime.start();

        stream1.send(new Object[]{"IBM", 18.7f, 100});
        Thread.sleep(1100);
        stream3.send(new Object[]{"WSO2", 35.0f, 100});
        Thread.sleep(100);
        stream4.send(new Object[]{"GOOGLE", 56.86f, 100});
        Thread.sleep(100);

<<<<<<< HEAD
        for (AssertionError e : this.assertionErrors) {
            throw e;
        }
        AssertJUnit.assertEquals("Number of success events", 1, inEventCount);
        AssertJUnit.assertEquals("Number of remove events", 0, removeEventCount);
        AssertJUnit.assertTrue("Event not arrived", eventArrived);
=======
        callback.throwAssertionErrors();
        Assert.assertEquals("Number of success events", 1, callback.getInEventCount());
        Assert.assertEquals("Number of remove events", 0, callback.getRemoveEventCount());
        Assert.assertTrue("Event not arrived", callback.isEventArrived());
>>>>>>> e31d3fd2

        siddhiAppRuntime.shutdown();
    }

    @Test(dependsOnMethods = {"testQueryAbsent28"})
    public void testQueryAbsent29() throws InterruptedException {
        log.info("Test the query e1 -> not e2 for 1 sec -> e3 and e4 without e2 within 1 sec");

        SiddhiManager siddhiManager = new SiddhiManager();

        String streams = "" +
                "define stream Stream1 (symbol string, price float, volume int); " +
                "define stream Stream2 (symbol string, price float, volume int); " +
                "define stream Stream3 (symbol string, price float, volume int); " +
                "define stream Stream4 (symbol string, price float, volume int); ";
        String query = "" +
                "@info(name = 'query1') " +
                "from e1=Stream1[price>10] -> not Stream2[price>20] for 1 sec -> e2=Stream3[price>30] and " +
                "e3=Stream4[price>40]" +
                "select e1.symbol as symbol1, e2.symbol as symbol2, e3.symbol as symbol3 " +
                "insert into OutputStream ;";

        SiddhiAppRuntime siddhiAppRuntime = siddhiManager.createSiddhiAppRuntime(streams + query);

        TestUtil.TestCallback callback = TestUtil.addQueryCallback(siddhiAppRuntime, "query1");

        InputHandler stream1 = siddhiAppRuntime.getInputHandler("Stream1");
        InputHandler stream3 = siddhiAppRuntime.getInputHandler("Stream3");
        InputHandler stream4 = siddhiAppRuntime.getInputHandler("Stream4");


        siddhiAppRuntime.start();

        stream1.send(new Object[]{"IBM", 18.7f, 100});
        Thread.sleep(100);
        stream3.send(new Object[]{"WSO2", 35.0f, 100});
        Thread.sleep(100);
        stream4.send(new Object[]{"GOOGLE", 56.86f, 100});
        Thread.sleep(100);

<<<<<<< HEAD
        for (AssertionError e : this.assertionErrors) {
            throw e;
        }
        AssertJUnit.assertEquals("Number of success events", 0, inEventCount);
        AssertJUnit.assertEquals("Number of remove events", 0, removeEventCount);
        AssertJUnit.assertFalse("Event not arrived", eventArrived);
=======
        callback.throwAssertionErrors();
        Assert.assertEquals("Number of success events", 0, callback.getInEventCount());
        Assert.assertEquals("Number of remove events", 0, callback.getRemoveEventCount());
        Assert.assertFalse("Event not arrived", callback.isEventArrived());
>>>>>>> e31d3fd2

        siddhiAppRuntime.shutdown();
    }

    @Test(dependsOnMethods = {"testQueryAbsent29"})
    public void testQueryAbsent30() throws InterruptedException {
        log.info("Test the query e1 -> not e2 for 1 sec -> e3 or e4 without e2");

        SiddhiManager siddhiManager = new SiddhiManager();

        String streams = "" +
                "define stream Stream1 (symbol string, price float, volume int); " +
                "define stream Stream2 (symbol string, price float, volume int); " +
                "define stream Stream3 (symbol string, price float, volume int); " +
                "define stream Stream4 (symbol string, price float, volume int); ";
        String query = "" +
                "@info(name = 'query1') " +
                "from e1=Stream1[price>10] -> not Stream2[price>20] for 1 sec -> e2=Stream3[price>30] or " +
                "e3=Stream4[price>40]" +
                "select e1.symbol as symbol1, e2.symbol as symbol2, e3.symbol as symbol3 " +
                "insert into OutputStream ;";

        SiddhiAppRuntime siddhiAppRuntime = siddhiManager.createSiddhiAppRuntime(streams + query);

        TestUtil.TestCallback callback = TestUtil.addQueryCallback(siddhiAppRuntime, "query1", new Object[]{"IBM",
                "WSO2", null});

        InputHandler stream1 = siddhiAppRuntime.getInputHandler("Stream1");
        InputHandler stream3 = siddhiAppRuntime.getInputHandler("Stream3");

        siddhiAppRuntime.start();

        stream1.send(new Object[]{"IBM", 18.7f, 100});
        Thread.sleep(1100);
        stream3.send(new Object[]{"WSO2", 35.0f, 100});
        Thread.sleep(100);

<<<<<<< HEAD
        for (AssertionError e : this.assertionErrors) {
            throw e;
        }
        AssertJUnit.assertEquals("Number of success events", 1, inEventCount);
        AssertJUnit.assertEquals("Number of remove events", 0, removeEventCount);
        AssertJUnit.assertTrue("Event not arrived", eventArrived);
=======
        callback.throwAssertionErrors();
        Assert.assertEquals("Number of success events", 1, callback.getInEventCount());
        Assert.assertEquals("Number of remove events", 0, callback.getRemoveEventCount());
        Assert.assertTrue("Event not arrived", callback.isEventArrived());
>>>>>>> e31d3fd2

        siddhiAppRuntime.shutdown();
    }

    @Test(dependsOnMethods = {"testQueryAbsent30"})
    public void testQueryAbsent31() throws InterruptedException {
        log.info("Test the query e1 -> not e2 for 1 sec -> e3 or e4 without e2");

        SiddhiManager siddhiManager = new SiddhiManager();

        String streams = "" +
                "define stream Stream1 (symbol string, price float, volume int); " +
                "define stream Stream2 (symbol string, price float, volume int); " +
                "define stream Stream3 (symbol string, price float, volume int); " +
                "define stream Stream4 (symbol string, price float, volume int); ";
        String query = "" +
                "@info(name = 'query1') " +
                "from e1=Stream1[price>10] -> not Stream2[price>20] for 1 sec -> e2=Stream3[price>30] or " +
                "e3=Stream4[price>40]" +
                "select e1.symbol as symbol1, e2.symbol as symbol2, e3.symbol as symbol3 " +
                "insert into OutputStream ;";

        SiddhiAppRuntime siddhiAppRuntime = siddhiManager.createSiddhiAppRuntime(streams + query);

        TestUtil.TestCallback callback = TestUtil.addQueryCallback(siddhiAppRuntime, "query1", new Object[]{"IBM",
                null, "GOOGLE"});

        InputHandler stream1 = siddhiAppRuntime.getInputHandler("Stream1");
        InputHandler stream4 = siddhiAppRuntime.getInputHandler("Stream4");


        siddhiAppRuntime.start();

        stream1.send(new Object[]{"IBM", 18.7f, 100});
        Thread.sleep(1100);
        stream4.send(new Object[]{"GOOGLE", 56.86f, 100});
        Thread.sleep(100);

<<<<<<< HEAD
        for (AssertionError e : this.assertionErrors) {
            throw e;
        }
        AssertJUnit.assertEquals("Number of success events", 1, inEventCount);
        AssertJUnit.assertEquals("Number of remove events", 0, removeEventCount);
        AssertJUnit.assertTrue("Event not arrived", eventArrived);
=======
        callback.throwAssertionErrors();
        Assert.assertEquals("Number of success events", 1, callback.getInEventCount());
        Assert.assertEquals("Number of remove events", 0, callback.getRemoveEventCount());
        Assert.assertTrue("Event not arrived", callback.isEventArrived());
>>>>>>> e31d3fd2

        siddhiAppRuntime.shutdown();
    }

    @Test(dependsOnMethods = {"testQueryAbsent31"})
    public void testQueryAbsent32() throws InterruptedException {
        log.info("Test the query e1 -> not e2 for 1 sec -> e3 or e4 without e2 within 1 sec");

        SiddhiManager siddhiManager = new SiddhiManager();

        String streams = "" +
                "define stream Stream1 (symbol string, price float, volume int); " +
                "define stream Stream2 (symbol string, price float, volume int); " +
                "define stream Stream3 (symbol string, price float, volume int); " +
                "define stream Stream4 (symbol string, price float, volume int); ";
        String query = "" +
                "@info(name = 'query1') " +
                "from e1=Stream1[price>10] -> not Stream2[price>20] for 1 sec -> e2=Stream3[price>30] or " +
                "e3=Stream4[price>40]" +
                "select e1.symbol as symbol1, e2.symbol as symbol2, e3.symbol as symbol3 " +
                "insert into OutputStream ;";

        SiddhiAppRuntime siddhiAppRuntime = siddhiManager.createSiddhiAppRuntime(streams + query);

        TestUtil.TestCallback callback = TestUtil.addQueryCallback(siddhiAppRuntime, "query1");

        InputHandler stream1 = siddhiAppRuntime.getInputHandler("Stream1");
        InputHandler stream3 = siddhiAppRuntime.getInputHandler("Stream3");
        InputHandler stream4 = siddhiAppRuntime.getInputHandler("Stream4");


        siddhiAppRuntime.start();

        stream1.send(new Object[]{"IBM", 18.7f, 100});
        Thread.sleep(100);
        stream3.send(new Object[]{"WSO2", 35.0f, 100});
        Thread.sleep(100);
        stream4.send(new Object[]{"GOOGLE", 56.86f, 100});
        Thread.sleep(100);

<<<<<<< HEAD
        for (AssertionError e : this.assertionErrors) {
            throw e;
        }
        AssertJUnit.assertEquals("Number of success events", 0, inEventCount);
        AssertJUnit.assertEquals("Number of remove events", 0, removeEventCount);
        AssertJUnit.assertFalse("Event not arrived", eventArrived);
=======
        callback.throwAssertionErrors();
        Assert.assertEquals("Number of success events", 0, callback.getInEventCount());
        Assert.assertEquals("Number of remove events", 0, callback.getRemoveEventCount());
        Assert.assertFalse("Event not arrived", callback.isEventArrived());
>>>>>>> e31d3fd2

        siddhiAppRuntime.shutdown();
    }

    @Test(dependsOnMethods = {"testQueryAbsent32"})
    public void testQueryAbsent33() throws InterruptedException {
        log.info("Test the query e1 -> not e2 for 1 sec -> e3 and e4 with e2");

        SiddhiManager siddhiManager = new SiddhiManager();

        String streams = "" +
                "define stream Stream1 (symbol string, price float, volume int); " +
                "define stream Stream2 (symbol string, price float, volume int); " +
                "define stream Stream3 (symbol string, price float, volume int); " +
                "define stream Stream4 (symbol string, price float, volume int); ";
        String query = "" +
                "@info(name = 'query1') " +
                "from e1=Stream1[price>10] -> not Stream2[price>20] for 1 sec -> e2=Stream3[price>30] and " +
                "e3=Stream4[price>40]" +
                "select e1.symbol as symbol1, e2.symbol as symbol2, e3.symbol as symbol3 " +
                "insert into OutputStream ;";

        SiddhiAppRuntime siddhiAppRuntime = siddhiManager.createSiddhiAppRuntime(streams + query);

        TestUtil.TestCallback callback = TestUtil.addQueryCallback(siddhiAppRuntime, "query1");

        InputHandler stream1 = siddhiAppRuntime.getInputHandler("Stream1");
        InputHandler stream2 = siddhiAppRuntime.getInputHandler("Stream2");
        InputHandler stream3 = siddhiAppRuntime.getInputHandler("Stream3");
        InputHandler stream4 = siddhiAppRuntime.getInputHandler("Stream4");


        siddhiAppRuntime.start();

        stream1.send(new Object[]{"IBM", 18.7f, 100});
        Thread.sleep(100);
        stream2.send(new Object[]{"ORACLE", 25.0f, 100});
        Thread.sleep(100);
        stream3.send(new Object[]{"WSO2", 35.0f, 100});
        Thread.sleep(100);
        stream4.send(new Object[]{"GOOGLE", 56.86f, 100});
        Thread.sleep(100);

<<<<<<< HEAD
        for (AssertionError e : this.assertionErrors) {
            throw e;
        }
        AssertJUnit.assertEquals("Number of success events", 0, inEventCount);
        AssertJUnit.assertEquals("Number of remove events", 0, removeEventCount);
        AssertJUnit.assertFalse("Event not arrived", eventArrived);
=======
        callback.throwAssertionErrors();
        Assert.assertEquals("Number of success events", 0, callback.getInEventCount());
        Assert.assertEquals("Number of remove events", 0, callback.getRemoveEventCount());
        Assert.assertFalse("Event not arrived", callback.isEventArrived());
>>>>>>> e31d3fd2

        siddhiAppRuntime.shutdown();
    }

    @Test(dependsOnMethods = {"testQueryAbsent33"})
    public void testQueryAbsent34() throws InterruptedException {
        log.info("Test the query e1 -> not e2 for 1 sec -> e3 or e4 with e2");

        SiddhiManager siddhiManager = new SiddhiManager();

        String streams = "" +
                "define stream Stream1 (symbol string, price float, volume int); " +
                "define stream Stream2 (symbol string, price float, volume int); " +
                "define stream Stream3 (symbol string, price float, volume int); " +
                "define stream Stream4 (symbol string, price float, volume int); ";
        String query = "" +
                "@info(name = 'query1') " +
                "from e1=Stream1[price>10] -> not Stream2[price>20] for 1 sec -> e2=Stream3[price>30] or " +
                "e3=Stream4[price>40]" +
                "select e1.symbol as symbol1, e2.symbol as symbol2, e3.symbol as symbol3 " +
                "insert into OutputStream ;";

        SiddhiAppRuntime siddhiAppRuntime = siddhiManager.createSiddhiAppRuntime(streams + query);

        TestUtil.TestCallback callback = TestUtil.addQueryCallback(siddhiAppRuntime, "query1");

        InputHandler stream1 = siddhiAppRuntime.getInputHandler("Stream1");
        InputHandler stream2 = siddhiAppRuntime.getInputHandler("Stream2");
        InputHandler stream3 = siddhiAppRuntime.getInputHandler("Stream3");
        InputHandler stream4 = siddhiAppRuntime.getInputHandler("Stream4");


        siddhiAppRuntime.start();

        stream1.send(new Object[]{"IBM", 18.7f, 100});
        Thread.sleep(100);
        stream2.send(new Object[]{"ORACLE", 25.0f, 100});
        Thread.sleep(100);
        stream3.send(new Object[]{"WSO2", 35.0f, 100});
        Thread.sleep(100);
        stream4.send(new Object[]{"GOOGLE", 56.86f, 100});
        Thread.sleep(100);

<<<<<<< HEAD
        for (AssertionError e : this.assertionErrors) {
            throw e;
        }
        AssertJUnit.assertEquals("Number of success events", 0, inEventCount);
        AssertJUnit.assertEquals("Number of remove events", 0, removeEventCount);
        AssertJUnit.assertFalse("Event not arrived", eventArrived);
=======
        callback.throwAssertionErrors();
        Assert.assertEquals("Number of success events", 0, callback.getInEventCount());
        Assert.assertEquals("Number of remove events", 0, callback.getRemoveEventCount());
        Assert.assertFalse("Event not arrived", callback.isEventArrived());
>>>>>>> e31d3fd2

        siddhiAppRuntime.shutdown();
    }

    @Test(dependsOnMethods = {"testQueryAbsent34"})
    public void testQueryAbsent35() throws InterruptedException {
        log.info("Test the query not e1 for 1 sec -> e2<2:5> with e1 and e2");

        SiddhiManager siddhiManager = new SiddhiManager();

        String streams = "" +
                "define stream Stream1 (symbol string, price float, volume int); " +
                "define stream Stream2 (symbol string, price float, volume int); ";
        String query = "" +
                "@info(name = 'query1') " +
                "from not Stream1[price>10] for 1 sec -> e2=Stream2[price>20]<2:5> " +
                "select e2[0].symbol as symbol0, e2[1].symbol as symbol1, e2[2].symbol as symbol2, e2[3].symbol as " +
                "symbol3 " +
                "insert into OutputStream ;";

        SiddhiAppRuntime siddhiAppRuntime = siddhiManager.createSiddhiAppRuntime(streams + query);

        TestUtil.TestCallback callback = TestUtil.addQueryCallback(siddhiAppRuntime, "query1");

        InputHandler stream1 = siddhiAppRuntime.getInputHandler("Stream1");
        InputHandler stream2 = siddhiAppRuntime.getInputHandler("Stream2");


        siddhiAppRuntime.start();

        stream1.send(new Object[]{"WSO2", 15.0f, 100});
        Thread.sleep(100);
        stream2.send(new Object[]{"GOOGLE", 35.0f, 100});
        Thread.sleep(100);
        stream2.send(new Object[]{"ORACLE", 45.0f, 100});
        Thread.sleep(100);

<<<<<<< HEAD
        for (AssertionError e : this.assertionErrors) {
            throw e;
        }
        AssertJUnit.assertEquals("Number of success events", 0, inEventCount);
        AssertJUnit.assertEquals("Number of remove events", 0, removeEventCount);
        AssertJUnit.assertFalse("Event arrived", eventArrived);
=======
        callback.throwAssertionErrors();
        Assert.assertEquals("Number of success events", 0, callback.getInEventCount());
        Assert.assertEquals("Number of remove events", 0, callback.getRemoveEventCount());
        Assert.assertFalse("Event arrived", callback.isEventArrived());
>>>>>>> e31d3fd2

        siddhiAppRuntime.shutdown();
    }

    @Test(dependsOnMethods = {"testQueryAbsent35"})
    public void testQueryAbsent36() throws InterruptedException {
        log.info("Test the query not e1 for 1 sec -> e2<2:5> with e2 only");

        SiddhiManager siddhiManager = new SiddhiManager();

        String streams = "" +
                "define stream Stream1 (symbol string, price float, volume int); " +
                "define stream Stream2 (symbol string, price float, volume int); ";
        String query = "" +
                "@info(name = 'query1') " +
                "from not Stream1[price>10] for 1 sec -> e2=Stream2[price>20]<2:5> " +
                "select e2[0].symbol as symbol0, e2[1].symbol as symbol1, e2[2].symbol as symbol2, e2[3].symbol as " +
                "symbol3 " +
                "insert into OutputStream ;";

        SiddhiAppRuntime siddhiAppRuntime = siddhiManager.createSiddhiAppRuntime(streams + query);

        TestUtil.TestCallback callback = TestUtil.addQueryCallback(siddhiAppRuntime, "query1", new Object[]{"WSO2",
                "IBM", null, null});

        InputHandler stream2 = siddhiAppRuntime.getInputHandler("Stream2");


        siddhiAppRuntime.start();

        Thread.sleep(1100);
        stream2.send(new Object[]{"WSO2", 35.0f, 100});
        Thread.sleep(100);
        stream2.send(new Object[]{"IBM", 45.0f, 100});
        Thread.sleep(100);

<<<<<<< HEAD
        for (AssertionError e : this.assertionErrors) {
            throw e;
        }
        AssertJUnit.assertEquals("Number of success events", 1, inEventCount);
        AssertJUnit.assertEquals("Number of remove events", 0, removeEventCount);
        AssertJUnit.assertTrue("Event arrived", eventArrived);
=======
        callback.throwAssertionErrors();
        Assert.assertEquals("Number of success events", 1, callback.getInEventCount());
        Assert.assertEquals("Number of remove events", 0, callback.getRemoveEventCount());
        Assert.assertTrue("Event arrived", callback.isEventArrived());
>>>>>>> e31d3fd2

        siddhiAppRuntime.shutdown();
    }

    @Test(dependsOnMethods = {"testQueryAbsent36"})
    public void testQueryAbsent37() throws InterruptedException {
        log.info("Test the query not e1 for 1 sec -> e2 with e2 only");

        SiddhiManager siddhiManager = new SiddhiManager();

        String streams = "" +
                "define stream Stream1 (symbol string, price float, volume int); " +
                "define stream Stream2 (symbol string, price float, volume int); ";
        String query = "" +
                "@info(name = 'query1') " +
                "from not Stream1[price>10] for 1 sec -> e2=Stream2[price>20] " +
                "select e2.symbol as symbol " +
                "insert into OutputStream ;";

        SiddhiAppRuntime siddhiAppRuntime = siddhiManager.createSiddhiAppRuntime(streams + query);

        TestUtil.TestCallback callback = TestUtil.addQueryCallback(siddhiAppRuntime, "query1", new Object[]{"WSO2"});

        InputHandler stream2 = siddhiAppRuntime.getInputHandler("Stream2");


        siddhiAppRuntime.start();

        Thread.sleep(2100);
        stream2.send(new Object[]{"WSO2", 35.0f, 100});
        Thread.sleep(100);
        stream2.send(new Object[]{"IBM", 45.0f, 100});
        Thread.sleep(100);

<<<<<<< HEAD
        for (AssertionError e : this.assertionErrors) {
            throw e;
        }
        AssertJUnit.assertEquals("Number of success events", 1, inEventCount);
        AssertJUnit.assertEquals("Number of remove events", 0, removeEventCount);
        AssertJUnit.assertTrue("Event arrived", eventArrived);
=======
        callback.throwAssertionErrors();
        Assert.assertEquals("Number of success events", 1, callback.getInEventCount());
        Assert.assertEquals("Number of remove events", 0, callback.getRemoveEventCount());
        Assert.assertTrue("Event arrived", callback.isEventArrived());
>>>>>>> e31d3fd2

        siddhiAppRuntime.shutdown();
    }

    @Test(dependsOnMethods = {"testQueryAbsent37"})
    public void testQueryAbsent38() throws InterruptedException {
        log.info("Test the query e1 -> not e2 for 1 sec -> e3 with e1, e2 and e3 after 1 sec");

        SiddhiManager siddhiManager = new SiddhiManager();

        String streams = "" +
                "define stream Stream1 (symbol string, price float, volume int); " +
                "define stream Stream2 (symbol string, price float, volume int); " +
                "define stream Stream3 (symbol string, price float, volume int); ";
        String query = "" +
                "@info(name = 'query1') " +
                "from e1=Stream1[price>10] -> not Stream2[price>20] for 1 sec -> e3=Stream3[price>30] " +
                "select e1.symbol as symbol1, e3.symbol as symbol3 " +
                "insert into OutputStream ;";

        SiddhiAppRuntime siddhiAppRuntime = siddhiManager.createSiddhiAppRuntime(streams + query);

        TestUtil.TestCallback callback = TestUtil.addQueryCallback(siddhiAppRuntime, "query1");

        InputHandler stream1 = siddhiAppRuntime.getInputHandler("Stream1");
        InputHandler stream2 = siddhiAppRuntime.getInputHandler("Stream2");
        InputHandler stream3 = siddhiAppRuntime.getInputHandler("Stream3");

        siddhiAppRuntime.start();

        stream1.send(new Object[]{"WSO2", 15.6f, 100});
        Thread.sleep(100);
        stream2.send(new Object[]{"IBM", 28.7f, 100});
        Thread.sleep(1100);
        stream3.send(new Object[]{"GOOGLE", 55.7f, 100});
        Thread.sleep(100);

<<<<<<< HEAD
        for (AssertionError e : this.assertionErrors) {
            throw e;
        }
        AssertJUnit.assertEquals("Number of success events", 0, inEventCount);
        AssertJUnit.assertEquals("Number of remove events", 0, removeEventCount);
        AssertJUnit.assertFalse("Event arrived", eventArrived);
=======
        callback.throwAssertionErrors();
        Assert.assertEquals("Number of success events", 0, callback.getInEventCount());
        Assert.assertEquals("Number of remove events", 0, callback.getRemoveEventCount());
        Assert.assertFalse("Event arrived", callback.isEventArrived());
>>>>>>> e31d3fd2

        siddhiAppRuntime.shutdown();
    }

    @Test(dependsOnMethods = {"testQueryAbsent38"})
    public void testQueryAbsent39() throws InterruptedException {
        log.info("Test the query e1 -> not e2 for 1 sec -> e3 or e4 with e2 followed by 1 sec delay");

        SiddhiManager siddhiManager = new SiddhiManager();

        String streams = "" +
                "define stream Stream1 (symbol string, price float, volume int); " +
                "define stream Stream2 (symbol string, price float, volume int); " +
                "define stream Stream3 (symbol string, price float, volume int); " +
                "define stream Stream4 (symbol string, price float, volume int); ";
        String query = "" +
                "@info(name = 'query1') " +
                "from e1=Stream1[price>10] -> not Stream2[price>20] for 1 sec -> e2=Stream3[price>30] or " +
                "e3=Stream4[price>40]" +
                "select e1.symbol as symbol1, e2.symbol as symbol2, e3.symbol as symbol3 " +
                "insert into OutputStream ;";

        SiddhiAppRuntime siddhiAppRuntime = siddhiManager.createSiddhiAppRuntime(streams + query);

        TestUtil.TestCallback callback = TestUtil.addQueryCallback(siddhiAppRuntime, "query1");

        InputHandler stream1 = siddhiAppRuntime.getInputHandler("Stream1");
        InputHandler stream2 = siddhiAppRuntime.getInputHandler("Stream2");
        InputHandler stream4 = siddhiAppRuntime.getInputHandler("Stream4");


        siddhiAppRuntime.start();

        stream1.send(new Object[]{"IBM", 18.7f, 100});
        Thread.sleep(100);
        stream2.send(new Object[]{"WSO2", 25.5f, 100});
        Thread.sleep(1100);
        stream4.send(new Object[]{"GOOGLE", 56.86f, 100});
        Thread.sleep(100);

<<<<<<< HEAD
        for (AssertionError e : this.assertionErrors) {
            throw e;
        }
        AssertJUnit.assertEquals("Number of success events", 0, inEventCount);
        AssertJUnit.assertEquals("Number of remove events", 0, removeEventCount);
        AssertJUnit.assertFalse("Event not arrived", eventArrived);
=======
        callback.throwAssertionErrors();
        Assert.assertEquals("Number of success events", 0, callback.getInEventCount());
        Assert.assertEquals("Number of remove events", 0, callback.getRemoveEventCount());
        Assert.assertFalse("Event not arrived", callback.isEventArrived());
>>>>>>> e31d3fd2

        siddhiAppRuntime.shutdown();
    }

    @Test(dependsOnMethods = {"testQueryAbsent39"})
    public void testQueryAbsent40() throws InterruptedException {
        log.info("Test the query not e1 -> e2 without e1 with two e2s");

        SiddhiManager siddhiManager = new SiddhiManager();

        String streams = "" +
                "define stream Stream1 (symbol string, price float, volume int); " +
                "define stream Stream2 (symbol string, price float, volume int); ";
        String query = "" +
                "@info(name = 'query1') " +
                "from not Stream1[price>20] for 1 sec -> e2=Stream2[price>30] " +
                "select e2.symbol as symbol " +
                "insert into OutputStream ;";

        SiddhiAppRuntime siddhiAppRuntime = siddhiManager.createSiddhiAppRuntime(streams + query);

        TestUtil.TestCallback callback = TestUtil.addQueryCallback(siddhiAppRuntime, "query1", new Object[]{"IBM"});

        InputHandler stream2 = siddhiAppRuntime.getInputHandler("Stream2");

        siddhiAppRuntime.start();

        Thread.sleep(1100);
        stream2.send(new Object[]{"IBM", 58.7f, 100});
        Thread.sleep(100);

        Thread.sleep(1100);
        stream2.send(new Object[]{"WSO2", 68.7f, 100});
        Thread.sleep(100);

<<<<<<< HEAD
        for (AssertionError e : this.assertionErrors) {
            throw e;
        }
        AssertJUnit.assertEquals("Number of success events", 1, inEventCount);
        AssertJUnit.assertEquals("Number of remove events", 0, removeEventCount);
        AssertJUnit.assertTrue("Event not arrived", eventArrived);
=======
        callback.throwAssertionErrors();
        Assert.assertEquals("Number of success events", 1, callback.getInEventCount());
        Assert.assertEquals("Number of remove events", 0, callback.getRemoveEventCount());
        Assert.assertTrue("Event not arrived", callback.isEventArrived());
>>>>>>> e31d3fd2

        siddhiAppRuntime.shutdown();
    }

    @Test(dependsOnMethods = {"testQueryAbsent40"})
    public void testQueryAbsent41() throws InterruptedException {
        log.info("Test the query every not e1 with e1");

        SiddhiManager siddhiManager = new SiddhiManager();

        String streams = "" +
                "define stream Stream1 (symbol string, price float, volume int); ";
        String query = "" +
                "@info(name = 'query1') " +
                "from every not Stream1[price>20] for 1 sec " +
                "select * " +
                "insert into OutputStream ;";

        SiddhiAppRuntime siddhiAppRuntime = siddhiManager.createSiddhiAppRuntime(streams + query);

        TestUtil.TestCallback callback = TestUtil.addQueryCallback(siddhiAppRuntime, "query1");

        InputHandler stream1 = siddhiAppRuntime.getInputHandler("Stream1");

        siddhiAppRuntime.start();

        stream1.send(new Object[]{"WSO2", 55.6f, 100});
        Thread.sleep(100);

<<<<<<< HEAD
        for (AssertionError e : this.assertionErrors) {
            throw e;
        }
        AssertJUnit.assertEquals("Number of success events", 0, inEventCount);
        AssertJUnit.assertEquals("Number of remove events", 0, removeEventCount);
        AssertJUnit.assertFalse("Event not arrived", eventArrived);
=======
        callback.throwAssertionErrors();
        Assert.assertEquals("Number of success events", 0, callback.getInEventCount());
        Assert.assertEquals("Number of remove events", 0, callback.getRemoveEventCount());
        Assert.assertFalse("Event not arrived", callback.isEventArrived());
>>>>>>> e31d3fd2

        siddhiAppRuntime.shutdown();
        Thread.sleep(3000);
    }

    @Test(dependsOnMethods = {"testQueryAbsent41"})
    public void testQueryAbsent42() throws InterruptedException {
        log.info("Test the query not e1 for 1 sec -> e2 within 2 sec without e1");

        SiddhiManager siddhiManager = new SiddhiManager();

        String streams = "" +
                "define stream Stream1 (symbol string, price float, volume int); " +
                "define stream Stream2 (symbol string, price float, volume int); ";
        String query = "" +
                "@info(name = 'query1') " +
                "from not Stream1[price>20] for 1 sec -> e2=Stream2[price>30] within 2 sec " +
                "select e2.symbol as symbol " +
                "insert into OutputStream ;";

        SiddhiAppRuntime siddhiAppRuntime = siddhiManager.createSiddhiAppRuntime(streams + query);

        TestUtil.TestCallback callback = TestUtil.addQueryCallback(siddhiAppRuntime, "query1");

        InputHandler stream2 = siddhiAppRuntime.getInputHandler("Stream2");

        siddhiAppRuntime.start();

        Thread.sleep(3100);
        stream2.send(new Object[]{"IBM", 58.7f, 100});
        Thread.sleep(100);

<<<<<<< HEAD
        AssertJUnit.assertEquals("Number of success events", 0, inEventCount);
        AssertJUnit.assertEquals("Number of remove events", 0, removeEventCount);
        AssertJUnit.assertFalse("Event not arrived", eventArrived);
=======
        Assert.assertEquals("Number of success events", 0, callback.getInEventCount());
        Assert.assertEquals("Number of remove events", 0, callback.getRemoveEventCount());
        Assert.assertFalse("Event not arrived", callback.isEventArrived());
>>>>>>> e31d3fd2

        siddhiAppRuntime.shutdown();
    }

    @Test(dependsOnMethods = {"testQueryAbsent42"})
    public void testQueryAbsent43() throws InterruptedException {
        log.info("Test the partitioned query e1 -> not e2 for 1 sec");

        SiddhiManager siddhiManager = new SiddhiManager();

        String streams = "" +
                "define stream CustomerStream (customerId string); ";
        String query = "" +
                "partition with (customerId of CustomerStream) " +
                "begin " +
                "from e1=CustomerStream -> not CustomerStream[customerId == e1.customerId] for 1 sec " +
                "select e1.customerId " +
                "insert into OutputStream; " +
                "end ";

        SiddhiAppRuntime siddhiAppRuntime = siddhiManager.createSiddhiAppRuntime(streams + query);

<<<<<<< HEAD
        siddhiAppRuntime.addCallback("OutputStream", new StreamCallback() {
            @Override
            public void receive(Event[] events) {
                EventPrinter.print(events);
                eventArrived = true;

                for (Event event : events) {
                    inEventCount++;
                    try {
                        AssertJUnit.assertArrayEquals(new Object[]{"customerA"}, event.getData());
                    } catch (AssertionError e) {
                        assertionErrors.add(e);
                    }
                }
            }
        });
=======
        TestUtil.TestCallback callback = TestUtil.addStreamCallback(siddhiAppRuntime, "OutputStream", new
                Object[]{"customerA"});
>>>>>>> e31d3fd2

        InputHandler customerStream = siddhiAppRuntime.getInputHandler("CustomerStream");

        siddhiAppRuntime.start();

        customerStream.send(new Object[]{"customerA"});
        customerStream.send(new Object[]{"customerB"});
        Thread.sleep(500);
        customerStream.send(new Object[]{"customerB"});
        Thread.sleep(600);

        siddhiAppRuntime.shutdown();

<<<<<<< HEAD
        for (AssertionError e : this.assertionErrors) {
            throw e;
        }
        AssertJUnit.assertEquals("Number of success events", 1, inEventCount);
        AssertJUnit.assertEquals("Number of remove events", 0, removeEventCount);
        AssertJUnit.assertTrue("Event not arrived", eventArrived);
    }

    private void addCallback(SiddhiAppRuntime siddhiAppRuntime, String queryName, Object[]... expected) {
        final int noOfExpectedEvents = expected.length;
        siddhiAppRuntime.addCallback(queryName, new QueryCallback() {
            @Override
            public void receive(long timeStamp, Event[] inEvents, Event[] removeEvents) {
                EventPrinter.print(timeStamp, inEvents, removeEvents);
                if (inEvents != null) {
                    eventArrived = true;

                    for (Event event : inEvents) {
                        inEventCount++;
                        if (noOfExpectedEvents > 0 && inEventCount <= noOfExpectedEvents) {
                            try {
                                AssertJUnit.assertArrayEquals(expected[inEventCount - 1], event.getData());
                            } catch (AssertionError e) {
                                assertionErrors.add(e);
                            }
                        }
                    }
                }
                if (removeEvents != null) {
                    removeEventCount = removeEventCount + removeEvents.length;
                }
                eventArrived = true;
            }

        });
=======
        callback.throwAssertionErrors();
        Assert.assertEquals("Number of success events", 1, callback.getInEventCount());
        Assert.assertTrue("Event not arrived", callback.isEventArrived());
>>>>>>> e31d3fd2
    }
}<|MERGE_RESOLUTION|>--- conflicted
+++ resolved
@@ -19,14 +19,8 @@
 package org.wso2.siddhi.core.query.pattern.absent;
 
 import org.apache.log4j.Logger;
-<<<<<<< HEAD
 import org.testng.AssertJUnit;
-import org.testng.annotations.BeforeMethod;
 import org.testng.annotations.Test;
-=======
-import org.junit.Assert;
-import org.junit.Test;
->>>>>>> e31d3fd2
 import org.wso2.siddhi.core.SiddhiAppRuntime;
 import org.wso2.siddhi.core.SiddhiManager;
 import org.wso2.siddhi.core.TestUtil;
@@ -40,20 +34,6 @@
 public class AbsentPatternTestCase {
 
     private static final Logger log = Logger.getLogger(AbsentPatternTestCase.class);
-<<<<<<< HEAD
-    private int inEventCount;
-    private int removeEventCount;
-    private boolean eventArrived;
-    private List<AssertionError> assertionErrors = new ArrayList<>();
-
-    @BeforeMethod
-    public void init() {
-        inEventCount = 0;
-        removeEventCount = 0;
-        eventArrived = false;
-    }
-=======
->>>>>>> e31d3fd2
 
     @Test
     public void testQueryAbsent1() throws InterruptedException {
@@ -81,197 +61,155 @@
         stream1.send(new Object[]{"WSO2", 55.6f, 100});
         Thread.sleep(1100);
 
-<<<<<<< HEAD
-        for (AssertionError e : this.assertionErrors) {
-            throw e;
-        }
+        callback.throwAssertionErrors();
+        AssertJUnit.assertEquals("Number of success events", 1, callback.getInEventCount());
+        AssertJUnit.assertEquals("Number of remove events", 0, callback.getRemoveEventCount());
+        AssertJUnit.assertTrue("Event not arrived", callback.isEventArrived());
+
+        siddhiAppRuntime.shutdown();
+    }
+
+    @Test(dependsOnMethods = {"testQueryAbsent1"})
+    public void testQueryAbsent2() throws InterruptedException {
+        log.info("Test the query e1 -> not e2 sending e2 after 1 sec");
+
+        SiddhiManager siddhiManager = new SiddhiManager();
+
+        String streams = "" +
+                "define stream Stream1 (symbol string, price float, volume int); " +
+                "define stream Stream2 (symbol string, price float, volume int); ";
+        String query = "" +
+                "@info(name = 'query1') " +
+                "from e1=Stream1[price>20] -> not Stream2[price>e1.price] for 1 sec " +
+                "select e1.symbol as symbol1 " +
+                "insert into OutputStream ;";
+
+        SiddhiAppRuntime siddhiAppRuntime = siddhiManager.createSiddhiAppRuntime(streams + query);
+
+        TestUtil.TestCallback callback = TestUtil.addQueryCallback(siddhiAppRuntime, "query1", new Object[]{"WSO2"});
+
+        InputHandler stream1 = siddhiAppRuntime.getInputHandler("Stream1");
+        InputHandler stream2 = siddhiAppRuntime.getInputHandler("Stream2");
+
+        siddhiAppRuntime.start();
+
+        stream1.send(new Object[]{"WSO2", 55.6f, 100});
+        Thread.sleep(1100);
+        stream2.send(new Object[]{"IBM", 58.7f, 100});
+        Thread.sleep(100);
+
+        callback.throwAssertionErrors();
+        AssertJUnit.assertEquals("Number of success events", 1, callback.getInEventCount());
+        AssertJUnit.assertEquals("Number of remove events", 0, callback.getRemoveEventCount());
+        AssertJUnit.assertTrue("Event not arrived", callback.isEventArrived());
+
+        siddhiAppRuntime.shutdown();
+    }
+
+    @Test(dependsOnMethods = {"testQueryAbsent2"})
+    public void testQueryAbsent3() throws InterruptedException {
+        log.info("Test the query e1 -> not e2 sending e2 for 1 sec");
+
+        SiddhiManager siddhiManager = new SiddhiManager();
+
+        String streams = "" +
+                "define stream Stream1 (symbol string, price float, volume int); " +
+                "define stream Stream2 (symbol string, price float, volume int); ";
+        String query = "" +
+                "@info(name = 'query1') " +
+                "from e1=Stream1[price>20] -> not Stream2[price>e1.price] for 1 sec " +
+                "select e1.symbol as symbol1 " +
+                "insert into OutputStream ;";
+
+        SiddhiAppRuntime siddhiAppRuntime = siddhiManager.createSiddhiAppRuntime(streams + query);
+
+        TestUtil.TestCallback callback = TestUtil.addQueryCallback(siddhiAppRuntime, "query1");
+
+        InputHandler stream1 = siddhiAppRuntime.getInputHandler("Stream1");
+        InputHandler stream2 = siddhiAppRuntime.getInputHandler("Stream2");
+
+        siddhiAppRuntime.start();
+
+        stream1.send(new Object[]{"WSO2", 55.6f, 100});
+        Thread.sleep(100);
+        stream2.send(new Object[]{"IBM", 58.7f, 100});
+        Thread.sleep(1000);
+
+        callback.throwAssertionErrors();
+        AssertJUnit.assertEquals("Number of success events", 0, callback.getInEventCount());
+        AssertJUnit.assertEquals("Number of remove events", 0, callback.getRemoveEventCount());
+        AssertJUnit.assertFalse("Event arrived", callback.isEventArrived());
+
+        siddhiAppRuntime.shutdown();
+    }
+
+    @Test(dependsOnMethods = {"testQueryAbsent3"})
+    public void testQueryAbsent4() throws InterruptedException {
+        log.info("Test the query e1 -> not e2 sending e2 for 1 sec but without satisfying the filter condition");
+
+        SiddhiManager siddhiManager = new SiddhiManager();
+
+        String streams = "" +
+                "define stream Stream1 (symbol string, price float, volume int); " +
+                "define stream Stream2 (symbol string, price float, volume int); ";
+        String query = "" +
+                "@info(name = 'query1') " +
+                "from e1=Stream1[price>20] -> not Stream2[price>e1.price] for 1 sec " +
+                "select e1.symbol as symbol1 " +
+                "insert into OutputStream ;";
+
+        SiddhiAppRuntime siddhiAppRuntime = siddhiManager.createSiddhiAppRuntime(streams + query);
+
+        TestUtil.TestCallback callback = TestUtil.addQueryCallback(siddhiAppRuntime, "query1", new Object[]{"WSO2"});
+
+        InputHandler stream1 = siddhiAppRuntime.getInputHandler("Stream1");
+        InputHandler stream2 = siddhiAppRuntime.getInputHandler("Stream2");
+
+        siddhiAppRuntime.start();
+
+        stream1.send(new Object[]{"WSO2", 55.6f, 100});
+        Thread.sleep(100);
+        stream2.send(new Object[]{"IBM", 50.7f, 100});
+        Thread.sleep(1100);
+
+        callback.throwAssertionErrors();
+        AssertJUnit.assertEquals("Number of success events", 1, callback.getInEventCount());
+        AssertJUnit.assertEquals("Number of remove events", 0, callback.getRemoveEventCount());
+        AssertJUnit.assertTrue("Event not arrived", callback.isEventArrived());
+
+        siddhiAppRuntime.shutdown();
+    }
+
+    @Test(dependsOnMethods = {"testQueryAbsent4"})
+    public void testQueryAbsent5() throws InterruptedException {
+        log.info("Test the query not e1 for 1 sec -> e2 without e1");
+
+        SiddhiManager siddhiManager = new SiddhiManager();
+
+        String streams = "" +
+                "define stream Stream1 (symbol string, price float, volume int); " +
+                "define stream Stream2 (symbol string, price float, volume int); ";
+        String query = "" +
+                "@info(name = 'query1') " +
+                "from not Stream1[price>20] for 1 sec -> e2=Stream2[price>30] " +
+                "select e2.symbol as symbol " +
+                "insert into OutputStream ;";
+
+        SiddhiAppRuntime siddhiAppRuntime = siddhiManager.createSiddhiAppRuntime(streams + query);
+
+        TestUtil.TestCallback callback = TestUtil.addQueryCallback(siddhiAppRuntime, "query1", new Object[]{"IBM"});
+
+        InputHandler stream2 = siddhiAppRuntime.getInputHandler("Stream2");
+
+        siddhiAppRuntime.start();
+
+        Thread.sleep(1100);
+        stream2.send(new Object[]{"IBM", 58.7f, 100});
+        Thread.sleep(100);
+
         AssertJUnit.assertEquals("Number of success events", 1, inEventCount);
         AssertJUnit.assertEquals("Number of remove events", 0, removeEventCount);
         AssertJUnit.assertTrue("Event not arrived", eventArrived);
-=======
-        callback.throwAssertionErrors();
-        Assert.assertEquals("Number of success events", 1, callback.getInEventCount());
-        Assert.assertEquals("Number of remove events", 0, callback.getRemoveEventCount());
-        Assert.assertTrue("Event not arrived", callback.isEventArrived());
->>>>>>> e31d3fd2
-
-        siddhiAppRuntime.shutdown();
-    }
-
-    @Test(dependsOnMethods = {"testQueryAbsent1"})
-    public void testQueryAbsent2() throws InterruptedException {
-        log.info("Test the query e1 -> not e2 sending e2 after 1 sec");
-
-        SiddhiManager siddhiManager = new SiddhiManager();
-
-        String streams = "" +
-                "define stream Stream1 (symbol string, price float, volume int); " +
-                "define stream Stream2 (symbol string, price float, volume int); ";
-        String query = "" +
-                "@info(name = 'query1') " +
-                "from e1=Stream1[price>20] -> not Stream2[price>e1.price] for 1 sec " +
-                "select e1.symbol as symbol1 " +
-                "insert into OutputStream ;";
-
-        SiddhiAppRuntime siddhiAppRuntime = siddhiManager.createSiddhiAppRuntime(streams + query);
-
-        TestUtil.TestCallback callback = TestUtil.addQueryCallback(siddhiAppRuntime, "query1", new Object[]{"WSO2"});
-
-        InputHandler stream1 = siddhiAppRuntime.getInputHandler("Stream1");
-        InputHandler stream2 = siddhiAppRuntime.getInputHandler("Stream2");
-
-        siddhiAppRuntime.start();
-
-        stream1.send(new Object[]{"WSO2", 55.6f, 100});
-        Thread.sleep(1100);
-        stream2.send(new Object[]{"IBM", 58.7f, 100});
-        Thread.sleep(100);
-
-<<<<<<< HEAD
-        for (AssertionError e : this.assertionErrors) {
-            throw e;
-        }
-        AssertJUnit.assertEquals("Number of success events", 1, inEventCount);
-        AssertJUnit.assertEquals("Number of remove events", 0, removeEventCount);
-        AssertJUnit.assertTrue("Event not arrived", eventArrived);
-=======
-        callback.throwAssertionErrors();
-        Assert.assertEquals("Number of success events", 1, callback.getInEventCount());
-        Assert.assertEquals("Number of remove events", 0, callback.getRemoveEventCount());
-        Assert.assertTrue("Event not arrived", callback.isEventArrived());
->>>>>>> e31d3fd2
-
-        siddhiAppRuntime.shutdown();
-    }
-
-    @Test(dependsOnMethods = {"testQueryAbsent2"})
-    public void testQueryAbsent3() throws InterruptedException {
-        log.info("Test the query e1 -> not e2 sending e2 for 1 sec");
-
-        SiddhiManager siddhiManager = new SiddhiManager();
-
-        String streams = "" +
-                "define stream Stream1 (symbol string, price float, volume int); " +
-                "define stream Stream2 (symbol string, price float, volume int); ";
-        String query = "" +
-                "@info(name = 'query1') " +
-                "from e1=Stream1[price>20] -> not Stream2[price>e1.price] for 1 sec " +
-                "select e1.symbol as symbol1 " +
-                "insert into OutputStream ;";
-
-        SiddhiAppRuntime siddhiAppRuntime = siddhiManager.createSiddhiAppRuntime(streams + query);
-
-        TestUtil.TestCallback callback = TestUtil.addQueryCallback(siddhiAppRuntime, "query1");
-
-        InputHandler stream1 = siddhiAppRuntime.getInputHandler("Stream1");
-        InputHandler stream2 = siddhiAppRuntime.getInputHandler("Stream2");
-
-        siddhiAppRuntime.start();
-
-        stream1.send(new Object[]{"WSO2", 55.6f, 100});
-        Thread.sleep(100);
-        stream2.send(new Object[]{"IBM", 58.7f, 100});
-        Thread.sleep(1000);
-
-<<<<<<< HEAD
-        for (AssertionError e : this.assertionErrors) {
-            throw e;
-        }
-        AssertJUnit.assertEquals("Number of success events", 0, inEventCount);
-        AssertJUnit.assertEquals("Number of remove events", 0, removeEventCount);
-        AssertJUnit.assertFalse("Event arrived", eventArrived);
-=======
-        callback.throwAssertionErrors();
-        Assert.assertEquals("Number of success events", 0, callback.getInEventCount());
-        Assert.assertEquals("Number of remove events", 0, callback.getRemoveEventCount());
-        Assert.assertFalse("Event arrived", callback.isEventArrived());
->>>>>>> e31d3fd2
-
-        siddhiAppRuntime.shutdown();
-    }
-
-    @Test(dependsOnMethods = {"testQueryAbsent3"})
-    public void testQueryAbsent4() throws InterruptedException {
-        log.info("Test the query e1 -> not e2 sending e2 for 1 sec but without satisfying the filter condition");
-
-        SiddhiManager siddhiManager = new SiddhiManager();
-
-        String streams = "" +
-                "define stream Stream1 (symbol string, price float, volume int); " +
-                "define stream Stream2 (symbol string, price float, volume int); ";
-        String query = "" +
-                "@info(name = 'query1') " +
-                "from e1=Stream1[price>20] -> not Stream2[price>e1.price] for 1 sec " +
-                "select e1.symbol as symbol1 " +
-                "insert into OutputStream ;";
-
-        SiddhiAppRuntime siddhiAppRuntime = siddhiManager.createSiddhiAppRuntime(streams + query);
-
-        TestUtil.TestCallback callback = TestUtil.addQueryCallback(siddhiAppRuntime, "query1", new Object[]{"WSO2"});
-
-        InputHandler stream1 = siddhiAppRuntime.getInputHandler("Stream1");
-        InputHandler stream2 = siddhiAppRuntime.getInputHandler("Stream2");
-
-        siddhiAppRuntime.start();
-
-        stream1.send(new Object[]{"WSO2", 55.6f, 100});
-        Thread.sleep(100);
-        stream2.send(new Object[]{"IBM", 50.7f, 100});
-        Thread.sleep(1100);
-
-<<<<<<< HEAD
-        for (AssertionError e : this.assertionErrors) {
-            throw e;
-        }
-        AssertJUnit.assertEquals("Number of success events", 1, inEventCount);
-        AssertJUnit.assertEquals("Number of remove events", 0, removeEventCount);
-        AssertJUnit.assertTrue("Event not arrived", eventArrived);
-=======
-        callback.throwAssertionErrors();
-        Assert.assertEquals("Number of success events", 1, callback.getInEventCount());
-        Assert.assertEquals("Number of remove events", 0, callback.getRemoveEventCount());
-        Assert.assertTrue("Event not arrived", callback.isEventArrived());
->>>>>>> e31d3fd2
-
-        siddhiAppRuntime.shutdown();
-    }
-
-    @Test(dependsOnMethods = {"testQueryAbsent4"})
-    public void testQueryAbsent5() throws InterruptedException {
-        log.info("Test the query not e1 for 1 sec -> e2 without e1");
-
-        SiddhiManager siddhiManager = new SiddhiManager();
-
-        String streams = "" +
-                "define stream Stream1 (symbol string, price float, volume int); " +
-                "define stream Stream2 (symbol string, price float, volume int); ";
-        String query = "" +
-                "@info(name = 'query1') " +
-                "from not Stream1[price>20] for 1 sec -> e2=Stream2[price>30] " +
-                "select e2.symbol as symbol " +
-                "insert into OutputStream ;";
-
-        SiddhiAppRuntime siddhiAppRuntime = siddhiManager.createSiddhiAppRuntime(streams + query);
-
-        TestUtil.TestCallback callback = TestUtil.addQueryCallback(siddhiAppRuntime, "query1", new Object[]{"IBM"});
-
-        InputHandler stream2 = siddhiAppRuntime.getInputHandler("Stream2");
-
-        siddhiAppRuntime.start();
-
-        Thread.sleep(1100);
-        stream2.send(new Object[]{"IBM", 58.7f, 100});
-        Thread.sleep(100);
-
-<<<<<<< HEAD
-        AssertJUnit.assertEquals("Number of success events", 1, inEventCount);
-        AssertJUnit.assertEquals("Number of remove events", 0, removeEventCount);
-        AssertJUnit.assertTrue("Event not arrived", eventArrived);
-=======
-        Assert.assertEquals("Number of success events", 1, callback.getInEventCount());
-        Assert.assertEquals("Number of remove events", 0, callback.getRemoveEventCount());
-        Assert.assertTrue("Event not arrived", callback.isEventArrived());
->>>>>>> e31d3fd2
 
         siddhiAppRuntime.shutdown();
     }
@@ -306,19 +244,10 @@
         stream2.send(new Object[]{"IBM", 58.7f, 100});
         Thread.sleep(100);
 
-<<<<<<< HEAD
-        for (AssertionError e : this.assertionErrors) {
-            throw e;
-        }
-        AssertJUnit.assertEquals("Number of success events", 1, inEventCount);
-        AssertJUnit.assertEquals("Number of remove events", 0, removeEventCount);
-        AssertJUnit.assertTrue("Event not arrived", eventArrived);
-=======
-        callback.throwAssertionErrors();
-        Assert.assertEquals("Number of success events", 1, callback.getInEventCount());
-        Assert.assertEquals("Number of remove events", 0, callback.getRemoveEventCount());
-        Assert.assertTrue("Event not arrived", callback.isEventArrived());
->>>>>>> e31d3fd2
+        callback.throwAssertionErrors();
+        AssertJUnit.assertEquals("Number of success events", 1, callback.getInEventCount());
+        AssertJUnit.assertEquals("Number of remove events", 0, callback.getRemoveEventCount());
+        AssertJUnit.assertTrue("Event not arrived", callback.isEventArrived());
 
         siddhiAppRuntime.shutdown();
     }
@@ -352,19 +281,10 @@
         stream2.send(new Object[]{"IBM", 58.7f, 100});
         Thread.sleep(100);
 
-<<<<<<< HEAD
-        for (AssertionError e : this.assertionErrors) {
-            throw e;
-        }
-        AssertJUnit.assertEquals("Number of success events", 0, inEventCount);
-        AssertJUnit.assertEquals("Number of remove events", 0, removeEventCount);
-        AssertJUnit.assertFalse("Event not arrived", eventArrived);
-=======
-        callback.throwAssertionErrors();
-        Assert.assertEquals("Number of success events", 0, callback.getInEventCount());
-        Assert.assertEquals("Number of remove events", 0, callback.getRemoveEventCount());
-        Assert.assertFalse("Event not arrived", callback.isEventArrived());
->>>>>>> e31d3fd2
+        callback.throwAssertionErrors();
+        AssertJUnit.assertEquals("Number of success events", 0, callback.getInEventCount());
+        AssertJUnit.assertEquals("Number of remove events", 0, callback.getRemoveEventCount());
+        AssertJUnit.assertFalse("Event not arrived", callback.isEventArrived());
 
         siddhiAppRuntime.shutdown();
     }
@@ -398,19 +318,10 @@
         stream2.send(new Object[]{"IBM", 58.7f, 100});
         Thread.sleep(100);
 
-<<<<<<< HEAD
-        for (AssertionError e : this.assertionErrors) {
-            throw e;
-        }
-        AssertJUnit.assertEquals("Number of success events", 0, inEventCount);
-        AssertJUnit.assertEquals("Number of remove events", 0, removeEventCount);
-        AssertJUnit.assertFalse("Event arrived", eventArrived);
-=======
-        callback.throwAssertionErrors();
-        Assert.assertEquals("Number of success events", 0, callback.getInEventCount());
-        Assert.assertEquals("Number of remove events", 0, callback.getRemoveEventCount());
-        Assert.assertFalse("Event arrived", callback.isEventArrived());
->>>>>>> e31d3fd2
+        callback.throwAssertionErrors();
+        AssertJUnit.assertEquals("Number of success events", 0, callback.getInEventCount());
+        AssertJUnit.assertEquals("Number of remove events", 0, callback.getRemoveEventCount());
+        AssertJUnit.assertFalse("Event arrived", callback.isEventArrived());
 
         siddhiAppRuntime.shutdown();
     }
@@ -448,19 +359,10 @@
         stream3.send(new Object[]{"GOOGLE", 55.7f, 100});
         Thread.sleep(1100);
 
-<<<<<<< HEAD
-        for (AssertionError e : this.assertionErrors) {
-            throw e;
-        }
-        AssertJUnit.assertEquals("Number of success events", 0, inEventCount);
-        AssertJUnit.assertEquals("Number of remove events", 0, removeEventCount);
-        AssertJUnit.assertFalse("Event arrived", eventArrived);
-=======
-        callback.throwAssertionErrors();
-        Assert.assertEquals("Number of success events", 0, callback.getInEventCount());
-        Assert.assertEquals("Number of remove events", 0, callback.getRemoveEventCount());
-        Assert.assertFalse("Event arrived", callback.isEventArrived());
->>>>>>> e31d3fd2
+        callback.throwAssertionErrors();
+        AssertJUnit.assertEquals("Number of success events", 0, callback.getInEventCount());
+        AssertJUnit.assertEquals("Number of remove events", 0, callback.getRemoveEventCount());
+        AssertJUnit.assertFalse("Event arrived", callback.isEventArrived());
 
         siddhiAppRuntime.shutdown();
     }
@@ -499,19 +401,10 @@
         stream3.send(new Object[]{"GOOGLE", 25.7f, 100});
         Thread.sleep(1100);
 
-<<<<<<< HEAD
-        for (AssertionError e : this.assertionErrors) {
-            throw e;
-        }
-        AssertJUnit.assertEquals("Number of success events", 1, inEventCount);
-        AssertJUnit.assertEquals("Number of remove events", 0, removeEventCount);
-        AssertJUnit.assertTrue("Event arrived", eventArrived);
-=======
-        callback.throwAssertionErrors();
-        Assert.assertEquals("Number of success events", 1, callback.getInEventCount());
-        Assert.assertEquals("Number of remove events", 0, callback.getRemoveEventCount());
-        Assert.assertTrue("Event arrived", callback.isEventArrived());
->>>>>>> e31d3fd2
+        callback.throwAssertionErrors();
+        AssertJUnit.assertEquals("Number of success events", 1, callback.getInEventCount());
+        AssertJUnit.assertEquals("Number of remove events", 0, callback.getRemoveEventCount());
+        AssertJUnit.assertTrue("Event arrived", callback.isEventArrived());
 
         siddhiAppRuntime.shutdown();
     }
@@ -547,19 +440,10 @@
         stream2.send(new Object[]{"IBM", 28.7f, 100});
         Thread.sleep(1100);
 
-<<<<<<< HEAD
-        for (AssertionError e : this.assertionErrors) {
-            throw e;
-        }
-        AssertJUnit.assertEquals("Number of success events", 1, inEventCount);
-        AssertJUnit.assertEquals("Number of remove events", 0, removeEventCount);
-        AssertJUnit.assertTrue("Event arrived", eventArrived);
-=======
-        callback.throwAssertionErrors();
-        Assert.assertEquals("Number of success events", 1, callback.getInEventCount());
-        Assert.assertEquals("Number of remove events", 0, callback.getRemoveEventCount());
-        Assert.assertTrue("Event arrived", callback.isEventArrived());
->>>>>>> e31d3fd2
+        callback.throwAssertionErrors();
+        AssertJUnit.assertEquals("Number of success events", 1, callback.getInEventCount());
+        AssertJUnit.assertEquals("Number of remove events", 0, callback.getRemoveEventCount());
+        AssertJUnit.assertTrue("Event arrived", callback.isEventArrived());
 
         siddhiAppRuntime.shutdown();
     }
@@ -596,19 +480,10 @@
         stream3.send(new Object[]{"GOOGLE", 55.7f, 100});
         Thread.sleep(100);
 
-<<<<<<< HEAD
-        for (AssertionError e : this.assertionErrors) {
-            throw e;
-        }
-        AssertJUnit.assertEquals("Number of success events", 1, inEventCount);
-        AssertJUnit.assertEquals("Number of remove events", 0, removeEventCount);
-        AssertJUnit.assertTrue("Event arrived", eventArrived);
-=======
-        callback.throwAssertionErrors();
-        Assert.assertEquals("Number of success events", 1, callback.getInEventCount());
-        Assert.assertEquals("Number of remove events", 0, callback.getRemoveEventCount());
-        Assert.assertTrue("Event arrived", callback.isEventArrived());
->>>>>>> e31d3fd2
+        callback.throwAssertionErrors();
+        AssertJUnit.assertEquals("Number of success events", 1, callback.getInEventCount());
+        AssertJUnit.assertEquals("Number of remove events", 0, callback.getRemoveEventCount());
+        AssertJUnit.assertTrue("Event arrived", callback.isEventArrived());
 
         siddhiAppRuntime.shutdown();
     }
@@ -647,19 +522,10 @@
         stream3.send(new Object[]{"GOOGLE", 55.7f, 100});
         Thread.sleep(100);
 
-<<<<<<< HEAD
-        for (AssertionError e : this.assertionErrors) {
-            throw e;
-        }
-        AssertJUnit.assertEquals("Number of success events", 1, inEventCount);
-        AssertJUnit.assertEquals("Number of remove events", 0, removeEventCount);
-        AssertJUnit.assertTrue("Event arrived", eventArrived);
-=======
-        callback.throwAssertionErrors();
-        Assert.assertEquals("Number of success events", 1, callback.getInEventCount());
-        Assert.assertEquals("Number of remove events", 0, callback.getRemoveEventCount());
-        Assert.assertTrue("Event arrived", callback.isEventArrived());
->>>>>>> e31d3fd2
+        callback.throwAssertionErrors();
+        AssertJUnit.assertEquals("Number of success events", 1, callback.getInEventCount());
+        AssertJUnit.assertEquals("Number of remove events", 0, callback.getRemoveEventCount());
+        AssertJUnit.assertTrue("Event arrived", callback.isEventArrived());
 
         siddhiAppRuntime.shutdown();
     }
@@ -697,19 +563,10 @@
         stream3.send(new Object[]{"GOOGLE", 55.7f, 100});
         Thread.sleep(100);
 
-<<<<<<< HEAD
-        for (AssertionError e : this.assertionErrors) {
-            throw e;
-        }
-        AssertJUnit.assertEquals("Number of success events", 0, inEventCount);
-        AssertJUnit.assertEquals("Number of remove events", 0, removeEventCount);
-        AssertJUnit.assertFalse("Event arrived", eventArrived);
-=======
-        callback.throwAssertionErrors();
-        Assert.assertEquals("Number of success events", 0, callback.getInEventCount());
-        Assert.assertEquals("Number of remove events", 0, callback.getRemoveEventCount());
-        Assert.assertFalse("Event arrived", callback.isEventArrived());
->>>>>>> e31d3fd2
+        callback.throwAssertionErrors();
+        AssertJUnit.assertEquals("Number of success events", 0, callback.getInEventCount());
+        AssertJUnit.assertEquals("Number of remove events", 0, callback.getRemoveEventCount());
+        AssertJUnit.assertFalse("Event arrived", callback.isEventArrived());
 
         siddhiAppRuntime.shutdown();
     }
@@ -747,19 +604,10 @@
         stream3.send(new Object[]{"GOOGLE", 55.7f, 100});
         Thread.sleep(100);
 
-<<<<<<< HEAD
-        for (AssertionError e : this.assertionErrors) {
-            throw e;
-        }
-        AssertJUnit.assertEquals("Number of success events", 0, inEventCount);
-        AssertJUnit.assertEquals("Number of remove events", 0, removeEventCount);
-        AssertJUnit.assertFalse("Event arrived", eventArrived);
-=======
-        callback.throwAssertionErrors();
-        Assert.assertEquals("Number of success events", 0, callback.getInEventCount());
-        Assert.assertEquals("Number of remove events", 0, callback.getRemoveEventCount());
-        Assert.assertFalse("Event arrived", callback.isEventArrived());
->>>>>>> e31d3fd2
+        callback.throwAssertionErrors();
+        AssertJUnit.assertEquals("Number of success events", 0, callback.getInEventCount());
+        AssertJUnit.assertEquals("Number of remove events", 0, callback.getRemoveEventCount());
+        AssertJUnit.assertFalse("Event arrived", callback.isEventArrived());
 
         siddhiAppRuntime.shutdown();
     }
@@ -796,19 +644,10 @@
         stream3.send(new Object[]{"GOOGLE", 55.7f, 100});
         Thread.sleep(100);
 
-<<<<<<< HEAD
-        for (AssertionError e : this.assertionErrors) {
-            throw e;
-        }
-        AssertJUnit.assertEquals("Number of success events", 1, inEventCount);
-        AssertJUnit.assertEquals("Number of remove events", 0, removeEventCount);
-        AssertJUnit.assertTrue("Event arrived", eventArrived);
-=======
-        callback.throwAssertionErrors();
-        Assert.assertEquals("Number of success events", 1, callback.getInEventCount());
-        Assert.assertEquals("Number of remove events", 0, callback.getRemoveEventCount());
-        Assert.assertTrue("Event arrived", callback.isEventArrived());
->>>>>>> e31d3fd2
+        callback.throwAssertionErrors();
+        AssertJUnit.assertEquals("Number of success events", 1, callback.getInEventCount());
+        AssertJUnit.assertEquals("Number of remove events", 0, callback.getRemoveEventCount());
+        AssertJUnit.assertTrue("Event arrived", callback.isEventArrived());
 
         siddhiAppRuntime.shutdown();
     }
@@ -849,19 +688,10 @@
         stream3.send(new Object[]{"GOOGLE", 55.7f, 100});
         Thread.sleep(100);
 
-<<<<<<< HEAD
-        for (AssertionError e : this.assertionErrors) {
-            throw e;
-        }
-        AssertJUnit.assertEquals("Number of success events", 1, inEventCount);
-        AssertJUnit.assertEquals("Number of remove events", 0, removeEventCount);
-        AssertJUnit.assertTrue("Event arrived", eventArrived);
-=======
-        callback.throwAssertionErrors();
-        Assert.assertEquals("Number of success events", 1, callback.getInEventCount());
-        Assert.assertEquals("Number of remove events", 0, callback.getRemoveEventCount());
-        Assert.assertTrue("Event arrived", callback.isEventArrived());
->>>>>>> e31d3fd2
+        callback.throwAssertionErrors();
+        AssertJUnit.assertEquals("Number of success events", 1, callback.getInEventCount());
+        AssertJUnit.assertEquals("Number of remove events", 0, callback.getRemoveEventCount());
+        AssertJUnit.assertTrue("Event arrived", callback.isEventArrived());
 
         siddhiAppRuntime.shutdown();
     }
@@ -900,19 +730,10 @@
         stream3.send(new Object[]{"GOOGLE", 55.7f, 100});
         Thread.sleep(100);
 
-<<<<<<< HEAD
-        for (AssertionError e : this.assertionErrors) {
-            throw e;
-        }
-        AssertJUnit.assertEquals("Number of success events", 1, inEventCount);
-        AssertJUnit.assertEquals("Number of remove events", 0, removeEventCount);
-        AssertJUnit.assertTrue("Event arrived", eventArrived);
-=======
-        callback.throwAssertionErrors();
-        Assert.assertEquals("Number of success events", 1, callback.getInEventCount());
-        Assert.assertEquals("Number of remove events", 0, callback.getRemoveEventCount());
-        Assert.assertTrue("Event arrived", callback.isEventArrived());
->>>>>>> e31d3fd2
+        callback.throwAssertionErrors();
+        AssertJUnit.assertEquals("Number of success events", 1, callback.getInEventCount());
+        AssertJUnit.assertEquals("Number of remove events", 0, callback.getRemoveEventCount());
+        AssertJUnit.assertTrue("Event arrived", callback.isEventArrived());
 
         siddhiAppRuntime.shutdown();
     }
@@ -953,19 +774,10 @@
         stream3.send(new Object[]{"GOOGLE", 35.7f, 100});
         Thread.sleep(1100);
 
-<<<<<<< HEAD
-        for (AssertionError e : this.assertionErrors) {
-            throw e;
-        }
-        AssertJUnit.assertEquals("Number of success events", 1, inEventCount);
-        AssertJUnit.assertEquals("Number of remove events", 0, removeEventCount);
-        AssertJUnit.assertTrue("Event arrived", eventArrived);
-=======
-        callback.throwAssertionErrors();
-        Assert.assertEquals("Number of success events", 1, callback.getInEventCount());
-        Assert.assertEquals("Number of remove events", 0, callback.getRemoveEventCount());
-        Assert.assertTrue("Event arrived", callback.isEventArrived());
->>>>>>> e31d3fd2
+        callback.throwAssertionErrors();
+        AssertJUnit.assertEquals("Number of success events", 1, callback.getInEventCount());
+        AssertJUnit.assertEquals("Number of remove events", 0, callback.getRemoveEventCount());
+        AssertJUnit.assertTrue("Event arrived", callback.isEventArrived());
 
         siddhiAppRuntime.shutdown();
     }
@@ -1008,19 +820,10 @@
         stream4.send(new Object[]{"ORACLE", 44.7f, 100});
         Thread.sleep(1100);
 
-<<<<<<< HEAD
-        for (AssertionError e : this.assertionErrors) {
-            throw e;
-        }
-        AssertJUnit.assertEquals("Number of success events", 0, inEventCount);
-        AssertJUnit.assertEquals("Number of remove events", 0, removeEventCount);
-        AssertJUnit.assertFalse("Event arrived", eventArrived);
-=======
-        callback.throwAssertionErrors();
-        Assert.assertEquals("Number of success events", 0, callback.getInEventCount());
-        Assert.assertEquals("Number of remove events", 0, callback.getRemoveEventCount());
-        Assert.assertFalse("Event arrived", callback.isEventArrived());
->>>>>>> e31d3fd2
+        callback.throwAssertionErrors();
+        AssertJUnit.assertEquals("Number of success events", 0, callback.getInEventCount());
+        AssertJUnit.assertEquals("Number of remove events", 0, callback.getRemoveEventCount());
+        AssertJUnit.assertFalse("Event arrived", callback.isEventArrived());
 
         siddhiAppRuntime.shutdown();
     }
@@ -1061,19 +864,10 @@
         stream4.send(new Object[]{"ORACLE", 44.7f, 100});
         Thread.sleep(100);
 
-<<<<<<< HEAD
-        for (AssertionError e : this.assertionErrors) {
-            throw e;
-        }
-        AssertJUnit.assertEquals("Number of success events", 1, inEventCount);
-        AssertJUnit.assertEquals("Number of remove events", 0, removeEventCount);
-        AssertJUnit.assertTrue("Event arrived", eventArrived);
-=======
-        callback.throwAssertionErrors();
-        Assert.assertEquals("Number of success events", 1, callback.getInEventCount());
-        Assert.assertEquals("Number of remove events", 0, callback.getRemoveEventCount());
-        Assert.assertTrue("Event arrived", callback.isEventArrived());
->>>>>>> e31d3fd2
+        callback.throwAssertionErrors();
+        AssertJUnit.assertEquals("Number of success events", 1, callback.getInEventCount());
+        AssertJUnit.assertEquals("Number of remove events", 0, callback.getRemoveEventCount());
+        AssertJUnit.assertTrue("Event arrived", callback.isEventArrived());
 
         siddhiAppRuntime.shutdown();
     }
@@ -1116,19 +910,10 @@
         stream4.send(new Object[]{"ORACLE", 44.7f, 100});
         Thread.sleep(100);
 
-<<<<<<< HEAD
-        for (AssertionError e : this.assertionErrors) {
-            throw e;
-        }
-        AssertJUnit.assertEquals("Number of success events", 0, inEventCount);
-        AssertJUnit.assertEquals("Number of remove events", 0, removeEventCount);
-        AssertJUnit.assertFalse("Event arrived", eventArrived);
-=======
-        callback.throwAssertionErrors();
-        Assert.assertEquals("Number of success events", 0, callback.getInEventCount());
-        Assert.assertEquals("Number of remove events", 0, callback.getRemoveEventCount());
-        Assert.assertFalse("Event arrived", callback.isEventArrived());
->>>>>>> e31d3fd2
+        callback.throwAssertionErrors();
+        AssertJUnit.assertEquals("Number of success events", 0, callback.getInEventCount());
+        AssertJUnit.assertEquals("Number of remove events", 0, callback.getRemoveEventCount());
+        AssertJUnit.assertFalse("Event arrived", callback.isEventArrived());
 
         siddhiAppRuntime.shutdown();
     }
@@ -1171,19 +956,10 @@
         stream4.send(new Object[]{"ORACLE", 44.7f, 100});
         Thread.sleep(100);
 
-<<<<<<< HEAD
-        for (AssertionError e : this.assertionErrors) {
-            throw e;
-        }
-        AssertJUnit.assertEquals("Number of success events", 0, inEventCount);
-        AssertJUnit.assertEquals("Number of remove events", 0, removeEventCount);
-        AssertJUnit.assertFalse("Event arrived", eventArrived);
-=======
-        callback.throwAssertionErrors();
-        Assert.assertEquals("Number of success events", 0, callback.getInEventCount());
-        Assert.assertEquals("Number of remove events", 0, callback.getRemoveEventCount());
-        Assert.assertFalse("Event arrived", callback.isEventArrived());
->>>>>>> e31d3fd2
+        callback.throwAssertionErrors();
+        AssertJUnit.assertEquals("Number of success events", 0, callback.getInEventCount());
+        AssertJUnit.assertEquals("Number of remove events", 0, callback.getRemoveEventCount());
+        AssertJUnit.assertFalse("Event arrived", callback.isEventArrived());
 
         siddhiAppRuntime.shutdown();
     }
@@ -1222,19 +998,10 @@
         stream4.send(new Object[]{"ORACLE", 44.7f, 100});
         Thread.sleep(100);
 
-<<<<<<< HEAD
-        for (AssertionError e : this.assertionErrors) {
-            throw e;
-        }
-        AssertJUnit.assertEquals("Number of success events", 1, inEventCount);
-        AssertJUnit.assertEquals("Number of remove events", 0, removeEventCount);
-        AssertJUnit.assertTrue("Event arrived", eventArrived);
-=======
-        callback.throwAssertionErrors();
-        Assert.assertEquals("Number of success events", 1, callback.getInEventCount());
-        Assert.assertEquals("Number of remove events", 0, callback.getRemoveEventCount());
-        Assert.assertTrue("Event arrived", callback.isEventArrived());
->>>>>>> e31d3fd2
+        callback.throwAssertionErrors();
+        AssertJUnit.assertEquals("Number of success events", 1, callback.getInEventCount());
+        AssertJUnit.assertEquals("Number of remove events", 0, callback.getRemoveEventCount());
+        AssertJUnit.assertTrue("Event arrived", callback.isEventArrived());
 
         siddhiAppRuntime.shutdown();
     }
@@ -1277,19 +1044,10 @@
         stream4.send(new Object[]{"ORACLE", 44.7f, 100});
         Thread.sleep(100);
 
-<<<<<<< HEAD
-        for (AssertionError e : this.assertionErrors) {
-            throw e;
-        }
-        AssertJUnit.assertEquals("Number of success events", 0, inEventCount);
-        AssertJUnit.assertEquals("Number of remove events", 0, removeEventCount);
-        AssertJUnit.assertFalse("Event arrived", eventArrived);
-=======
-        callback.throwAssertionErrors();
-        Assert.assertEquals("Number of success events", 0, callback.getInEventCount());
-        Assert.assertEquals("Number of remove events", 0, callback.getRemoveEventCount());
-        Assert.assertFalse("Event arrived", callback.isEventArrived());
->>>>>>> e31d3fd2
+        callback.throwAssertionErrors();
+        AssertJUnit.assertEquals("Number of success events", 0, callback.getInEventCount());
+        AssertJUnit.assertEquals("Number of remove events", 0, callback.getRemoveEventCount());
+        AssertJUnit.assertFalse("Event arrived", callback.isEventArrived());
 
         siddhiAppRuntime.shutdown();
     }
@@ -1329,19 +1087,10 @@
         stream4.send(new Object[]{"ORACLE", 44.7f, 100});
         Thread.sleep(100);
 
-<<<<<<< HEAD
-        for (AssertionError e : this.assertionErrors) {
-            throw e;
-        }
-        AssertJUnit.assertEquals("Number of success events", 0, inEventCount);
-        AssertJUnit.assertEquals("Number of remove events", 0, removeEventCount);
-        AssertJUnit.assertFalse("Event arrived", eventArrived);
-=======
-        callback.throwAssertionErrors();
-        Assert.assertEquals("Number of success events", 0, callback.getInEventCount());
-        Assert.assertEquals("Number of remove events", 0, callback.getRemoveEventCount());
-        Assert.assertFalse("Event arrived", callback.isEventArrived());
->>>>>>> e31d3fd2
+        callback.throwAssertionErrors();
+        AssertJUnit.assertEquals("Number of success events", 0, callback.getInEventCount());
+        AssertJUnit.assertEquals("Number of remove events", 0, callback.getRemoveEventCount());
+        AssertJUnit.assertFalse("Event arrived", callback.isEventArrived());
 
         siddhiAppRuntime.shutdown();
     }
@@ -1372,19 +1121,10 @@
         stream2.send(new Object[]{"IBM", 58.7f, 100});
         Thread.sleep(100);
 
-<<<<<<< HEAD
-        for (AssertionError e : this.assertionErrors) {
-            throw e;
-        }
-        AssertJUnit.assertEquals("Number of success events", 0, inEventCount);
-        AssertJUnit.assertEquals("Number of remove events", 0, removeEventCount);
-        AssertJUnit.assertFalse("Event not arrived", eventArrived);
-=======
-        callback.throwAssertionErrors();
-        Assert.assertEquals("Number of success events", 0, callback.getInEventCount());
-        Assert.assertEquals("Number of remove events", 0, callback.getRemoveEventCount());
-        Assert.assertFalse("Event not arrived", callback.isEventArrived());
->>>>>>> e31d3fd2
+        callback.throwAssertionErrors();
+        AssertJUnit.assertEquals("Number of success events", 0, callback.getInEventCount());
+        AssertJUnit.assertEquals("Number of remove events", 0, callback.getRemoveEventCount());
+        AssertJUnit.assertFalse("Event not arrived", callback.isEventArrived());
 
         siddhiAppRuntime.shutdown();
     }
@@ -1426,19 +1166,10 @@
         stream4.send(new Object[]{"GOOGLE", 56.86f, 100});
         Thread.sleep(100);
 
-<<<<<<< HEAD
-        for (AssertionError e : this.assertionErrors) {
-            throw e;
-        }
-        AssertJUnit.assertEquals("Number of success events", 1, inEventCount);
-        AssertJUnit.assertEquals("Number of remove events", 0, removeEventCount);
-        AssertJUnit.assertTrue("Event not arrived", eventArrived);
-=======
-        callback.throwAssertionErrors();
-        Assert.assertEquals("Number of success events", 1, callback.getInEventCount());
-        Assert.assertEquals("Number of remove events", 0, callback.getRemoveEventCount());
-        Assert.assertTrue("Event not arrived", callback.isEventArrived());
->>>>>>> e31d3fd2
+        callback.throwAssertionErrors();
+        AssertJUnit.assertEquals("Number of success events", 1, callback.getInEventCount());
+        AssertJUnit.assertEquals("Number of remove events", 0, callback.getRemoveEventCount());
+        AssertJUnit.assertTrue("Event not arrived", callback.isEventArrived());
 
         siddhiAppRuntime.shutdown();
     }
@@ -1479,19 +1210,10 @@
         stream4.send(new Object[]{"GOOGLE", 56.86f, 100});
         Thread.sleep(100);
 
-<<<<<<< HEAD
-        for (AssertionError e : this.assertionErrors) {
-            throw e;
-        }
-        AssertJUnit.assertEquals("Number of success events", 0, inEventCount);
-        AssertJUnit.assertEquals("Number of remove events", 0, removeEventCount);
-        AssertJUnit.assertFalse("Event not arrived", eventArrived);
-=======
-        callback.throwAssertionErrors();
-        Assert.assertEquals("Number of success events", 0, callback.getInEventCount());
-        Assert.assertEquals("Number of remove events", 0, callback.getRemoveEventCount());
-        Assert.assertFalse("Event not arrived", callback.isEventArrived());
->>>>>>> e31d3fd2
+        callback.throwAssertionErrors();
+        AssertJUnit.assertEquals("Number of success events", 0, callback.getInEventCount());
+        AssertJUnit.assertEquals("Number of remove events", 0, callback.getRemoveEventCount());
+        AssertJUnit.assertFalse("Event not arrived", callback.isEventArrived());
 
         siddhiAppRuntime.shutdown();
     }
@@ -1529,19 +1251,10 @@
         stream3.send(new Object[]{"WSO2", 35.0f, 100});
         Thread.sleep(100);
 
-<<<<<<< HEAD
-        for (AssertionError e : this.assertionErrors) {
-            throw e;
-        }
-        AssertJUnit.assertEquals("Number of success events", 1, inEventCount);
-        AssertJUnit.assertEquals("Number of remove events", 0, removeEventCount);
-        AssertJUnit.assertTrue("Event not arrived", eventArrived);
-=======
-        callback.throwAssertionErrors();
-        Assert.assertEquals("Number of success events", 1, callback.getInEventCount());
-        Assert.assertEquals("Number of remove events", 0, callback.getRemoveEventCount());
-        Assert.assertTrue("Event not arrived", callback.isEventArrived());
->>>>>>> e31d3fd2
+        callback.throwAssertionErrors();
+        AssertJUnit.assertEquals("Number of success events", 1, callback.getInEventCount());
+        AssertJUnit.assertEquals("Number of remove events", 0, callback.getRemoveEventCount());
+        AssertJUnit.assertTrue("Event not arrived", callback.isEventArrived());
 
         siddhiAppRuntime.shutdown();
     }
@@ -1580,19 +1293,10 @@
         stream4.send(new Object[]{"GOOGLE", 56.86f, 100});
         Thread.sleep(100);
 
-<<<<<<< HEAD
-        for (AssertionError e : this.assertionErrors) {
-            throw e;
-        }
-        AssertJUnit.assertEquals("Number of success events", 1, inEventCount);
-        AssertJUnit.assertEquals("Number of remove events", 0, removeEventCount);
-        AssertJUnit.assertTrue("Event not arrived", eventArrived);
-=======
-        callback.throwAssertionErrors();
-        Assert.assertEquals("Number of success events", 1, callback.getInEventCount());
-        Assert.assertEquals("Number of remove events", 0, callback.getRemoveEventCount());
-        Assert.assertTrue("Event not arrived", callback.isEventArrived());
->>>>>>> e31d3fd2
+        callback.throwAssertionErrors();
+        AssertJUnit.assertEquals("Number of success events", 1, callback.getInEventCount());
+        AssertJUnit.assertEquals("Number of remove events", 0, callback.getRemoveEventCount());
+        AssertJUnit.assertTrue("Event not arrived", callback.isEventArrived());
 
         siddhiAppRuntime.shutdown();
     }
@@ -1633,19 +1337,10 @@
         stream4.send(new Object[]{"GOOGLE", 56.86f, 100});
         Thread.sleep(100);
 
-<<<<<<< HEAD
-        for (AssertionError e : this.assertionErrors) {
-            throw e;
-        }
-        AssertJUnit.assertEquals("Number of success events", 0, inEventCount);
-        AssertJUnit.assertEquals("Number of remove events", 0, removeEventCount);
-        AssertJUnit.assertFalse("Event not arrived", eventArrived);
-=======
-        callback.throwAssertionErrors();
-        Assert.assertEquals("Number of success events", 0, callback.getInEventCount());
-        Assert.assertEquals("Number of remove events", 0, callback.getRemoveEventCount());
-        Assert.assertFalse("Event not arrived", callback.isEventArrived());
->>>>>>> e31d3fd2
+        callback.throwAssertionErrors();
+        AssertJUnit.assertEquals("Number of success events", 0, callback.getInEventCount());
+        AssertJUnit.assertEquals("Number of remove events", 0, callback.getRemoveEventCount());
+        AssertJUnit.assertFalse("Event not arrived", callback.isEventArrived());
 
         siddhiAppRuntime.shutdown();
     }
@@ -1689,19 +1384,10 @@
         stream4.send(new Object[]{"GOOGLE", 56.86f, 100});
         Thread.sleep(100);
 
-<<<<<<< HEAD
-        for (AssertionError e : this.assertionErrors) {
-            throw e;
-        }
-        AssertJUnit.assertEquals("Number of success events", 0, inEventCount);
-        AssertJUnit.assertEquals("Number of remove events", 0, removeEventCount);
-        AssertJUnit.assertFalse("Event not arrived", eventArrived);
-=======
-        callback.throwAssertionErrors();
-        Assert.assertEquals("Number of success events", 0, callback.getInEventCount());
-        Assert.assertEquals("Number of remove events", 0, callback.getRemoveEventCount());
-        Assert.assertFalse("Event not arrived", callback.isEventArrived());
->>>>>>> e31d3fd2
+        callback.throwAssertionErrors();
+        AssertJUnit.assertEquals("Number of success events", 0, callback.getInEventCount());
+        AssertJUnit.assertEquals("Number of remove events", 0, callback.getRemoveEventCount());
+        AssertJUnit.assertFalse("Event not arrived", callback.isEventArrived());
 
         siddhiAppRuntime.shutdown();
     }
@@ -1745,19 +1431,10 @@
         stream4.send(new Object[]{"GOOGLE", 56.86f, 100});
         Thread.sleep(100);
 
-<<<<<<< HEAD
-        for (AssertionError e : this.assertionErrors) {
-            throw e;
-        }
-        AssertJUnit.assertEquals("Number of success events", 0, inEventCount);
-        AssertJUnit.assertEquals("Number of remove events", 0, removeEventCount);
-        AssertJUnit.assertFalse("Event not arrived", eventArrived);
-=======
-        callback.throwAssertionErrors();
-        Assert.assertEquals("Number of success events", 0, callback.getInEventCount());
-        Assert.assertEquals("Number of remove events", 0, callback.getRemoveEventCount());
-        Assert.assertFalse("Event not arrived", callback.isEventArrived());
->>>>>>> e31d3fd2
+        callback.throwAssertionErrors();
+        AssertJUnit.assertEquals("Number of success events", 0, callback.getInEventCount());
+        AssertJUnit.assertEquals("Number of remove events", 0, callback.getRemoveEventCount());
+        AssertJUnit.assertFalse("Event not arrived", callback.isEventArrived());
 
         siddhiAppRuntime.shutdown();
     }
@@ -1795,19 +1472,10 @@
         stream2.send(new Object[]{"ORACLE", 45.0f, 100});
         Thread.sleep(100);
 
-<<<<<<< HEAD
-        for (AssertionError e : this.assertionErrors) {
-            throw e;
-        }
-        AssertJUnit.assertEquals("Number of success events", 0, inEventCount);
-        AssertJUnit.assertEquals("Number of remove events", 0, removeEventCount);
-        AssertJUnit.assertFalse("Event arrived", eventArrived);
-=======
-        callback.throwAssertionErrors();
-        Assert.assertEquals("Number of success events", 0, callback.getInEventCount());
-        Assert.assertEquals("Number of remove events", 0, callback.getRemoveEventCount());
-        Assert.assertFalse("Event arrived", callback.isEventArrived());
->>>>>>> e31d3fd2
+        callback.throwAssertionErrors();
+        AssertJUnit.assertEquals("Number of success events", 0, callback.getInEventCount());
+        AssertJUnit.assertEquals("Number of remove events", 0, callback.getRemoveEventCount());
+        AssertJUnit.assertFalse("Event arrived", callback.isEventArrived());
 
         siddhiAppRuntime.shutdown();
     }
@@ -1844,19 +1512,10 @@
         stream2.send(new Object[]{"IBM", 45.0f, 100});
         Thread.sleep(100);
 
-<<<<<<< HEAD
-        for (AssertionError e : this.assertionErrors) {
-            throw e;
-        }
-        AssertJUnit.assertEquals("Number of success events", 1, inEventCount);
-        AssertJUnit.assertEquals("Number of remove events", 0, removeEventCount);
-        AssertJUnit.assertTrue("Event arrived", eventArrived);
-=======
-        callback.throwAssertionErrors();
-        Assert.assertEquals("Number of success events", 1, callback.getInEventCount());
-        Assert.assertEquals("Number of remove events", 0, callback.getRemoveEventCount());
-        Assert.assertTrue("Event arrived", callback.isEventArrived());
->>>>>>> e31d3fd2
+        callback.throwAssertionErrors();
+        AssertJUnit.assertEquals("Number of success events", 1, callback.getInEventCount());
+        AssertJUnit.assertEquals("Number of remove events", 0, callback.getRemoveEventCount());
+        AssertJUnit.assertTrue("Event arrived", callback.isEventArrived());
 
         siddhiAppRuntime.shutdown();
     }
@@ -1891,19 +1550,10 @@
         stream2.send(new Object[]{"IBM", 45.0f, 100});
         Thread.sleep(100);
 
-<<<<<<< HEAD
-        for (AssertionError e : this.assertionErrors) {
-            throw e;
-        }
-        AssertJUnit.assertEquals("Number of success events", 1, inEventCount);
-        AssertJUnit.assertEquals("Number of remove events", 0, removeEventCount);
-        AssertJUnit.assertTrue("Event arrived", eventArrived);
-=======
-        callback.throwAssertionErrors();
-        Assert.assertEquals("Number of success events", 1, callback.getInEventCount());
-        Assert.assertEquals("Number of remove events", 0, callback.getRemoveEventCount());
-        Assert.assertTrue("Event arrived", callback.isEventArrived());
->>>>>>> e31d3fd2
+        callback.throwAssertionErrors();
+        AssertJUnit.assertEquals("Number of success events", 1, callback.getInEventCount());
+        AssertJUnit.assertEquals("Number of remove events", 0, callback.getRemoveEventCount());
+        AssertJUnit.assertTrue("Event arrived", callback.isEventArrived());
 
         siddhiAppRuntime.shutdown();
     }
@@ -1941,19 +1591,10 @@
         stream3.send(new Object[]{"GOOGLE", 55.7f, 100});
         Thread.sleep(100);
 
-<<<<<<< HEAD
-        for (AssertionError e : this.assertionErrors) {
-            throw e;
-        }
-        AssertJUnit.assertEquals("Number of success events", 0, inEventCount);
-        AssertJUnit.assertEquals("Number of remove events", 0, removeEventCount);
-        AssertJUnit.assertFalse("Event arrived", eventArrived);
-=======
-        callback.throwAssertionErrors();
-        Assert.assertEquals("Number of success events", 0, callback.getInEventCount());
-        Assert.assertEquals("Number of remove events", 0, callback.getRemoveEventCount());
-        Assert.assertFalse("Event arrived", callback.isEventArrived());
->>>>>>> e31d3fd2
+        callback.throwAssertionErrors();
+        AssertJUnit.assertEquals("Number of success events", 0, callback.getInEventCount());
+        AssertJUnit.assertEquals("Number of remove events", 0, callback.getRemoveEventCount());
+        AssertJUnit.assertFalse("Event arrived", callback.isEventArrived());
 
         siddhiAppRuntime.shutdown();
     }
@@ -1994,19 +1635,10 @@
         stream4.send(new Object[]{"GOOGLE", 56.86f, 100});
         Thread.sleep(100);
 
-<<<<<<< HEAD
-        for (AssertionError e : this.assertionErrors) {
-            throw e;
-        }
-        AssertJUnit.assertEquals("Number of success events", 0, inEventCount);
-        AssertJUnit.assertEquals("Number of remove events", 0, removeEventCount);
-        AssertJUnit.assertFalse("Event not arrived", eventArrived);
-=======
-        callback.throwAssertionErrors();
-        Assert.assertEquals("Number of success events", 0, callback.getInEventCount());
-        Assert.assertEquals("Number of remove events", 0, callback.getRemoveEventCount());
-        Assert.assertFalse("Event not arrived", callback.isEventArrived());
->>>>>>> e31d3fd2
+        callback.throwAssertionErrors();
+        AssertJUnit.assertEquals("Number of success events", 0, callback.getInEventCount());
+        AssertJUnit.assertEquals("Number of remove events", 0, callback.getRemoveEventCount());
+        AssertJUnit.assertFalse("Event not arrived", callback.isEventArrived());
 
         siddhiAppRuntime.shutdown();
     }
@@ -2042,19 +1674,10 @@
         stream2.send(new Object[]{"WSO2", 68.7f, 100});
         Thread.sleep(100);
 
-<<<<<<< HEAD
-        for (AssertionError e : this.assertionErrors) {
-            throw e;
-        }
-        AssertJUnit.assertEquals("Number of success events", 1, inEventCount);
-        AssertJUnit.assertEquals("Number of remove events", 0, removeEventCount);
-        AssertJUnit.assertTrue("Event not arrived", eventArrived);
-=======
-        callback.throwAssertionErrors();
-        Assert.assertEquals("Number of success events", 1, callback.getInEventCount());
-        Assert.assertEquals("Number of remove events", 0, callback.getRemoveEventCount());
-        Assert.assertTrue("Event not arrived", callback.isEventArrived());
->>>>>>> e31d3fd2
+        callback.throwAssertionErrors();
+        AssertJUnit.assertEquals("Number of success events", 1, callback.getInEventCount());
+        AssertJUnit.assertEquals("Number of remove events", 0, callback.getRemoveEventCount());
+        AssertJUnit.assertTrue("Event not arrived", callback.isEventArrived());
 
         siddhiAppRuntime.shutdown();
     }
@@ -2084,19 +1707,10 @@
         stream1.send(new Object[]{"WSO2", 55.6f, 100});
         Thread.sleep(100);
 
-<<<<<<< HEAD
-        for (AssertionError e : this.assertionErrors) {
-            throw e;
-        }
-        AssertJUnit.assertEquals("Number of success events", 0, inEventCount);
-        AssertJUnit.assertEquals("Number of remove events", 0, removeEventCount);
-        AssertJUnit.assertFalse("Event not arrived", eventArrived);
-=======
-        callback.throwAssertionErrors();
-        Assert.assertEquals("Number of success events", 0, callback.getInEventCount());
-        Assert.assertEquals("Number of remove events", 0, callback.getRemoveEventCount());
-        Assert.assertFalse("Event not arrived", callback.isEventArrived());
->>>>>>> e31d3fd2
+        callback.throwAssertionErrors();
+        AssertJUnit.assertEquals("Number of success events", 0, callback.getInEventCount());
+        AssertJUnit.assertEquals("Number of remove events", 0, callback.getRemoveEventCount());
+        AssertJUnit.assertFalse("Event not arrived", callback.isEventArrived());
 
         siddhiAppRuntime.shutdown();
         Thread.sleep(3000);
@@ -2129,15 +1743,9 @@
         stream2.send(new Object[]{"IBM", 58.7f, 100});
         Thread.sleep(100);
 
-<<<<<<< HEAD
-        AssertJUnit.assertEquals("Number of success events", 0, inEventCount);
-        AssertJUnit.assertEquals("Number of remove events", 0, removeEventCount);
-        AssertJUnit.assertFalse("Event not arrived", eventArrived);
-=======
-        Assert.assertEquals("Number of success events", 0, callback.getInEventCount());
-        Assert.assertEquals("Number of remove events", 0, callback.getRemoveEventCount());
-        Assert.assertFalse("Event not arrived", callback.isEventArrived());
->>>>>>> e31d3fd2
+        AssertJUnit.assertEquals("Number of success events", 0, callback.getInEventCount());
+        AssertJUnit.assertEquals("Number of remove events", 0, callback.getRemoveEventCount());
+        AssertJUnit.assertFalse("Event not arrived", callback.isEventArrived());
 
         siddhiAppRuntime.shutdown();
     }
@@ -2160,27 +1768,8 @@
 
         SiddhiAppRuntime siddhiAppRuntime = siddhiManager.createSiddhiAppRuntime(streams + query);
 
-<<<<<<< HEAD
-        siddhiAppRuntime.addCallback("OutputStream", new StreamCallback() {
-            @Override
-            public void receive(Event[] events) {
-                EventPrinter.print(events);
-                eventArrived = true;
-
-                for (Event event : events) {
-                    inEventCount++;
-                    try {
-                        AssertJUnit.assertArrayEquals(new Object[]{"customerA"}, event.getData());
-                    } catch (AssertionError e) {
-                        assertionErrors.add(e);
-                    }
-                }
-            }
-        });
-=======
         TestUtil.TestCallback callback = TestUtil.addStreamCallback(siddhiAppRuntime, "OutputStream", new
                 Object[]{"customerA"});
->>>>>>> e31d3fd2
 
         InputHandler customerStream = siddhiAppRuntime.getInputHandler("CustomerStream");
 
@@ -2194,46 +1783,8 @@
 
         siddhiAppRuntime.shutdown();
 
-<<<<<<< HEAD
-        for (AssertionError e : this.assertionErrors) {
-            throw e;
-        }
-        AssertJUnit.assertEquals("Number of success events", 1, inEventCount);
-        AssertJUnit.assertEquals("Number of remove events", 0, removeEventCount);
-        AssertJUnit.assertTrue("Event not arrived", eventArrived);
-    }
-
-    private void addCallback(SiddhiAppRuntime siddhiAppRuntime, String queryName, Object[]... expected) {
-        final int noOfExpectedEvents = expected.length;
-        siddhiAppRuntime.addCallback(queryName, new QueryCallback() {
-            @Override
-            public void receive(long timeStamp, Event[] inEvents, Event[] removeEvents) {
-                EventPrinter.print(timeStamp, inEvents, removeEvents);
-                if (inEvents != null) {
-                    eventArrived = true;
-
-                    for (Event event : inEvents) {
-                        inEventCount++;
-                        if (noOfExpectedEvents > 0 && inEventCount <= noOfExpectedEvents) {
-                            try {
-                                AssertJUnit.assertArrayEquals(expected[inEventCount - 1], event.getData());
-                            } catch (AssertionError e) {
-                                assertionErrors.add(e);
-                            }
-                        }
-                    }
-                }
-                if (removeEvents != null) {
-                    removeEventCount = removeEventCount + removeEvents.length;
-                }
-                eventArrived = true;
-            }
-
-        });
-=======
-        callback.throwAssertionErrors();
-        Assert.assertEquals("Number of success events", 1, callback.getInEventCount());
-        Assert.assertTrue("Event not arrived", callback.isEventArrived());
->>>>>>> e31d3fd2
+        callback.throwAssertionErrors();
+        AssertJUnit.assertEquals("Number of success events", 1, callback.getInEventCount());
+        AssertJUnit.assertTrue("Event not arrived", callback.isEventArrived());
     }
 }