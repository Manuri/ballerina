apply from: "$rootDir/gradle/javaProjectWithExtBalo.gradle"

configurations {
    ballerina {
        transitive false
    }
    testUtils {
        transitive false
    }
    observeTestUtils {
        transitive false
    }
}

dependencies {
    implementation project(':ballerina-integration-test-utils')
    implementation project(':ballerina-config')
    implementation project(':ballerina-core')
    implementation project(':ballerina-lang')
    implementation project(':ballerina-builtin')
    implementation project(':ballerina-system')
    implementation project(':ballerina-io')
    implementation project(':ballerina-runtime-api')
    implementation project(':ballerina-launcher')
    implementation project(':ballerina-grpc')
    implementation project(':protobuf-ballerina')
    implementation project(':ballerina-http')
    implementation project(':ballerina-encoding')
    implementation project(':ballerina-h2')
    implementation project(':ballerina-mysql')
    implementation project(':ballerina-sql')
    implementation project(':ballerina-transactions')
    implementation project(':ballerina-grpc')
    implementation project(':protobuf-ballerina')
<<<<<<< HEAD
=======
    implementation 'com.google.protobuf:protobuf-java:3.5.1'
    implementation project(':ballerina-transactions')
>>>>>>> 5cb63868
    implementation project(':ballerina-activemq-artemis')
    implementation project(':ballerina-websub')
    implementation project(':ballerina-jms')
    implementation project(':ballerina-socket')
    implementation project(':ballerina-observability')
    implementation project(':ballerina-activemq-artemis')
    implementation project(':observability-test-utils')
    implementation project(':ballerina-test-utils')
<<<<<<< HEAD
    implementation 'io.netty:netty-tcnative-boringssl-static'
    implementation 'org.slf4j:slf4j-api'
    implementation 'com.google.protobuf:protobuf-java'
    implementation 'com.google.protobuf:protobuf-java'
    implementation 'io.netty:netty-tcnative-boringssl-static'
    implementation 'commons-beanutils:commons-beanutils'
=======
    implementation 'com.google.protobuf:protobuf-java:3.5.1'
    implementation 'io.netty:netty-tcnative-boringssl-static:2.0.22.Final'
    implementation 'org.slf4j:slf4j-api:1.7.22'
    implementation 'commons-beanutils:commons-beanutils:1.9.3'
    testCompile 'org.apache.commons:commons-lang3:3.5'
>>>>>>> 5cb63868

    baloImplementation project(path: ':ballerina-http', configuration: 'baloImplementation')
    baloImplementation project(path: ':ballerina-h2', configuration: 'baloImplementation')
    baloImplementation project(path: ':ballerina-mysql', configuration: 'baloImplementation')
    baloImplementation project(path: ':ballerina-sql', configuration: 'baloImplementation')
    baloImplementation project(path: ':ballerina-transactions', configuration: 'baloImplementation')
    baloImplementation project(path: ':ballerina-utils', configuration: 'baloImplementation')
    baloImplementation project(path: ':ballerina-websub', configuration: 'baloImplementation')
    baloImplementation project(path: ':ballerina-jms', configuration: 'baloImplementation')
    baloImplementation project(path: ':ballerina-grpc', configuration: 'baloImplementation')
    baloImplementation project(path: ':ballerina-socket', configuration: 'baloImplementation')
    baloImplementation project(path: ':ballerina-observability', configuration: 'baloImplementation')
    baloImplementation project(path: ':ballerina-encoding', configuration: 'baloImplementation')
    baloImplementation project(path: ':ballerina-builtin', configuration: 'baloImplementation')
    baloImplementation project(path: ':ballerina-io', configuration: 'baloImplementation')
    baloImplementation project(path: ':ballerina-runtime-api', configuration: 'baloImplementation')
    baloImplementation project(path: ':ballerina-system', configuration: 'baloImplementation')
    baloImplementation project(path: ':ballerina-config-api', configuration: 'baloImplementation')
    baloImplementation project(path: ':observability-test-utils', configuration: 'baloImplementation')
    baloImplementation project(path: ':ballerina-activemq-artemis', configuration: 'baloImplementation')

    testCompile project(':ballerina-mime')
<<<<<<< HEAD
    testCompile 'org.slf4j:slf4j-jdk14'
    testCompile 'io.netty:netty-transport'
    testCompile 'io.netty:netty-codec-http'
    testCompile 'io.netty:netty-codec-http2'
    testCompile 'io.netty:netty-handler'
    testCompile 'org.wso2.orbit.org.yaml:snakeyaml'
    testCompile 'org.awaitility:awaitility'
    testCompile 'org.hsqldb:hsqldb'
    testCompile 'com.h2database:h2'
    testCompile 'io.ballerina.messaging:broker-amqp'
    testCompile 'org.apache.directory.server:apacheds-all'
    testCompile 'org.apache.activemq:artemis-server'
    testCompile 'org.apache.commons:commons-lang3'
    testCompile 'org.testng:testng'
=======
    testCompile 'org.slf4j:slf4j-jdk14:1.7.22'
    testCompile 'io.netty:netty-transport:4.1.34.Final'
    testCompile 'io.netty:netty-codec-http:4.1.34.Final'
    testCompile 'io.netty:netty-codec-http2:4.1.34.Final'
    testCompile 'io.netty:netty-handler:4.1.34.Final'
    testCompile 'org.wso2.orbit.org.yaml:snakeyaml:1.16.0.wso2v1'
    testCompile 'org.awaitility:awaitility:3.0.0'
    testCompile 'org.hsqldb:hsqldb:2.4.0'
    testCompile 'com.h2database:h2:1.4.197'
    testCompile 'io.ballerina.messaging:broker-amqp:0.970.0'
    testCompile 'org.apache.directory.server:apacheds-all:2.0.0-M24'
    testCompile 'org.testng:testng:6.13.1'
>>>>>>> 5cb63868

    testUtils project(path: ':ballerina-test-utils', configuration: 'shadow')
    ballerina project(path: ':ballerina', configuration: 'zip')
    observeTestUtils project(path: ':observability-test-utils', configuration: 'shadow')
}

test {
    maxParallelForks = 1
    systemProperty 'basedir', "$buildDir"
    systemProperty 'server.zip', configurations.ballerina.asPath
    systemProperty 'java.util.logging.config.file', "$buildDir/resources/test/logging.properties"
    systemProperty 'java.util.logging.manager', 'org.ballerinalang.logging.BLogManager'
    systemProperty 'ballerina.agent.path', configurations.testUtils.asPath
    systemProperty 'observability-test-natives.jar', configurations.observeTestUtils.asPath
<<<<<<< HEAD
    // TODO: Enable tests once the pack is working
//    useTestNG() {
//        suites 'src/test/resources/testng.xml'
//    }
=======
    useTestNG() {
        suites 'src/test/resources/testng.xml'
    }
>>>>>>> 5cb63868
}

description = 'Ballerina - Integration Test'<|MERGE_RESOLUTION|>--- conflicted
+++ resolved
@@ -32,11 +32,7 @@
     implementation project(':ballerina-transactions')
     implementation project(':ballerina-grpc')
     implementation project(':protobuf-ballerina')
-<<<<<<< HEAD
-=======
-    implementation 'com.google.protobuf:protobuf-java:3.5.1'
     implementation project(':ballerina-transactions')
->>>>>>> 5cb63868
     implementation project(':ballerina-activemq-artemis')
     implementation project(':ballerina-websub')
     implementation project(':ballerina-jms')
@@ -45,20 +41,12 @@
     implementation project(':ballerina-activemq-artemis')
     implementation project(':observability-test-utils')
     implementation project(':ballerina-test-utils')
-<<<<<<< HEAD
+
+    implementation 'io.netty:netty-tcnative-boringssl-static'
     implementation 'io.netty:netty-tcnative-boringssl-static'
     implementation 'org.slf4j:slf4j-api'
     implementation 'com.google.protobuf:protobuf-java'
-    implementation 'com.google.protobuf:protobuf-java'
-    implementation 'io.netty:netty-tcnative-boringssl-static'
     implementation 'commons-beanutils:commons-beanutils'
-=======
-    implementation 'com.google.protobuf:protobuf-java:3.5.1'
-    implementation 'io.netty:netty-tcnative-boringssl-static:2.0.22.Final'
-    implementation 'org.slf4j:slf4j-api:1.7.22'
-    implementation 'commons-beanutils:commons-beanutils:1.9.3'
-    testCompile 'org.apache.commons:commons-lang3:3.5'
->>>>>>> 5cb63868
 
     baloImplementation project(path: ':ballerina-http', configuration: 'baloImplementation')
     baloImplementation project(path: ':ballerina-h2', configuration: 'baloImplementation')
@@ -81,7 +69,6 @@
     baloImplementation project(path: ':ballerina-activemq-artemis', configuration: 'baloImplementation')
 
     testCompile project(':ballerina-mime')
-<<<<<<< HEAD
     testCompile 'org.slf4j:slf4j-jdk14'
     testCompile 'io.netty:netty-transport'
     testCompile 'io.netty:netty-codec-http'
@@ -96,20 +83,6 @@
     testCompile 'org.apache.activemq:artemis-server'
     testCompile 'org.apache.commons:commons-lang3'
     testCompile 'org.testng:testng'
-=======
-    testCompile 'org.slf4j:slf4j-jdk14:1.7.22'
-    testCompile 'io.netty:netty-transport:4.1.34.Final'
-    testCompile 'io.netty:netty-codec-http:4.1.34.Final'
-    testCompile 'io.netty:netty-codec-http2:4.1.34.Final'
-    testCompile 'io.netty:netty-handler:4.1.34.Final'
-    testCompile 'org.wso2.orbit.org.yaml:snakeyaml:1.16.0.wso2v1'
-    testCompile 'org.awaitility:awaitility:3.0.0'
-    testCompile 'org.hsqldb:hsqldb:2.4.0'
-    testCompile 'com.h2database:h2:1.4.197'
-    testCompile 'io.ballerina.messaging:broker-amqp:0.970.0'
-    testCompile 'org.apache.directory.server:apacheds-all:2.0.0-M24'
-    testCompile 'org.testng:testng:6.13.1'
->>>>>>> 5cb63868
 
     testUtils project(path: ':ballerina-test-utils', configuration: 'shadow')
     ballerina project(path: ':ballerina', configuration: 'zip')
@@ -124,16 +97,10 @@
     systemProperty 'java.util.logging.manager', 'org.ballerinalang.logging.BLogManager'
     systemProperty 'ballerina.agent.path', configurations.testUtils.asPath
     systemProperty 'observability-test-natives.jar', configurations.observeTestUtils.asPath
-<<<<<<< HEAD
     // TODO: Enable tests once the pack is working
 //    useTestNG() {
 //        suites 'src/test/resources/testng.xml'
 //    }
-=======
-    useTestNG() {
-        suites 'src/test/resources/testng.xml'
-    }
->>>>>>> 5cb63868
 }
 
 description = 'Ballerina - Integration Test'