/*
 *  Copyright (c) 2018, WSO2 Inc. (http://www.wso2.org) All Rights Reserved.
 *
 *  WSO2 Inc. licenses this file to you under the Apache License,
 *  Version 2.0 (the "License"); you may not use this file except
 *  in compliance with the License.
 *  You may obtain a copy of the License at
 *
 *  http://www.apache.org/licenses/LICENSE-2.0
 *
 *  Unless required by applicable law or agreed to in writing,
 *  software distributed under the License is distributed on an
 *  "AS IS" BASIS, WITHOUT WARRANTIES OR CONDITIONS OF ANY
 *  KIND, either express or implied.  See the License for the
 *  specific language governing permissions and limitations
 *  under the License.
 */


package org.ballerinalang.test.securelistener;

import org.ballerinalang.test.util.HttpClientRequest;
import org.ballerinalang.test.util.HttpResponse;
import org.testng.Assert;
import org.testng.annotations.Test;

import java.util.HashMap;
import java.util.Map;

/**
 * Test cases for verifying no token propagation scenario.
 */
@Test(groups = "secure-listener-test")
<<<<<<< HEAD
public class NoTokenPropagationTest extends SecureListenerBaseTest {
=======
public class NoTokenPropagationTest extends BaseTest {

    @BeforeGroups(value = "secure-listener-test", alwaysRun = true)
    public void start() throws BallerinaTestException {
        int[] requiredPorts = new int[]{9090, 9091, 9092, 9093, 9094, 9095, 9096};
        String basePath = new File("src" + File.separator + "test" + File.separator + "resources" + File.separator +
                "secureListener").getAbsolutePath();
        String ballerinaConfPath = basePath + File.separator + "ballerina.conf";
        String[] args = new String[]{"--sourceroot", basePath, "--config", ballerinaConfPath};
        serverInstance.startBallerinaServer("secureservices", args, requiredPorts);
    }
>>>>>>> 79dbf8c1

    @Test(description = "No JWT Token propagation, authn failure test")
    public void testTokenPropagationSuccess() throws Exception {
        Map<String, String> headers = new HashMap<>();
        headers.put("Authorization", "Basic aXN1cnU6eHh4");
        HttpResponse response = HttpClientRequest.doGet(serverInstance.getServiceURLHttp(9090, "passthrough"), headers);
        Assert.assertNotNull(response);
        Assert.assertEquals(response.getResponseCode(), 401, "Response code mismatched");
    }
}<|MERGE_RESOLUTION|>--- conflicted
+++ resolved
@@ -31,21 +31,10 @@
  * Test cases for verifying no token propagation scenario.
  */
 @Test(groups = "secure-listener-test")
-<<<<<<< HEAD
 public class NoTokenPropagationTest extends SecureListenerBaseTest {
-=======
-public class NoTokenPropagationTest extends BaseTest {
 
-    @BeforeGroups(value = "secure-listener-test", alwaysRun = true)
-    public void start() throws BallerinaTestException {
-        int[] requiredPorts = new int[]{9090, 9091, 9092, 9093, 9094, 9095, 9096};
-        String basePath = new File("src" + File.separator + "test" + File.separator + "resources" + File.separator +
-                "secureListener").getAbsolutePath();
-        String ballerinaConfPath = basePath + File.separator + "ballerina.conf";
-        String[] args = new String[]{"--sourceroot", basePath, "--config", ballerinaConfPath};
-        serverInstance.startBallerinaServer("secureservices", args, requiredPorts);
-    }
->>>>>>> 79dbf8c1
+    //TODO validate below required ports - rajith
+    int[] requiredPorts = new int[]{9090, 9091, 9092, 9093, 9094, 9095, 9096};
 
     @Test(description = "No JWT Token propagation, authn failure test")
     public void testTokenPropagationSuccess() throws Exception {
