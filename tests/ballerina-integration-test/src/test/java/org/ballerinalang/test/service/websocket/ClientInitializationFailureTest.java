--- conflicted
+++ resolved
@@ -30,17 +30,11 @@
 import java.util.concurrent.CountDownLatch;
 import java.util.concurrent.TimeUnit;
 
-import static org.ballerinalang.test.service.websocket.WebSocketIntegrationTest.TIMEOUT_IN_SECS;
-
 /**
  * Test whether resource failure during client initialization causes a close frame to be sent.
  */
-<<<<<<< HEAD
 @Test(groups = "websocket-test")
-public class ClientInitializationFailureTest {
-=======
 public class ClientInitializationFailureTest extends WebSocketTestCommons {
->>>>>>> f7445590
 
     private WebSocketTestClient client;
     private static final String URL = "ws://localhost:9091/client/failure";
