/*
 *  Copyright (c) 2018, WSO2 Inc. (http://www.wso2.org) All Rights Reserved.
 *
 *  WSO2 Inc. licenses this file to you under the Apache License,
 *  Version 2.0 (the "License"); you may not use this file except
 *  in compliance with the License.
 *  You may obtain a copy of the License at
 *
 *  http://www.apache.org/licenses/LICENSE-2.0
 *
 *  Unless required by applicable law or agreed to in writing,
 *  software distributed under the License is distributed on an
 *  "AS IS" BASIS, WITHOUT WARRANTIES OR CONDITIONS OF ANY
 *  KIND, either express or implied.  See the License for the
 *  specific language governing permissions and limitations
 *  under the License.
 */

package org.ballerinalang.test.auth;

import org.ballerinalang.test.context.Constant;
import org.ballerinalang.test.util.HttpClientRequest;
import org.ballerinalang.test.util.HttpResponse;
import org.testng.Assert;
import org.testng.annotations.Test;

import java.util.HashMap;
import java.util.Map;

/**
 * Test cases for disabling authorization scenarios.
 *
 * @since 0.970.0
 */
@Test(groups = "auth-test")
public class AuthnConfigInheritanceAuthDisableTest extends AuthBaseTest {

    private final int servicePort = Constant.DEFAULT_HTTP_PORT;

    @Test(description = "non secured resource test case with no auth headers")
    public void testResourceLevelAuthDisableWithNoAuthHeaders()
            throws Exception {
        HttpResponse response = HttpClientRequest.doGet(serverInstance.getServiceURLHttp(servicePort, "echo/test"));
        Assert.assertNotNull(response);
        Assert.assertEquals(response.getResponseCode(), 200, "Response code mismatched");
    }

    @Test(description = "non secured resource test case")
    public void testResourceLevelAuthDisable()
            throws Exception {
        Map<String, String> headersMap = new HashMap<>();
        headersMap.put("Authorization", "Basic dGVzdDp0ZXN0MTIz");
        HttpResponse response = HttpClientRequest.doGet(serverInstance.getServiceURLHttp(servicePort, "echo/test"),
                headersMap);
        Assert.assertNotNull(response);
        Assert.assertEquals(response.getResponseCode(), 200, "Response code mismatched");
    }
<<<<<<< HEAD
=======

    @BeforeGroups(value = "auth-test", alwaysRun = true)
    public void start() throws BallerinaTestException {
        int[] requirePorts = new int[]{9090, 9091, 9092, 9093, 9094};

        String basePath = new File("src" + File.separator + "test" + File.separator + "resources" + File.separator +
                "auth").getAbsolutePath();
        String ballerinaConfPath = basePath + File.separator + "ballerina.conf";
        String[] args = new String[]{"--sourceroot", basePath, "--config", ballerinaConfPath};
        serverInstance.startBallerinaServer("authservices", args, requirePorts);
    }

    @AfterGroups(value = "auth-test", alwaysRun = true)
    public void cleanup() throws Exception {
        serverInstance.removeAllLeechers();
        serverInstance.stopServer();
    }
>>>>>>> 79dbf8c1
}<|MERGE_RESOLUTION|>--- conflicted
+++ resolved
@@ -55,9 +55,8 @@
         Assert.assertNotNull(response);
         Assert.assertEquals(response.getResponseCode(), 200, "Response code mismatched");
     }
-<<<<<<< HEAD
-=======
 
+    //TODO get required port part and remove below two methods - rajith
     @BeforeGroups(value = "auth-test", alwaysRun = true)
     public void start() throws BallerinaTestException {
         int[] requirePorts = new int[]{9090, 9091, 9092, 9093, 9094};
@@ -74,5 +73,4 @@
         serverInstance.removeAllLeechers();
         serverInstance.stopServer();
     }
->>>>>>> 79dbf8c1
 }