/*
 *  Copyright (c) 2018, WSO2 Inc. (http://www.wso2.org) All Rights Reserved.
 *
 *  WSO2 Inc. licenses this file to you under the Apache License,
 *  Version 2.0 (the "License"); you may not use this file except
 *  in compliance with the License.
 *  You may obtain a copy of the License at
 *
 *  http://www.apache.org/licenses/LICENSE-2.0
 *
 *  Unless required by applicable law or agreed to in writing,
 *  software distributed under the License is distributed on an
 *  "AS IS" BASIS, WITHOUT WARRANTIES OR CONDITIONS OF ANY
 *  KIND, either express or implied.  See the License for the
 *  specific language governing permissions and limitations
 *  under the License.
 */

package org.ballerinalang.test.service.grpc.sample;

import org.ballerinalang.test.BaseTest;
import org.ballerinalang.test.context.BServerInstance;
import org.ballerinalang.test.context.BallerinaTestException;
import org.testng.annotations.AfterGroups;
import org.testng.annotations.BeforeGroups;

import java.io.File;

/**
 * Base test class for GRPC integration test cases which starts/stops the grpc services as ballerina package before
 * and after tests are run.
 */
public class GrpcBaseTest extends BaseTest {
    protected static BServerInstance serverInstance;

    @BeforeGroups(value = "grpc-test", alwaysRun = true)
    public void start() throws BallerinaTestException {
        String privateKey = new File(
                "src" + File.separator + "test" + File.separator + "resources" + File.separator + "certsAndKeys"
                        + File.separator + "private.key").getAbsolutePath();
        String publicCert = new File(
                "src" + File.separator + "test" + File.separator + "resources" + File.separator + "certsAndKeys"
                        + File.separator + "public.crt").getAbsolutePath();
        int[] requiredPorts = new int[]{9090, 9092, 9095, 9096, 9098, 9099, 9100, 9101, 8085};

        String balFile = new File("src" + File.separator + "test" + File.separator + "resources" + File.separator +
                "grpc").getAbsolutePath();
<<<<<<< HEAD
        String[] args = new String[] { "--sourceroot", balFile, "-e certificate.key=" + privateKey,
                "-e public.cert=" + publicCert };
        serverInstance.startBallerinaServer("grpcservices", args, requiredPorts);
=======
        serverInstance = new BServerInstance(balServer);
        serverInstance.startServer(balFile, "grpcservices", requiredPorts);
>>>>>>> f650b5da
    }

    @AfterGroups(value = "grpc-test", alwaysRun = true)
    public void cleanup() throws Exception {
        serverInstance.removeAllLeechers();
        serverInstance.shutdownServer();
    }
}<|MERGE_RESOLUTION|>--- conflicted
+++ resolved
@@ -45,14 +45,10 @@
 
         String balFile = new File("src" + File.separator + "test" + File.separator + "resources" + File.separator +
                 "grpc").getAbsolutePath();
-<<<<<<< HEAD
         String[] args = new String[] { "--sourceroot", balFile, "-e certificate.key=" + privateKey,
                 "-e public.cert=" + publicCert };
-        serverInstance.startBallerinaServer("grpcservices", args, requiredPorts);
-=======
         serverInstance = new BServerInstance(balServer);
-        serverInstance.startServer(balFile, "grpcservices", requiredPorts);
->>>>>>> f650b5da
+        serverInstance.startServer(balFile, "grpcservices", args, requiredPorts);
     }
 
     @AfterGroups(value = "grpc-test", alwaysRun = true)
