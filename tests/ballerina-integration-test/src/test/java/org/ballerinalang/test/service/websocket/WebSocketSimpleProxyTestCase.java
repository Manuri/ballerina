--- conflicted
+++ resolved
@@ -37,11 +37,7 @@
 public class WebSocketSimpleProxyTestCase extends WebSocketTestCommons {
 
     private WebSocketRemoteServer remoteServer;
-<<<<<<< HEAD
-    private static final String URL = "ws://localhost:9099/proxy/ws";
-=======
-    private static final String URL = "ws://localhost:9090";
->>>>>>> 08a12726
+    private static final String URL = "ws://localhost:9099";
 
     @BeforeClass(description = "Initializes Ballerina")
     public void setup() throws InterruptedException {
