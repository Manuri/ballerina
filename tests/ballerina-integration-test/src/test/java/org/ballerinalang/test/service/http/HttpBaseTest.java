/*
 *  Copyright (c) 2018, WSO2 Inc. (http://www.wso2.org) All Rights Reserved.
 *
 *  WSO2 Inc. licenses this file to you under the Apache License,
 *  Version 2.0 (the "License"); you may not use this file except
 *  in compliance with the License.
 *  You may obtain a copy of the License at
 *
 *  http://www.apache.org/licenses/LICENSE-2.0
 *
 *  Unless required by applicable law or agreed to in writing,
 *  software distributed under the License is distributed on an
 *  "AS IS" BASIS, WITHOUT WARRANTIES OR CONDITIONS OF ANY
 *  KIND, either express or implied.  See the License for the
 *  specific language governing permissions and limitations
 *  under the License.
 */

package org.ballerinalang.test.service.http;

import org.ballerinalang.test.BaseTest;
import org.ballerinalang.test.context.BServerInstance;
import org.ballerinalang.test.context.BallerinaTestException;
import org.testng.annotations.AfterGroups;
import org.testng.annotations.BeforeGroups;

import java.io.File;

/**
 * Base test class for Http integration test cases which starts/stops the http services as ballerina package before
 * and after tests are run.
 */
public class HttpBaseTest extends BaseTest {
<<<<<<< HEAD
    protected static BServerInstance serverInstance;

    @BeforeGroups(value = "http-test", alwaysRun = true)
    public void start() throws BallerinaTestException {
        String balFile = new File("src" + File.separator + "test" + File.separator
                + "resources" + File.separator + "http").getAbsolutePath();

        serverInstance = new BServerInstance(balServer);
        serverInstance.startServer(balFile, "httpservices");
=======

    @BeforeGroups(value = "http-test", alwaysRun = true)
    public void start() throws BallerinaTestException {
        int[] requiredPorts = new int[]{9090, 9091, 9092, 9093, 9094, 9095, 9096, 9097, 9098, 9099, 9100, 9101, 9102,
                9103, 9104, 9105, 9109, 9110, 9111, 9112, 9113, 9114, 9115, 9116, 9117, 9218, 9219};
        String balFile = new File("src" + File.separator + "test" + File.separator + "resources" + File.separator +
                "http").getAbsolutePath();
        String[] args = new String[]{"--sourceroot", balFile};
        serverInstance.startBallerinaServer("httpservices", args, requiredPorts);
>>>>>>> 79dbf8c1
    }

    @AfterGroups(value = "http-test", alwaysRun = true)
    public void cleanup() throws Exception {

        serverInstance.removeAllLeechers();
        serverInstance.shutdownServer();
    }
}<|MERGE_RESOLUTION|>--- conflicted
+++ resolved
@@ -31,32 +31,22 @@
  * and after tests are run.
  */
 public class HttpBaseTest extends BaseTest {
-<<<<<<< HEAD
     protected static BServerInstance serverInstance;
 
     @BeforeGroups(value = "http-test", alwaysRun = true)
     public void start() throws BallerinaTestException {
+        //TODO validate required ports - rajith
+        int[] requiredPorts = new int[]{9090, 9091, 9092, 9093, 9094, 9095, 9096, 9097, 9098, 9099, 9100, 9101, 9102,
+                9103, 9104, 9105, 9109, 9110, 9111, 9112, 9113, 9114, 9115, 9116, 9117, 9218, 9219};
         String balFile = new File("src" + File.separator + "test" + File.separator
                 + "resources" + File.separator + "http").getAbsolutePath();
 
         serverInstance = new BServerInstance(balServer);
         serverInstance.startServer(balFile, "httpservices");
-=======
-
-    @BeforeGroups(value = "http-test", alwaysRun = true)
-    public void start() throws BallerinaTestException {
-        int[] requiredPorts = new int[]{9090, 9091, 9092, 9093, 9094, 9095, 9096, 9097, 9098, 9099, 9100, 9101, 9102,
-                9103, 9104, 9105, 9109, 9110, 9111, 9112, 9113, 9114, 9115, 9116, 9117, 9218, 9219};
-        String balFile = new File("src" + File.separator + "test" + File.separator + "resources" + File.separator +
-                "http").getAbsolutePath();
-        String[] args = new String[]{"--sourceroot", balFile};
-        serverInstance.startBallerinaServer("httpservices", args, requiredPorts);
->>>>>>> 79dbf8c1
     }
 
     @AfterGroups(value = "http-test", alwaysRun = true)
     public void cleanup() throws Exception {
-
         serverInstance.removeAllLeechers();
         serverInstance.shutdownServer();
     }
