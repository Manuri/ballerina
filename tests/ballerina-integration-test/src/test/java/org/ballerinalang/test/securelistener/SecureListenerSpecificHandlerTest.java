/*
 *  Copyright (c) 2018, WSO2 Inc. (http://www.wso2.org) All Rights Reserved.
 *
 *  WSO2 Inc. licenses this file to you under the Apache License,
 *  Version 2.0 (the "License"); you may not use this file except
 *  in compliance with the License.
 *  You may obtain a copy of the License at
 *
 *  http://www.apache.org/licenses/LICENSE-2.0
 *
 *  Unless required by applicable law or agreed to in writing,
 *  software distributed under the License is distributed on an
 *  "AS IS" BASIS, WITHOUT WARRANTIES OR CONDITIONS OF ANY
 *  KIND, either express or implied.  See the License for the
 *  specific language governing permissions and limitations
 *  under the License.
 */

package org.ballerinalang.test.securelistener;

import io.netty.handler.codec.http.HttpHeaderNames;
import org.ballerinalang.test.BaseTest;
import org.ballerinalang.test.context.ServerInstance;
import org.ballerinalang.test.util.HttpClientRequest;
import org.ballerinalang.test.util.HttpResponse;
import org.ballerinalang.test.util.TestConstant;
import org.testng.Assert;
import org.testng.annotations.AfterClass;
import org.testng.annotations.BeforeClass;
import org.testng.annotations.Test;

import java.io.File;
import java.util.HashMap;
import java.util.Map;

/**
 * Test cases for verifying specific auth handler with secured listener.
 */
<<<<<<< HEAD
@Test(groups = "broken")
public class SecureListenerSpecificHandlerTest extends BaseTest {
=======
public class SecureListenerSpecificHandlerTest extends IntegrationTestCase {
>>>>>>> f7445590
    private ServerInstance ballerinaServer;

    @BeforeClass
    public void setup() throws Exception {
        String basePath = new File(
                "src" + File.separator + "test" + File.separator + "resources" + File.separator + "secureListener")
                .getAbsolutePath();
        String balFilePath = basePath + File.separator + "secure-listener-specific-handler-test.bal";
        String ballerinaConfPath = basePath + File.separator + "ballerina.conf";
        startServer(balFilePath, ballerinaConfPath);
    }

    private void startServer(String balFile, String configPath) throws Exception {
        ballerinaServer = ServerInstance.initBallerinaServer();
        ballerinaServer.startBallerinaServerWithConfigPath(balFile, configPath);
    }

    @Test(description = "Authn and authz success test case")
    public void testAuthSuccess() throws Exception {
        Map<String, String> headers = new HashMap<>();
        headers.put(HttpHeaderNames.CONTENT_TYPE.toString(), TestConstant.CONTENT_TYPE_TEXT_PLAIN);
        headers.put("Authorization", "Basic aXN1cnU6eHh4");
        HttpResponse response = HttpClientRequest.doGet(ballerinaServer.getServiceURLHttp("echo/test"), headers);
        Assert.assertNotNull(response);
        Assert.assertEquals(response.getResponseCode(), 200, "Response code mismatched");
    }

    @Test(description = "Authn success and authz failure test case")
    public void testAuthzFailure() throws Exception {
        Map<String, String> headers = new HashMap<>();
        headers.put(HttpHeaderNames.CONTENT_TYPE.toString(), TestConstant.CONTENT_TYPE_TEXT_PLAIN);
        headers.put("Authorization", "Basic aXNoYXJhOmFiYw==");
        HttpResponse response = HttpClientRequest.doGet(ballerinaServer.getServiceURLHttp("echo/test"), headers);
        Assert.assertNotNull(response);
        Assert.assertEquals(response.getResponseCode(), 403, "Response code mismatched");
    }

    @Test(description = "Authn and authz failure test case")
    public void testAuthFailure() throws Exception {
        Map<String, String> headers = new HashMap<>();
        headers.put(HttpHeaderNames.CONTENT_TYPE.toString(), TestConstant.CONTENT_TYPE_TEXT_PLAIN);
        headers.put("Authorization", "Basic dGVzdDp0ZXN0MTIz");
        HttpResponse response = HttpClientRequest.doGet(ballerinaServer.getServiceURLHttp("echo/test"), headers);
        Assert.assertNotNull(response);
        Assert.assertEquals(response.getResponseCode(), 401, "Response code mismatched");
    }

<<<<<<< HEAD
=======
    @Test(description = "Authn and authz success test case for a request with path parameters")
    public void testAuthSuccessWithPathParameter() throws Exception {
        Map<String, String> headers = new HashMap<>();
        headers.put(HttpHeaderNames.CONTENT_TYPE.toString(), TestConstant.CONTENT_TYPE_TEXT_PLAIN);
        headers.put("Authorization", "Basic aXN1cnU6eHh4");
        HttpResponse response = HttpClientRequest.doGet(ballerinaServer.getServiceURLHttp("echo/path/1"), headers);
        Assert.assertNotNull(response);
        Assert.assertEquals(response.getResponseCode(), 200, "Response code mismatched");
    }

    @Test(description = "Authn and authz failure test case for a request with path parameters")
    public void testAuthFailureWithPathParameter() throws Exception {
        Map<String, String> headers = new HashMap<>();
        headers.put(HttpHeaderNames.CONTENT_TYPE.toString(), TestConstant.CONTENT_TYPE_TEXT_PLAIN);
        headers.put("Authorization", "Basic dGVzdDp0ZXN0MTIz");
        HttpResponse response = HttpClientRequest.doGet(ballerinaServer.getServiceURLHttp("echo/path/1"), headers);
        Assert.assertNotNull(response);
        Assert.assertEquals(response.getResponseCode(), 401, "Response code mismatched");
    }

>>>>>>> f7445590
    @AfterClass
    public void tearDown() throws Exception {
        ballerinaServer.stopServer();
    }
}<|MERGE_RESOLUTION|>--- conflicted
+++ resolved
@@ -36,12 +36,8 @@
 /**
  * Test cases for verifying specific auth handler with secured listener.
  */
-<<<<<<< HEAD
 @Test(groups = "broken")
 public class SecureListenerSpecificHandlerTest extends BaseTest {
-=======
-public class SecureListenerSpecificHandlerTest extends IntegrationTestCase {
->>>>>>> f7445590
     private ServerInstance ballerinaServer;
 
     @BeforeClass
@@ -89,8 +85,6 @@
         Assert.assertEquals(response.getResponseCode(), 401, "Response code mismatched");
     }
 
-<<<<<<< HEAD
-=======
     @Test(description = "Authn and authz success test case for a request with path parameters")
     public void testAuthSuccessWithPathParameter() throws Exception {
         Map<String, String> headers = new HashMap<>();
@@ -111,7 +105,6 @@
         Assert.assertEquals(response.getResponseCode(), 401, "Response code mismatched");
     }
 
->>>>>>> f7445590
     @AfterClass
     public void tearDown() throws Exception {
         ballerinaServer.stopServer();
