// Copyright (c) 2018 WSO2 Inc. (http://www.wso2.org) All Rights Reserved.
//
// WSO2 Inc. licenses this file to you under the Apache License,
// Version 2.0 (the "License"); you may not use this file except
// in compliance with the License.
// You may obtain a copy of the License at
//
// http://www.apache.org/licenses/LICENSE-2.0
//
// Unless required by applicable law or agreed to in writing,
// software distributed under the License is distributed on an
// "AS IS" BASIS, WITHOUT WARRANTIES OR CONDITIONS OF ANY
// KIND, either express or implied.  See the License for the
// specific language governing permissions and limitations
// under the License.
import ballerina/grpc;
import ballerina/io;
import ballerina/runtime;

string response = "";
int total = 0;
function testClientStreaming(string[] args) returns (string) {
    // Client endpoint configuration
    HelloWorldClient helloWorldEp = new ({
        url:"http://localhost:9096"
    });

    grpc:StreamingClient ep;
    // Executing unary non-blocking call registering server message listener.
    var res = helloWorldEp->lotsOfGreetings(HelloWorldMessageListener);
    if (res is error) {
        io:println("Error from Connector: " + res.reason());
    } else {
        ep = res;
    }
    io:println("Initialized connection sucessfully.");

    foreach greet in args {
        io:print("send greeting: " + greet);
        error? err = ep->send(greet);
        if (err is error) {
            io:println("Error from Connector: " + err.reason());
        }
    }
    _ = ep->complete();

    int wait = 0;
    while(total < 1) {
        runtime:sleep(1000);
        io:println("msg count: " + total);
        if (wait > 10) {
            break;
        }
        wait += 1;
    }
    io:println("completed successfully");
    return response;
}

// Server Message Listener.
service HelloWorldMessageListener {

    // Resource registered to receive server messages
    function onMessage(string message) {
        response = untaint message;
        io:println("Response received from server: " + response);
        total = 1;
    }

    // Resource registered to receive server error messages
    function onError(error err) {
        io:println("Error reported from server: " + err.reason());
    }

    // Resource registered to receive server completed message.
    function onComplete() {
        total = 1;
        io:println("Server Complete Sending Responses.");
    }
}

// Non-blocking client endpoint
public type HelloWorldClient client object {
<<<<<<< HEAD

    private grpc:Client grpcClient = new;

=======

    private grpc:Client grpcClient = new;

>>>>>>> b1ed6e6a
    function __init(grpc:ClientEndpointConfig con) {
        // initialize client endpoint.
        grpc:Client c = new;
        c.init(con);
        error? result = c.initStub("non-blocking", DESCRIPTOR_KEY, descriptorMap);
        if (result is error) {
            panic result;
        } else {
            self.grpcClient = c;
        }
<<<<<<< HEAD
    };

    remote function lotsOfGreetings(typedesc listener, grpc:Headers? headers = ()) returns (grpc:StreamingClient|error) {
        return self.grpcClient->streamingExecute("grpcservices.HelloWorld7/lotsOfGreetings", listener, headers = headers);
=======
    }

    remote function lotsOfGreetings(typedesc msgListener, grpc:Headers? headers = ()) returns (grpc:StreamingClient|error) {
        return self.grpcClient->streamingExecute("grpcservices.HelloWorld7/lotsOfGreetings", msgListener, headers = headers);
>>>>>>> b1ed6e6a
    }
};

const string DESCRIPTOR_KEY = "HelloWorld7.proto";
map descriptorMap =
{
    "HelloWorld7.proto":"0A1148656C6C6F576F726C64372E70726F746F120C6772706373657276696365731A1E676F6F676C652F70726F746F6275662F77726170706572732E70726F746F325E0A0B48656C6C6F576F726C6437124F0A0F6C6F74734F664772656574696E6773121C2E676F6F676C652E70726F746F6275662E537472696E6756616C75651A1C2E676F6F676C652E70726F746F6275662E537472696E6756616C75652801620670726F746F33",
    
    "google/protobuf/wrappers.proto":
    "0A1E676F6F676C652F70726F746F6275662F77726170706572732E70726F746F120F676F6F676C652E70726F746F627566221C0A0B446F75626C6556616C7565120D0A0576616C7565180120012801221B0A0A466C6F617456616C7565120D0A0576616C7565180120012802221B0A0A496E74363456616C7565120D0A0576616C7565180120012803221C0A0B55496E74363456616C7565120D0A0576616C7565180120012804221B0A0A496E74333256616C7565120D0A0576616C7565180120012805221C0A0B55496E74333256616C7565120D0A0576616C756518012001280D221A0A09426F6F6C56616C7565120D0A0576616C7565180120012808221C0A0B537472696E6756616C7565120D0A0576616C7565180120012809221B0A0A427974657356616C7565120D0A0576616C756518012001280C427C0A13636F6D2E676F6F676C652E70726F746F627566420D577261707065727350726F746F50015A2A6769746875622E636F6D2F676F6C616E672F70726F746F6275662F7074797065732F7772617070657273F80101A20203475042AA021E476F6F676C652E50726F746F6275662E57656C6C4B6E6F776E5479706573620670726F746F33"

};<|MERGE_RESOLUTION|>--- conflicted
+++ resolved
@@ -81,15 +81,9 @@
 
 // Non-blocking client endpoint
 public type HelloWorldClient client object {
-<<<<<<< HEAD
 
     private grpc:Client grpcClient = new;
 
-=======
-
-    private grpc:Client grpcClient = new;
-
->>>>>>> b1ed6e6a
     function __init(grpc:ClientEndpointConfig con) {
         // initialize client endpoint.
         grpc:Client c = new;
@@ -100,17 +94,10 @@
         } else {
             self.grpcClient = c;
         }
-<<<<<<< HEAD
-    };
-
-    remote function lotsOfGreetings(typedesc listener, grpc:Headers? headers = ()) returns (grpc:StreamingClient|error) {
-        return self.grpcClient->streamingExecute("grpcservices.HelloWorld7/lotsOfGreetings", listener, headers = headers);
-=======
     }
 
     remote function lotsOfGreetings(typedesc msgListener, grpc:Headers? headers = ()) returns (grpc:StreamingClient|error) {
         return self.grpcClient->streamingExecute("grpcservices.HelloWorld7/lotsOfGreetings", msgListener, headers = headers);
->>>>>>> b1ed6e6a
     }
 };
 
