// Copyright (c) 2018 WSO2 Inc. (http://www.wso2.org) All Rights Reserved.
//
// WSO2 Inc. licenses this file to you under the Apache License,
// Version 2.0 (the "License"); you may not use this file except
// in compliance with the License.
// You may obtain a copy of the License at
//
// http://www.apache.org/licenses/LICENSE-2.0
//
// Unless required by applicable law or agreed to in writing,
// software distributed under the License is distributed on an
// "AS IS" BASIS, WITHOUT WARRANTIES OR CONDITIONS OF ANY
// KIND, either express or implied.  See the License for the
// specific language governing permissions and limitations
// under the License.
// This is client implementation for bidirectional streaming scenario

import ballerina/grpc;
import ballerina/io;
import ballerina/runtime;

int total = 0;
public function main(string... args) {

    ChatClient chatEp = new ({
        url:"http://localhost:9094"
    });

    grpc:StreamingClient ep;
    // Executing unary non-blocking call registering server message listener.
    var res = chatEp->chat(ChatMessageListener);
    if (res is error) {
        io:println("Error from Connector: " + res.reason());
    } else {
        ep = con;
    }
    ChatMessage mes = {};
    mes.name = "Sam";
    mes.message = "Hi ";
    error? connErr = ep->send(mes);
    io:println(err.message but { () => "" });
    //this will hold forever since this is chat application
    runtime:sleep(6000);
    _ = ep->complete();
}


service<grpc:Service> ChatMessageListener {

    onMessage(string message) {
        io:println("Response received from server: " + message);
    }

    onError(error err) {
        io:println("Error reported from server: " + err.reason());
    }

    onComplete() {
        io:println("Server Complete Sending Responses.");
    }
}


// Non-blocking client endpoint
public type ChatClient client object {

    public grpc:Client grpcClient = new;

    function __init(grpc:ClientEndpointConfig config) {
        // initialize client endpoint.
        grpc:Client c = new;
        c.init(config);
        error? result = c.initStub("non-blocking", DESCRIPTOR_KEY, descriptorMap);
        if (result is error) {
            panic result;
        } else {
            self.grpcClient = c;
        }
    }

<<<<<<< HEAD
    remote function chat(typedesc listener, grpc:Headers? headers = ()) returns (grpc:StreamingClient|error) {
        return self.grpcClient->streamingExecute("Chat/chat", listener, headers = headers);
=======
    remote function chat(typedesc msgListener, grpc:Headers? headers = ()) returns (grpc:StreamingClient|error) {
        return self.grpcClient->streamingExecute("Chat/chat", msgListener, headers = headers);
>>>>>>> b1ed6e6a
    }
};

type ChatMessage record {
    string name = "";
    string message = "";
};

const string DESCRIPTOR_KEY4 = "Chat.proto";
map descriptorMap4 =
{
    "Chat.proto":
    "0A0A436861742E70726F746F1A1E676F6F676C652F70726F746F6275662F77726170706572732E70726F746F22280A0B436861744D657373616765120A0A046E616D6518012809120D0A076D65737361676518022809323C0A044368617412340A0463686174120B436861744D6573736167651A1B676F6F676C652E70726F746F6275662E537472696E6756616C756528013001620670726F746F33"
    ,

    "google/protobuf/wrappers.proto":
    "0A1E676F6F676C652F70726F746F6275662F77726170706572732E70726F746F120F676F6F676C652E70726F746F627566221C0A0B446F75626C6556616C7565120D0A0576616C7565180120012801221B0A0A466C6F617456616C7565120D0A0576616C7565180120012802221B0A0A496E74363456616C7565120D0A0576616C7565180120012803221C0A0B55496E74363456616C7565120D0A0576616C7565180120012804221B0A0A496E74333256616C7565120D0A0576616C7565180120012805221C0A0B55496E74333256616C7565120D0A0576616C756518012001280D221A0A09426F6F6C56616C7565120D0A0576616C7565180120012808221C0A0B537472696E6756616C7565120D0A0576616C7565180120012809221B0A0A427974657356616C7565120D0A0576616C756518012001280C427C0A13636F6D2E676F6F676C652E70726F746F627566420D577261707065727350726F746F50015A2A6769746875622E636F6D2F676F6C616E672F70726F746F6275662F7074797065732F7772617070657273F80101A20203475042AA021E476F6F676C652E50726F746F6275662E57656C6C4B6E6F776E5479706573620670726F746F33"

};
<|MERGE_RESOLUTION|>--- conflicted
+++ resolved
@@ -78,13 +78,8 @@
         }
     }
 
-<<<<<<< HEAD
-    remote function chat(typedesc listener, grpc:Headers? headers = ()) returns (grpc:StreamingClient|error) {
-        return self.grpcClient->streamingExecute("Chat/chat", listener, headers = headers);
-=======
     remote function chat(typedesc msgListener, grpc:Headers? headers = ()) returns (grpc:StreamingClient|error) {
         return self.grpcClient->streamingExecute("Chat/chat", msgListener, headers = headers);
->>>>>>> b1ed6e6a
     }
 };
 
