--- conflicted
+++ resolved
@@ -86,19 +86,6 @@
                     foreach bodyPart in bodyParts {
                         if (bodyPart.hasHeader(mime:CONTENT_TYPE)
                             && bodyPart.getHeader(mime:CONTENT_TYPE).hasPrefix(http:MULTIPART_AS_PRIMARY_TYPE)) {
-<<<<<<< HEAD
-                            var childParts = bodyPart.getBodyParts();
-                            if (childParts is mime:Entity[]) {
-                                foreach childPart in childParts {
-                                // When performing passthrough scenarios, message needs to be built before
-                                // invoking the endpoint to create a message datasource.
-                                var childBlobContent = childPart.getByteArray();
-                                }
-                                io:println(bodyPart.getContentType());
-                                bodyPart.setBodyParts(untaint childParts, contentType = untaint bodyPart.getContentType());
-                            } else if (childParts is error) {
-                                log:printError(childParts.reason());
-=======
                             var nestedParts = bodyPart.getBodyParts();
                             if (nestedParts is error) {
                                 log:printError(<string> nestedParts.detail().message);
@@ -113,7 +100,6 @@
                                 }
                                 io:println(bodyPart.getContentType());
                                 bodyPart.setBodyParts(untaint childParts, contentType = untaint bodyPart.getContentType());
->>>>>>> 87bf8859
                             }
                         } else {
                             var bodyPartBlobContent = bodyPart.getByteArray();
