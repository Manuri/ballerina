/*
*   Copyright (c) 2016, WSO2 Inc. (http://www.wso2.org) All Rights Reserved.
*
*  WSO2 Inc. licenses this file to you under the Apache License,
*  Version 2.0 (the "License"); you may not use this file except
*  in compliance with the License.
*  You may obtain a copy of the License at
*
*    http://www.apache.org/licenses/LICENSE-2.0
*
* Unless required by applicable law or agreed to in writing,
* software distributed under the License is distributed on an
* "AS IS" BASIS, WITHOUT WARRANTIES OR CONDITIONS OF ANY
* KIND, either express or implied.  See the License for the
* specific language governing permissions and limitations
* under the License.
*/
package org.ballerinalang.test.types.xml;

import org.ballerinalang.launcher.util.BCompileUtil;
import org.ballerinalang.launcher.util.BRunUtil;
import org.ballerinalang.launcher.util.CompileResult;
import org.ballerinalang.model.values.BBoolean;
import org.ballerinalang.model.values.BInteger;
import org.ballerinalang.model.values.BJSON;
import org.ballerinalang.model.values.BRefValueArray;
import org.ballerinalang.model.values.BString;
import org.ballerinalang.model.values.BValue;
import org.ballerinalang.model.values.BXML;
import org.ballerinalang.model.values.BXMLItem;
import org.ballerinalang.model.values.BXMLSequence;
import org.ballerinalang.util.exceptions.BLangRuntimeException;
import org.testng.Assert;
import org.testng.annotations.BeforeClass;
import org.testng.annotations.Test;

/**
 * Test Native function in ballerina.model.xml.
 */
public class XMLNativeFunctionTest {

    private CompileResult result;

    @BeforeClass
    public void setup() {
        result = BCompileUtil.compile("test-src/types/xml/xml-native-functions.bal");
    }

    @Test
    public void testIsSingleton() {
        BValue[] returns = BRunUtil.invoke(result, "testIsSingleton");
        Assert.assertEquals(returns.length, 2);
        Assert.assertSame(returns[0].getClass(), BBoolean.class);
        Assert.assertEquals(((BBoolean) returns[0]).booleanValue(), false);
        
        Assert.assertSame(returns[1].getClass(), BBoolean.class);
        Assert.assertEquals(((BBoolean) returns[1]).booleanValue(), true);
    }

    @Test
    public void testIsSingletonWithMultipleChildren() {
        BValue[] returns = BRunUtil.invoke(result, "testIsSingletonWithMultipleChildren");
        Assert.assertEquals(returns.length, 1);
        Assert.assertSame(returns[0].getClass(), BBoolean.class);
        Assert.assertEquals(((BBoolean) returns[0]).booleanValue(), true);

    }
    
    @Test
    public void testIsEmpty() {
        BValue[] returns = BRunUtil.invoke(result, "testIsEmpty");
        Assert.assertEquals(returns.length, 1);
        Assert.assertSame(returns[0].getClass(), BBoolean.class);
        Assert.assertEquals(((BBoolean) returns[0]).booleanValue(), false);
    }

    @Test
    public void testIsEmptyWithNoElementTextValue() {
        BValue[] returns = BRunUtil.invoke(result, "testIsEmptyWithNoElementTextValue");
        Assert.assertEquals(returns.length, 1);
        Assert.assertSame(returns[0].getClass(), BBoolean.class);
        Assert.assertEquals(((BBoolean) returns[0]).booleanValue(), false);
    }

    @Test
    public void testIsEmptyWithMultipleChildren() {
        BValue[] returns = BRunUtil.invoke(result, "testIsEmptyWithMultipleChildren");
        Assert.assertEquals(returns.length, 1);
        Assert.assertSame(returns[0].getClass(), BBoolean.class);
        Assert.assertEquals(((BBoolean) returns[0]).booleanValue(), false);
    }
    
    @Test
    public void testGetItemType() {
        BValue[] returns = BRunUtil.invoke(result, "testGetItemType");
        Assert.assertEquals(returns.length, 4);
        Assert.assertSame(returns[0].getClass(), BString.class);
        Assert.assertEquals(returns[0].stringValue(), "element");
        
        Assert.assertSame(returns[1].getClass(), BString.class);
        Assert.assertEquals(returns[1].stringValue(), "comment");

        Assert.assertSame(returns[2].getClass(), BString.class);
<<<<<<< HEAD
        Assert.assertEquals(returns[2].stringValue(), "element");
        
        Assert.assertSame(returns[3].getClass(), BString.class);
        Assert.assertEquals(returns[3].stringValue(), "sequence");
=======
        Assert.assertEquals(returns[2].stringValue(), "");
>>>>>>> a51e9d6b
    }

    @Test
    public void testGetItemTypeForElementWithPrefix() {
        BValue[] returns = BRunUtil.invoke(result, "testGetItemTypeForElementWithPrefix");
        Assert.assertEquals(returns.length, 1);
        Assert.assertSame(returns[0].getClass(), BString.class);
        Assert.assertEquals(returns[0].stringValue(), "element");
    }

    @Test
    public void testGetItemTypeForElementWithDefaultNamespace() {
        BValue[] returns = BRunUtil.invoke(result, "testGetItemTypeForElementWithDefaultNamespace");
        Assert.assertEquals(returns.length, 1);
        Assert.assertSame(returns[0].getClass(), BString.class);
        Assert.assertEquals(returns[0].stringValue(), "element");
    }
    
    @Test
    public void testGetElementName() {
        BValue[] returns = BRunUtil.invoke(result, "testGetElementName");
        Assert.assertEquals(returns.length, 1);
        Assert.assertSame(returns[0].getClass(), BString.class);
        Assert.assertEquals(returns[0].stringValue(), "{http://sample.com/test}name");
    }

    @Test
    public void testGetElementNameWithDefaultNamespace() {
        BValue[] returns = BRunUtil.invoke(result, "testGetElementNameForElementWithDefaultNamespace");
        Assert.assertEquals(returns.length, 1);
        Assert.assertSame(returns[0].getClass(), BString.class);
        Assert.assertEquals(returns[0].stringValue(), "{http://sample.com/test}name");
    }

     @Test
    public void testGetElementNameWithoutNamespace() {
        BValue[] returns = BRunUtil.invoke(result, "testGetElementNameForElementWithoutNamespace");
        Assert.assertEquals(returns.length, 1);
        Assert.assertSame(returns[0].getClass(), BString.class);
        Assert.assertEquals(returns[0].stringValue(), "{http://sample.com/test/core}name");
    }
    
    @Test
    public void testGetTextValue() {
        BValue[] returns = BRunUtil.invoke(result, "testGetTextValue");
        Assert.assertEquals(returns.length, 1);
        Assert.assertSame(returns[0].getClass(), BString.class);
        Assert.assertEquals(returns[0].stringValue(), "supun");
    }

    @Test
    public void testGetTextValueDefaultNamespace() {
        BValue[] returns = BRunUtil.invoke(result, "testGetTextValueDefaultNamespace");
        Assert.assertEquals(returns.length, 1);
        Assert.assertSame(returns[0].getClass(), BString.class);
        Assert.assertEquals(returns[0].stringValue(), "supun");
    }
    
    @Test
    public void testGetElements() {
        BValue[] returns = BRunUtil.invoke(result, "testGetElements");
        Assert.assertEquals(returns.length, 3);
        Assert.assertTrue(returns[0] instanceof BXML);
        
        // is element seq is empty?
        Assert.assertSame(returns[1].getClass(), BBoolean.class);
        Assert.assertEquals(((BBoolean) returns[1]).booleanValue(), false);
        
        // is element seq is singleton?
        Assert.assertSame(returns[2].getClass(), BBoolean.class);
        Assert.assertEquals(((BBoolean) returns[2]).booleanValue(), true);
    }

    @Test
    public void testGetElementsFromSequence() {
        BValue[] returns = BRunUtil.invoke(result, "testGetElementsFromSequence");
        Assert.assertEquals(returns.length, 3);
        Assert.assertTrue(returns[0] instanceof BXML);

        // is element seq is empty?
        Assert.assertSame(returns[1].getClass(), BBoolean.class);
        Assert.assertEquals(((BBoolean) returns[1]).booleanValue(), false);

        // is element seq is singleton?
        Assert.assertSame(returns[2].getClass(), BBoolean.class);
        Assert.assertEquals(((BBoolean) returns[2]).booleanValue(), false);
    }
    
    @Test
    public void testGetElementsByName() {
        BValue[] returns = BRunUtil.invoke(result, "testGetElementsByName");
        Assert.assertEquals(returns.length, 3);
        Assert.assertTrue(returns[0] instanceof BXML);
        
        Assert.assertEquals(((BXMLSequence) returns[0]).value().size(), 2);
        
        // is element seq is empty?
        Assert.assertSame(returns[1].getClass(), BBoolean.class);
        Assert.assertEquals(((BBoolean) returns[1]).booleanValue(), false);
        
        // is element seq is singleton?
        Assert.assertSame(returns[2].getClass(), BBoolean.class);
        Assert.assertEquals(((BBoolean) returns[2]).booleanValue(), false);
    }

    @Test
    public void testGetElementsByNameWithDefaultNamespace() {
        BValue[] returns = BRunUtil.invoke(result, "testGetElementsByNameWithDefaultNamespace");
        Assert.assertEquals(returns.length, 3);
        Assert.assertTrue(returns[0] instanceof BXML);

        Assert.assertEquals(((BXMLSequence) returns[0]).value().size(), 2);

        // is element seq is empty?
        Assert.assertSame(returns[1].getClass(), BBoolean.class);
        Assert.assertEquals(((BBoolean) returns[1]).booleanValue(), false);

        // is element seq is singleton?
        Assert.assertSame(returns[2].getClass(), BBoolean.class);
        Assert.assertEquals(((BBoolean) returns[2]).booleanValue(), false);
    }

    @Test
    public void testGetElementsByNameWithPrefix() {
        BValue[] returns = BRunUtil.invoke(result, "testGetElementsByNameByPrefix");
        Assert.assertEquals(returns.length, 3);
        Assert.assertTrue(returns[0] instanceof BXML);

        Assert.assertEquals(((BXMLSequence) returns[0]).value().size(), 2);

        // is element seq is empty?
        Assert.assertSame(returns[1].getClass(), BBoolean.class);
        Assert.assertEquals(((BBoolean) returns[1]).booleanValue(), false);

        // is element seq is singleton?
        Assert.assertSame(returns[2].getClass(), BBoolean.class);
        Assert.assertEquals(((BBoolean) returns[2]).booleanValue(), false);
    }

    @Test
    public void testGetElementsByNameWithDifferentPrefix() {
        BValue[] returns = BRunUtil.invoke(result, "testGetElementsByNameByDifferentPrefix");
        Assert.assertEquals(returns.length, 3);
        Assert.assertTrue(returns[0] instanceof BXML);

        Assert.assertEquals(((BXMLSequence) returns[0]).value().size(), 2);

        // is element seq is empty?
        Assert.assertSame(returns[1].getClass(), BBoolean.class);
        Assert.assertEquals(((BBoolean) returns[1]).booleanValue(), false);

        // is element seq is singleton?
        Assert.assertSame(returns[2].getClass(), BBoolean.class);
        Assert.assertEquals(((BBoolean) returns[2]).booleanValue(), false);
    }

    @Test
    public void testGetElementsByNameEmptyNamespace() {
        //related issue 3062
        BValue[] returns = BRunUtil.invoke(result, "testGetElementsByNameEmptyNamespace");
        Assert.assertEquals(returns.length, 3);
        Assert.assertTrue(returns[0] instanceof BXML);

        Assert.assertEquals(((BXMLSequence) returns[0]).value().size(), 2);

        // is element seq is empty?
        Assert.assertSame(returns[1].getClass(), BBoolean.class);
        Assert.assertEquals(((BBoolean) returns[1]).booleanValue(), false);

        // is element seq is singleton?
        Assert.assertSame(returns[2].getClass(), BBoolean.class);
        Assert.assertEquals(((BBoolean) returns[2]).booleanValue(), false);
    }

    @Test
    public void testGetElementsByNameWithPrefixForDefaultNamespace() {
        BValue[] returns = BRunUtil.invoke(result, "testGetElementsByNamePrefixForDefaultNamespace");
        Assert.assertEquals(returns.length, 3);
        Assert.assertTrue(returns[0] instanceof BXML);

        Assert.assertEquals(((BXMLSequence) returns[0]).value().size(), 2);

        // is element seq is empty?
        Assert.assertSame(returns[1].getClass(), BBoolean.class);
        Assert.assertEquals(((BBoolean) returns[1]).booleanValue(), false);

        // is element seq is singleton?
        Assert.assertSame(returns[2].getClass(), BBoolean.class);
        Assert.assertEquals(((BBoolean) returns[2]).booleanValue(), false);
    }

    @Test
    public void testGetElementsByNameWithDifferentNamespaces() {
        BValue[] returns = BRunUtil.invoke(result, "testGetElementsByNameDifferentNamespaces");
        Assert.assertEquals(returns.length, 6);
        Assert.assertTrue(returns[0] instanceof BXML);
        Assert.assertEquals(((BXMLSequence) returns[0]).value().size(), 1);

        Assert.assertTrue(returns[1] instanceof BXML);
        Assert.assertEquals(((BXMLSequence) returns[1]).value().size(), 1);

        // is element seq one is empty?
        Assert.assertSame(returns[2].getClass(), BBoolean.class);
        Assert.assertEquals(((BBoolean) returns[2]).booleanValue(), false);

        // is element seq one is singleton?
        Assert.assertSame(returns[3].getClass(), BBoolean.class);
        Assert.assertEquals(((BBoolean) returns[3]).booleanValue(), true);

        // is element seq two is empty?
        Assert.assertSame(returns[4].getClass(), BBoolean.class);
        Assert.assertEquals(((BBoolean) returns[4]).booleanValue(), false);

        // is element seq two is singleton?
        Assert.assertSame(returns[5].getClass(), BBoolean.class);
        Assert.assertEquals(((BBoolean) returns[5]).booleanValue(), true);
    }
    
    @Test
    public void testGetChildren() {
        BValue[] returns = BRunUtil.invoke(result, "testGetChildren");
        Assert.assertEquals(returns.length, 3);
        Assert.assertTrue(returns[0] instanceof BXML);
        
        // is children seq is empty?
        Assert.assertSame(returns[1].getClass(), BBoolean.class);
        Assert.assertEquals(((BBoolean) returns[1]).booleanValue(), false);
        
        // is children seq is singleton?
        Assert.assertSame(returns[2].getClass(), BBoolean.class);
        Assert.assertEquals(((BBoolean) returns[2]).booleanValue(), false);
    }

    @Test
    public void testGetChildrenFromComplexXml() {
        BValue[] returns = BRunUtil.invoke(result, "testGetChildrenFromComplexXml");
        Assert.assertEquals(returns.length, 3);
        Assert.assertTrue(returns[0] instanceof BXML);

        // is children seq is empty?
        Assert.assertSame(returns[1].getClass(), BBoolean.class);
        Assert.assertEquals(((BBoolean) returns[1]).booleanValue(), false);

        // is children seq is singleton?
        Assert.assertSame(returns[2].getClass(), BBoolean.class);
        Assert.assertEquals(((BBoolean) returns[2]).booleanValue(), false);
    }
    
    @Test
    public void testGetNonExistingChildren() {
        BValue[] returns = BRunUtil.invoke(result, "testGetNonExistingChildren");
        Assert.assertEquals(returns.length, 3);
        Assert.assertTrue(returns[0] instanceof BXML);
        
        // is children seq is empty?
        Assert.assertSame(returns[1].getClass(), BBoolean.class);
        Assert.assertEquals(((BBoolean) returns[1]).booleanValue(), true);
        
        // is children seq is singleton?
        Assert.assertSame(returns[2].getClass(), BBoolean.class);
        Assert.assertEquals(((BBoolean) returns[2]).booleanValue(), false);
    }
    
    @Test
    public void testSelectChildren() {
        BValue[] returns = BRunUtil.invoke(result, "testSelectChildren");
        Assert.assertEquals(returns.length, 3);
        Assert.assertTrue(returns[0] instanceof BXML);
        Assert.assertEquals(((BXMLSequence) returns[0]).value().size(), 2);
        
        // is children seq is empty?
        Assert.assertSame(returns[1].getClass(), BBoolean.class);
        Assert.assertEquals(((BBoolean) returns[1]).booleanValue(), false);
        
        // is children seq is singleton?
        Assert.assertSame(returns[2].getClass(), BBoolean.class);
        Assert.assertEquals(((BBoolean) returns[2]).booleanValue(), false);
    }

    @Test
    public void testSelectChildrenWithDefaultNamespace() {
        BValue[] returns = BRunUtil.invoke(result, "testSelectChildrenWithDefaultNamespace");
        Assert.assertEquals(returns.length, 3);
        Assert.assertTrue(returns[0] instanceof BXML);
        Assert.assertEquals(((BXMLSequence) returns[0]).value().size(), 2);

        // is children seq is empty?
        Assert.assertSame(returns[1].getClass(), BBoolean.class);
        Assert.assertEquals(((BBoolean) returns[1]).booleanValue(), false);

        // is children seq is singleton?
        Assert.assertSame(returns[2].getClass(), BBoolean.class);
        Assert.assertEquals(((BBoolean) returns[2]).booleanValue(), false);
    }

    @Test
    public void testSelectChildrenPrefixedDefaultNamespace() {
        BValue[] returns = BRunUtil.invoke(result, "testSelectChildrenPrefixedDefaultNamespace");
        Assert.assertEquals(returns.length, 3);
        Assert.assertTrue(returns[0] instanceof BXML);
        Assert.assertEquals(((BXMLSequence) returns[0]).value().size(), 2);

        // is children seq is empty?
        Assert.assertSame(returns[1].getClass(), BBoolean.class);
        Assert.assertEquals(((BBoolean) returns[1]).booleanValue(), false);

        // is children seq is singleton?
        Assert.assertSame(returns[2].getClass(), BBoolean.class);
        Assert.assertEquals(((BBoolean) returns[2]).booleanValue(), false);
    }

    @Test
    public void testSelectChildrenWtihSamePrefix() {
        BValue[] returns = BRunUtil.invoke(result, "testSelectChildrenWithSamePrefix");
        Assert.assertEquals(returns.length, 3);
        Assert.assertTrue(returns[0] instanceof BXML);
        Assert.assertEquals(((BXMLSequence) returns[0]).value().size(), 2);

        // is children seq is empty?
        Assert.assertSame(returns[1].getClass(), BBoolean.class);
        Assert.assertEquals(((BBoolean) returns[1]).booleanValue(), false);

        // is children seq is singleton?
        Assert.assertSame(returns[2].getClass(), BBoolean.class);
        Assert.assertEquals(((BBoolean) returns[2]).booleanValue(), false);
    }

    @Test
    public void testSelectChildrenWtihDifferentPrefix() {
        BValue[] returns = BRunUtil.invoke(result, "testSelectChildrenWithDifferentPrefix");
        Assert.assertEquals(returns.length, 3);
        Assert.assertTrue(returns[0] instanceof BXML);
        Assert.assertEquals(((BXMLSequence) returns[0]).value().size(), 2);

        // is children seq is empty?
        Assert.assertSame(returns[1].getClass(), BBoolean.class);
        Assert.assertEquals(((BBoolean) returns[1]).booleanValue(), false);

        // is children seq is singleton?
        Assert.assertSame(returns[2].getClass(), BBoolean.class);
        Assert.assertEquals(((BBoolean) returns[2]).booleanValue(), false);
    }

    @Test
    public void testSelectChildrenWtihDifferentNamespaces() {
        BValue[] returns = BRunUtil.invoke(result, "testSelectChildrenWithDifferentNamespaces");
        Assert.assertEquals(returns.length, 6);
        Assert.assertTrue(returns[0] instanceof BXML);
        Assert.assertEquals(((BXMLSequence) returns[0]).value().size(), 1);

        Assert.assertTrue(returns[1] instanceof BXML);
        Assert.assertEquals(((BXMLSequence) returns[1]).value().size(), 1);

        // is children seq one is empty?
        Assert.assertSame(returns[2].getClass(), BBoolean.class);
        Assert.assertEquals(((BBoolean) returns[2]).booleanValue(), false);

        // is children seq one is singleton?
        Assert.assertSame(returns[3].getClass(), BBoolean.class);
        Assert.assertEquals(((BBoolean) returns[3]).booleanValue(), true);

        // is children seq two is empty?
        Assert.assertSame(returns[4].getClass(), BBoolean.class);
        Assert.assertEquals(((BBoolean) returns[4]).booleanValue(), false);

        // is children seq two is singleton?
        Assert.assertSame(returns[5].getClass(), BBoolean.class);
        Assert.assertEquals(((BBoolean) returns[5]).booleanValue(), true);
    }
    
    @Test
    public void testConcat() {
        BValue[] returns = BRunUtil.invoke(result, "testConcat");
        Assert.assertEquals(returns.length, 3);
        Assert.assertTrue(returns[0] instanceof BXML);
        Assert.assertEquals(((BXMLSequence) returns[0]).value().size(), 2);
        
        Assert.assertEquals(returns[0].stringValue(), "<ns0:name xmlns:ns0=\"http://sample.com/test\"><fname>supun" +
                "</fname><lname>setunga</lname></ns0:name><ns1:address xmlns:ns1=\"http://sample.com/test\">" +
                "<country>SL</country><city>Colombo</city></ns1:address>");
        
        // is children seq is empty?
        Assert.assertSame(returns[1].getClass(), BBoolean.class);
        Assert.assertEquals(((BBoolean) returns[1]).booleanValue(), false);
        
        // is children seq is singleton?
        Assert.assertSame(returns[2].getClass(), BBoolean.class);
        Assert.assertEquals(((BBoolean) returns[2]).booleanValue(), false);
    }
    
    @Test
    public void testSetChildren() {
        BValue[] returns = BRunUtil.invoke(result, "testSetChildren");
        Assert.assertEquals(returns.length, 4);
        Assert.assertTrue(returns[0] instanceof BXML);
        
        Assert.assertEquals(returns[0].stringValue(), "<ns0:name xmlns:ns0=\"http://sample.com/test\"><newFname>" +
                "supun-new</newFname><newMname>thilina-new</newMname><newLname>setunga-new</newLname></ns0:name>");
        
        // is children seq is empty?
        Assert.assertSame(returns[1].getClass(), BBoolean.class);
        Assert.assertEquals(((BBoolean) returns[1]).booleanValue(), false);
        
        // is children seq is singleton?
        Assert.assertSame(returns[2].getClass(), BBoolean.class);
        Assert.assertEquals(((BBoolean) returns[2]).booleanValue(), true);
        
        // Check children
        Assert.assertTrue(returns[3] instanceof BXML);
        BRefValueArray children = ((BXMLSequence) returns[3]).value();
        Assert.assertEquals(children.size(), 3);
        Assert.assertEquals(children.get(0).stringValue(), "<newFname>supun-new</newFname>");
        Assert.assertEquals(children.get(1).stringValue(), "<newMname>thilina-new</newMname>");
        Assert.assertEquals(children.get(2).stringValue(), "<newLname>setunga-new</newLname>");
    }

    @Test
    public void testSetChildrenWithDefaultNamespace() {
        BValue[] returns = BRunUtil.invoke(result, "testSetChildrenDefaultNamespace");
        Assert.assertEquals(returns.length, 5);
        Assert.assertTrue(returns[0] instanceof BXML);

        Assert.assertEquals(returns[0].stringValue(), "<name xmlns=\"http://sample.com/test\"><fname>supun</fname>"
                + "<lname>setunga</lname><residency citizen=\"true\">true</residency></name>");

        // is children seq is empty?
        Assert.assertSame(returns[1].getClass(), BBoolean.class);
        Assert.assertEquals(((BBoolean) returns[1]).booleanValue(), false);

        // is children seq is singleton?
        Assert.assertSame(returns[2].getClass(), BBoolean.class);
        Assert.assertEquals(((BBoolean) returns[2]).booleanValue(), true);

        // Check children
        Assert.assertTrue(returns[3] instanceof BXML);
        BRefValueArray children = ((BXMLSequence) returns[3]).value();
        Assert.assertEquals(children.size(), 3);
        Assert.assertEquals(children.get(0).stringValue(), "<fname xmlns=\"http://sample.com/test\">supun</fname>");
        Assert.assertEquals(children.get(1).stringValue(), "<lname xmlns=\"http://sample.com/test\">setunga</lname>");
        Assert.assertEquals(children.get(2).stringValue(),
                "<residency xmlns=\"http://sample.com/test\" citizen=\"true\">true</residency>");

        // Check attribute value
        Assert.assertSame(returns[4].getClass(), BString.class);
        Assert.assertEquals(((BString) returns[4]).stringValue(), "true");
    }

    @Test
    public void testSetChildrenWithEmptyNamespace() {
        BValue[] returns = BRunUtil.invoke(result, "testSetChildrenEmptyNamespace");
        Assert.assertEquals(returns.length, 5);
        Assert.assertTrue(returns[0] instanceof BXML);

        Assert.assertEquals(returns[0].stringValue(), "<name xmlns=\"http://sample.com/test\"><fname>supun</fname>"
                + "<lname>setunga</lname><residency xmlns=\"\" citizen=\"true\">true</residency></name>");

        // is children seq is empty?
        Assert.assertSame(returns[1].getClass(), BBoolean.class);
        Assert.assertEquals(((BBoolean) returns[1]).booleanValue(), false);

        // is children seq is singleton?
        Assert.assertSame(returns[2].getClass(), BBoolean.class);
        Assert.assertEquals(((BBoolean) returns[2]).booleanValue(), true);

        // Check children
        Assert.assertTrue(returns[3] instanceof BXML);
        BRefValueArray children = ((BXMLSequence) returns[3]).value();
        Assert.assertEquals(children.size(), 3);
        Assert.assertEquals(children.get(0).stringValue(), "<fname xmlns=\"http://sample.com/test\">supun</fname>");
        Assert.assertEquals(children.get(1).stringValue(), "<lname xmlns=\"http://sample.com/test\">setunga</lname>");
        Assert.assertEquals(children.get(2).stringValue(), "<residency citizen=\"true\">true</residency>");

        // Check attribute value
        Assert.assertSame(returns[4].getClass(), BString.class);
        Assert.assertEquals(((BString) returns[4]).stringValue(), "true");
    }

    @Test
    public void testSetChildrenWithDifferentNamespaceForAttribute() {
        BValue[] returns = BRunUtil.invoke(result, "testSetChildrenWithDifferentNamespaceForAttribute");
        Assert.assertEquals(returns.length, 4);
        Assert.assertTrue(returns[0] instanceof BXML);
        Assert.assertEquals(returns[0].stringValue(), "<name xmlns=\"http://sample.com/test\">" +
                "<fname>supun</fname><lname>setunga</lname><residency xmlns:nsncdom=\"http://sample.com/test/code\" " +
                "nsncdom:citizen=\"true\">true</residency></name>");

        // is children seq is empty?
        Assert.assertSame(returns[1].getClass(), BBoolean.class);
        Assert.assertEquals(((BBoolean) returns[1]).booleanValue(), false);

        // is children seq is singleton?
        Assert.assertSame(returns[2].getClass(), BBoolean.class);
        Assert.assertEquals(((BBoolean) returns[2]).booleanValue(), true);

        // Check attribute value
        Assert.assertSame(returns[3].getClass(), BString.class);
        Assert.assertEquals(((BString) returns[3]).stringValue(), "true");
    }

    @Test
    public void testSetChildrenWithPrefixedAttribute() {
        BValue[] returns = BRunUtil.invoke(result, "testSetChildrenWithPrefixedAttribute");
        Assert.assertEquals(returns.length, 4);
        Assert.assertTrue(returns[0] instanceof BXML);

        Assert.assertEquals(returns[0].stringValue(), "<name xmlns=\"http://sample.com/test\">" +
                "<fname>supun</fname><lname>setunga</lname><residency xmlns:pre=\"http://sample.com/test/code\" " +
                "pre:citizen=\"true\">true</residency></name>");

        // is children seq is empty?
        Assert.assertSame(returns[1].getClass(), BBoolean.class);
        Assert.assertEquals(((BBoolean) returns[1]).booleanValue(), false);

        // is children seq is singleton?
        Assert.assertSame(returns[2].getClass(), BBoolean.class);
        Assert.assertEquals(((BBoolean) returns[2]).booleanValue(), true);

        // Check attribute value
        Assert.assertSame(returns[3].getClass(), BString.class);
        Assert.assertEquals(((BString) returns[3]).stringValue(), "true");
    }

    @Test
    public void testSetChildrenSameNamespace() {
        BValue[] returns = BRunUtil.invoke(result, "testSetChildrenWithSameNamespace");
        Assert.assertEquals(returns.length, 4);
        Assert.assertTrue(returns[0] instanceof BXML);

        Assert.assertEquals(returns[0].stringValue(), "<ns0:name xmlns:ns0=\"http://sample.com/test\">" +
                "<ns0:fname>supun</ns0:fname><ns0:lname>setunga</ns0:lname>" +
                "<ns0:residency ns0:citizen=\"yes\">true</ns0:residency></ns0:name>");

        // is children seq is empty?
        Assert.assertSame(returns[1].getClass(), BBoolean.class);
        Assert.assertEquals(((BBoolean) returns[1]).booleanValue(), false);

        // is children seq is singleton?
        Assert.assertSame(returns[2].getClass(), BBoolean.class);
        Assert.assertEquals(((BBoolean) returns[2]).booleanValue(), true);

        // Check attribute value
        Assert.assertSame(returns[3].getClass(), BString.class);
        Assert.assertEquals(((BString) returns[3]).stringValue(), "yes");
    }

    @Test
    public void testSetChildrenDifferentNamespace() {
        BValue[] returns = BRunUtil.invoke(result, "testSetChildrenWithDifferentNamespace");
        Assert.assertEquals(returns.length, 4);
        Assert.assertTrue(returns[0] instanceof BXML);

        Assert.assertEquals(returns[0].stringValue(), "<ns0:name xmlns:ns0=\"http://sample.com/test\">" +
                "<ns0:fname>supun</ns0:fname><ns0:lname>setunga</ns0:lname>" +
                "<ns0:residency xmlns:ns0=\"http://sample.com/test/code\" " +
                "ns0:citizen=\"yes\">true</ns0:residency></ns0:name>");

        // is children seq is empty?
        Assert.assertSame(returns[1].getClass(), BBoolean.class);
        Assert.assertEquals(((BBoolean) returns[1]).booleanValue(), false);

        // is children seq is singleton?
        Assert.assertSame(returns[2].getClass(), BBoolean.class);
        Assert.assertEquals(((BBoolean) returns[2]).booleanValue(), true);

        // Check attribute value
        Assert.assertSame(returns[3].getClass(), BString.class);
        Assert.assertEquals(((BString) returns[3]).stringValue(), "yes");
    }

    @Test
    public void testSetChildrenDiffNamespaceWithoutPrefix() {
        //related issue 3074
        BValue[] returns = BRunUtil.invoke(result, "testSetChildrenWithDiffNamespaceWithoutPrefix");
        Assert.assertEquals(returns.length, 4);
        Assert.assertTrue(returns[0] instanceof BXML);

        Assert.assertEquals(returns[0].stringValue(), "<ns0:name xmlns:ns0=\"http://sample.com/test\" " +
                "xmlns=\"http://sample.com/test/code\"><ns0:fname>supun</ns0:fname><ns0:lname>setunga</ns0:lname>" +
                "<residency xmlns:citizen=\"yes\">true</residency></ns0:name>");

        // is children seq is empty?
        Assert.assertSame(returns[1].getClass(), BBoolean.class);
        Assert.assertEquals(((BBoolean) returns[1]).booleanValue(), false);

        // is children seq is singleton?
        Assert.assertSame(returns[2].getClass(), BBoolean.class);
        Assert.assertEquals(((BBoolean) returns[2]).booleanValue(), true);

        // Check attribute value
        Assert.assertSame(returns[3].getClass(), BString.class);
        Assert.assertEquals(((BString) returns[3]).stringValue(), "yes");
    }

    @Test
    public void testSetChildrenDiffAttribute() {
        BValue[] returns = BRunUtil.invoke(result, "testSetChildrenWithAttributeDiffNamespace");
        Assert.assertEquals(returns.length, 4);
        Assert.assertTrue(returns[0] instanceof BXML);

        Assert.assertEquals(returns[0].stringValue(), "<ns0:name xmlns:ns0=\"http://sample.com/test\" " +
                "xmlns:pre=\"http://sample.com/test/code\">" +
                "<ns0:fname>supun</ns0:fname><ns0:lname>setunga</ns0:lname>" +
                "<ns0:residency pre:citizen=\"yes\">true</ns0:residency></ns0:name>");

        // is children seq is empty?
        Assert.assertSame(returns[1].getClass(), BBoolean.class);
        Assert.assertEquals(((BBoolean) returns[1]).booleanValue(), false);

        // is children seq is singleton?
        Assert.assertSame(returns[2].getClass(), BBoolean.class);
        Assert.assertEquals(((BBoolean) returns[2]).booleanValue(), true);

        // Check attribute value
        Assert.assertSame(returns[3].getClass(), BString.class);
        Assert.assertEquals(((BString) returns[3]).stringValue(), "yes");
    }

    @Test
    public void testSetChildrenDiffElement() {
        BValue[] returns = BRunUtil.invoke(result, "testSetChildrenWithElementDiffNamespace");
        Assert.assertEquals(returns.length, 4);
        Assert.assertTrue(returns[0] instanceof BXML);

        Assert.assertEquals(returns[0].stringValue(), "<ns0:name xmlns:ns0=\"http://sample.com/test\" " +
                "xmlns:pre=\"http://sample.com/test/code\"><ns0:fname>supun</ns0:fname><ns0:lname>setunga</ns0:lname>" +
                "<pre:residency ns0:citizen=\"yes\">true</pre:residency></ns0:name>");

        // is children seq is empty?
        Assert.assertSame(returns[1].getClass(), BBoolean.class);
        Assert.assertEquals(((BBoolean) returns[1]).booleanValue(), false);

        // is children seq is singleton?
        Assert.assertSame(returns[2].getClass(), BBoolean.class);
        Assert.assertEquals(((BBoolean) returns[2]).booleanValue(), true);

        // Check attribute value
        Assert.assertSame(returns[3].getClass(), BString.class);
        Assert.assertEquals(((BString) returns[3]).stringValue(), "yes");
    }

    @Test
    public void testCopy() {
        BValue[] returns = BRunUtil.invoke(result, "testCopy");
        Assert.assertEquals(returns.length, 4);
        Assert.assertTrue(returns[0] instanceof BXMLItem);
        
        Assert.assertEquals(returns[0].stringValue(), "<ns0:name xmlns:ns0=\"http://sample.com/test\"><newFname>" +
                "supun-new</newFname><newMname>thilina-new</newMname><newLname>setunga-new</newLname></ns0:name>");
        
        // Check children of the copied xml
        Assert.assertTrue(returns[3] instanceof BXML);
        BRefValueArray children = ((BXMLSequence) ((BXML) returns[0]).children()).value();
        Assert.assertEquals(children.size(), 3);
        Assert.assertEquals(children.get(0).stringValue(), "<newFname>supun-new</newFname>");
        Assert.assertEquals(children.get(1).stringValue(), "<newMname>thilina-new</newMname>");
        Assert.assertEquals(children.get(2).stringValue(), "<newLname>setunga-new</newLname>");
        
        // is children seq is empty?
        Assert.assertSame(returns[1].getClass(), BBoolean.class);
        Assert.assertEquals(((BBoolean) returns[1]).booleanValue(), false);
        
        // is children seq is singleton?
        Assert.assertSame(returns[2].getClass(), BBoolean.class);
        Assert.assertEquals(((BBoolean) returns[2]).booleanValue(), true);
        
        // Check children of the original xml
        Assert.assertTrue(returns[3] instanceof BXML);
        BRefValueArray originalChildren = ((BXMLSequence) returns[3]).value();
        Assert.assertEquals(originalChildren.size(), 2);
        Assert.assertEquals(originalChildren.get(0).stringValue(),
                "<fname xmlns:ns0=\"http://sample.com/test\">supun</fname>");
        Assert.assertEquals(originalChildren.get(1).stringValue(),
                "<lname xmlns:ns0=\"http://sample.com/test\">setunga</lname>");
    }
    
    @Test
    public void testToString() {
        BValue[] returns = BRunUtil.invoke(result, "testToString");
        Assert.assertEquals(returns.length, 1);
        Assert.assertTrue(returns[0] instanceof BString);
        
        Assert.assertEquals(returns[0].stringValue(), "<!-- comment about the book--><bookName>Book1</bookName>" +
                "<bookId>001</bookId><bookAuthor>Author01</bookAuthor><?word document=\"book.doc\" ?>");
    }
    
    @Test
    public void testStrip() {
        BValue[] returns = BRunUtil.invoke(result, "testStrip");
        Assert.assertTrue(returns[0] instanceof BXML);
        Assert.assertTrue(returns[1] instanceof BXML);
        
        Assert.assertEquals(((BXMLSequence) returns[0]).value().size(), 4);
        Assert.assertEquals(returns[0].stringValue(), "<!-- comment about the book-->     <bookId>001</bookId>" +
                "<?word document=\"book.doc\" ?>");
        
        Assert.assertEquals(((BXMLSequence) returns[1]).value().size(), 3);
        Assert.assertEquals(returns[1].stringValue(), "<!-- comment about the book--><bookId>001</bookId>" +
                "<?word document=\"book.doc\" ?>");
    }
    
    @Test
    public void testStripSingleton() {
        BValue[] returns = BRunUtil.invoke(result, "testStripSingleton");
        Assert.assertTrue(returns[0] instanceof BXML);
        Assert.assertTrue(returns[1] instanceof BXML);
        
        Assert.assertEquals(returns[0].stringValue(), "<bookId>001</bookId>");
        Assert.assertEquals(returns[1].stringValue(), "<bookId>001</bookId>");
    }
    
    @Test
    public void testStripEmptySingleton() {
        BValue[] returns = BRunUtil.invoke(result, "testStripEmptySingleton");
        Assert.assertTrue(returns[0] instanceof BXML);
        Assert.assertTrue(returns[1] instanceof BXML);
        Assert.assertEquals(returns[0].stringValue(), "");
        Assert.assertEquals(returns[1].stringValue(), "");
        Assert.assertEquals(((BBoolean) returns[2]).booleanValue(), true);
    }
    
    @Test
    public void testSlice() {
        BValue[] returns = BRunUtil.invoke(result, "testSlice");
        Assert.assertTrue(returns[0] instanceof BXML);
        
        Assert.assertEquals(((BXMLSequence) returns[0]).value().size(), 3);
        Assert.assertEquals(returns[0].stringValue(), "<bookName>Book1</bookName><bookId>001</bookId><bookAuthor>" +
                "Author01</bookAuthor>");
    }
    
    @Test
    public void testSliceAll() {
        BValue[] returns = BRunUtil.invoke(result, "testSliceAll");
        Assert.assertTrue(returns[0] instanceof BXML);
        
        Assert.assertEquals(((BXMLSequence) returns[0]).value().size(), 5);
        Assert.assertEquals(returns[0].stringValue(), "<!-- comment about the book--><bookName>Book1</bookName>" +
                "<bookId>001</bookId><bookAuthor>Author01</bookAuthor><?word document=\"book.doc\" ?>");
    }
    
    @Test(expectedExceptions = BLangRuntimeException.class,
            expectedExceptionsMessageRegExp = ".*error, message: failed to slice xml: " +
                    "invalid indices: 4 < 1.*")
    public void testSliceInvalidIndex() {
        BRunUtil.invoke(result, "testSliceInvalidIndex");
    }
    
    @Test(expectedExceptions = BLangRuntimeException.class,
            expectedExceptionsMessageRegExp = ".*error, message: failed to slice xml: " +
                    "index out of range: \\[4,10\\].*")
    public void testSliceOutOfRangeIndex() {
        BValue[] params = new BValue[] { new BInteger(4), new BInteger(10) };
        BRunUtil.invoke(result, "testSliceOutOfRangeIndex", params);
    }

    @Test(expectedExceptions = BLangRuntimeException.class,
            expectedExceptionsMessageRegExp = ".*error, message: failed to slice xml: "
                    + "index out of range: \\[-4,10\\].*")
    public void testSliceOutOfRangeNegativeStartIndex() {
        BValue[] params = new BValue[] { new BInteger(-4), new BInteger(10) };
        BRunUtil.invoke(result, "testSliceOutOfRangeIndex", params);
    }

    @Test(expectedExceptions = BLangRuntimeException.class,
            expectedExceptionsMessageRegExp = ".*error, message: failed to slice xml: "
                    + "index out of range: \\[4,-10\\].*")
    public void testSliceOutOfRangeNegativeEndIndex() {
        BValue[] params = new BValue[] { new BInteger(4), new BInteger(-10) };
        BRunUtil.invoke(result, "testSliceOutOfRangeIndex", params);
    }

    @Test
    public void testSliceSingleton() {
        BValue[] returns = BRunUtil.invoke(result, "testSliceSingleton");
        Assert.assertTrue(returns[0] instanceof BXML);
        Assert.assertEquals(returns[0].stringValue(), "<bookName>Book1</bookName>");
    }
    
    @Test
    public void testSeqCopy() {
        BValue[] returns = BRunUtil.invoke(result, "testSeqCopy");
        Assert.assertTrue(returns[0] instanceof BXML);
        Assert.assertTrue(returns[1] instanceof BXML);
        Assert.assertEquals(returns[0].stringValue(), "<!-- comment about the book--><bookName>Book1</bookName>" +
                "<bookId>Updated Book ID</bookId><bookAuthor>Author01</bookAuthor><?word document=\"book.doc\" ?>");
        Assert.assertEquals(returns[1].stringValue(), "<!-- comment about the book--><bookName>Book1</bookName>" +
                "<bookId>001</bookId><bookAuthor>Author01</bookAuthor><?word document=\"book.doc\" ?>");
    }

    @Test
    public void testSetChildrenToElemntInDefaultNameSpace() {
        BValue[] returns = BRunUtil.invoke(result, "testSetChildrenToElemntInDefaultNameSpace");
        Assert.assertTrue(returns[0] instanceof BXML);

        Assert.assertEquals(returns[0].stringValue(),
                "<name xmlns=\"http://sample.com/test\"><newFname xmlns=\"\">supun-new</newFname></name>");
    }

    @Test
    public void testToJsonForValue() {
        BValue[] returns = BRunUtil.invoke(result, "testToJsonForValue");

        Assert.assertTrue(returns[0] instanceof BJSON);
        Assert.assertEquals(returns[0].stringValue(), "value");
    }

    @Test
    public void testToJsonForEmptyValue() {
        BValue[] returns = BRunUtil.invoke(result, "testToJsonForEmptyValue");

        Assert.assertTrue(returns[0] instanceof BJSON);
        Assert.assertEquals(returns[0].stringValue(), "[]");
    }

    @Test
    public void testToJsonForComment() {
        BValue[] returns = BRunUtil.invoke(result, "testToJsonForComment");

        Assert.assertTrue(returns[0] instanceof BJSON);
        Assert.assertEquals(returns[0].stringValue(), "{}");
    }

    @Test
    public void testToJsonForPI() {
        BValue[] returns = BRunUtil.invoke(result, "testToJsonForPI");

        Assert.assertTrue(returns[0] instanceof BJSON);
        Assert.assertEquals(returns[0].stringValue(), "{}");
    }

    @Test
    public void testToJsonForSingleElement() {
        String xmlStr = "<key>value</key>";
        BValue[] args = { new BXMLItem(xmlStr) };
        BValue[] returns = BRunUtil.invoke(result, "testToJSON", args);

        Assert.assertTrue(returns[0] instanceof BJSON);
        Assert.assertEquals(returns[0].stringValue(), "{\"key\":\"value\"}");
    }

    @Test
    public void testToJsonForEmptySingleElement() {
        String xmlStr = "<key/>";
        BValue[] args = { new BXMLItem(xmlStr) };
        BValue[] returns = BRunUtil.invoke(result, "testToJSON", args);

        Assert.assertTrue(returns[0] instanceof BJSON);
        Assert.assertEquals(returns[0].stringValue(), "{\"key\":\"\"}");
    }

    @Test
    public void testToJsonForSimpleXML() {
        String xmlStr = "<person><name>Jack</name><age>40</age></person>";
        BValue[] args = { new BXMLItem(xmlStr) };
        BValue[] returns = BRunUtil.invoke(result, "testToJSON", args);

        Assert.assertTrue(returns[0] instanceof BJSON);
        Assert.assertEquals(returns[0].stringValue(), "{\"person\":{\"name\":\"Jack\",\"age\":\"40\"}}");
    }

    @Test
    public void testToJsonForXMLWithTwoLevels() {
        String xmlStr = "<persons><person><name>Jack</name><address>wso2</address></person></persons>";
        BValue[] args = { new BXMLItem(xmlStr) };
        BValue[] returns = BRunUtil.invoke(result, "testToJSON", args);

        Assert.assertTrue(returns[0] instanceof BJSON);
        Assert.assertEquals(returns[0].stringValue(),
                "{\"persons\":{\"person\":{\"name\":\"Jack\",\"address\":\"wso2\"}}}");
    }

    @Test
    public void testToJsonForXMLWithThreeLevels() {
        String xmlStr = "<persons><person><test><name>Jack</name><address>wso2</address></test></person></persons>";
        BValue[] args = { new BXMLItem(xmlStr) };
        BValue[] returns = BRunUtil.invoke(result, "testToJSON", args);

        Assert.assertTrue(returns[0] instanceof BJSON);
        Assert.assertEquals(returns[0].stringValue(),
                "{\"persons\":{\"person\":{\"test\":{\"name\":\"Jack\",\"address\":\"wso2\"}}}}");
    }

    @Test
    public void testToJsonXMLWithSingleElementAndAttributes() {
        String xmlStr = "<name test=\"5\">Jack</name>";
        BValue[] args = { new BXMLItem(xmlStr) };
        BValue[] returns = BRunUtil.invoke(result, "testToJSON", args);

        Assert.assertTrue(returns[0] instanceof BJSON);
        Assert.assertEquals(returns[0].stringValue(), "{\"name\":{\"@test\":\"5\",\"#text\":\"Jack\"}}");
    }

    @Test
    public void testToJsonXMLWithSingleElementAttributesNamespace() {
        String xmlStr = "<ns0:name test=\"5\" xmlns:ns0=\"http://sample0.com/test\">Jack</ns0:name>";
        BValue[] args = { new BXMLItem(xmlStr) };
        BValue[] returns = BRunUtil.invoke(result, "testToJSON", args);

        Assert.assertTrue(returns[0] instanceof BJSON);
        Assert.assertEquals(returns[0].stringValue(), "{\"ns0:name\":{\"@xmlns:ns0\":\"http://sample0.com/test\","
                + "\"@test\":\"5\",\"#text\":\"Jack\"}}");
    }

    @Test
    public void testToJsonXMLWithSingleEmptyElementAndAttributes() {
        String xmlStr = "<ns0:name test=\"5\" xmlns:ns0=\"http://sample0.com/test\"></ns0:name>";
        BValue[] args = { new BXMLItem(xmlStr) };
        BValue[] returns = BRunUtil.invoke(result, "testToJSON", args);

        Assert.assertTrue(returns[0] instanceof BJSON);
        Assert.assertEquals(returns[0].stringValue(), "{\"ns0:name\":{\"@xmlns:ns0\":\"http://sample0.com/test\","
                + "\"@test\":\"5\"}}");
    }

    @Test
    public void testToJsonWithComplexObject() {
        String xmlStr = "<bookStore><storeName>foo</storeName><postalCode>94</postalCode><isOpen>true</isOpen><address>"
                + "<street>foo</street><city>94</city><country>true</country></address><codes><item>4</item>"
                + "<item>8</item><item>9</item></codes></bookStore>\n";
        BValue[] args = { new BXMLItem(xmlStr) };
        BValue[] returns = BRunUtil.invoke(result, "testToJSON", args);

        Assert.assertTrue(returns[0] instanceof BJSON);
        Assert.assertEquals(returns[0].stringValue(), "{\"bookStore\":{\"storeName\":\"foo\",\"postalCode\":\"94\","
                + "\"isOpen\":\"true\",\"address\":{\"street\":\"foo\",\"city\":\"94\",\"country\":\"true\"},"
                + "\"codes\":{\"item\":[\"4\",\"8\",\"9\"]}}}");
    }

    @Test
    public void testToJsonWithXMLInMiddle() {
        String xmlStr = "<person><name>Jack</name><age>40</age><!-- some comment --></person>";
        BValue[] args = { new BXMLItem(xmlStr) };
        BValue[] returns = BRunUtil.invoke(result, "testToJSON", args);

        Assert.assertTrue(returns[0] instanceof BJSON);
        Assert.assertEquals(returns[0].stringValue(), "{\"person\":{\"name\":\"Jack\",\"age\":\"40\"}}");
    }

    @Test
    public void testToJsonWithSimpleXMLAndAttributes() {
        String xmlStr = "<person id = \"5\"><name>Jack</name><age>40</age></person>";
        BValue[] args = { new BXMLItem(xmlStr) };
        BValue[] returns = BRunUtil.invoke(result, "testToJSON", args);

        Assert.assertTrue(returns[0] instanceof BJSON);
        Assert.assertEquals(returns[0].stringValue(), "{\"person\":{\"@id\":\"5\",\"name\":\"Jack\",\"age\":\"40\"}}");
    }

    @Test
    public void testToJsonWithMultipleAttributes() {
        String xmlStr = "<person id = \"5\"><name cat = \"A\">Jack</name><age>40</age></person>";
        BValue[] args = { new BXMLItem(xmlStr) };
        BValue[] returns = BRunUtil.invoke(result, "testToJSON", args);

        Assert.assertTrue(returns[0] instanceof BJSON);
        Assert.assertEquals(returns[0].stringValue(),
                "{\"person\":{\"@id\":\"5\",\"age\":\"40\",\"name\":{\"@cat\":\"A\",\"#text\":\"Jack\"}}}");
    }

    @Test
    public void testToJsonWithComplexObjectAttributes() {
        String xmlStr = "<bookStore status = \"online\"><storeName>foo</storeName><postalCode>94</postalCode>"
                + "<isOpen>true</isOpen><address><street>foo</street><city code = \"A\">94</city><country>true"
                + "</country></address><codes quality=\"b\"><item>4</item><item>8</item><item>9</item></codes>"
                + "</bookStore>\n";
        BValue[] args = { new BXMLItem(xmlStr) };
        BValue[] returns = BRunUtil.invoke(result, "testToJSON", args);

        Assert.assertTrue(returns[0] instanceof BJSON);
        Assert.assertEquals(returns[0].stringValue(),
                "{\"bookStore\":{\"@status\":\"online\",\"storeName\":\"foo\",\"postalCode\":\"94\","
                        + "\"isOpen\":\"true\",\"address\":{\"street\":\"foo\",\"country\":\"true\","
                        + "\"city\":{\"@code\":\"A\",\"#text\":\"94\"}},\"codes\":{\"@quality\":\"b\","
                        + "\"item\":[\"4\",\"8\",\"9\"]}}}");
    }

    @Test
    public void testToJsonWithComplexObjectWithMultipleAttributes() {
        String xmlStr = "<bookStore status = \"online\" id = \"5\"><storeName>foo</storeName><postalCode>94"
                + "</postalCode><isOpen>true</isOpen><address><street>foo</street>"
                + "<city code = \"A\" reg = \"C\">94</city><country>true</country></address>"
                + "<codes quality=\"b\" type = \"0\"><item>4</item><item>8</item><item>9</item></codes></bookStore>";
        BValue[] args = { new BXMLItem(xmlStr) };
        BValue[] returns = BRunUtil.invoke(result, "testToJSON", args);

        Assert.assertTrue(returns[0] instanceof BJSON);
        Assert.assertEquals(returns[0].stringValue(), "{\"bookStore\":{\"@status\":\"online\",\"@id\":\"5\","
                + "\"storeName\":\"foo\",\"postalCode\":\"94\",\"isOpen\":\"true\",\"address\":{\"street\":\"foo\","
                + "\"country\":\"true\",\"city\":{\"@code\":\"A\",\"@reg\":\"C\",\"#text\":\"94\"}},"
                + "\"codes\":{\"@quality\":\"b\",\"@type\":\"0\",\"item\":[\"4\",\"8\",\"9\"]}}}");
    }

    @Test
    public void testToJsonWithDifferentAttributeTag() {
        String xmlStr = "<bookStore status = \"online\" id = \"5\"><storeName>foo</storeName><postalCode>94"
                + "</postalCode><isOpen>true</isOpen><address><street>foo</street>"
                + "<city code = \"A\" reg = \"C\">94</city><country>true</country></address>"
                + "<codes quality=\"b\" type = \"0\"><item>4</item><item>8</item><item>9</item></codes></bookStore>";
        BValue[] args = { new BXMLItem(xmlStr) };
        BValue[] returns = BRunUtil.invoke(result, "testToJSONWithOptions", args);

        Assert.assertTrue(returns[0] instanceof BJSON);
        Assert.assertEquals(returns[0].stringValue(), "{\"bookStore\":{\"#status\":\"online\",\"#id\":\"5\","
                + "\"storeName\":\"foo\",\"postalCode\":\"94\",\"isOpen\":\"true\",\"address\":{\"street\":\"foo\","
                + "\"country\":\"true\",\"city\":{\"#code\":\"A\",\"#reg\":\"C\",\"#text\":\"94\"}},"
                + "\"codes\":{\"#quality\":\"b\",\"#type\":\"0\",\"item\":[\"4\",\"8\",\"9\"]}}}");
    }

    @Test
    public void testToJsonWithMultipleAttributesNamespaces() {
        String xmlStr = "<ns0:bookStore status=\"online\" xmlns:ns0=\"http://sample0.com/test\" "
                + "xmlns:ns1=\"http://sample1.com/test\"><ns0:storeName>foo</ns0:storeName>"
                + "<ns3:postalCode xmlns:ns3=\"http://sample3.com/test\">94</ns3:postalCode>"
                + "<ns0:isOpen>true</ns0:isOpen><ns2:address xmlns:ns2=\"http://sample2.com/test\">"
                + "<ns2:street>foo</ns2:street><ns2:city>111</ns2:city><ns2:country>true</ns2:country>"
                + "</ns2:address><ns4:codes xmlns:ns4=\"http://sample4.com/test\"><ns4:item>4</ns4:item><ns4:item>8"
                + "</ns4:item><ns4:item>9</ns4:item></ns4:codes></ns0:bookStore>";
        BValue[] args = { new BXMLItem(xmlStr) };
        BValue[] returns = BRunUtil.invoke(result, "testToJSON", args);

        Assert.assertTrue(returns[0] instanceof BJSON);
        Assert.assertEquals(returns[0].stringValue(), "{\"ns0:bookStore\":{\"@xmlns:ns0\":\"http://sample0.com/test\","
                + "\"@xmlns:ns1\":\"http://sample1.com/test\",\"@status\":\"online\",\"ns0:storeName\":\"foo\","
                + "\"ns0:isOpen\":\"true\",\"ns3:postalCode\":{\"@xmlns:ns3\":\"http://sample3.com/test\","
                + "\"#text\":\"94\"},\"ns2:address\":{\"@xmlns:ns2\":\"http://sample2.com/test\","
                + "\"ns2:street\":\"foo\",\"ns2:city\":\"111\",\"ns2:country\":\"true\"},"
                + "\"ns4:codes\":{\"@xmlns:ns4\":\"http://sample4.com/test\",\"ns4:item\":[\"4\",\"8\",\"9\"]}}}");
    }

    @Test
    public void testToJsonWithMultipleAttributesNamespacesWithOptions() {
        String xmlStr = "<ns0:bookStore status=\"online\" xmlns:ns0=\"http://sample0.com/test\" "
                + "xmlns:ns1=\"http://sample1.com/test\"><ns0:storeName>foo</ns0:storeName>"
                + "<ns3:postalCode xmlns:ns3=\"http://sample3.com/test\">94</ns3:postalCode>"
                + "<ns0:isOpen>true</ns0:isOpen><ns2:address xmlns:ns2=\"http://sample2.com/test\">"
                + "<ns2:street>foo</ns2:street><ns2:city>111</ns2:city><ns2:country>true</ns2:country>"
                + "</ns2:address><ns4:codes xmlns:ns4=\"http://sample4.com/test\"><ns4:item>4</ns4:item><ns4:item>8"
                + "</ns4:item><ns4:item>9</ns4:item></ns4:codes></ns0:bookStore>";
        BValue[] args = { new BXMLItem(xmlStr) };
        BValue[] returns = BRunUtil.invoke(result, "testToJSONWithoutNamespace", args);

        Assert.assertTrue(returns[0] instanceof BJSON);
        Assert.assertEquals(returns[0].stringValue(), "{\"bookStore\":{\"@status\":\"online\","
                + "\"storeName\":\"foo\",\"postalCode\":\"94\",\"isOpen\":\"true\",\"address\":{\"street\":\"foo\","
                + "\"city\":\"111\",\"country\":\"true\"},\"codes\":{\"item\":[\"4\",\"8\",\"9\"]}}}");
    }

    @Test
    public void testToJsonWithObjectArray() {
        String xmlStr = "<books><item><bookName>book1</bookName><bookId>101</bookId></item><item>"
                + "<bookName>book2</bookName><bookId>102</bookId></item><item><bookName>book3</bookName>"
                + "<bookId>103</bookId></item></books>";
        BValue[] args = { new BXMLItem(xmlStr) };
        BValue[] returns = BRunUtil.invoke(result, "testToJSON", args);

        Assert.assertTrue(returns[0] instanceof BJSON);
        Assert.assertEquals(returns[0].stringValue(),
                "{\"books\":{\"item\":[{\"bookName\":\"book1\",\"bookId\":\"101\"},{\"bookName\":\"book2\","
                        + "\"bookId\":\"102\"},{\"bookName\":\"book3\",\"bookId\":\"103\"}]}}");
    }

    @Test
    public void testToJsonWithChildElementsWithSameKey() {
        String xmlStr = "<books><item><item><bookName>book1</bookName><bookId>101</bookId></item></item><item><item>"
                + "<bookName>book2</bookName><bookId>102</bookId></item></item><item><item><bookName>book3</bookName>"
                + "<bookId>103</bookId></item></item></books>";
        BValue[] args = { new BXMLItem(xmlStr) };
        BValue[] returns = BRunUtil.invoke(result, "testToJSON", args);

        Assert.assertTrue(returns[0] instanceof BJSON);
        Assert.assertEquals(returns[0].stringValue(),
                "{\"books\":{\"item\":[{\"item\":{\"bookName\":\"book1\",\"bookId\":\"101\"}},{\"item\":"
                        + "{\"bookName\":\"book2\",\"bookId\":\"102\"}},{\"item\":{\"bookName\":\"book3\","
                        + "\"bookId\":\"103\"}}]}}");
    }

    @Test
    public void testToJsonWithArray() {
        String xmlStr = "<books><item>book1</item><item>book2</item><item>book3</item></books>";
        BValue[] args = { new BXMLItem(xmlStr) };
        BValue[] returns = BRunUtil.invoke(result, "testToJSON", args);

        Assert.assertTrue(returns[0] instanceof BJSON);
        Assert.assertEquals(returns[0].stringValue(), "{\"books\":{\"item\":[\"book1\",\"book2\",\"book3\"]}}");
    }

    @Test
    public void testToJSONWithSequenceDistinctKeys() {
        BValue[] returns = BRunUtil.invoke(result, "testToJSONWithSequenceDistinctKeys");

        Assert.assertTrue(returns[0] instanceof BJSON);
        Assert.assertEquals(returns[0].stringValue(), "{\"key1\":\"value1\",\"key2\":\"value2\"}");
    }

    @Test
    public void testToJSONWithSequenceSimilarKeys() {
        BValue[] returns = BRunUtil.invoke(result, "testToJSONWithSequenceSimilarKeys");

        Assert.assertTrue(returns[0] instanceof BJSON);
        Assert.assertEquals(returns[0].stringValue(), "{\"key\":[\"value1\",\"value2\",\"value3\"]}");
    }

    @Test
    public void testToJSONWithSequenceWithValueArray() {
        BValue[] returns = BRunUtil.invoke(result, "testToJSONWithSequenceWithValueArray");

        Assert.assertTrue(returns[0] instanceof BJSON);
        Assert.assertEquals(returns[0].stringValue(), "[\"a\",\"b\",\"c\"]");
    }

    @Test
    public void testToJSONWithSequenceWithMultipleElements() {
        BValue[] returns = BRunUtil.invoke(result, "testToJSONWithSequenceWithMultipleElements");

        Assert.assertTrue(returns[0] instanceof BJSON);
        Assert.assertEquals(returns[0].stringValue(), "{\"person\":{\"name\":\"Jack\",\"age\":\"40\"},"
                + "\"metadata\":\"5\"}");
    }

    @Test
    public void testToJSONWithSequenceWithElementAndText() {
        BValue[] returns = BRunUtil.invoke(result, "testToJSONWithSequenceWithElementAndText");

        Assert.assertTrue(returns[0] instanceof BJSON);
        Assert.assertEquals(returns[0].stringValue(), "[\"a\",\"b\",{\"key\":\"value3\"}]");
    }

    @Test
    public void testToJSONWithSequenceWithElementAndTextArray() {
        BValue[] returns = BRunUtil.invoke(result, "testToJSONWithSequenceWithElementAndTextArray");

        Assert.assertTrue(returns[0] instanceof BJSON);
        Assert.assertEquals(returns[0].stringValue(), "[\"a\",\"b\",{\"key\":[\"value3\",\"value4\",\"value4\"]}]");
    }

    @Test
    public void testToJSONWithSequenceWithDifferentElements() {
        BValue[] returns = BRunUtil.invoke(result, "testToJSONWithSequenceWithDifferentElements");

        Assert.assertTrue(returns[0] instanceof BJSON);
        Assert.assertEquals(returns[0].stringValue(), "[\"a\",\"b\",{\"key\":[\"value3\",\"value4\",\"value4\"],"
                + "\"bookName\":\"Book1\",\"bookId\":[\"001\",\"001\"]}]");
    }

    @Test
    public void testToJSONWithSequenceWithDifferentComplexElements() {
        BValue[] returns = BRunUtil.invoke(result, "testToJSONWithSequenceWithDifferentComplexElements");

        Assert.assertTrue(returns[0] instanceof BJSON);
        Assert.assertEquals(returns[0].stringValue(), "{\"bookStore\":{\"@status\":\"online\",\"storeName\":\"foo\","
                + "\"postalCode\":\"94\",\"isOpen\":\"true\",\"address\":{\"street\":\"foo\",\"city\":\"94\","
                + "\"country\":\"true\"},\"codes\":{\"item\":[\"4\",\"8\",\"9\"]}},\"metaInfo\":\"some info\"}");
    }

    @Test
    public void testToJSONWithAttributeNamespacesAndPreserveNamespace() {
        String xmlStr = "<ns0:bookStore xmlns:ns0=\"http://sample0.com/test\" status=\"online\" ns0:id = \"10\">"
                + "<ns0:storeName>foo</ns0:storeName><ns0:isOpen>true</ns0:isOpen>"
                + "<ns2:address xmlns:ns2=\"http://sample2.com/test\" status=\"online\" ns0:id = \"10\" "
                + "ns2:code= \"test\">srilanka</ns2:address></ns0:bookStore>";
        BValue[] args = { new BXMLItem(xmlStr) };
        BValue[] returns = BRunUtil.invoke(result, "testToJSON", args);

        Assert.assertTrue(returns[0] instanceof BJSON);
        Assert.assertEquals(returns[0].stringValue(), "{\"ns0:bookStore\":{\"@xmlns:ns0\":"
                + "\"http://sample0.com/test\",\"@status\":\"online\",\"@ns0:id\":\"10\",\"ns0:storeName\":\"foo\","
                + "\"ns0:isOpen\":\"true\",\"ns2:address\":{\"@xmlns:ns2\":\"http://sample2.com/test\","
                + "\"@status\":\"online\",\"@ns0:id\":\"10\",\"@ns2:code\":\"test\",\"#text\":\"srilanka\"}}}");
    }

    @Test
    public void testToJSONWithAttributeNamespacesAndNoPreserveNamespace() {
        String xmlStr = "<ns0:bookStore xmlns:ns0=\"http://sample0.com/test\" status=\"online\" "
                + "ns0:id = \"10\"><ns0:storeName>foo</ns0:storeName><ns0:isOpen>true</ns0:isOpen><ns2:address "
                + "xmlns:ns2=\"http://sample2.com/test\" status=\"online\" ns0:id = \"10\" ns2:code= \"test\">"
                + "srilanka</ns2:address></ns0:bookStore>";
        BValue[] args = { new BXMLItem(xmlStr) };
        BValue[] returns = BRunUtil.invoke(result, "testToJSONWithoutNamespace", args);

        Assert.assertTrue(returns[0] instanceof BJSON);
        Assert.assertEquals(returns[0].stringValue(), "{\"bookStore\":{\"@status\":\"online\",\"@id\":\"10\","
                + "\"storeName\":\"foo\",\"isOpen\":\"true\",\"address\":{\"@status\":\"online\",\"@id\":\"10\","
                + "\"@code\":\"test\",\"#text\":\"srilanka\"}}}");
    }

    @Test
    public void testSelectChildrenWithEmptyNs() {
        BValue[] returns = BRunUtil.invoke(result, "testSelectChildrenWithEmptyNs");
        Assert.assertEquals(returns.length, 2);
        Assert.assertTrue(returns[0] instanceof BXML);
        Assert.assertEquals(((BXMLSequence) returns[0]).value().size(), 2);

        Assert.assertEquals(returns[0].stringValue(), "<fname>supun</fname><fname>thilina</fname>");
    }

    @Test
    public void testSelectElementsWithEmptyNs() {
        BValue[] returns = BRunUtil.invoke(result, "testSelectElementsWithEmptyNs");
        Assert.assertEquals(returns.length, 2);
        Assert.assertTrue(returns[0] instanceof BXML);
        Assert.assertEquals(((BXMLSequence) returns[0]).value().size(), 2);

        Assert.assertEquals(returns[0].stringValue(), "<fname>supun</fname><fname>thilina</fname>");
    }

    @Test
    public void testSelectDescendants() {
        BValue[] returns = BRunUtil.invoke(result, "testSelectDescendants");
        Assert.assertTrue(returns[0] instanceof BXML);
        BXMLSequence seq = (BXMLSequence) returns[0];
        Assert.assertEquals(seq.value().size(), 2);

        Assert.assertEquals(seq.stringValue(), "<name xmlns=\"http://ballerinalang.org/\" "
                + "xmlns:ns0=\"http://ballerinalang.org/aaa\"><name>Supun</name><lname>Setunga</lname></name>"
                + "<name xmlns=\"http://ballerinalang.org/\" xmlns:ns0=\"http://ballerinalang.org/aaa\">John</name>");
    }

    @Test
    public void testSelectDescendantsWithEmptyNs() {
        BValue[] returns = BRunUtil.invoke(result, "testSelectDescendantsWithEmptyNs");
        Assert.assertTrue(returns[0] instanceof BXML);
        BXMLSequence seq = (BXMLSequence) returns[0];
        Assert.assertEquals(seq.value().size(), 2);

        Assert.assertEquals(seq.stringValue(), "<name xmlns:ns0=\"http://ballerinalang.org/aaa\"><name>Supun</name>"
                + "<lname>Setunga</lname></name><name xmlns:ns0=\"http://ballerinalang.org/aaa\">John</name>");
    }

    @Test
    public void testSelectDescendantsFromSeq() {
        BValue[] returns = BRunUtil.invoke(result, "testSelectDescendantsFromSeq");
        Assert.assertTrue(returns[0] instanceof BXML);
        BXMLSequence seq = (BXMLSequence) returns[0];
        Assert.assertEquals(seq.value().size(), 3);

        Assert.assertEquals(seq.stringValue(), "<name xmlns=\"http://ballerinalang.org/\" "
                + "xmlns:ns0=\"http://ballerinalang.org/aaa\"><name>Supun</name><lname>Setunga</lname></name>"
                + "<name xmlns=\"http://ballerinalang.org/\" xmlns:ns0=\"http://ballerinalang.org/aaa\">John</name>"
                + "<name xmlns=\"http://ballerinalang.org/\" xmlns:ns0=\"http://ballerinalang.org/aaa\">Doe</name>");
    }

    @Test(expectedExceptions = { BLangRuntimeException.class },
            expectedExceptionsMessageRegExp = ".*failed to add attribute " +
                    "'a:text'. prefix 'a' is already bound to namespace 'yyy'.*")
    public void testUpdateAttributeWithDifferentUri() {
        BValue[] returns = BRunUtil.invoke(result, "testUpdateAttributeWithDifferentUri");
        Assert.assertTrue(returns[0] instanceof BXML);
        Assert.assertEquals(returns[0].stringValue(), "<name xmlns:a=\"yyy\" a:text=\"hello\"/>");
    }

    @Test(enabled = false)
    public void testParseXMLElementWithXMLDeclrEntity() {
        BValue[] returns = BRunUtil.invoke(result, "testParseXMLElementWithXMLDeclrEntity");
        Assert.assertTrue(returns[0] instanceof BXML);
        Assert.assertEquals(returns[0].stringValue(), "<root>hello world</root>");
    }

    @Test(enabled = false)
    public void testParseXMLCommentWithXMLDeclrEntity() {
        BValue[] returns = BRunUtil.invoke(result, "testParseXMLCommentWithXMLDeclrEntity");
        Assert.assertEquals(returns[0], null);
        Assert.assertTrue(returns[1].stringValue().startsWith("{message:\"failed to create xml: " +
                "Unexpected EOF in prolog"));
        Assert.assertTrue(returns[1].stringValue().endsWith("at [row,col {unknown-source}]: [1,74]\", cause:null}"));
    }

    @Test
    public void testRemoveAttributeUsingStringName() {
        BValue[] returns = BRunUtil.invoke(result, "testRemoveAttributeUsingStringName");
        Assert.assertTrue(returns[0] instanceof BXML);
        Assert.assertEquals(returns[0].stringValue(),
                "<root xmlns:ns1=\"http://ballerina.com/bbb\" xmlns:ns0=\"http://ballerina.com/aaa\" "
                        + "foo1=\"bar1\" ns1:foo1=\"bar3\" ns0:foo2=\"bar4\"> hello world!</root>");
    }

    @Test
    public void testRemoveAttributeUsinQName() {
        BValue[] returns = BRunUtil.invoke(result, "testRemoveAttributeUsinQName");
        Assert.assertTrue(returns[0] instanceof BXML);
        Assert.assertEquals(returns[0].stringValue(),
                "<root xmlns:ns1=\"http://ballerina.com/bbb\" xmlns:ns0=\"http://ballerina.com/aaa\" "
                        + "foo1=\"bar1\" ns1:foo1=\"bar3\" ns0:foo2=\"bar4\"> hello world!</root>");
    }

    @Test
    public void testRemoveNonExistingAttribute() {
        BValue[] returns = BRunUtil.invoke(result, "testRemoveNonExistingAttribute");
        Assert.assertTrue(returns[0] instanceof BXML);
        Assert.assertEquals(returns[0].stringValue(),
                "<root xmlns:ns1=\"http://ballerina.com/bbb\" xmlns:ns0=\"http://ballerina.com/aaa\" "
                        + "foo1=\"bar1\" ns0:foo1=\"bar2\" ns1:foo1=\"bar3\" ns0:foo2=\"bar4\"> hello world!</root>");
    }

    @Test
    public void testGetChildrenOfSequence() {
        BValue[] returns = BRunUtil.invoke(result, "testGetChildrenOfSequence");
        Assert.assertEquals(returns.length, 2);

        Assert.assertTrue(returns[0] instanceof BInteger);
        Assert.assertEquals(((BInteger) returns[0]).intValue(), 5);

        Assert.assertTrue(returns[1] instanceof BXML);
        Assert.assertEquals(returns[1].stringValue(),
                "<fname1>John</fname1><lname1>Doe</lname1><fname2>Jane</fname2><lname2>Doe</lname2>apple");
    }
}<|MERGE_RESOLUTION|>--- conflicted
+++ resolved
@@ -101,14 +101,10 @@
         Assert.assertEquals(returns[1].stringValue(), "comment");
 
         Assert.assertSame(returns[2].getClass(), BString.class);
-<<<<<<< HEAD
         Assert.assertEquals(returns[2].stringValue(), "element");
         
         Assert.assertSame(returns[3].getClass(), BString.class);
         Assert.assertEquals(returns[3].stringValue(), "sequence");
-=======
-        Assert.assertEquals(returns[2].stringValue(), "");
->>>>>>> a51e9d6b
     }
 
     @Test
