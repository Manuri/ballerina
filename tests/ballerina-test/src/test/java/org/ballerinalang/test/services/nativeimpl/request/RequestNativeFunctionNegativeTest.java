--- conflicted
+++ resolved
@@ -123,12 +123,8 @@
         BStruct inRequest = BCompileUtil.createAndGetStruct(result.getProgFile(), protocolPackageHttp, reqStruct);
         BValue[] inputArg = {inRequest};
         BValue[] returnVals = BRunUtil.invoke(result, "testGetStringPayload", inputArg);
-<<<<<<< HEAD
-        Assert.assertNull(returnVals[0]);
-=======
         Assert.assertTrue(returnVals[0].stringValue().contains("Error occurred while retrieving text data " +
                 "from entity : Payload is null"));
->>>>>>> cd741aa1
     }
 
     @Test
