/*
 * Copyright (c) 2017, WSO2 Inc. (http://www.wso2.org) All Rights Reserved.
 *
 * WSO2 Inc. licenses this file to you under the Apache License,
 * Version 2.0 (the "License"); you may not use this file except
 * in compliance with the License.
 * You may obtain a copy of the License at
 * http://www.apache.org/licenses/LICENSE-2.0
 *
 * Unless required by applicable law or agreed to in writing,
 * software distributed under the License is distributed on an
 * "AS IS" BASIS, WITHOUT WARRANTIES OR CONDITIONS OF ANY
 * KIND, either express or implied. See the License for the
 * specific language governing permissions and limitations
 * under the License.
 */
package org.ballerinalang.test.types.table;

import org.ballerinalang.launcher.util.BCompileUtil;
import org.ballerinalang.launcher.util.BRunUtil;
import org.ballerinalang.launcher.util.CompileResult;
import org.ballerinalang.model.values.BBoolean;
import org.ballerinalang.model.values.BBooleanArray;
import org.ballerinalang.model.values.BFloat;
import org.ballerinalang.model.values.BFloatArray;
import org.ballerinalang.model.values.BIntArray;
import org.ballerinalang.model.values.BInteger;
import org.ballerinalang.model.values.BJSON;
import org.ballerinalang.model.values.BStringArray;
import org.ballerinalang.model.values.BValue;
import org.ballerinalang.model.values.BXML;
import org.ballerinalang.test.utils.SQLDBUtils;
import org.ballerinalang.util.exceptions.BLangRuntimeException;
import org.testng.Assert;
import org.testng.annotations.AfterSuite;
import org.testng.annotations.BeforeClass;
import org.testng.annotations.Test;

import java.io.ByteArrayOutputStream;
import java.io.File;
import java.io.IOException;
import java.io.PrintStream;
import java.text.DateFormat;
import java.text.ParseException;
import java.text.SimpleDateFormat;
import java.util.Calendar;

/**
 * Class to test functionality of tables.
 */
public class TableTest {

    private CompileResult result;
    private CompileResult nillableMappingNegativeResult;
    private CompileResult nillableMappingResult;
    private static final String DB_NAME = "TEST_DATA_TABLE_DB";
    private static final String TRYING_TO_ASSIGN_NIL_TO_NON_NILLABLE_FIELD = ".*Trying to assign a Nil value to a "
            + "non-nillable field.*";
    private static final String INVALID_UNION_FIELD_ASSIGNMENT = ".*Corresponding Union type in the record is not an "
            + "assignable nillable type.*";
    private static final double DELTA = 0.01;

    @BeforeClass
    public void setup() {
        result = BCompileUtil.compile("test-src/types/table/table_type.bal");
        nillableMappingNegativeResult = BCompileUtil.compile("test-src/types/table/table_nillable_mapping_negative"
                + ".bal");
        nillableMappingResult = BCompileUtil.compile("test-src/types/table/table_nillable_mapping.bal");
        SQLDBUtils.deleteFiles(new File(SQLDBUtils.DB_DIRECTORY), DB_NAME);
        SQLDBUtils.initDatabase(SQLDBUtils.DB_DIRECTORY, DB_NAME, "datafiles/sql/DataTableDataFile.sql");
    }

    @Test(groups = "TableTest", description = "Check retrieving primitive types.")
    public void testGetPrimitiveTypes() {
        BValue[] returns = BRunUtil.invoke(result, "testGetPrimitiveTypes");
        Assert.assertEquals(returns.length, 6);
        Assert.assertEquals(((BInteger) returns[0]).intValue(), 1);
        Assert.assertEquals(((BInteger) returns[1]).intValue(), 9223372036854774807L);
        Assert.assertEquals(((BFloat) returns[2]).floatValue(), 123.34D);
        Assert.assertEquals(((BFloat) returns[3]).floatValue(), 2139095039D);
        Assert.assertEquals(((BBoolean) returns[4]).booleanValue(), true);
        Assert.assertEquals(returns[5].stringValue(), "Hello");
    }

    @Test(groups = "TableTest", description = "Check table to JSON conversion.")
    public void testToJson() {
        BValue[] returns = BRunUtil.invoke(result, "testToJson");
        Assert.assertEquals(returns.length, 1);
        Assert.assertTrue(returns[0] instanceof BJSON);
        Assert.assertEquals(returns[0].stringValue(),
                "[{\"INT_TYPE\":1,\"LONG_TYPE\":9223372036854774807,\"FLOAT_TYPE\":123.34,"
                        + "\"DOUBLE_TYPE\":2.139095039E9,\"BOOLEAN_TYPE\":true,\"STRING_TYPE\":\"Hello\"}]");
    }

    @Test(groups = "TableTest", description = "Check table to XML conversion.")
    public void testToXml() {
        BValue[] returns = BRunUtil.invoke(result, "testToXml");
        Assert.assertEquals(returns.length, 1);
        Assert.assertTrue(returns[0] instanceof BXML);
        Assert.assertEquals(returns[0].stringValue(),
                "<results><result><INT_TYPE>1</INT_TYPE><LONG_TYPE>9223372036854774807</LONG_TYPE>"
                        + "<FLOAT_TYPE>123.34</FLOAT_TYPE><DOUBLE_TYPE>2.139095039E9</DOUBLE_TYPE>"
                        + "<BOOLEAN_TYPE>true</BOOLEAN_TYPE><STRING_TYPE>Hello</STRING_TYPE></result></results>");
     }

    @Test(groups = "TableTest", description = "Check xml streaming when result set consumed once.")
    public void testToXmlMultipleConsume() {
        BValue[] returns = BRunUtil.invoke(result, "testToXmlMultipleConsume");
        Assert.assertEquals(returns.length, 1);
        Assert.assertTrue(returns[0] instanceof BXML);
        Assert.assertEquals(returns[0].stringValue(), "<results><result><INT_TYPE>1</INT_TYPE>"
                + "<LONG_TYPE>9223372036854774807</LONG_TYPE><FLOAT_TYPE>123.34</FLOAT_TYPE>"
                + "<DOUBLE_TYPE>2.139095039E9</DOUBLE_TYPE><BOOLEAN_TYPE>true</BOOLEAN_TYPE>"
                + "<STRING_TYPE>Hello</STRING_TYPE></result></results>");
    }

    @Test(groups = "TableTest", description = "Check table to XML conversion with concat operation.")
    public void testToXmlWithAdd() {
        BValue[] returns = BRunUtil.invoke(result, "testToXmlWithAdd");
        Assert.assertEquals(returns.length, 1);
        Assert.assertTrue(returns[0] instanceof BXML);
        Assert.assertEquals(returns[0].stringValue(), "<results><result><INT_TYPE>1</INT_TYPE></result>"
                + "</results><results><result><INT_TYPE>1</INT_TYPE></result></results>");
    }

    @Test(groups = "TableTest", description = "Check xml streaming when result set consumed once.")
    public void testToJsonMultipleConsume() {
        BValue[] returns = BRunUtil.invoke(result, "testToJsonMultipleConsume");
        Assert.assertEquals(returns.length, 1);
        Assert.assertTrue(returns[0] instanceof BJSON);
        Assert.assertEquals(returns[0].stringValue(), "[{\"INT_TYPE\":1,\"LONG_TYPE\":9223372036854774807,"
                + "\"FLOAT_TYPE\":123.34,\"DOUBLE_TYPE\":2.139095039E9,\"BOOLEAN_TYPE\":true,"
                + "\"STRING_TYPE\":\"Hello\"}]");
    }

    @Test(groups = "TableTest", description = "Check xml conversion with complex element.")
    public void testToXmlComplex() {
        BValue[] returns = BRunUtil.invoke(result, "toXmlComplex");
        Assert.assertEquals(returns.length, 1);
        Assert.assertTrue(returns[0] instanceof BXML);
        Assert.assertEquals(returns[0].stringValue(),
                "<results><result><INT_TYPE>1</INT_TYPE><INT_ARRAY><element>1</element><element>2</element>"
                        + "<element>3</element></INT_ARRAY><LONG_TYPE>9223372036854774807</LONG_TYPE>"
                        + "<LONG_ARRAY><element>100000000</element><element>200000000</element>"
                        + "<element>300000000</element></LONG_ARRAY><FLOAT_TYPE>123.34</FLOAT_TYPE>"
                        + "<FLOAT_ARRAY><element>245.23</element><element>5559.49</element>"
                        + "<element>8796.123</element></FLOAT_ARRAY><DOUBLE_TYPE>2.139095039E9</DOUBLE_TYPE>"
                        + "<BOOLEAN_TYPE>true</BOOLEAN_TYPE><STRING_TYPE>Hello</STRING_TYPE><DOUBLE_ARRAY>"
                        + "<element>245.23</element><element>5559.49</element><element>8796.123</element>"
                        + "</DOUBLE_ARRAY><BOOLEAN_ARRAY><element>true</element><element>false</element>"
                        + "<element>true</element></BOOLEAN_ARRAY><STRING_ARRAY><element>Hello</element>"
                        + "<element>Ballerina</element></STRING_ARRAY></result></results>");
    }

    @Test(groups = "TableTest", description = "Check xml conversion with complex element.")
    public void testToXmlComplexWithStructDef () {
        BValue[] returns = BRunUtil.invoke(result, "testToXmlComplexWithStructDef");
        Assert.assertEquals(returns.length, 1);
        Assert.assertTrue(returns[0] instanceof BXML);
        Assert.assertEquals(returns[0].stringValue(), "<results><result><i>1</i><iA><element>1</element>"
                + "<element>2</element><element>3</element></iA><l>9223372036854774807</l>"
                + "<lA><element>100000000</element><element>200000000</element><element>300000000</element></lA>"
                + "<f>123.34</f><fA><element>245.23</element><element>5559.49</element><element>8796.123</element></fA>"
                + "<d>2.139095039E9</d><b>true</b><s>Hello</s>"
                + "<dA><element>245.23</element><element>5559.49</element><element>8796.123</element></dA>"
                + "<bA><element>true</element><element>false</element><element>true</element></bA>"
                + "<sA><element>Hello</element><element>Ballerina</element></sA></result></results>");
    }

    @Test(groups = "TableTest", description = "Check json conversion with complex element.")
    public void testToJsonComplex() {
        BValue[] returns = BRunUtil.invoke(result, "testToJsonComplex");
        Assert.assertEquals(returns.length, 1);
        Assert.assertTrue(returns[0] instanceof BJSON);
        Assert.assertEquals(returns[0].stringValue(), "[{\"INT_TYPE\":1,\"INT_ARRAY\":[1,2,3],"
                + "\"LONG_TYPE\":9223372036854774807,\"LONG_ARRAY\":[100000000,200000000,300000000],"
                + "\"FLOAT_TYPE\":123.34,\"FLOAT_ARRAY\":[245.23,5559.49,8796.123],\"DOUBLE_TYPE\":2.139095039E9,"
                + "\"BOOLEAN_TYPE\":true,\"STRING_TYPE\":\"Hello\",\"DOUBLE_ARRAY\":[245.23,5559.49,8796.123],"
                + "\"BOOLEAN_ARRAY\":[true,false,true],\"STRING_ARRAY\":[\"Hello\",\"Ballerina\"]}]");
    }

    @Test(groups = "TableTest", description = "Check json conversion with complex element.")
    public void testToJsonComplexWithStructDef() {
        BValue[] returns = BRunUtil.invoke(result, "testToJsonComplexWithStructDef");
        Assert.assertEquals(returns.length, 1);
        Assert.assertTrue(returns[0] instanceof BJSON);
        Assert.assertEquals(returns[0].stringValue(), "[{\"i\":1,\"iA\":[1,2,3],\"l\":9223372036854774807,"
                + "\"lA\":[100000000,200000000,300000000],\"f\":123.34,\"fA\":[245.23,5559.49,8796.123],"
                + "\"d\":2.139095039E9,\"b\":true,\"s\":\"Hello\",\"dA\":[245.23,5559.49,8796.123],"
                + "\"bA\":[true,false,true],\"sA\":[\"Hello\",\"Ballerina\"]}]");
    }

    @Test(groups = "TableTest",  description = "Check retrieving blob clob binary data.")
    public void testGetComplexTypes() {
        BValue[] returns = BRunUtil.invoke(result, "testGetComplexTypes");
        Assert.assertEquals(returns.length, 3);
        Assert.assertEquals((returns[0]).stringValue(), "wso2 ballerina blob test.");
        Assert.assertEquals((returns[1]).stringValue(), "very long text");
        Assert.assertEquals((returns[2]).stringValue(), "wso2 ballerina binary test.");
    }

    @Test(groups = "TableTest", description = "Check array data types.")
    public void testArrayData() {
        BValue[] returns = BRunUtil.invoke(result, "testArrayData");
        Assert.assertEquals(returns.length, 5);

        Assert.assertTrue(returns[0] instanceof BIntArray);
        BIntArray intArray = (BIntArray) returns[0];
        Assert.assertEquals(intArray.get(0), 1);
        Assert.assertEquals(intArray.get(1), 2);
        Assert.assertEquals(intArray.get(2), 3);

        Assert.assertTrue(returns[1] instanceof BIntArray);
        BIntArray longArray = (BIntArray) returns[1];
        Assert.assertEquals(longArray.get(0), 100000000);
        Assert.assertEquals(longArray.get(1), 200000000);
        Assert.assertEquals(longArray.get(2), 300000000);

        Assert.assertTrue(returns[2] instanceof BFloatArray);
        BFloatArray doubleArray = (BFloatArray) returns[2];
        Assert.assertEquals(doubleArray.get(0), 245.23);
        Assert.assertEquals(doubleArray.get(1), 5559.49);
        Assert.assertEquals(doubleArray.get(2), 8796.123);

        Assert.assertTrue(returns[3] instanceof BStringArray);
        BStringArray stringArray = (BStringArray) returns[3];
        Assert.assertEquals(stringArray.get(0), "Hello");
        Assert.assertEquals(stringArray.get(1), "Ballerina");

        Assert.assertTrue(returns[4] instanceof BBooleanArray);
        BBooleanArray booleanArray = (BBooleanArray) returns[4];
        Assert.assertEquals(booleanArray.get(0), 1);
        Assert.assertEquals(booleanArray.get(1), 0);
        Assert.assertEquals(booleanArray.get(2), 1);
    }

    @Test(groups = "TableTest", description = "Check date time operation")
    public void testDateTime() {
        BValue[] args = new BValue[3];
        Calendar cal = Calendar.getInstance();

        cal.clear();
        cal.set(Calendar.YEAR, 2017);
        cal.set(Calendar.MONTH, 5);
        cal.set(Calendar.DAY_OF_MONTH, 23);
        long dateInserted = cal.getTimeInMillis();
        args[0] = new BInteger(dateInserted);

        cal.clear();
        cal.set(Calendar.HOUR, 14);
        cal.set(Calendar.MINUTE, 15);
        cal.set(Calendar.SECOND, 23);
        long timeInserted = cal.getTimeInMillis();
        args[1] = new BInteger(timeInserted);

        cal.clear();
        cal.set(Calendar.HOUR, 16);
        cal.set(Calendar.MINUTE, 33);
        cal.set(Calendar.SECOND, 55);
        cal.set(Calendar.YEAR, 2017);
        cal.set(Calendar.MONTH, 1);
        cal.set(Calendar.DAY_OF_MONTH, 25);
        long timestampInserted = cal.getTimeInMillis();
        args[2] = new BInteger(timestampInserted);

        BValue[] returns = BRunUtil.invoke(result,  "testDateTime", args);
        Assert.assertEquals(returns.length, 4);
        assertDateStringValues(returns, dateInserted, timeInserted, timestampInserted);
    }

    @Test(groups = "TableTest", description = "Check date time operation")
    public void testDateTimeAsTimeStruct() {
        BValue[] returns = BRunUtil.invoke(result,  "testDateTimeAsTimeStruct");
        Assert.assertEquals(returns.length, 8);
        Assert.assertEquals(((BInteger) returns[0]).intValue(), ((BInteger) returns[1]).intValue());
        Assert.assertEquals(((BInteger) returns[2]).intValue(), ((BInteger) returns[3]).intValue());
        Assert.assertEquals(((BInteger) returns[4]).intValue(), ((BInteger) returns[5]).intValue());
        Assert.assertEquals(((BInteger) returns[6]).intValue(), ((BInteger) returns[7]).intValue());
    }

    @Test(groups = "TableTest", description = "Check date time operation")
    public void testDateTimeInt() {
        BValue[] args = new BValue[3];
        Calendar cal = Calendar.getInstance();

        cal.clear();
        cal.set(Calendar.YEAR, 2017);
        cal.set(Calendar.MONTH, 5);
        cal.set(Calendar.DAY_OF_MONTH, 23);
        long dateInserted = cal.getTimeInMillis();
        args[0] = new BInteger(dateInserted);

        cal.clear();
        cal.set(Calendar.HOUR, 14);
        cal.set(Calendar.MINUTE, 15);
        cal.set(Calendar.SECOND, 23);
        long timeInserted = cal.getTimeInMillis();
        args[1] = new BInteger(timeInserted);

        cal.clear();
        cal.set(Calendar.HOUR, 16);
        cal.set(Calendar.MINUTE, 33);
        cal.set(Calendar.SECOND, 55);
        cal.set(Calendar.YEAR, 2017);
        cal.set(Calendar.MONTH, 1);
        cal.set(Calendar.DAY_OF_MONTH, 25);
        long timestampInserted = cal.getTimeInMillis();
        args[2] = new BInteger(timestampInserted);

        BValue[] returns = BRunUtil.invoke(result,  "testDateTimeInt", args);
        Assert.assertEquals(returns.length, 4);

        assertDateIntValues(returns, dateInserted, timeInserted, timestampInserted);
    }

    @Test(groups = "TableTest", description = "Check JSON conversion with null values.")
    public void testJsonWithNull() {
        BValue[] returns = BRunUtil.invoke(result,  "testJsonWithNull");
        Assert.assertEquals(returns.length, 1);
        Assert.assertTrue(returns[0] instanceof BJSON);
        Assert.assertEquals(returns[0].stringValue(),
                "[{\"INT_TYPE\":0,\"LONG_TYPE\":0,\"FLOAT_TYPE\":0.0,\"DOUBLE_TYPE\":0.0,\"BOOLEAN_TYPE\":false,"
                        + "\"STRING_TYPE\":null}]");
    }

    @Test(groups = "TableTest", description = "Check xml conversion with null values.")
    public void testXmlWithNull() {
        BValue[] returns = BRunUtil.invoke(result, "testXmlWithNull");
        Assert.assertEquals(returns.length, 1);
        Assert.assertTrue(returns[0] instanceof BXML);
        Assert.assertEquals(returns[0].stringValue(),
                "<results><result><INT_TYPE>0</INT_TYPE><LONG_TYPE>0</LONG_TYPE><FLOAT_TYPE>0.0</FLOAT_TYPE>"
                        + "<DOUBLE_TYPE>0.0</DOUBLE_TYPE><BOOLEAN_TYPE>false</BOOLEAN_TYPE>"
                        + "<STRING_TYPE xmlns:xsi=\"http://www.w3.org/2001/XMLSchema-instance\" xsi:nil=\"true\"/>"
                        + "</result></results>");
    }

    @Test(groups = "TableTest", description = "Check xml conversion within transaction.")
    public void testToXmlWithinTransaction() {
        BValue[] returns = BRunUtil.invoke(result, "testToXmlWithinTransaction");
        Assert.assertEquals(returns.length, 2);
        Assert.assertEquals((returns[0]).stringValue(), "<results><result><INT_TYPE>1</INT_TYPE><LONG_TYPE>"
                + "9223372036854774807</LONG_TYPE></result></results>");
        Assert.assertEquals(((BInteger) returns[1]).intValue(), 0);
    }

    @Test(groups = "TableTest", description = "Check JSON conversion within transaction.")
    public void testToJsonWithinTransaction() {
        BValue[] returns = BRunUtil.invoke(result,  "testToJsonWithinTransaction");
        Assert.assertEquals(returns.length, 2);
        Assert.assertEquals((returns[0]).stringValue(), "[{\"INT_TYPE\":1,\"LONG_TYPE\":9223372036854774807}]");
        Assert.assertEquals(((BInteger) returns[1]).intValue(), 0);
    }

    @Test(groups = "TableTest", description = "Check blob data support.")
    public void testBlobData() {
        BValue[] returns = BRunUtil.invoke(result,  "testBlobData");
        Assert.assertEquals(returns.length, 1);
        Assert.assertEquals((returns[0]).stringValue(), "wso2 ballerina blob test.");
    }

    @Test(groups = "TableTest", description = "Check values retrieved with column alias.")
    public void testColumnAlias() {
        BValue[] returns = BRunUtil.invoke(result, "testColumnAlias");
        Assert.assertEquals(returns.length, 7);
        Assert.assertEquals(((BInteger) returns[0]).intValue(), 1);
        Assert.assertEquals(((BInteger) returns[1]).intValue(), 9223372036854774807L);
        Assert.assertEquals(((BFloat) returns[2]).floatValue(), 123.34D);
        Assert.assertEquals(((BFloat) returns[3]).floatValue(), 2139095039D);
        Assert.assertEquals(((BBoolean) returns[4]).booleanValue(), true);
        Assert.assertEquals(returns[5].stringValue(), "Hello");
        Assert.assertEquals(((BInteger) returns[6]).intValue(), 100);
    }

    @Test(groups = "TableTest", description = "Check inserting blob data.")
    public void testBlobInsert() {
        BValue[] returns = BRunUtil.invoke(result, "testBlobInsert");
        Assert.assertEquals(((BInteger) returns[0]).intValue(), 1);
    }

    @Test(groups = "TableTest", description = "Check whether printing of table variables is handled properly.")
    public void testTablePrintAndPrintln() throws IOException {
        PrintStream original = System.out;
        ByteArrayOutputStream outContent = new ByteArrayOutputStream();
        try {
            System.setOut(new PrintStream(outContent));
            final String expected = "\n";
            BRunUtil.invoke(result, "testTablePrintAndPrintln");
            Assert.assertEquals(outContent.toString().replace("\r", ""), expected);
        } finally {
            outContent.close();
            System.setOut(original);
        }
    }

    @Test(groups = "TableTest", description = "Check auto close resources in table.")
    public void testTableAutoClose() {
        BValue[] returns = BRunUtil.invoke(result, "testTableAutoClose");
        Assert.assertEquals(returns.length, 2);
        Assert.assertEquals(((BInteger) returns[0]).intValue(), 1);
        Assert.assertEquals(returns[1].stringValue(), "[{\"INT_TYPE\":1,\"LONG_TYPE\":9223372036854774807,"
                + "\"FLOAT_TYPE\":123.34,\"DOUBLE_TYPE\":2.139095039E9,\"BOOLEAN_TYPE\":true,"
                + "\"STRING_TYPE\":\"Hello\"}]");
    }

    @Test(groups = "TableTest", description = "Check manual close resources in table.")
    public void testTableManualClose() {
        BValue[] returns = BRunUtil.invoke(result, "testTableManualClose");
        Assert.assertEquals(returns.length, 1);
        Assert.assertEquals(((BInteger) returns[0]).intValue(), 1);
    }

    @Test(dependsOnGroups = "TableTest", description = "Check whether all sql connectors are closed properly.")
    public void testCloseConnectionPool() {
        BValue[] returns = BRunUtil.invoke(result, "testCloseConnectionPool");
        BInteger retValue = (BInteger) returns[0];
        Assert.assertEquals(retValue.intValue(), 1);
    }

    @Test(groups = "TableTest", description = "Check select data with multiple rows for primitive types.")
    public void testMutltipleRows() {
        BValue[] returns = BRunUtil.invoke(result, "testMutltipleRows");
        Assert.assertEquals(((BInteger) returns[0]).intValue(), 100);
        Assert.assertEquals(((BInteger) returns[1]).intValue(), 200);
    }

    @Test(groups = "TableTest", description = "Check select data with multiple rows accessing without getNext.")
    public void testMutltipleRowsWithoutLoop() {
        BValue[] returns = BRunUtil.invoke(result, "testMutltipleRowsWithoutLoop");
        Assert.assertEquals(returns.length, 6);
        Assert.assertEquals(((BInteger) returns[0]).intValue(), 100);
        Assert.assertEquals(((BInteger) returns[1]).intValue(), 200);
        Assert.assertEquals(((BInteger) returns[2]).intValue(), 200);
        Assert.assertEquals(((BInteger) returns[3]).intValue(), 100);
        Assert.assertEquals(returns[4].stringValue(), "200_100_NOT");
        Assert.assertEquals(returns[5].stringValue(), "200_HAS_HAS_100_NO_NO");
    }

    @Test(groups = "TableTest", description = "Check select data with multiple rows accessing without getNext.")
    public void testHasNextWithoutConsume() {
        BValue[] returns = BRunUtil.invoke(result, "testHasNextWithoutConsume");
        Assert.assertEquals(returns.length, 3);
        Assert.assertEquals(((BBoolean) returns[0]).booleanValue(), true);
        Assert.assertEquals(((BBoolean) returns[1]).booleanValue(), true);
        Assert.assertEquals(((BBoolean) returns[2]).booleanValue(), true);
    }

    @Test(groups = "TableTest", description = "Check get float and double types.")
    public void testGetFloatTypes() {
        BValue[] returns = BRunUtil.invoke(result, "testGetFloatTypes");
        Assert.assertEquals(returns.length, 4);
        Assert.assertEquals(((BFloat) returns[0]).floatValue(), 238999.34);
        Assert.assertEquals(((BFloat) returns[1]).floatValue(), 238999.34);
        Assert.assertEquals(((BFloat) returns[2]).floatValue(), 238999.34);
        Assert.assertEquals(((BFloat) returns[3]).floatValue(), 238999.34);
    }

    @Test(groups = "TableTest", description = "Check array data insert and println on arrays")
    public void testArrayDataInsertAndPrint() {
        BValue[] returns = BRunUtil.invoke(result, "testArrayDataInsertAndPrint");
        Assert.assertEquals(returns.length, 6);
        Assert.assertEquals(((BInteger) returns[0]).intValue(), 1);
        Assert.assertEquals(((BInteger) returns[1]).intValue(), 3);
        Assert.assertEquals(((BInteger) returns[2]).intValue(), 3);
        Assert.assertEquals(((BInteger) returns[3]).intValue(), 2);
        Assert.assertEquals(((BInteger) returns[4]).intValue(), 5);
        Assert.assertEquals(((BInteger) returns[5]).intValue(), 2);
    }

    @Test(groups = "TableTest", description = "Check get float and double min and max types.")
    public void testSignedIntMaxMinValues() {
        BValue[] returns = BRunUtil.invoke(result, "testSignedIntMaxMinValues");
        Assert.assertEquals(returns.length, 6);
        Assert.assertEquals(((BInteger) returns[0]).intValue(), 1);
        Assert.assertEquals(((BInteger) returns[1]).intValue(), 1);
        Assert.assertEquals(((BInteger) returns[2]).intValue(), 1);
        Assert.assertEquals((returns[3]).stringValue(), "[{\"ID\":1,\"TINYINTDATA\":127,\"SMALLINTDATA\":32767,"
                + "\"INTDATA\":2147483647,\"BIGINTDATA\":9223372036854775807},"
                + "{\"ID\":2,\"TINYINTDATA\":-128,\"SMALLINTDATA\":-32768,\"INTDATA\":-2147483648,"
                + "\"BIGINTDATA\":-9223372036854775808},"
                + "{\"ID\":3,\"TINYINTDATA\":0,\"SMALLINTDATA\":0,\"INTDATA\":0,\"BIGINTDATA\":0}]");
        Assert.assertEquals((returns[4]).stringValue(), "<results><result><ID>1</ID><TINYINTDATA>127</TINYINTDATA>"
                + "<SMALLINTDATA>32767</SMALLINTDATA><INTDATA>2147483647</INTDATA>"
                + "<BIGINTDATA>9223372036854775807</BIGINTDATA></result>"
                + "<result><ID>2</ID><TINYINTDATA>-128</TINYINTDATA><SMALLINTDATA>-32768</SMALLINTDATA>"
                + "<INTDATA>-2147483648</INTDATA><BIGINTDATA>-9223372036854775808</BIGINTDATA></result>"
                + "<result><ID>3</ID><TINYINTDATA>0</TINYINTDATA><SMALLINTDATA>0</SMALLINTDATA><INTDATA>0</INTDATA>"
                + "<BIGINTDATA>0</BIGINTDATA></result></results>");
        Assert.assertEquals((returns[5]).stringValue(), "1|127|32767|2147483647|9223372036854775807#2|-128|-32768|"
                + "-2147483648|-9223372036854775808#3|-1|-1|-1|-1#");
    }

    @Test(groups = "TableTest", description = "Check blob binary and clob types types.")
    public void testComplexTypeInsertAndRetrieval() {
        BValue[] returns = BRunUtil.invoke(result, "testComplexTypeInsertAndRetrieval");
        Assert.assertEquals(returns.length, 5);
        Assert.assertEquals(((BInteger) returns[0]).intValue(), 1);
        Assert.assertEquals(((BInteger) returns[1]).intValue(), 1);
        Assert.assertEquals((returns[2]).stringValue(), "[{\"ROW_ID\":100,\"BLOB_TYPE\":\"U2FtcGxlIFRleHQ=\","
                + "\"CLOB_TYPE\":\"Sample Text\",\"BINARY_TYPE\":\"U2FtcGxlIFRleHQAAAAAAAAAAAAAAAAAAAAA\"},"
                + "{\"ROW_ID\":200,\"BLOB_TYPE\":null,\"CLOB_TYPE\":null,\"BINARY_TYPE\":null}]");
        Assert.assertEquals((returns[3]).stringValue(), "<results><result><ROW_ID>100</ROW_ID>"
                + "<BLOB_TYPE>U2FtcGxlIFRleHQ=</BLOB_TYPE><CLOB_TYPE>Sample Text</CLOB_TYPE>"
                + "<BINARY_TYPE>U2FtcGxlIFRleHQAAAAAAAAAAAAAAAAAAAAA</BINARY_TYPE>" + "</result>"
                + "<result><ROW_ID>200</ROW_ID>"
                + "<BLOB_TYPE xmlns:xsi=\"http://www.w3.org/2001/XMLSchema-instance\" xsi:nil=\"true\"/>"
                + "<CLOB_TYPE xmlns:xsi=\"http://www.w3.org/2001/XMLSchema-instance\" xsi:nil=\"true\"/>"
                + "<BINARY_TYPE xmlns:xsi=\"http://www.w3.org/2001/XMLSchema-instance\" xsi:nil=\"true\"/>"
                + "</result></results>");
        Assert.assertEquals((returns[4]).stringValue(), "100|Sample Text|Sample Text|200|nil|nil|");
    }

    @Test(groups = "TableTest", description = "Check result sets with same column name or complex name.")
    public void testJsonXMLConversionwithDuplicateColumnNames() {
        BValue[] returns = BRunUtil.invoke(result, "testJsonXMLConversionwithDuplicateColumnNames");
        Assert.assertEquals(returns.length, 2);
        Assert.assertEquals((returns[0]).stringValue(), "[{\"ROW_ID\":1,\"INT_TYPE\":1,\"DATATABLEREP.ROW_ID\":1,"
                + "\"DATATABLEREP.INT_TYPE\":100}]");
        Assert.assertEquals((returns[1]).stringValue(), "<results><result><ROW_ID>1</ROW_ID><INT_TYPE>1</INT_TYPE>"
                + "<DATATABLEREP.ROW_ID>1</DATATABLEREP.ROW_ID><DATATABLEREP.INT_TYPE>100</DATATABLEREP.INT_TYPE>"
                + "</result></results>");
    }

    @Test(groups = "TableTest", description = "Check result sets with same column name or complex name.")
    public void testStructFieldNotMatchingColumnName() {
        BValue[] returns = BRunUtil.invoke(result, "testStructFieldNotMatchingColumnName");
        Assert.assertEquals(returns.length, 5);
        Assert.assertEquals(((BInteger) returns[0]).intValue(), 1);
        Assert.assertEquals(((BInteger) returns[1]).intValue(), 1);
        Assert.assertEquals(((BInteger) returns[2]).intValue(), 1);
        Assert.assertEquals(((BInteger) returns[3]).intValue(), 1);
        Assert.assertEquals(((BInteger) returns[4]).intValue(), 100);
    }

    @Test(groups = "TableTest", description = "Check retrieving data using foreach")
    public void testGetPrimitiveTypesWithForEach() {
        BValue[] returns = BRunUtil.invoke(result, "testGetPrimitiveTypesWithForEach");
        Assert.assertEquals(returns.length, 6);
        Assert.assertEquals(((BInteger) returns[0]).intValue(), 1);
        Assert.assertEquals(((BInteger) returns[1]).intValue(), 9223372036854774807L);
        Assert.assertEquals(((BFloat) returns[2]).floatValue(), 123.34D);
        Assert.assertEquals(((BFloat) returns[3]).floatValue(), 2139095039D);
        Assert.assertEquals(((BBoolean) returns[4]).booleanValue(), true);
        Assert.assertEquals(returns[5].stringValue(), "Hello");
    }

    @Test(groups = "TableTest", description = "Check retrieving data using foreach with multiple rows")
    public void testMutltipleRowsWithForEach() {
        BValue[] returns = BRunUtil.invoke(result, "testMutltipleRowsWithForEach");
        Assert.assertEquals(((BInteger) returns[0]).intValue(), 100);
        Assert.assertEquals(((BInteger) returns[1]).intValue(), 200);
    }

    @Test(groups = "TableTest",
          description = "Test adding data to database table")
    public void testTableAddInvalid() {
        BValue[] returns = BRunUtil.invoke(result, "testTableAddInvalid");
        Assert.assertEquals((returns[0]).stringValue(), "data cannot be added to a table returned from a database");
    }

    @Test(groups = "TableTest", description = "Test deleting data from a database table")
    public void testTableRemoveInvalid() {
        BValue[] returns = BRunUtil.invoke(result, "testTableRemoveInvalid");
        Assert.assertEquals((returns[0]).stringValue(), "data cannot be deleted from a table returned from a database");
    }
<<<<<<< HEAD

=======
    
    //Nillable mapping tests
    @Test(groups = "TableTest",
          description = "Test mapping to nillable type fields")
    public void testMappingToNillableTypeFields() {
        BValue[] returns = BRunUtil.invoke(nillableMappingResult, "testMappingToNillableTypeFields");
        Assert.assertNotNull(returns);

        Assert.assertEquals(((BInteger) returns[0]).intValue(), 10);
        Assert.assertEquals(((BInteger) returns[1]).intValue(), 9223372036854774807L);
        Assert.assertEquals(((BFloat) returns[2]).floatValue(), 123.34);
        Assert.assertEquals(((BFloat) returns[3]).floatValue(), 2139095039, DELTA);
        Assert.assertEquals(((BBoolean) returns[4]).booleanValue(), true);
        Assert.assertEquals(returns[5].stringValue(), "Hello");
        Assert.assertEquals(((BFloat) returns[6]).floatValue(), 1234.567);
        Assert.assertEquals(((BFloat) returns[7]).floatValue(), 1234.567);
        Assert.assertEquals(((BFloat) returns[8]).floatValue(), 1234.567);
        Assert.assertEquals(((BInteger) returns[9]).intValue(), 1);
        Assert.assertEquals(((BInteger) returns[10]).intValue(), 5555);
        Assert.assertEquals(returns[11].stringValue(), "very long text");
        Assert.assertEquals(returns[12].stringValue(), "wso2 ballerina blob test.");
    }

    @Test(groups = "TableTest",
          description = "Test mapping date to nillable Time field")
    public void testMapptingDatesToNillableTime() {
        BValue[] returns = BRunUtil.invoke(nillableMappingResult,  "testMappingDatesToNillableTimeType");
        Assert.assertEquals(returns.length, 8);
        Assert.assertEquals(((BInteger) returns[0]).intValue(), ((BInteger) returns[1]).intValue());
        Assert.assertEquals(((BInteger) returns[2]).intValue(), ((BInteger) returns[3]).intValue());
        Assert.assertEquals(((BInteger) returns[4]).intValue(), ((BInteger) returns[5]).intValue());
        Assert.assertEquals(((BInteger) returns[6]).intValue(), ((BInteger) returns[7]).intValue());
    }

    @Test(groups = "TableTest",
          description = "Test mapping date to nillable int field")
    public void testMappingDatesToNillableIntType() {
        BValue[] args = new BValue[3];
        Calendar cal = Calendar.getInstance();

        cal.clear();
        cal.set(Calendar.YEAR, 2017);
        cal.set(Calendar.MONTH, 5);
        cal.set(Calendar.DAY_OF_MONTH, 23);
        long dateInserted = cal.getTimeInMillis();
        args[0] = new BInteger(dateInserted);

        cal.clear();
        cal.set(Calendar.HOUR, 14);
        cal.set(Calendar.MINUTE, 15);
        cal.set(Calendar.SECOND, 23);
        long timeInserted = cal.getTimeInMillis();
        args[1] = new BInteger(timeInserted);

        cal.clear();
        cal.set(Calendar.HOUR, 16);
        cal.set(Calendar.MINUTE, 33);
        cal.set(Calendar.SECOND, 55);
        cal.set(Calendar.YEAR, 2017);
        cal.set(Calendar.MONTH, 1);
        cal.set(Calendar.DAY_OF_MONTH, 25);
        long timestampInserted = cal.getTimeInMillis();
        args[2] = new BInteger(timestampInserted);

        BValue[] returns = BRunUtil.invoke(nillableMappingResult,  "testMappingDatesToNillableIntType", args);
        Assert.assertEquals(returns.length, 4);
        args[2] = new BInteger(timestampInserted);

        assertDateIntValues(returns, dateInserted, timeInserted, timestampInserted);
    }

    @Test(groups = "TableTest",
          description = "Test mapping date to nillable string field")
    public void testMappingDatesToNillableStringType() {
        BValue[] args = new BValue[3];
        Calendar cal = Calendar.getInstance();

        cal.clear();
        cal.set(Calendar.YEAR, 2017);
        cal.set(Calendar.MONTH, 5);
        cal.set(Calendar.DAY_OF_MONTH, 23);
        long dateInserted = cal.getTimeInMillis();
        args[0] = new BInteger(dateInserted);

        cal.clear();
        cal.set(Calendar.HOUR, 14);
        cal.set(Calendar.MINUTE, 15);
        cal.set(Calendar.SECOND, 23);
        long timeInserted = cal.getTimeInMillis();
        args[1] = new BInteger(timeInserted);

        cal.clear();
        cal.set(Calendar.HOUR, 16);
        cal.set(Calendar.MINUTE, 33);
        cal.set(Calendar.SECOND, 55);
        cal.set(Calendar.YEAR, 2017);
        cal.set(Calendar.MONTH, 1);
        cal.set(Calendar.DAY_OF_MONTH, 25);
        long timestampInserted = cal.getTimeInMillis();
        args[2] = new BInteger(timestampInserted);

        BValue[] returns = BRunUtil.invoke(nillableMappingResult,  "testMappingDatesToNillableStringType", args);
        Assert.assertEquals(returns.length, 4);
        assertDateStringValues(returns, dateInserted, timeInserted, timestampInserted);
    }

    @Test(groups = "TableTest",
          description = "Test mapping to nillable type fields")
    public void testMappingNullToNillableTypes() {
        BValue[] returns = BRunUtil.invoke(nillableMappingResult, "testMappingNullToNillableTypes");
        Assert.assertNotNull(returns);
        Assert.assertEquals(returns.length, 18);
        for (BValue returnVal : returns) {
            Assert.assertNull(returnVal);
        }
    }
    
    //Nillable mapping negative tests
    @Test(groups = "TableTest",
          description = "Test mapping nil to non-nillable int field",
          expectedExceptions = BLangRuntimeException.class,
          expectedExceptionsMessageRegExp = TRYING_TO_ASSIGN_NIL_TO_NON_NILLABLE_FIELD)
    public void testAssignNilToNonNillableInt() {
        BRunUtil.invoke(nillableMappingNegativeResult, "testAssignNilToNonNillableInt");
    }

    @Test(groups = "TableTest",
          description = "Test mapping nil to non-nillable long field",
          expectedExceptions = BLangRuntimeException.class,
          expectedExceptionsMessageRegExp = TRYING_TO_ASSIGN_NIL_TO_NON_NILLABLE_FIELD)
    public void testAssignNilToNonNillableLong() {
        BRunUtil.invoke(nillableMappingNegativeResult, "testAssignNilToNonNillableLong");
    }

    @Test(groups = "TableTest",
          description = "Test mapping nil to non-nillable float field",
          expectedExceptions = BLangRuntimeException.class,
          expectedExceptionsMessageRegExp = TRYING_TO_ASSIGN_NIL_TO_NON_NILLABLE_FIELD)
    public void testAssignNilToNonNillableFloat() {
        BRunUtil.invoke(nillableMappingNegativeResult, "testAssignNilToNonNillableFloat");
    }

    @Test(groups = "TableTest",
          description = "Test mapping nil to non-nillable double field",
          expectedExceptions = BLangRuntimeException.class,
          expectedExceptionsMessageRegExp = TRYING_TO_ASSIGN_NIL_TO_NON_NILLABLE_FIELD)
    public void testAssignNilToNonNillableDouble() {
        BRunUtil.invoke(nillableMappingNegativeResult, "testAssignNilToNonNillableDouble");
    }

    @Test(groups = "TableTest",
          description = "Test mapping nil to non-nillable boolean field",
          expectedExceptions = BLangRuntimeException.class,
          expectedExceptionsMessageRegExp = TRYING_TO_ASSIGN_NIL_TO_NON_NILLABLE_FIELD)
    public void testAssignNilToNonNillableBoolean() {
        BRunUtil.invoke(nillableMappingNegativeResult, "testAssignNilToNonNillableBoolean");
    }

    @Test(groups = "TableTest",
          description = "Test mapping nil to non-nillable string field",
          expectedExceptions = BLangRuntimeException.class,
          expectedExceptionsMessageRegExp = TRYING_TO_ASSIGN_NIL_TO_NON_NILLABLE_FIELD)
    public void testAssignNilToNonNillableString() {
        BRunUtil.invoke(nillableMappingNegativeResult, "testAssignNilToNonNillableString");
    }

    @Test(groups = "TableTest",
          description = "Test mapping nil to non-nillable numeric field",
          expectedExceptions = BLangRuntimeException.class,
          expectedExceptionsMessageRegExp = TRYING_TO_ASSIGN_NIL_TO_NON_NILLABLE_FIELD)
    public void testAssignNilToNonNillableNumeric() {
        BRunUtil.invoke(nillableMappingNegativeResult, "testAssignNilToNonNillableNumeric");
    }

    @Test(groups = "TableTest",
          description = "Test mapping nil to non-nillable small-int field",
          expectedExceptions = BLangRuntimeException.class,
          expectedExceptionsMessageRegExp = TRYING_TO_ASSIGN_NIL_TO_NON_NILLABLE_FIELD)
    public void testAssignNilToNonNillableSmallint() {
        BRunUtil.invoke(nillableMappingNegativeResult, "testAssignNilToNonNillableSmallint");
    }

    @Test(groups = "TableTest",
          description = "Test mapping nil to non-nillable tiny-int field",
          expectedExceptions = BLangRuntimeException.class,
          expectedExceptionsMessageRegExp = TRYING_TO_ASSIGN_NIL_TO_NON_NILLABLE_FIELD)
    public void testAssignNilToNonNillableTinyInt() {
        BRunUtil.invoke(nillableMappingNegativeResult, "testAssignNilToNonNillableTinyInt");
    }

    @Test(groups = "TableTest",
          description = "Test mapping nil to non-nillable decimal field",
          expectedExceptions = BLangRuntimeException.class,
          expectedExceptionsMessageRegExp = TRYING_TO_ASSIGN_NIL_TO_NON_NILLABLE_FIELD)
    public void testAssignNilToNonNillableDecimal() {
        BRunUtil.invoke(nillableMappingNegativeResult, "testAssignNilToNonNillableDecimal");
    }

    @Test(groups = "TableTest",
          description = "Test mapping nil to non-nillable real field",
          expectedExceptions = BLangRuntimeException.class,
          expectedExceptionsMessageRegExp = TRYING_TO_ASSIGN_NIL_TO_NON_NILLABLE_FIELD)
    public void testAssignNilToNonNillableReal() {
        BRunUtil.invoke(nillableMappingNegativeResult, "testAssignNilToNonNillableReal");
    }

    @Test(groups = "TableTest",
          description = "Test mapping nil to non-nillable clob field",
          expectedExceptions = BLangRuntimeException.class,
          expectedExceptionsMessageRegExp = TRYING_TO_ASSIGN_NIL_TO_NON_NILLABLE_FIELD)
    public void testAssignNilToNonNillableClob() {
        BRunUtil.invoke(nillableMappingNegativeResult, "testAssignNilToNonNillableClob");
    }

    @Test(groups = "TableTest",
          description = "Test mapping nil to non-nillable blob field",
          expectedExceptions = BLangRuntimeException.class,
          expectedExceptionsMessageRegExp = TRYING_TO_ASSIGN_NIL_TO_NON_NILLABLE_FIELD)
    public void testAssignNilToNonNillableBlob() {
        BRunUtil.invoke(nillableMappingNegativeResult, "testAssignNilToNonNillableBlob");
    }

    @Test(groups = "TableTest",
          description = "Test mapping nil to non-nillable binary field",
          expectedExceptions = BLangRuntimeException.class,
          expectedExceptionsMessageRegExp = TRYING_TO_ASSIGN_NIL_TO_NON_NILLABLE_FIELD)
    public void testAssignNilToNonNillableBinary() {
        BRunUtil.invoke(nillableMappingNegativeResult, "testAssignNilToNonNillableBinary");
    }

    @Test(groups = "TableTest",
          description = "Test mapping nil to non-nillable date field",
          expectedExceptions = BLangRuntimeException.class,
          expectedExceptionsMessageRegExp = TRYING_TO_ASSIGN_NIL_TO_NON_NILLABLE_FIELD)
    public void testAssignNilToNonNillableDate() {
        BRunUtil.invoke(nillableMappingNegativeResult, "testAssignNilToNonNillableDate");
    }

    @Test(groups = "TableTest",
          description = "Test mapping nil to non-nillable time field",
          expectedExceptions = BLangRuntimeException.class,
          expectedExceptionsMessageRegExp = TRYING_TO_ASSIGN_NIL_TO_NON_NILLABLE_FIELD)
    public void testAssignNilToNonNillableTime() {
        BRunUtil.invoke(nillableMappingNegativeResult, "testAssignNilToNonNillableTime");
    }

    @Test(groups = "TableTest",
          description = "Test mapping nil to non-nillable datetime field",
          expectedExceptions = BLangRuntimeException.class,
          expectedExceptionsMessageRegExp = TRYING_TO_ASSIGN_NIL_TO_NON_NILLABLE_FIELD)
    public void testAssignNilToNonNillableDateTime() {
        BRunUtil.invoke(nillableMappingNegativeResult, "testAssignNilToNonNillableDateTime");
    }

    @Test(groups = "TableTest",
          description = "Test mapping nil to non-nillable timestamp field",
          expectedExceptions = BLangRuntimeException.class,
          expectedExceptionsMessageRegExp = TRYING_TO_ASSIGN_NIL_TO_NON_NILLABLE_FIELD)
    public void testAssignNilToNonNillableTimeStamp() {
        BRunUtil.invoke(nillableMappingNegativeResult, "testAssignNilToNonNillableTimeStamp");
    }

    @Test(groups = "TableTest",
          expectedExceptions = BLangRuntimeException.class,
          expectedExceptionsMessageRegExp = INVALID_UNION_FIELD_ASSIGNMENT)
    public void testAssignToInvalidUnionInt() {
        BRunUtil.invoke(nillableMappingNegativeResult, "testAssignToInvalidUnionInt");
    }

    @Test(groups = "TableTest",
          expectedExceptions = BLangRuntimeException.class,
          expectedExceptionsMessageRegExp = INVALID_UNION_FIELD_ASSIGNMENT)
    public void testAssignToInvalidUnionLong() {
        BRunUtil.invoke(nillableMappingNegativeResult, "testAssignToInvalidUnionLong");
    }

    @Test(groups = "TableTest",
          expectedExceptions = BLangRuntimeException.class,
          expectedExceptionsMessageRegExp = INVALID_UNION_FIELD_ASSIGNMENT)
    public void testAssignToInvalidUnionFloat() {
        BRunUtil.invoke(nillableMappingNegativeResult, "testAssignToInvalidUnionFloat");
    }

    @Test(groups = "TableTest",
          expectedExceptions = BLangRuntimeException.class,
          expectedExceptionsMessageRegExp = INVALID_UNION_FIELD_ASSIGNMENT)
    public void testAssignToInvalidUnionDouble() {
        BRunUtil.invoke(nillableMappingNegativeResult, "testAssignToInvalidUnionDouble");
    }

    @Test(groups = "TableTest",
          expectedExceptions = BLangRuntimeException.class,
          expectedExceptionsMessageRegExp = INVALID_UNION_FIELD_ASSIGNMENT)
    public void testAssignToInvalidUnionBoolean() {
        BRunUtil.invoke(nillableMappingNegativeResult, "testAssignToInvalidUnionBoolean");
    }

    @Test(groups = "TableTest",
          expectedExceptions = BLangRuntimeException.class,
          expectedExceptionsMessageRegExp = INVALID_UNION_FIELD_ASSIGNMENT)
    public void testAssignToInvalidUnionString() {
        BRunUtil.invoke(nillableMappingNegativeResult, "testAssignToInvalidUnionString");
    }

    @Test(groups = "TableTest",
          expectedExceptions = BLangRuntimeException.class,
          expectedExceptionsMessageRegExp = INVALID_UNION_FIELD_ASSIGNMENT)
    public void testAssignToInvalidUnionNumeric() {
        BRunUtil.invoke(nillableMappingNegativeResult, "testAssignToInvalidUnionNumeric");
    }

    @Test(groups = "TableTest",
          expectedExceptions = BLangRuntimeException.class,
          expectedExceptionsMessageRegExp = INVALID_UNION_FIELD_ASSIGNMENT)
    public void testAssignToInvalidUnionSmallint() {
        BRunUtil.invoke(nillableMappingNegativeResult, "testAssignToInvalidUnionSmallint");
    }

    @Test(groups = "TableTest",
          expectedExceptions = BLangRuntimeException.class,
          expectedExceptionsMessageRegExp = INVALID_UNION_FIELD_ASSIGNMENT)
    public void testAssignToInvalidUnionTinyInt() {
        BRunUtil.invoke(nillableMappingNegativeResult, "testAssignToInvalidUnionTinyInt");
    }

    @Test(groups = "TableTest",
          expectedExceptions = BLangRuntimeException.class,
          expectedExceptionsMessageRegExp = INVALID_UNION_FIELD_ASSIGNMENT)
    public void testAssignToInvalidUnionDecimal() {
        BRunUtil.invoke(nillableMappingNegativeResult, "testAssignToInvalidUnionDecimal");
    }

    @Test(groups = "TableTest",
          expectedExceptions = BLangRuntimeException.class,
          expectedExceptionsMessageRegExp = INVALID_UNION_FIELD_ASSIGNMENT)
    public void testAssignToInvalidUnionReal() {
        BRunUtil.invoke(nillableMappingNegativeResult, "testAssignToInvalidUnionReal");
    }

    @Test(groups = "TableTest",
          expectedExceptions = BLangRuntimeException.class,
          expectedExceptionsMessageRegExp = INVALID_UNION_FIELD_ASSIGNMENT)
    public void testAssignToInvalidUnionClob() {
        BRunUtil.invoke(nillableMappingNegativeResult, "testAssignToInvalidUnionClob");
    }

    @Test(groups = "TableTest",
          expectedExceptions = BLangRuntimeException.class,
          expectedExceptionsMessageRegExp = INVALID_UNION_FIELD_ASSIGNMENT)
    public void testAssignToInvalidUnionBlob() {
        BRunUtil.invoke(nillableMappingNegativeResult, "testAssignToInvalidUnionBlob");
    }

    @Test(groups = "TableTest",
          expectedExceptions = BLangRuntimeException.class,
          expectedExceptionsMessageRegExp = INVALID_UNION_FIELD_ASSIGNMENT)
    public void testAssignToInvalidUnionBinary() {
        BRunUtil.invoke(nillableMappingNegativeResult, "testAssignToInvalidUnionBinary");
    }

    @Test(groups = "TableTest",
          expectedExceptions = BLangRuntimeException.class,
          expectedExceptionsMessageRegExp = INVALID_UNION_FIELD_ASSIGNMENT)
    public void testAssignToInvalidUnionDate() {
        BRunUtil.invoke(nillableMappingNegativeResult, "testAssignToInvalidUnionDate");
    }

    @Test(groups = "TableTest",
          expectedExceptions = BLangRuntimeException.class,
          expectedExceptionsMessageRegExp =  INVALID_UNION_FIELD_ASSIGNMENT)
    public void testAssignToInvalidUnionTime() {
        BRunUtil.invoke(nillableMappingNegativeResult, "testAssignToInvalidUnionTime");
    }

    @Test(groups = "TableTest",
          expectedExceptions = BLangRuntimeException.class,
          expectedExceptionsMessageRegExp =  INVALID_UNION_FIELD_ASSIGNMENT)
    public void testAssignToInvalidUnionDateTime() {
        BRunUtil.invoke(nillableMappingNegativeResult, "testAssignToInvalidUnionDateTime");
    }

    @Test(groups = "TableTest",
          expectedExceptions = BLangRuntimeException.class,
          expectedExceptionsMessageRegExp =  INVALID_UNION_FIELD_ASSIGNMENT)
    public void testAssignToInvalidUnionTimeStamp() {
        BRunUtil.invoke(nillableMappingNegativeResult, "testAssignToInvalidUnionTimeStamp");
    }
>>>>>>> 8b57b68d
    @AfterSuite
    public void cleanup() {
        SQLDBUtils.deleteDirectory(new File(SQLDBUtils.DB_DIRECTORY));
    }

    private void assertDateStringValues(BValue[] returns, long dateInserted, long timeInserted,
            long timestampInserted) {
        try {
            DateFormat dfDate = new SimpleDateFormat("yyyy-MM-dd");
            String dateReturned = returns[0].stringValue();
            long dateReturnedEpoch = dfDate.parse(dateReturned).getTime();
            Assert.assertEquals(dateReturnedEpoch, dateInserted);

            DateFormat dfTime = new SimpleDateFormat("HH:mm:ss.SSS");
            String timeReturned = returns[1].stringValue();
            long timeReturnedEpoch = dfTime.parse(timeReturned).getTime();
            Assert.assertEquals(timeReturnedEpoch, timeInserted);

            DateFormat dfTimestamp = new SimpleDateFormat("yyyy-MM-dd'T'HH:mm:ss.SSS");
            String timestampReturned = returns[2].stringValue();
            long timestampReturnedEpoch = dfTimestamp.parse(timestampReturned).getTime();
            Assert.assertEquals(timestampReturnedEpoch, timestampInserted);

            String datetimeReturned = returns[3].stringValue();
            long datetimeReturnedEpoch = dfTimestamp.parse(datetimeReturned).getTime();
            Assert.assertEquals(datetimeReturnedEpoch, timestampInserted);
        } catch (ParseException e) {
            //Ignore
        }
    }

    private void assertDateIntValues(BValue[] returns, long dateInserted, long timeInserted, long timestampInserted) {
        long dateReturnedEpoch = ((BInteger) returns[0]).intValue();
        Assert.assertEquals(dateReturnedEpoch, dateInserted);

        long timeReturnedEpoch = ((BInteger) returns[1]).intValue();
        Assert.assertEquals(timeReturnedEpoch, timeInserted);

        long timestampReturnedEpoch = ((BInteger) returns[2]).intValue();
        Assert.assertEquals(timestampReturnedEpoch, timestampInserted);

        long datetimeReturnedEpoch = ((BInteger) returns[3]).intValue();
        Assert.assertEquals(datetimeReturnedEpoch, timestampInserted);
    }
}<|MERGE_RESOLUTION|>--- conflicted
+++ resolved
@@ -563,10 +563,7 @@
         BValue[] returns = BRunUtil.invoke(result, "testTableRemoveInvalid");
         Assert.assertEquals((returns[0]).stringValue(), "data cannot be deleted from a table returned from a database");
     }
-<<<<<<< HEAD
-
-=======
-    
+
     //Nillable mapping tests
     @Test(groups = "TableTest",
           description = "Test mapping to nillable type fields")
@@ -682,7 +679,7 @@
             Assert.assertNull(returnVal);
         }
     }
-    
+
     //Nillable mapping negative tests
     @Test(groups = "TableTest",
           description = "Test mapping nil to non-nillable int field",
@@ -953,7 +950,7 @@
     public void testAssignToInvalidUnionTimeStamp() {
         BRunUtil.invoke(nillableMappingNegativeResult, "testAssignToInvalidUnionTimeStamp");
     }
->>>>>>> 8b57b68d
+
     @AfterSuite
     public void cleanup() {
         SQLDBUtils.deleteDirectory(new File(SQLDBUtils.DB_DIRECTORY));
