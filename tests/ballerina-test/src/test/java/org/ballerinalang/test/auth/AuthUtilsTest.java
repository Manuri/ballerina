/*
*  Copyright (c) 2018, WSO2 Inc. (http://www.wso2.org) All Rights Reserved.
*
*  WSO2 Inc. licenses this file to you under the Apache License,
*  Version 2.0 (the "License"); you may not use this file except
*  in compliance with the License.
*  You may obtain a copy of the License at
*
*    http://www.apache.org/licenses/LICENSE-2.0
*
*  Unless required by applicable law or agreed to in writing,
*  software distributed under the License is distributed on an
*  "AS IS" BASIS, WITHOUT WARRANTIES OR CONDITIONS OF ANY
*  KIND, either express or implied.  See the License for the
*  specific language governing permissions and limitations
*  under the License.
*/

package org.ballerinalang.test.auth;

import org.apache.commons.logging.Log;
import org.apache.commons.logging.LogFactory;
import org.ballerinalang.config.ConfigRegistry;
import org.ballerinalang.launcher.util.BCompileUtil;
import org.ballerinalang.launcher.util.BRunUtil;
import org.ballerinalang.launcher.util.CompileResult;
import org.ballerinalang.model.values.BValue;
import org.testng.Assert;
import org.testng.annotations.BeforeClass;
import org.testng.annotations.Test;

import java.nio.file.Path;
import java.nio.file.Paths;

public class AuthUtilsTest {

    private static final Log log = LogFactory.getLog(AuthUtilsTest.class);
    private static final String BALLERINA_CONF = "ballerina.conf";
    private CompileResult compileResult;
    private String resourceRoot;

    @BeforeClass
    public void setup() throws Exception {
        resourceRoot = getClass().getProtectionDomain().getCodeSource().getLocation().getPath();
        Path sourceRoot = Paths.get(resourceRoot, "test-src", "auth");
        Path ballerinaConfPath = Paths.get(resourceRoot, "datafiles", "config", "auth", "caching", BALLERINA_CONF);

        compileResult = BCompileUtil.compile(sourceRoot.resolve("auth-utils.bal").toString());

        // load configs
        ConfigRegistry registry = ConfigRegistry.getInstance();
        registry.initRegistry(null, ballerinaConfPath.toString(), null);
    }

    @Test(description = "Test case for creating a cache which is disabled from configs")
    public void testCreateDisabledBasicAuthCache() {
        BValue[] returns = BRunUtil.invoke(compileResult, "testCreateDisabledBasicAuthCache");
        Assert.assertTrue(returns != null);
        // auth cache is disabled, hence should be null
        Assert.assertTrue(returns[0] == null);
    }

    @Test(description = "Test case for creating a cache")
    public void testCreateAuthzCache() {
        BValue[] returns = BRunUtil.invoke(compileResult, "testCreateAuthzCache");
        Assert.assertTrue(returns != null);
        // authz cache is enabled, hence should not be null
        Assert.assertTrue(returns[0] != null);
    }

    @Test(description = "Test case for extracting credentials from invalid header")
    public void testExtractBasicAuthCredentialsFromInvalidHeader() {
        BValue[] returns = BRunUtil.invoke(compileResult, "testExtractBasicAuthCredentialsFromInvalidHeader");
        Assert.assertTrue(returns != null);
        Assert.assertTrue(returns[0].stringValue() == null);
        Assert.assertTrue(returns[1].stringValue() == null);
        // an error should be returned
        Assert.assertTrue(returns[2] != null);
    }

    @Test(description = "Test case for extracting credentials from basic auth header")
    public void testExtractBasicAuthCredentials() {
        BValue[] returns = BRunUtil.invoke(compileResult, "testExtractBasicAuthCredentials");
        Assert.assertTrue(returns != null);
        // username and password should ne returned
        Assert.assertTrue(returns[0].stringValue() != null);
        Assert.assertTrue(returns[1].stringValue() != null);
        // no error should be returned
        Assert.assertTrue(returns[2] == null);
    }

<<<<<<< HEAD
    @Test(description = "Test case for extracting invalid basic auth header value")
    public void testExtractInvalidBasicAuthHeaderValue() {
        BValue[] returns = BRunUtil.invoke(compileResult, "testExtractInvalidBasicAuthHeaderValue");
        Assert.assertTrue(returns != null);
        // basic auth header should be null
        Assert.assertTrue(returns[0].stringValue() == null);
        // an error should be returned
        Assert.assertTrue(returns[1] != null);
    }

    @Test(description = "Test case for extracting basic auth header value")
    public void testExtractBasicAuthHeaderValue() {
        BValue[] returns = BRunUtil.invoke(compileResult, "testExtractBasicAuthHeaderValue");
        Assert.assertTrue(returns != null);
        // basic auth header should not be null
        Assert.assertTrue(returns[0].stringValue() != null);
        // no error should be returned
        Assert.assertTrue(returns[1] == null);
=======
    @AfterClass
    public void tearDown() throws IOException {
        Files.deleteIfExists(ballerinaConfCopyPath);
>>>>>>> d192dffb
    }
}<|MERGE_RESOLUTION|>--- conflicted
+++ resolved
@@ -88,30 +88,4 @@
         // no error should be returned
         Assert.assertTrue(returns[2] == null);
     }
-
-<<<<<<< HEAD
-    @Test(description = "Test case for extracting invalid basic auth header value")
-    public void testExtractInvalidBasicAuthHeaderValue() {
-        BValue[] returns = BRunUtil.invoke(compileResult, "testExtractInvalidBasicAuthHeaderValue");
-        Assert.assertTrue(returns != null);
-        // basic auth header should be null
-        Assert.assertTrue(returns[0].stringValue() == null);
-        // an error should be returned
-        Assert.assertTrue(returns[1] != null);
-    }
-
-    @Test(description = "Test case for extracting basic auth header value")
-    public void testExtractBasicAuthHeaderValue() {
-        BValue[] returns = BRunUtil.invoke(compileResult, "testExtractBasicAuthHeaderValue");
-        Assert.assertTrue(returns != null);
-        // basic auth header should not be null
-        Assert.assertTrue(returns[0].stringValue() != null);
-        // no error should be returned
-        Assert.assertTrue(returns[1] == null);
-=======
-    @AfterClass
-    public void tearDown() throws IOException {
-        Files.deleteIfExists(ballerinaConfCopyPath);
->>>>>>> d192dffb
-    }
 }