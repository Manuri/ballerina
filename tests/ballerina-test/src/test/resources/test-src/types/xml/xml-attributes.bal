--- conflicted
+++ resolved
@@ -259,15 +259,9 @@
     return x;
 }
 
-<<<<<<< HEAD
-function testGetAttributeFromSingletonSeq() (string) {
-    var x1, _ = <xml> "<root><child xmlns:p1=\"http://wso2.com/\" xmlns:p2=\"http://sample.com/wso2/a1/\" p1:foo=\"bar\"/></root>";
-    xml x2 = x1.*;
-=======
 function testGetAttributeFromSingletonSeq() returns (string) {
     var x1 = xml `<root><child xmlns:p1="http://wso2.com/" xmlns:p2="http://sample.com/wso2/a1/" p1:foo="bar"/></root>`;
-    xml x2 = x1.children();
->>>>>>> a51e9d6b
+    xml x2 = x1.*;
     return x2@["{http://wso2.com/}foo"];
 }
 
