--- conflicted
+++ resolved
@@ -1,14 +1,7 @@
-<<<<<<< HEAD
-import ballerina.net.http;
-
-import ballerina.mime;
-import ballerina.io;
-=======
 import ballerina/net.http;
 import ballerina/net.http.mock;
 
 import ballerina/mime;
->>>>>>> 86aa063b
 
 function setErrorResponse(http:Response response,  mime:EntityError err) {
     response.statusCode = 500;
