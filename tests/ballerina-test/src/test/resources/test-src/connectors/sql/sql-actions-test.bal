import ballerina.data.sql;
import ballerina.time;

struct ResultCustomers {
    string FIRSTNAME;
}

struct ResultIntType {
    int INT_TYPE;
}

struct ResultBlob {
    blob BLOB_TYPE;
}

struct ResultDataType {
    int INT_TYPE;
    int LONG_TYPE;
    float FLOAT_TYPE;
    float DOUBLE_TYPE;
}

struct ResultCount {
    int COUNTVAL;
}

struct ResultArrayType {
    map INT_ARRAY;
    map LONG_ARRAY;
    map DOUBLE_ARRAY;
    map BOOLEAN_ARRAY;
    map STRING_ARRAY;
    map FLOAT_ARRAY;
}

struct ResultDates {
    string DATE_TYPE;
    string TIME_TYPE;
    string TIMESTAMP_TYPE;
    string DATETIME_TYPE;
}

function testInsertTableData () returns (int) {
    endpoint sql:Client testDB {
        database: sql:DB.HSQLDB_FILE,
        host: "./target/tempdb/",
        port: 0,
        name: "TEST_SQL_CONNECTOR",
        username: "SA",
        password: "",
        options: {maximumPoolSize:1}
     };

    var insertCount, _ = testDB -> update("Insert into Customers (firstName,lastName,registrationID,creditLimit,country)
                                         values ('James', 'Clerk', 2, 5000.75, 'USA')", null);
    _ = testDB -> close();
    return insertCount;
}

function testCreateTable () returns (int) {
    endpoint sql:Client testDB {
        database: sql:DB.HSQLDB_FILE,
        host: "./target/tempdb/",
        port: 0,
        name: "TEST_SQL_CONNECTOR",
        username: "SA",
        password: "",
        options: {maximumPoolSize:1}
    };

    var returnValue, _ = testDB -> update("CREATE TABLE IF NOT EXISTS Students(studentID int, LastName varchar(255))",
                              null);
    _ = testDB -> close();
    return returnValue;
}

function testUpdateTableData () returns (int) {
    endpoint sql:Client testDB {
        database: sql:DB.HSQLDB_FILE,
        host: "./target/tempdb/",
        port: 0,
        name: "TEST_SQL_CONNECTOR",
        username: "SA",
        password: "",
        options: {maximumPoolSize:1}
    };

    sql:Parameter[] parameters = [];
    var updateCount, _ = testDB -> update("Update Customers set country = 'UK' where registrationID = 1", parameters);
    _ = testDB -> close();
    return updateCount;
}

function testGeneratedKeyOnInsert () returns (string) {
    endpoint sql:Client testDB {
        database: sql:DB.HSQLDB_FILE,
        host: "./target/tempdb/",
        port: 0,
        name: "TEST_SQL_CONNECTOR",
        username: "SA",
        password: "",
        options: {maximumPoolSize:1}
    };

<<<<<<< HEAD
    var insertCount, generatedID, _ = testDB -> updateWithGeneratedKeys("insert into Customers (firstName,lastName,
    registrationID,creditLimit,country) values ('Mary', 'Williams', 3, 5000.75, 'USA')",
    null, null);
    _ = testDB -> close();
=======
    var (insertCount, generatedID) = testDB -> updateWithGeneratedKeys("insert into Customers (firstName,lastName,
    registrationID,creditLimit,country) values ('Mary', 'Williams', 3, 5000.75, 'USA')", null, null);

    testDB -> close();
>>>>>>> e929ef2d
    return generatedID[0];
}

function testGeneratedKeyWithColumn () returns (string) {
    endpoint sql:Client testDB {
        database: sql:DB.HSQLDB_FILE,
        host: "./target/tempdb/",
        port: 0,
        name: "TEST_SQL_CONNECTOR",
        username: "SA",
        password: "",
        options: {maximumPoolSize:1}
    };

    string[] keyColumns;
    keyColumns = ["CUSTOMERID"];
<<<<<<< HEAD
    var insertCount, generatedID, _ = testDB -> updateWithGeneratedKeys("insert into Customers (firstName,lastName,
=======
    (insertCount, generatedID) = testDB -> updateWithGeneratedKeys("insert into Customers (firstName,lastName,
>>>>>>> e929ef2d
                               registrationID,creditLimit,country) values ('Kathy', 'Williams', 4, 5000.75, 'USA')",
                                                              null, keyColumns);
    _ = testDB -> close();
    return generatedID[0];
}

function testSelectData () returns (string) {
    endpoint sql:Client testDB {
        database: sql:DB.HSQLDB_FILE,
        host: "./target/tempdb/",
        port: 0,
        name: "TEST_SQL_CONNECTOR",
        username: "SA",
        password: "",
        options: {maximumPoolSize:1}
    };

    var dt, _ = testDB -> select("SELECT  FirstName from Customers where registrationID = 1", null,
                             typeof ResultCustomers);

    string firstName;

    while (dt.hasNext()) {
        var rs, err = (ResultCustomers)dt.getNext();
        firstName = rs.FIRSTNAME;
    }
<<<<<<< HEAD
    _ = testDB -> close();
    return;
=======
    testDB -> close();
    return firstName;
>>>>>>> e929ef2d
}

function testSelectIntFloatData () returns (int, int, float, float) {
    endpoint sql:Client testDB {
        database: sql:DB.HSQLDB_FILE,
        host: "./target/tempdb/",
        port: 0,
        name: "TEST_SQL_CONNECTOR",
        username: "SA",
        password: "",
        options: {maximumPoolSize:1}
    };

    var dt, _ = testDB -> select("SELECT  int_type, long_type, float_type, double_type from DataTypeTable
        where row_id = 1", null, typeof ResultDataType);

    int int_type;
    int long_type;
    float float_type;
    float double_type;
    while (dt.hasNext()) {
        var rs, err = (ResultDataType)dt.getNext();
        int_type = rs.INT_TYPE;
        long_type = rs.LONG_TYPE;
        float_type = rs.FLOAT_TYPE;
        double_type = rs.DOUBLE_TYPE;
    }
<<<<<<< HEAD
    _ = testDB -> close();
    return;
=======
    testDB -> close();
    return (int_type, long_type, float_type, double_type);
>>>>>>> e929ef2d
}

function testCallProcedure () returns (string) {
    endpoint sql:Client testDB {
        database: sql:DB.HSQLDB_FILE,
                     host: "./target/tempdb/",
        port: 0,
        name: "TEST_SQL_CONNECTOR",
        username: "SA",
        password: "",
        options: {maximumPoolSize:1}
    };

    _, _ = testDB -> call("{call InsertPersonData(100,'James')}", null, null);
    var dt, _ = testDB -> select("SELECT  FirstName from Customers where registrationID = 100", null,
                             typeof ResultCustomers);
    string firstName;
    while (dt.hasNext()) {
        var rs, err = (ResultCustomers)dt.getNext();
        firstName = rs.FIRSTNAME;
    }
<<<<<<< HEAD
    _ = testDB -> close();
    return;
=======
    testDB -> close();
    return firstName;
>>>>>>> e929ef2d
}

function testCallProcedureWithResultSet () returns (string) {
    endpoint sql:Client testDB {
        database: sql:DB.HSQLDB_FILE,
        host: "./target/tempdb/",
        port: 0,
        name: "TEST_SQL_CONNECTOR",
        username: "SA",
        password: "",
        options: {maximumPoolSize:1}
    };

<<<<<<< HEAD
    var dtArray, _ = testDB -> call("{call SelectPersonData()}", null, typeof ResultCustomers);
=======
    table[] dtArray = testDB -> call("{call SelectPersonData()}", null, typeof ResultCustomers);
    string firstName;
>>>>>>> e929ef2d
    while (dtArray[0].hasNext()) {
    var rs, err = (ResultCustomers)dtArray[0].getNext();
        firstName = rs.FIRSTNAME;
    }
<<<<<<< HEAD
    _ = testDB -> close();
    return;
=======
    testDB -> close();
    return firstName;
>>>>>>> e929ef2d
}

function testCallProcedureWithMultipleResultSets () returns (string, string) {
    endpoint sql:Client testDB {
        database: sql:DB.HSQLDB_FILE,
        host: "./target/tempdb/",
        port: 0,
        name: "TEST_SQL_CONNECTOR",
        username: "SA",
        password: "",
        options: {maximumPoolSize:1}
    };

<<<<<<< HEAD
    var dtArray, _ = testDB -> call("{call SelectPersonDataMultiple()}", null, typeof ResultCustomers);
=======
    table[] dtArray = testDB -> call("{call SelectPersonDataMultiple()}", null, typeof ResultCustomers);

    string firstName1;
    string firstName2;

>>>>>>> e929ef2d
    while (dtArray[0].hasNext()) {
        var rs, err = (ResultCustomers)dtArray[0].getNext();
        firstName1 = rs.FIRSTNAME;
    }

    while (dtArray[1].hasNext()) {
        var rs, err = (ResultCustomers)dtArray[1].getNext();
        firstName2 = rs.FIRSTNAME;
    }

<<<<<<< HEAD
    _ = testDB -> close();
    return;
=======
    testDB -> close();
    return (firstName1, firstName2);
>>>>>>> e929ef2d
}

function testQueryParameters () returns (string) {
    endpoint sql:Client testDB {
        database: sql:DB.HSQLDB_FILE,
        host: "./target/tempdb/",
        port: 0,
        name: "TEST_SQL_CONNECTOR",
        username: "SA",
        password: "",
        options: {maximumPoolSize:1}
    };

    sql:Parameter para1 = {sqlType:sql:Type.INTEGER, value:1};
    sql:Parameter[] parameters = [para1];
    var dt, _ = testDB -> select("SELECT  FirstName from Customers where registrationID = ?", parameters,
    typeof ResultCustomers);

    string firstName;

    while (dt.hasNext()) {
    var rs, err = (ResultCustomers)dt.getNext();
        firstName = rs.FIRSTNAME;
    }
<<<<<<< HEAD
    _ = testDB -> close();
    return;
=======
    testDB -> close();
    return firstName;
>>>>>>> e929ef2d
}

function testInsertTableDataWithParameters () returns (int) {
    endpoint sql:Client testDB {
        database: sql:DB.HSQLDB_FILE,
        host: "./target/tempdb/",
        port: 0,
        name: "TEST_SQL_CONNECTOR",
        username: "SA",
        password: "",
        options: {maximumPoolSize:1}
    };

    sql:Parameter para1 = {sqlType:sql:Type.VARCHAR, value:"Anne", direction:sql:Direction.IN};
    sql:Parameter para2 = {sqlType:sql:Type.VARCHAR, value:"James", direction:sql:Direction.IN};
    sql:Parameter para3 = {sqlType:sql:Type.INTEGER, value:3, direction:sql:Direction.IN};
    sql:Parameter para4 = {sqlType:sql:Type.DOUBLE, value:5000.75, direction:sql:Direction.IN};
    sql:Parameter para5 = {sqlType:sql:Type.VARCHAR, value:"UK", direction:sql:Direction.IN};
    sql:Parameter[] parameters = [para1, para2, para3, para4, para5];

    var insertCount, _ = testDB -> update("Insert into Customers (firstName,lastName,registrationID,creditLimit,country)
                                     values (?,?,?,?,?)", parameters);
    _ = testDB -> close();
    return insertCount;
}

function testArrayofQueryParameters () returns (string) {
    endpoint sql:Client testDB {
        database: sql:DB.HSQLDB_FILE,
        host: "./target/tempdb/",
        port: 0,
        name: "TEST_SQL_CONNECTOR",
        username: "SA",
        password: "",
        options: {maximumPoolSize:1}
    };

    int[] intDataArray = [1, 4343];
    string[] stringDataArray = ["A", "B"];
    float[] doubleArray = [233.4, 433.4];
    sql:Parameter para0 = {sqlType:sql:Type.VARCHAR, value:"Johhhn"};
    sql:Parameter para1 = {sqlType:sql:Type.INTEGER, value:intDataArray};
    sql:Parameter para2 = {sqlType:sql:Type.VARCHAR, value:stringDataArray};
    sql:Parameter para3 = {sqlType:sql:Type.DOUBLE, value:doubleArray};
    sql:Parameter[] parameters = [para0, para1, para2, para3];

    var dt, _ = testDB -> select("SELECT  FirstName from Customers where FirstName = ? or lastName = 'A' or
        lastName = '\"BB\"' or registrationID in(?) or lastName in(?) or creditLimit in(?)", parameters,
        typeof ResultCustomers);

    string firstName;
    while (dt.hasNext()) {
        var rs, err = (ResultCustomers)dt.getNext();
        firstName = rs.FIRSTNAME;
    }
<<<<<<< HEAD
    _ = testDB -> close();
    return;
=======
    testDB -> close();
    return firstName;
>>>>>>> e929ef2d
}

function testBoolArrayofQueryParameters () returns (int) {
    endpoint sql:Client testDB {
        database: sql:DB.HSQLDB_FILE,
        host: "./target/tempdb/",
        port: 0,
        name: "TEST_SQL_CONNECTOR",
        username: "SA",
        password: "",
        options: {maximumPoolSize:1}
    };

    boolean accepted1 = false;
    boolean accepted2 = false;
    boolean accepted3 = true;
    boolean[] boolDataArray = [accepted1, accepted2, accepted3];

    var dt1, _ = testDB -> select("SELECT blob_type from DataTypeTable where row_id = 1", null, typeof ResultBlob);

    blob blobData;
    while (dt1.hasNext()) {
        var rs, err = (ResultBlob)dt1.getNext();
        blobData = rs.BLOB_TYPE;
    }
    blob[] blobDataArray = [blobData];

    sql:Parameter para0 = {sqlType:sql:Type.INTEGER, value:1};
    sql:Parameter para1 = {sqlType:sql:Type.BOOLEAN, value:boolDataArray};
    sql:Parameter para2 = {sqlType:sql:Type.BLOB, value:blobDataArray};
    sql:Parameter[] parameters = [para0, para1, para2];

    var dt, _ = testDB -> select("SELECT  int_type from DataTypeTable where row_id = ? and boolean_type in(?) and
        blob_type in (?)", parameters, typeof ResultIntType);

    int value;
    while (dt.hasNext()) {
    var rs, err = (ResultIntType)dt.getNext();
        value = rs.INT_TYPE;
    }
<<<<<<< HEAD
    _ = testDB -> close();
    return;
=======
    testDB -> close();
    return value;
>>>>>>> e929ef2d
}

function testArrayInParameters () returns (int, map, map, map, map, map, map) {
    endpoint sql:Client testDB {
        database: sql:DB.HSQLDB_FILE,
        host: "./target/tempdb/",
        port: 0,
        name: "TEST_SQL_CONNECTOR",
        username: "SA",
        password: "",
        options: {maximumPoolSize:1}
    };

    int[] intArray = [1];
    int[] longArray = [1503383034226, 1503383034224, 1503383034225];
    float[] floatArray = [245.23, 5559.49, 8796.123];
    float[] doubleArray = [1503383034226.23, 1503383034224.43, 1503383034225.123];
    boolean[] boolArray = [true, false, true];
    string[] stringArray = ["Hello", "Ballerina"];
    sql:Parameter para1 = {sqlType:sql:Type.INTEGER, value:2};
    sql:Parameter para2 = {sqlType:sql:Type.ARRAY, value:intArray};
    sql:Parameter para3 = {sqlType:sql:Type.ARRAY, value:longArray};
    sql:Parameter para4 = {sqlType:sql:Type.ARRAY, value:floatArray};
    sql:Parameter para5 = {sqlType:sql:Type.ARRAY, value:doubleArray};
    sql:Parameter para6 = {sqlType:sql:Type.ARRAY, value:boolArray};
    sql:Parameter para7 = {sqlType:sql:Type.ARRAY, value:stringArray};
    sql:Parameter[] parameters = [para1, para2, para3, para4, para5, para6, para7];

<<<<<<< HEAD
    insertCount, _ = testDB -> update("INSERT INTO ArrayTypes (row_id, int_array, long_array,
=======
    int insertCount;
    map int_arr;
    map long_arr;
    map double_arr;
    map string_arr;
    map boolean_arr;
    map float_arr;

    insertCount = testDB -> update("INSERT INTO ArrayTypes (row_id, int_array, long_array,
>>>>>>> e929ef2d
        float_array, double_array, boolean_array, string_array) values (?,?,?,?,?,?,?)", parameters);

    var dt, _ = testDB -> select("SELECT int_array, long_array, double_array, boolean_array,
        string_array, float_array from ArrayTypes where row_id = 2", null, typeof ResultArrayType);

    while (dt.hasNext()) {
        var rs, _ = (ResultArrayType)dt.getNext();
        int_arr = rs.INT_ARRAY;
        long_arr = rs.LONG_ARRAY;
        double_arr = rs.DOUBLE_ARRAY;
        boolean_arr = rs.BOOLEAN_ARRAY;
        string_arr = rs.STRING_ARRAY;
        float_arr = rs.FLOAT_ARRAY;
    }
<<<<<<< HEAD
    _ = testDB -> close();
    return;
=======
    testDB -> close();
    return (insertCount, int_arr, long_arr, double_arr, string_arr, boolean_arr, float_arr);
>>>>>>> e929ef2d
}

function testOutParameters () returns (any, any, any, any, any, any, any, any, any, any, any, any, any, any) {
    endpoint sql:Client testDB {
        database: sql:DB.HSQLDB_FILE,
        host: "./target/tempdb/",
        port: 0,
        name: "TEST_SQL_CONNECTOR",
        username: "SA",
        password: "",
        options: {maximumPoolSize:1}
    };

    sql:Parameter paraID = {sqlType:sql:Type.INTEGER, value:"1"};
    sql:Parameter paraInt = {sqlType:sql:Type.INTEGER, direction:sql:Direction.OUT};
    sql:Parameter paraLong = {sqlType:sql:Type.BIGINT, direction:sql:Direction.OUT};
    sql:Parameter paraFloat = {sqlType:sql:Type.FLOAT, direction:sql:Direction.OUT};
    sql:Parameter paraDouble = {sqlType:sql:Type.DOUBLE, direction:sql:Direction.OUT};
    sql:Parameter paraBool = {sqlType:sql:Type.BOOLEAN, direction:sql:Direction.OUT};
    sql:Parameter paraString = {sqlType:sql:Type.VARCHAR, direction:sql:Direction.OUT};
    sql:Parameter paraNumeric = {sqlType:sql:Type.NUMERIC, direction:sql:Direction.OUT};
    sql:Parameter paraDecimal = {sqlType:sql:Type.DECIMAL, direction:sql:Direction.OUT};
    sql:Parameter paraReal = {sqlType:sql:Type.REAL, direction:sql:Direction.OUT};
    sql:Parameter paraTinyInt = {sqlType:sql:Type.TINYINT, direction:sql:Direction.OUT};
    sql:Parameter paraSmallInt = {sqlType:sql:Type.SMALLINT, direction:sql:Direction.OUT};
    sql:Parameter paraClob = {sqlType:sql:Type.CLOB, direction:sql:Direction.OUT};
    sql:Parameter paraBlob = {sqlType:sql:Type.BLOB, direction:sql:Direction.OUT};
    sql:Parameter paraBinary = {sqlType:sql:Type.BINARY, direction:sql:Direction.OUT};

    sql:Parameter[] parameters = [paraID, paraInt, paraLong, paraFloat, paraDouble, paraBool, paraString, paraNumeric,
    paraDecimal, paraReal, paraTinyInt, paraSmallInt, paraClob, paraBlob, paraBinary];

    _, _ = testDB -> call("{call TestOutParams(?,?,?,?,?,?,?,?,?,?,?,?,?,?,?)}", parameters, null);

    _ = testDB -> close();

    return (paraInt.value, paraLong.value, paraFloat.value, paraDouble.value, paraBool.value, paraString.value,
    paraNumeric.value, paraDecimal.value, paraReal.value, paraTinyInt.value, paraSmallInt.value, paraClob.value,
    paraBlob.value, paraBinary.value);
}

function testNullOutParameters () returns (any, any, any, any, any, any, any, any, any, any, any, any, any, any) {
    endpoint sql:Client testDB {
        database: sql:DB.HSQLDB_FILE,
                 host: "./target/tempdb/",
        port: 0,
        name: "TEST_SQL_CONNECTOR",
        username: "SA",
        password: "",
        options: {maximumPoolSize:1}
    };

    sql:Parameter paraID = {sqlType:sql:Type.INTEGER, value:"2"};
    sql:Parameter paraInt = {sqlType:sql:Type.INTEGER, direction:sql:Direction.OUT};
    sql:Parameter paraLong = {sqlType:sql:Type.BIGINT, direction:sql:Direction.OUT};
    sql:Parameter paraFloat = {sqlType:sql:Type.FLOAT, direction:sql:Direction.OUT};
    sql:Parameter paraDouble = {sqlType:sql:Type.DOUBLE, direction:sql:Direction.OUT};
    sql:Parameter paraBool = {sqlType:sql:Type.BOOLEAN, direction:sql:Direction.OUT};
    sql:Parameter paraString = {sqlType:sql:Type.VARCHAR, direction:sql:Direction.OUT};
    sql:Parameter paraNumeric = {sqlType:sql:Type.NUMERIC, direction:sql:Direction.OUT};
    sql:Parameter paraDecimal = {sqlType:sql:Type.DECIMAL, direction:sql:Direction.OUT};
    sql:Parameter paraReal = {sqlType:sql:Type.REAL, direction:sql:Direction.OUT};
    sql:Parameter paraTinyInt = {sqlType:sql:Type.TINYINT, direction:sql:Direction.OUT};
    sql:Parameter paraSmallInt = {sqlType:sql:Type.SMALLINT, direction:sql:Direction.OUT};
    sql:Parameter paraClob = {sqlType:sql:Type.CLOB, direction:sql:Direction.OUT};
    sql:Parameter paraBlob = {sqlType:sql:Type.BLOB, direction:sql:Direction.OUT};
    sql:Parameter paraBinary = {sqlType:sql:Type.BINARY, direction:sql:Direction.OUT};

    sql:Parameter[] parameters = [paraID, paraInt, paraLong, paraFloat, paraDouble, paraBool, paraString, paraNumeric,
                                  paraDecimal, paraReal, paraTinyInt, paraSmallInt, paraClob, paraBlob, paraBinary];
<<<<<<< HEAD
    _, _ = testDB -> call("{call TestOutParams(?,?,?,?,?,?,?,?,?,?,?,?,?,?,?)}", parameters, null);
    _ = testDB -> close();
    return paraInt.value, paraLong.value, paraFloat.value, paraDouble.value, paraBool.value, paraString.value,
=======
    _ = testDB -> call("{call TestOutParams(?,?,?,?,?,?,?,?,?,?,?,?,?,?,?)}", parameters, null);
    testDB -> close();
    return (paraInt.value, paraLong.value, paraFloat.value, paraDouble.value, paraBool.value, paraString.value,
>>>>>>> e929ef2d
           paraNumeric.value, paraDecimal.value, paraReal.value, paraTinyInt.value, paraSmallInt.value, paraClob.value,
           paraBlob.value, paraBinary.value);
}

function testINParameters () returns (int) {
    endpoint sql:Client testDB {
        database: sql:DB.HSQLDB_FILE,
        host: "./target/tempdb/",
        port: 0,
        name: "TEST_SQL_CONNECTOR",
        username: "SA",
        password: "",
        options: {maximumPoolSize:1}
    };

    sql:Parameter paraID = {sqlType:sql:Type.INTEGER, value:3};
    sql:Parameter paraInt = {sqlType:sql:Type.INTEGER, value:1};
    sql:Parameter paraLong = {sqlType:sql:Type.BIGINT, value:"9223372036854774807"};
    sql:Parameter paraFloat = {sqlType:sql:Type.FLOAT, value:123.34};
    sql:Parameter paraDouble = {sqlType:sql:Type.DOUBLE, value:2139095039};
    sql:Parameter paraBool = {sqlType:sql:Type.BOOLEAN, value:true};
    sql:Parameter paraString = {sqlType:sql:Type.VARCHAR, value:"Hello"};
    sql:Parameter paraNumeric = {sqlType:sql:Type.NUMERIC, value:1234.567};
    sql:Parameter paraDecimal = {sqlType:sql:Type.DECIMAL, value:1234.567};
    sql:Parameter paraReal = {sqlType:sql:Type.REAL, value:1234.567};
    sql:Parameter paraTinyInt = {sqlType:sql:Type.TINYINT, value:1};
    sql:Parameter paraSmallInt = {sqlType:sql:Type.SMALLINT, value:5555};
    sql:Parameter paraClob = {sqlType:sql:Type.CLOB, value:"very long text"};
    sql:Parameter paraBlob = {sqlType:sql:Type.BLOB, value:"YmxvYiBkYXRh"};
    sql:Parameter paraBinary = {sqlType:sql:Type.BINARY, value:"d3NvMiBiYWxsZXJpbmEgYmluYXJ5IHRlc3Qu"};

    sql:Parameter[] parameters = [paraID, paraInt, paraLong, paraFloat, paraDouble, paraBool, paraString, paraNumeric,
                                  paraDecimal, paraReal, paraTinyInt, paraSmallInt, paraClob, paraBlob, paraBinary];
    var insertCount, _ = testDB -> update("INSERT INTO DataTypeTable (row_id,int_type, long_type,
            float_type, double_type, boolean_type, string_type, numeric_type, decimal_type, real_type, tinyint_type,
            smallint_type, clob_type, blob_type, binary_type) VALUES (?,?,?,?,?,?,?,?,?,?,?,?,?,?,?)", parameters);
    _ = testDB -> close();
    return insertCount;
}

function testNullINParameterValues () returns (int) {
    endpoint sql:Client testDB {
        database: sql:DB.HSQLDB_FILE,
        host: "./target/tempdb/",
        port: 0,
        name: "TEST_SQL_CONNECTOR",
        username: "SA",
        password: "",
        options: {maximumPoolSize:1}
    };

    sql:Parameter paraID = {sqlType:sql:Type.INTEGER, value:4};
    sql:Parameter paraInt = {sqlType:sql:Type.INTEGER};
    sql:Parameter paraLong = {sqlType:sql:Type.BIGINT};
    sql:Parameter paraFloat = {sqlType:sql:Type.FLOAT};
    sql:Parameter paraDouble = {sqlType:sql:Type.DOUBLE};
    sql:Parameter paraBool = {sqlType:sql:Type.BOOLEAN};
    sql:Parameter paraString = {sqlType:sql:Type.VARCHAR};
    sql:Parameter paraNumeric = {sqlType:sql:Type.NUMERIC};
    sql:Parameter paraDecimal = {sqlType:sql:Type.DECIMAL};
    sql:Parameter paraReal = {sqlType:sql:Type.REAL};
    sql:Parameter paraTinyInt = {sqlType:sql:Type.TINYINT};
    sql:Parameter paraSmallInt = {sqlType:sql:Type.SMALLINT};
    sql:Parameter paraClob = {sqlType:sql:Type.CLOB};
    sql:Parameter paraBlob = {sqlType:sql:Type.BLOB};
    sql:Parameter paraBinary = {sqlType:sql:Type.BINARY};

    sql:Parameter[] parameters = [paraID, paraInt, paraLong, paraFloat, paraDouble, paraBool, paraString, paraNumeric,
                                  paraDecimal, paraReal, paraTinyInt, paraSmallInt, paraClob, paraBlob, paraBinary];
    var insertCount, _ = testDB -> update("INSERT INTO DataTypeTable (row_id, int_type, long_type,
            float_type, double_type, boolean_type, string_type, numeric_type, decimal_type, real_type, tinyint_type,
            smallint_type, clob_type, blob_type, binary_type) VALUES (?,?,?,?,?,?,?,?,?,?,?,?,?,?,?)", parameters);
    _ = testDB -> close();
    return insertCount;
}

<<<<<<< HEAD
function testNullINParameters () (int) {
    endpoint sql:Client testDB {
        database: sql:DB.HSQLDB_FILE,
        host: "./target/tempdb/",
        port: 0,
        name: "TEST_SQL_CONNECTOR",
        username: "SA",
        password: "",
        options: {maximumPoolSize:1}
    };

    sql:Parameter paraID = {sqlType:sql:Type.INTEGER, value:10};

    sql:Parameter[] parameters = [paraID, null, null, null, null, null, null, null,
                                  null, null, null, null, null, null, null];
    var insertCount, _ = testDB -> update("INSERT INTO DataTypeTable (row_id,int_type, long_type,
                float_type, double_type, boolean_type, string_type, numeric_type, decimal_type, real_type, tinyint_type,
                smallint_type, clob_type, blob_type, binary_type) VALUES (?,?,?,?,?,?,?,?,?,?,?,?,?,?,?)", parameters);
    _ = testDB -> close();
    return insertCount;
}

function testINOutParameters () (any, any, any, any, any, any, any, any, any, any, any, any, any, any) {
=======
//function testNullINParameters () returns (int) {
//    endpoint sql:Client testDB {
//        database: sql:DB.HSQLDB_FILE,
//        host: "./target/tempdb/",
//        port: 0,
//        name: "TEST_SQL_CONNECTOR",
//        username: "SA",
//        password: "",
//        options: {maximumPoolSize:1}
//    };
//    (sql:Parameter) paraID = {sqlType:sql:Type.INTEGER, value:10};
//
//    (sql:Parameter | null)[] parameters = [paraID, null, null, null, null, null, null, null,
//                                  null, null, null, null, null, null, null];
//    int insertCount = testDB -> update("INSERT INTO DataTypeTable (row_id,int_type, long_type,
//                float_type, double_type, boolean_type, string_type, numeric_type, decimal_type, real_type, tinyint_type,
//                smallint_type, clob_type, blob_type, binary_type) VALUES (?,?,?,?,?,?,?,?,?,?,?,?,?,?,?)", parameters);
//    testDB -> close();
//    return insertCount;
//}

function testINOutParameters () returns (any, any, any, any, any, any, any, any, any, any, any, any, any, any) {
>>>>>>> e929ef2d
    endpoint sql:Client testDB {
        database: sql:DB.HSQLDB_FILE,
        host: "./target/tempdb/",
        port: 0,
        name: "TEST_SQL_CONNECTOR",
        username: "SA",
        password: "",
        options: {maximumPoolSize:1}
    };

    sql:Parameter paraID = {sqlType:sql:Type.INTEGER, value:5};
    sql:Parameter paraInt = {sqlType:sql:Type.INTEGER, value:10, direction:sql:Direction.INOUT};
    sql:Parameter paraLong = {sqlType:sql:Type.BIGINT, value:"9223372036854774807", direction:sql:Direction.INOUT};
    sql:Parameter paraFloat = {sqlType:sql:Type.FLOAT, value:123.34, direction:sql:Direction.INOUT};
    sql:Parameter paraDouble = {sqlType:sql:Type.DOUBLE, value:2139095039, direction:sql:Direction.INOUT};
    sql:Parameter paraBool = {sqlType:sql:Type.BOOLEAN, value:true, direction:sql:Direction.INOUT};
    sql:Parameter paraString = {sqlType:sql:Type.VARCHAR, value:"Hello", direction:sql:Direction.INOUT};
    sql:Parameter paraNumeric = {sqlType:sql:Type.NUMERIC, value:1234.567, direction:sql:Direction.INOUT};
    sql:Parameter paraDecimal = {sqlType:sql:Type.DECIMAL, value:1234.567, direction:sql:Direction.INOUT};
    sql:Parameter paraReal = {sqlType:sql:Type.REAL, value:1234.567, direction:sql:Direction.INOUT};
    sql:Parameter paraTinyInt = {sqlType:sql:Type.TINYINT, value:1, direction:sql:Direction.INOUT};
    sql:Parameter paraSmallInt = {sqlType:sql:Type.SMALLINT, value:5555, direction:sql:Direction.INOUT};
    sql:Parameter paraClob = {sqlType:sql:Type.CLOB, value:"very long text", direction:sql:Direction.INOUT};
    sql:Parameter paraBlob = {sqlType:sql:Type.BLOB, value:"YmxvYiBkYXRh", direction:sql:Direction.INOUT};
    sql:Parameter paraBinary = {sqlType:sql:Type.BINARY, value:"d3NvMiBiYWxsZXJpbmEgYmluYXJ5IHRlc3Qu", direction:sql:Direction.INOUT};

    sql:Parameter[] parameters = [paraID, paraInt, paraLong, paraFloat, paraDouble, paraBool, paraString, paraNumeric,
                                  paraDecimal, paraReal, paraTinyInt, paraSmallInt, paraClob, paraBlob, paraBinary];
<<<<<<< HEAD
    _, _ = testDB -> call("{call TestINOUTParams(?,?,?,?,?,?,?,?,?,?,?,?,?,?,?)}", parameters, null);
    _ = testDB -> close();
    return paraInt.value, paraLong.value, paraFloat.value, paraDouble.value, paraBool.value, paraString.value,
=======
    _ = testDB -> call("{call TestINOUTParams(?,?,?,?,?,?,?,?,?,?,?,?,?,?,?)}", parameters, null);
    testDB -> close();
    return (paraInt.value, paraLong.value, paraFloat.value, paraDouble.value, paraBool.value, paraString.value,
>>>>>>> e929ef2d
           paraNumeric.value, paraDecimal.value, paraReal.value, paraTinyInt.value, paraSmallInt.value, paraClob.value,
           paraBlob.value, paraBinary.value);
}

function testNullINOutParameters () returns (any, any, any, any, any, any, any, any, any, any, any, any, any, any) {
    endpoint sql:Client testDB {
        database: sql:DB.HSQLDB_FILE,
        host: "./target/tempdb/",
        port: 0,
        name: "TEST_SQL_CONNECTOR",
        username: "SA",
        password: "",
        options: {maximumPoolSize:1}
    };

    sql:Parameter paraID = {sqlType:sql:Type.INTEGER, value:"6"};
    sql:Parameter paraInt = {sqlType:sql:Type.INTEGER, direction:sql:Direction.INOUT};
    sql:Parameter paraLong = {sqlType:sql:Type.BIGINT, direction:sql:Direction.INOUT};
    sql:Parameter paraFloat = {sqlType:sql:Type.FLOAT, direction:sql:Direction.INOUT};
    sql:Parameter paraDouble = {sqlType:sql:Type.DOUBLE, direction:sql:Direction.INOUT};
    sql:Parameter paraBool = {sqlType:sql:Type.BOOLEAN, direction:sql:Direction.INOUT};
    sql:Parameter paraString = {sqlType:sql:Type.VARCHAR, direction:sql:Direction.INOUT};
    sql:Parameter paraNumeric = {sqlType:sql:Type.NUMERIC, direction:sql:Direction.INOUT};
    sql:Parameter paraDecimal = {sqlType:sql:Type.DECIMAL, direction:sql:Direction.INOUT};
    sql:Parameter paraReal = {sqlType:sql:Type.REAL, direction:sql:Direction.INOUT};
    sql:Parameter paraTinyInt = {sqlType:sql:Type.TINYINT, direction:sql:Direction.INOUT};
    sql:Parameter paraSmallInt = {sqlType:sql:Type.SMALLINT, direction:sql:Direction.INOUT};
    sql:Parameter paraClob = {sqlType:sql:Type.CLOB, direction:sql:Direction.INOUT};
    sql:Parameter paraBlob = {sqlType:sql:Type.BLOB, direction:sql:Direction.INOUT};
    sql:Parameter paraBinary = {sqlType:sql:Type.BINARY, direction:sql:Direction.INOUT};

    sql:Parameter[] parameters = [paraID, paraInt, paraLong, paraFloat, paraDouble, paraBool, paraString, paraNumeric,
                                  paraDecimal, paraReal, paraTinyInt, paraSmallInt, paraClob, paraBlob, paraBinary];
<<<<<<< HEAD
    _, _ = testDB -> call("{call TestINOUTParams(?,?,?,?,?,?,?,?,?,?,?,?,?,?,?)}", parameters, null);
    _ = testDB -> close();
    return paraInt.value, paraLong.value, paraFloat.value, paraDouble.value, paraBool.value, paraString.value,
=======
    _ = testDB -> call("{call TestINOUTParams(?,?,?,?,?,?,?,?,?,?,?,?,?,?,?)}", parameters, null);
    testDB -> close();
    return (paraInt.value, paraLong.value, paraFloat.value, paraDouble.value, paraBool.value, paraString.value,
>>>>>>> e929ef2d
           paraNumeric.value, paraDecimal.value, paraReal.value, paraTinyInt.value, paraSmallInt.value, paraClob.value,
           paraBlob.value, paraBinary.value);
}

function testEmptySQLType () returns (int) {
    endpoint sql:Client testDB {
        database: sql:DB.HSQLDB_FILE,
        host: "./target/tempdb/",
        port: 0,
        name: "TEST_SQL_CONNECTOR",
        username: "SA",
        password: "",
        options: {maximumPoolSize:1}
    };

    sql:Parameter para1 = {value:"Anne"};
    sql:Parameter[] parameters = [para1];
    var insertCount, _ = testDB -> update("Insert into Customers (firstName) values (?)", parameters);
    _ = testDB -> close();
    return insertCount;
}

function testArrayOutParameters () returns (any, any, any, any, any, any) {
    endpoint sql:Client testDB {
        database: sql:DB.HSQLDB_FILE,
        host: "./target/tempdb/",
        port: 0,
        name: "TEST_SQL_CONNECTOR",
        username: "SA",
        password: "",
        options: {maximumPoolSize:1}
    };

    string firstName;
    sql:Parameter para1 = {sqlType:sql:Type.ARRAY, direction:sql:Direction.OUT};
    sql:Parameter para2 = {sqlType:sql:Type.ARRAY, direction:sql:Direction.OUT};
    sql:Parameter para3 = {sqlType:sql:Type.ARRAY, direction:sql:Direction.OUT};
    sql:Parameter para4 = {sqlType:sql:Type.ARRAY, direction:sql:Direction.OUT};
    sql:Parameter para5 = {sqlType:sql:Type.ARRAY, direction:sql:Direction.OUT};
    sql:Parameter para6 = {sqlType:sql:Type.ARRAY, direction:sql:Direction.OUT};
    sql:Parameter[] parameters = [para1, para2, para3, para4, para5, para6];
<<<<<<< HEAD
    _, _  = testDB -> call("{call TestArrayOutParams(?,?,?,?,?,?)}", parameters, null);
    _ = testDB -> close();
    return para1.value, para2.value, para3.value, para4.value, para5.value, para6.value;
=======
    _ = testDB -> call("{call TestArrayOutParams(?,?,?,?,?,?)}", parameters, null);
    testDB -> close();
    return (para1.value, para2.value, para3.value, para4.value, para5.value, para6.value);
>>>>>>> e929ef2d
}

function testArrayInOutParameters () returns (any, any, any, any, any, any, any) {
    endpoint sql:Client testDB {
        database: sql:DB.HSQLDB_FILE,
        host: "./target/tempdb/",
        port: 0,
        name: "TEST_SQL_CONNECTOR",
        username: "SA",
        password: "",
        options: {maximumPoolSize:1}
    };

    sql:Parameter para1 = {sqlType:sql:Type.INTEGER, value:3};
    sql:Parameter para2 = {sqlType:sql:Type.INTEGER, direction:sql:Direction.OUT};
    sql:Parameter para3 = {sqlType:sql:Type.ARRAY, value:"10,20,30", direction:sql:Direction.INOUT};
    sql:Parameter para4 = {sqlType:sql:Type.ARRAY, value:"10000000, 20000000, 30000000", direction:sql:Direction.INOUT};
    sql:Parameter para5 = {sqlType:sql:Type.ARRAY, value:"2454.23, 55594.49, 87964.123", direction:sql:Direction.INOUT};
    sql:Parameter para6 = {sqlType:sql:Type.ARRAY, value:"2454.23, 55594.49, 87964.123", direction:sql:Direction.INOUT};
    sql:Parameter para7 = {sqlType:sql:Type.ARRAY, value:"FALSE, FALSE, TRUE", direction:sql:Direction.INOUT};
    sql:Parameter para8 = {sqlType:sql:Type.ARRAY, value:"Hello,Ballerina,Lang", direction:sql:Direction.INOUT};
    sql:Parameter[] parameters = [para1, para2, para3, para4, para5, para6, para7, para8];

<<<<<<< HEAD
    _, _ = testDB -> call("{call TestArrayInOutParams(?,?,?,?,?,?,?,?)}", parameters, null);
    _ = testDB -> close();
    return para2.value, para3.value, para4.value, para5.value, para6.value, para7.value, para8.value;
=======
    _ = testDB -> call("{call TestArrayInOutParams(?,?,?,?,?,?,?,?)}", parameters, null);
    testDB -> close();
    return (para2.value, para3.value, para4.value, para5.value, para6.value, para7.value, para8.value);
>>>>>>> e929ef2d
}

function testBatchUpdate () returns (int[]) {
    endpoint sql:Client testDB {
        database: sql:DB.HSQLDB_FILE,
        host: "./target/tempdb/",
        port: 0,
        name: "TEST_SQL_CONNECTOR",
        username: "SA",
        password: "",
        options: {maximumPoolSize:1}
    };

    //Batch 1
    sql:Parameter para1 = {sqlType:sql:Type.VARCHAR, value:"Alex"};
    sql:Parameter para2 = {sqlType:sql:Type.VARCHAR, value:"Smith"};
    sql:Parameter para3 = {sqlType:sql:Type.INTEGER, value:20};
    sql:Parameter para4 = {sqlType:sql:Type.DOUBLE, value:3400.5};
    sql:Parameter para5 = {sqlType:sql:Type.VARCHAR, value:"Colombo"};
    sql:Parameter[] parameters1 = [para1, para2, para3, para4, para5];

    //Batch 2
    para1 = {sqlType:sql:Type.VARCHAR, value:"Alex"};
    para2 = {sqlType:sql:Type.VARCHAR, value:"Smith"};
    para3 = {sqlType:sql:Type.INTEGER, value:20};
    para4 = {sqlType:sql:Type.DOUBLE, value:3400.5};
    para5 = {sqlType:sql:Type.VARCHAR, value:"Colombo"};
    sql:Parameter[] parameters2 = [para1, para2, para3, para4, para5];
    sql:Parameter[][] parameters = [parameters1, parameters2];

    var updateCount, _ = testDB -> batchUpdate("Insert into Customers (firstName,lastName,registrationID,creditLimit,country)
                                     values (?,?,?,?,?)", parameters);
    _ = testDB -> close();
    return updateCount;
}

function testBatchUpdateWithFailure () returns (int[], int) {
    endpoint sql:Client testDB {
        database: sql:DB.HSQLDB_FILE,
        host: "./target/tempdb/",
        port: 0,
        name: "TEST_SQL_CONNECTOR",
        username: "SA",
        password: "",
        options: {maximumPoolSize:1}
    };

    //Batch 1
    sql:Parameter para0 = {sqlType:sql:Type.INTEGER, value:111};
    sql:Parameter para1 = {sqlType:sql:Type.VARCHAR, value:"Alex"};
    sql:Parameter para2 = {sqlType:sql:Type.VARCHAR, value:"Smith"};
    sql:Parameter para3 = {sqlType:sql:Type.INTEGER, value:20};
    sql:Parameter para4 = {sqlType:sql:Type.DOUBLE, value:3400.5};
    sql:Parameter para5 = {sqlType:sql:Type.VARCHAR, value:"Colombo"};
    sql:Parameter[] parameters1 = [para0, para1, para2, para3, para4, para5];

    //Batch 2
    para0 = {sqlType:sql:Type.INTEGER, value:222};
    para1 = {sqlType:sql:Type.VARCHAR, value:"Alex"};
    para2 = {sqlType:sql:Type.VARCHAR, value:"Smith"};
    para3 = {sqlType:sql:Type.INTEGER, value:20};
    para4 = {sqlType:sql:Type.DOUBLE, value:3400.5};
    para5 = {sqlType:sql:Type.VARCHAR, value:"Colombo"};
    sql:Parameter[] parameters2 = [para0, para1, para2, para3, para4, para5];

    //Batch 3
    para0 = {sqlType:sql:Type.INTEGER, value:222};
    para1 = {sqlType:sql:Type.VARCHAR, value:"Alex"};
    para2 = {sqlType:sql:Type.VARCHAR, value:"Smith"};
    para3 = {sqlType:sql:Type.INTEGER, value:20};
    para4 = {sqlType:sql:Type.DOUBLE, value:3400.5};
    para5 = {sqlType:sql:Type.VARCHAR, value:"Colombo"};
    sql:Parameter[] parameters3 = [para0, para1, para2, para3, para4, para5];

    //Batch 4
    para0 = {sqlType:sql:Type.INTEGER, value:333};
    para1 = {sqlType:sql:Type.VARCHAR, value:"Alex"};
    para2 = {sqlType:sql:Type.VARCHAR, value:"Smith"};
    para3 = {sqlType:sql:Type.INTEGER, value:20};
    para4 = {sqlType:sql:Type.DOUBLE, value:3400.5};
    para5 = {sqlType:sql:Type.VARCHAR, value:"Colombo"};
    sql:Parameter[] parameters4 = [para0, para1, para2, para3, para4, para5];

    sql:Parameter[][] parameters = [parameters1, parameters2, parameters3, parameters4];

<<<<<<< HEAD
    updateCount, _ = testDB -> batchUpdate("Insert into Customers (customerId, firstName,lastName,registrationID,creditLimit,
=======
    int[] updateCount;
    int count;

    updateCount = testDB -> batchUpdate("Insert into Customers (customerId, firstName,lastName,registrationID,creditLimit,
>>>>>>> e929ef2d
        country) values (?,?,?,?,?,?)", parameters);
    var dt, _ = testDB -> select("SELECT count(*) as countval from Customers where customerId in (111,222,333)", null, typeof ResultCount);
    while (dt.hasNext()) {
        var rs, _ = (ResultCount)dt.getNext();
        count = rs.COUNTVAL;
    }

<<<<<<< HEAD
    _ = testDB -> close();
    return updateCount, count;
=======
    testDB -> close();
    return (updateCount, count);
>>>>>>> e929ef2d
}

function testBatchUpdateWithNullParam () returns (int[]) {
    endpoint sql:Client testDB {
        database: sql:DB.HSQLDB_FILE,
        host: "./target/tempdb/",
        port: 0,
        name: "TEST_SQL_CONNECTOR",
        username: "SA",
        password: "",
        options: {maximumPoolSize:1}
    };

    var updateCount, _ = testDB -> batchUpdate("Insert into Customers (firstName,lastName,registrationID,creditLimit,country)
                                     values ('Alex','Smith',20,3400.5,'Colombo')", null);
    _ = testDB -> close();
    return updateCount;
}

function testDateTimeInParameters () returns (int[]) {
    endpoint sql:Client testDB {
        database: sql:DB.HSQLDB_FILE,
        host: "./target/tempdb/",
        port: 0,
        name: "TEST_SQL_CONNECTOR",
        username: "SA",
        password: "",
        options: {maximumPoolSize:1}
    };

    string stmt = "Insert into DateTimeTypes(row_id,date_type,time_type,datetime_type,timestamp_type) values (?,?,?,?,?)";
    int[] returnValues = [];
    sql:Parameter para1 = {sqlType:sql:Type.INTEGER, value:100};
    sql:Parameter para2 = {sqlType:sql:Type.DATE, value:"2017-01-30-08:01"};
    sql:Parameter para3 = {sqlType:sql:Type.TIME, value:"13:27:01.999999+08:33"};
    sql:Parameter para4 = {sqlType:sql:Type.TIMESTAMP, value:"2017-01-30T13:27:01.999-08:00"};
    sql:Parameter para5 = {sqlType:sql:Type.DATETIME, value:"2017-01-30T13:27:01.999999Z"};
    sql:Parameter[] parameters = [para1, para2, para3, para4, para5];

    var  insertCount1, _ = testDB -> update(stmt, parameters);
    returnValues[0] = insertCount1;

    para1 = {sqlType:sql:Type.INTEGER, value:200};
    para2 = {sqlType:sql:Type.DATE, value:"-2017-01-30Z"};
    para3 = {sqlType:sql:Type.TIME, value:"13:27:01+08:33"};
    para4 = {sqlType:sql:Type.TIMESTAMP, value:"2017-01-30T13:27:01.999"};
    para5 = {sqlType:sql:Type.DATETIME, value:"-2017-01-30T13:27:01.999999-08:30"};
    parameters = [para1, para2, para3, para4, para5];

    var insertCount2, _ = testDB -> update(stmt, parameters);
    returnValues[1] = insertCount2;

    time:Time timeNow = time:currentTime();
    para1 = {sqlType:sql:Type.INTEGER, value:300};
    para2 = {sqlType:sql:Type.DATE, value:timeNow};
    para3 = {sqlType:sql:Type.TIME, value:timeNow};
    para4 = {sqlType:sql:Type.TIMESTAMP, value:timeNow};
    para5 = {sqlType:sql:Type.DATETIME, value:timeNow};
    parameters = [para1, para2, para3, para4, para5];

    var insertCount3, _ = testDB -> update(stmt, parameters);
    returnValues[2] = insertCount3;

    _ = testDB -> close();
    return returnValues;
}

function testDateTimeNullInValues () returns (string) {
    endpoint sql:Client testDB {
        database: sql:DB.HSQLDB_FILE,
        host: "./target/tempdb/",
        port: 0,
        name: "TEST_SQL_CONNECTOR",
        username: "SA",
        password: "",
        options: {maximumPoolSize:1}
    };

    sql:Parameter para0 = {sqlType:sql:Type.INTEGER, value:33};
    sql:Parameter para1 = {sqlType:sql:Type.DATE, value:null};
    sql:Parameter para2 = {sqlType:sql:Type.TIME, value:null};
    sql:Parameter para3 = {sqlType:sql:Type.TIMESTAMP, value:null};
    sql:Parameter para4 = {sqlType:sql:Type.DATETIME, value:null};
    sql:Parameter[] parameters = [para0, para1, para2, para3, para4];

    _, _ = testDB -> update("Insert into DateTimeTypes
        (row_id, date_type, time_type, timestamp_type, datetime_type) values (?,?,?,?,?)", parameters);

    var dt, _ = testDB -> select("SELECT date_type, time_type, timestamp_type, datetime_type
                from DateTimeTypes where row_id = 33", null, typeof ResultDates);
    string data;

    var j, _ = <json>dt;
    data = j.toString();

<<<<<<< HEAD
    _ = testDB -> close();
    return;
=======
    testDB -> close();
    return data;
>>>>>>> e929ef2d
}


function testDateTimeNullOutValues () returns (int) {
    endpoint sql:Client testDB {
        database: sql:DB.HSQLDB_FILE,
        host: "./target/tempdb/",
        port: 0,
        name: "TEST_SQL_CONNECTOR",
        username: "SA",
        password: "",
        options: {maximumPoolSize:1}
    };

    sql:Parameter para1 = {sqlType:sql:Type.INTEGER, value:123};
    sql:Parameter para2 = {sqlType:sql:Type.DATE, value:null};
    sql:Parameter para3 = {sqlType:sql:Type.TIME, value:null};
    sql:Parameter para4 = {sqlType:sql:Type.TIMESTAMP, value:null};
    sql:Parameter para5 = {sqlType:sql:Type.DATETIME, value:null};

    sql:Parameter para6 = {sqlType:sql:Type.DATE, direction:sql:Direction.OUT};
    sql:Parameter para7 = {sqlType:sql:Type.TIME, direction:sql:Direction.OUT};
    sql:Parameter para8 = {sqlType:sql:Type.TIMESTAMP, direction:sql:Direction.OUT};
    sql:Parameter para9 = {sqlType:sql:Type.DATETIME, direction:sql:Direction.OUT};

    sql:Parameter[] parameters = [para1, para2, para3, para4, para5, para6, para7, para8, para9];

    _, _ = testDB -> call("{call TestDateTimeOutParams(?,?,?,?,?,?,?,?,?)}", parameters, null);

<<<<<<< HEAD
    var dt, _ = testDB -> select("SELECT count(*) as countval from DateTimeTypes where row_id = 123", null,
=======
    int count;

    table dt = testDB -> select("SELECT count(*) as countval from DateTimeTypes where row_id = 123", null,
>>>>>>> e929ef2d
                             typeof ResultCount);
    while (dt.hasNext()) {
        var rs, _ = (ResultCount)dt.getNext();
        count = rs.COUNTVAL;
    }
<<<<<<< HEAD
    _ = testDB -> close();
    return;
=======
    testDB -> close();
    return count;
>>>>>>> e929ef2d
}

function testDateTimeNullInOutValues () returns (any, any, any, any) {
    endpoint sql:Client testDB {
        database: sql:DB.HSQLDB_FILE,
        host: "./target/tempdb/",
        port: 0,
        name: "TEST_SQL_CONNECTOR",
        username: "SA",
        password: "",
        options: {maximumPoolSize:1}
    };

    sql:Parameter para1 = {sqlType:sql:Type.INTEGER, value:124};
    sql:Parameter para2 = {sqlType:sql:Type.DATE, value:null, direction:sql:Direction.INOUT};
    sql:Parameter para3 = {sqlType:sql:Type.TIME, value:null, direction:sql:Direction.INOUT};
    sql:Parameter para4 = {sqlType:sql:Type.TIMESTAMP, value:null, direction:sql:Direction.INOUT};
    sql:Parameter para5 = {sqlType:sql:Type.DATETIME, value:null, direction:sql:Direction.INOUT};

    sql:Parameter[] parameters = [para1, para2, para3, para4, para5];

<<<<<<< HEAD
    _, _ = testDB -> call("{call TestDateINOUTParams(?,?,?,?,?)}", parameters, null);
    _ = testDB -> close();
    return para2.value, para3.value, para4.value, para5.value;
=======
    _ = testDB -> call("{call TestDateINOUTParams(?,?,?,?,?)}", parameters, null);
    testDB -> close();
    return (para2.value, para3.value, para4.value, para5.value);
>>>>>>> e929ef2d
}

function testDateTimeOutParams (int time, int date, int timestamp) returns (int) {
    endpoint sql:Client testDB {
        database: sql:DB.HSQLDB_FILE,
        host: "./target/tempdb/",
        port: 0,
        name: "TEST_SQL_CONNECTOR",
        username: "SA",
        password: "",
        options: {maximumPoolSize:1}
    };

    sql:Parameter para1 = {sqlType:sql:Type.INTEGER, value:10};
    sql:Parameter para2 = {sqlType:sql:Type.DATE, value:date};
    sql:Parameter para3 = {sqlType:sql:Type.TIME, value:time};
    sql:Parameter para4 = {sqlType:sql:Type.TIMESTAMP, value:timestamp};
    sql:Parameter para5 = {sqlType:sql:Type.DATETIME, value:timestamp};

    sql:Parameter para6 = {sqlType:sql:Type.DATE, direction:sql:Direction.OUT};
    sql:Parameter para7 = {sqlType:sql:Type.TIME, direction:sql:Direction.OUT};
    sql:Parameter para8 = {sqlType:sql:Type.TIMESTAMP, direction:sql:Direction.OUT};
    sql:Parameter para9 = {sqlType:sql:Type.DATETIME, direction:sql:Direction.OUT};

    sql:Parameter[] parameters = [para1, para2, para3, para4, para5, para6, para7, para8, para9];

    _, _ = testDB -> call("{call TestDateTimeOutParams(?,?,?,?,?,?,?,?,?)}", parameters, null);

    var dt, _ = testDB -> select("SELECT count(*) as countval from DateTimeTypes where row_id = 10", null,
                             typeof ResultCount);

    int count;
    while (dt.hasNext()) {
        var rs, _ = (ResultCount)dt.getNext();
        count = rs.COUNTVAL;
    }
<<<<<<< HEAD
    _ = testDB -> close();
    return;
=======
    testDB -> close();
    return count;
>>>>>>> e929ef2d
}

function testStructOutParameters () returns (any) {
    endpoint sql:Client testDB {
        database: sql:DB.HSQLDB_FILE,
        host: "./target/tempdb/",
        port: 0,
        name: "TEST_SQL_CONNECTOR",
        username: "SA",
        password: "",
        options: {maximumPoolSize:1}
    };

    sql:Parameter para1 = {sqlType:sql:Type.STRUCT, direction:sql:Direction.OUT};
    sql:Parameter[] parameters = [para1];
    _, _ = testDB -> call("{call TestStructOut(?)}", parameters, null);
    _ = testDB -> close();
    return para1.value;
}

function testComplexTypeRetrieval () returns (string, string, string, string) {
    endpoint sql:Client testDB {
        database: sql:DB.HSQLDB_FILE,
        host: "./target/tempdb/",
        port: 0,
        name: "TEST_SQL_CONNECTOR",
        username: "SA",
        password: "",
        options: {maximumPoolSize:1}
    };

<<<<<<< HEAD
    var dt, _ = testDB -> select("SELECT * from DataTypeTable where row_id = 1", null, null);
=======
    string s1;
    string s2;
    string s3;
    string s4;

    table dt = testDB -> select("SELECT * from DataTypeTable where row_id = 1", null, null);
>>>>>>> e929ef2d
    var x, _ = <xml>dt;
    s1 = <string>x;

    dt, _ = testDB -> select("SELECT * from DateTimeTypes where row_id = 1", null, null);
    x, _ = <xml>dt;
    s2 = <string>x;

    dt, _ = testDB -> select("SELECT * from DataTypeTable where row_id = 1", null, null);
    var j, _ = <json>dt;
    s3 = j.toString();

    dt, _ = testDB -> select("SELECT * from DateTimeTypes where row_id = 1", null, null);
    j, _ = <json>dt;
    s4 = j.toString();

<<<<<<< HEAD
    _ = testDB -> close();
    return;
=======
    testDB -> close();
    return (s1, s2, s3, s4);
>>>>>>> e929ef2d
}

function testCloseConnectionPool () returns (int) {
    endpoint sql:Client testDB {
        database: sql:DB.HSQLDB_FILE,
        host: "./target/tempdb/",
        port: 0,
        name: "TEST_SQL_CONNECTOR",
        username: "SA",
        password: "",
        options: {maximumPoolSize:1}
    };


    var dt, _ = testDB -> select("SELECT COUNT(*) as countVal FROM INFORMATION_SCHEMA.SYSTEM_SESSIONS", null,
    typeof ResultCount);
    int count;
    while (dt.hasNext()) {
        var rs, err = (ResultCount)dt.getNext();
        count = rs.COUNTVAL;
    }
<<<<<<< HEAD
    _ = testDB -> close();
    return;
=======
    testDB -> close();
    return count;
>>>>>>> e929ef2d
}<|MERGE_RESOLUTION|>--- conflicted
+++ resolved
@@ -51,7 +51,7 @@
         options: {maximumPoolSize:1}
      };
 
-    var insertCount, _ = testDB -> update("Insert into Customers (firstName,lastName,registrationID,creditLimit,country)
+    var x = testDB -> update("Insert into Customers (firstName,lastName,registrationID,creditLimit,country)
                                          values ('James', 'Clerk', 2, 5000.75, 'USA')", null);
     _ = testDB -> close();
     return insertCount;
@@ -68,7 +68,7 @@
         options: {maximumPoolSize:1}
     };
 
-    var returnValue, _ = testDB -> update("CREATE TABLE IF NOT EXISTS Students(studentID int, LastName varchar(255))",
+    var returnValue = testDB -> update("CREATE TABLE IF NOT EXISTS Students(studentID int, LastName varchar(255))",
                               null);
     _ = testDB -> close();
     return returnValue;
@@ -86,7 +86,7 @@
     };
 
     sql:Parameter[] parameters = [];
-    var updateCount, _ = testDB -> update("Update Customers set country = 'UK' where registrationID = 1", parameters);
+    var updateCount = testDB -> update("Update Customers set country = 'UK' where registrationID = 1", parameters);
     _ = testDB -> close();
     return updateCount;
 }
@@ -102,17 +102,10 @@
         options: {maximumPoolSize:1}
     };
 
-<<<<<<< HEAD
-    var insertCount, generatedID, _ = testDB -> updateWithGeneratedKeys("insert into Customers (firstName,lastName,
-    registrationID,creditLimit,country) values ('Mary', 'Williams', 3, 5000.75, 'USA')",
-    null, null);
-    _ = testDB -> close();
-=======
     var (insertCount, generatedID) = testDB -> updateWithGeneratedKeys("insert into Customers (firstName,lastName,
     registrationID,creditLimit,country) values ('Mary', 'Williams', 3, 5000.75, 'USA')", null, null);
 
     testDB -> close();
->>>>>>> e929ef2d
     return generatedID[0];
 }
 
@@ -127,16 +120,14 @@
         options: {maximumPoolSize:1}
     };
 
+    int insertCount;
+    string[] generatedID;
     string[] keyColumns;
     keyColumns = ["CUSTOMERID"];
-<<<<<<< HEAD
-    var insertCount, generatedID, _ = testDB -> updateWithGeneratedKeys("insert into Customers (firstName,lastName,
-=======
     (insertCount, generatedID) = testDB -> updateWithGeneratedKeys("insert into Customers (firstName,lastName,
->>>>>>> e929ef2d
                                registrationID,creditLimit,country) values ('Kathy', 'Williams', 4, 5000.75, 'USA')",
                                                               null, keyColumns);
-    _ = testDB -> close();
+    testDB -> close();
     return generatedID[0];
 }
 
@@ -151,7 +142,7 @@
         options: {maximumPoolSize:1}
     };
 
-    var dt, _ = testDB -> select("SELECT  FirstName from Customers where registrationID = 1", null,
+    table dt = testDB -> select("SELECT  FirstName from Customers where registrationID = 1", null,
                              typeof ResultCustomers);
 
     string firstName;
@@ -160,13 +151,8 @@
         var rs, err = (ResultCustomers)dt.getNext();
         firstName = rs.FIRSTNAME;
     }
-<<<<<<< HEAD
-    _ = testDB -> close();
-    return;
-=======
     testDB -> close();
     return firstName;
->>>>>>> e929ef2d
 }
 
 function testSelectIntFloatData () returns (int, int, float, float) {
@@ -180,7 +166,7 @@
         options: {maximumPoolSize:1}
     };
 
-    var dt, _ = testDB -> select("SELECT  int_type, long_type, float_type, double_type from DataTypeTable
+    table dt = testDB -> select("SELECT  int_type, long_type, float_type, double_type from DataTypeTable
         where row_id = 1", null, typeof ResultDataType);
 
     int int_type;
@@ -194,13 +180,8 @@
         float_type = rs.FLOAT_TYPE;
         double_type = rs.DOUBLE_TYPE;
     }
-<<<<<<< HEAD
     _ = testDB -> close();
-    return;
-=======
-    testDB -> close();
     return (int_type, long_type, float_type, double_type);
->>>>>>> e929ef2d
 }
 
 function testCallProcedure () returns (string) {
@@ -214,21 +195,16 @@
         options: {maximumPoolSize:1}
     };
 
-    _, _ = testDB -> call("{call InsertPersonData(100,'James')}", null, null);
-    var dt, _ = testDB -> select("SELECT  FirstName from Customers where registrationID = 100", null,
+    _ = testDB -> call("{call InsertPersonData(100,'James')}", null, null);
+    var x = testDB -> select("SELECT  FirstName from Customers where registrationID = 100", null,
                              typeof ResultCustomers);
     string firstName;
     while (dt.hasNext()) {
         var rs, err = (ResultCustomers)dt.getNext();
         firstName = rs.FIRSTNAME;
     }
-<<<<<<< HEAD
     _ = testDB -> close();
-    return;
-=======
-    testDB -> close();
     return firstName;
->>>>>>> e929ef2d
 }
 
 function testCallProcedureWithResultSet () returns (string) {
@@ -242,23 +218,14 @@
         options: {maximumPoolSize:1}
     };
 
-<<<<<<< HEAD
-    var dtArray, _ = testDB -> call("{call SelectPersonData()}", null, typeof ResultCustomers);
-=======
-    table[] dtArray = testDB -> call("{call SelectPersonData()}", null, typeof ResultCustomers);
+    var x = testDB -> call("{call SelectPersonData()}", null, typeof ResultCustomers);
     string firstName;
->>>>>>> e929ef2d
     while (dtArray[0].hasNext()) {
     var rs, err = (ResultCustomers)dtArray[0].getNext();
         firstName = rs.FIRSTNAME;
     }
-<<<<<<< HEAD
     _ = testDB -> close();
-    return;
-=======
-    testDB -> close();
     return firstName;
->>>>>>> e929ef2d
 }
 
 function testCallProcedureWithMultipleResultSets () returns (string, string) {
@@ -272,15 +239,11 @@
         options: {maximumPoolSize:1}
     };
 
-<<<<<<< HEAD
-    var dtArray, _ = testDB -> call("{call SelectPersonDataMultiple()}", null, typeof ResultCustomers);
-=======
-    table[] dtArray = testDB -> call("{call SelectPersonDataMultiple()}", null, typeof ResultCustomers);
+    var x = testDB -> call("{call SelectPersonDataMultiple()}", null, typeof ResultCustomers);
 
     string firstName1;
     string firstName2;
 
->>>>>>> e929ef2d
     while (dtArray[0].hasNext()) {
         var rs, err = (ResultCustomers)dtArray[0].getNext();
         firstName1 = rs.FIRSTNAME;
@@ -291,13 +254,8 @@
         firstName2 = rs.FIRSTNAME;
     }
 
-<<<<<<< HEAD
     _ = testDB -> close();
-    return;
-=======
-    testDB -> close();
     return (firstName1, firstName2);
->>>>>>> e929ef2d
 }
 
 function testQueryParameters () returns (string) {
@@ -313,7 +271,7 @@
 
     sql:Parameter para1 = {sqlType:sql:Type.INTEGER, value:1};
     sql:Parameter[] parameters = [para1];
-    var dt, _ = testDB -> select("SELECT  FirstName from Customers where registrationID = ?", parameters,
+    table dt = testDB -> select("SELECT  FirstName from Customers where registrationID = ?", parameters,
     typeof ResultCustomers);
 
     string firstName;
@@ -322,13 +280,8 @@
     var rs, err = (ResultCustomers)dt.getNext();
         firstName = rs.FIRSTNAME;
     }
-<<<<<<< HEAD
-    _ = testDB -> close();
-    return;
-=======
     testDB -> close();
     return firstName;
->>>>>>> e929ef2d
 }
 
 function testInsertTableDataWithParameters () returns (int) {
@@ -349,9 +302,9 @@
     sql:Parameter para5 = {sqlType:sql:Type.VARCHAR, value:"UK", direction:sql:Direction.IN};
     sql:Parameter[] parameters = [para1, para2, para3, para4, para5];
 
-    var insertCount, _ = testDB -> update("Insert into Customers (firstName,lastName,registrationID,creditLimit,country)
+    int insertCount = testDB -> update("Insert into Customers (firstName,lastName,registrationID,creditLimit,country)
                                      values (?,?,?,?,?)", parameters);
-    _ = testDB -> close();
+    testDB -> close();
     return insertCount;
 }
 
@@ -375,7 +328,7 @@
     sql:Parameter para3 = {sqlType:sql:Type.DOUBLE, value:doubleArray};
     sql:Parameter[] parameters = [para0, para1, para2, para3];
 
-    var dt, _ = testDB -> select("SELECT  FirstName from Customers where FirstName = ? or lastName = 'A' or
+    table dt = testDB -> select("SELECT  FirstName from Customers where FirstName = ? or lastName = 'A' or
         lastName = '\"BB\"' or registrationID in(?) or lastName in(?) or creditLimit in(?)", parameters,
         typeof ResultCustomers);
 
@@ -384,13 +337,8 @@
         var rs, err = (ResultCustomers)dt.getNext();
         firstName = rs.FIRSTNAME;
     }
-<<<<<<< HEAD
-    _ = testDB -> close();
-    return;
-=======
     testDB -> close();
     return firstName;
->>>>>>> e929ef2d
 }
 
 function testBoolArrayofQueryParameters () returns (int) {
@@ -409,7 +357,7 @@
     boolean accepted3 = true;
     boolean[] boolDataArray = [accepted1, accepted2, accepted3];
 
-    var dt1, _ = testDB -> select("SELECT blob_type from DataTypeTable where row_id = 1", null, typeof ResultBlob);
+    table dt1 = testDB -> select("SELECT blob_type from DataTypeTable where row_id = 1", null, typeof ResultBlob);
 
     blob blobData;
     while (dt1.hasNext()) {
@@ -423,7 +371,7 @@
     sql:Parameter para2 = {sqlType:sql:Type.BLOB, value:blobDataArray};
     sql:Parameter[] parameters = [para0, para1, para2];
 
-    var dt, _ = testDB -> select("SELECT  int_type from DataTypeTable where row_id = ? and boolean_type in(?) and
+    table dt = testDB -> select("SELECT  int_type from DataTypeTable where row_id = ? and boolean_type in(?) and
         blob_type in (?)", parameters, typeof ResultIntType);
 
     int value;
@@ -431,13 +379,8 @@
     var rs, err = (ResultIntType)dt.getNext();
         value = rs.INT_TYPE;
     }
-<<<<<<< HEAD
-    _ = testDB -> close();
-    return;
-=======
     testDB -> close();
     return value;
->>>>>>> e929ef2d
 }
 
 function testArrayInParameters () returns (int, map, map, map, map, map, map) {
@@ -466,9 +409,6 @@
     sql:Parameter para7 = {sqlType:sql:Type.ARRAY, value:stringArray};
     sql:Parameter[] parameters = [para1, para2, para3, para4, para5, para6, para7];
 
-<<<<<<< HEAD
-    insertCount, _ = testDB -> update("INSERT INTO ArrayTypes (row_id, int_array, long_array,
-=======
     int insertCount;
     map int_arr;
     map long_arr;
@@ -478,10 +418,9 @@
     map float_arr;
 
     insertCount = testDB -> update("INSERT INTO ArrayTypes (row_id, int_array, long_array,
->>>>>>> e929ef2d
         float_array, double_array, boolean_array, string_array) values (?,?,?,?,?,?,?)", parameters);
 
-    var dt, _ = testDB -> select("SELECT int_array, long_array, double_array, boolean_array,
+    table dt = testDB -> select("SELECT int_array, long_array, double_array, boolean_array,
         string_array, float_array from ArrayTypes where row_id = 2", null, typeof ResultArrayType);
 
     while (dt.hasNext()) {
@@ -493,13 +432,8 @@
         string_arr = rs.STRING_ARRAY;
         float_arr = rs.FLOAT_ARRAY;
     }
-<<<<<<< HEAD
-    _ = testDB -> close();
-    return;
-=======
     testDB -> close();
     return (insertCount, int_arr, long_arr, double_arr, string_arr, boolean_arr, float_arr);
->>>>>>> e929ef2d
 }
 
 function testOutParameters () returns (any, any, any, any, any, any, any, any, any, any, any, any, any, any) {
@@ -532,9 +466,9 @@
     sql:Parameter[] parameters = [paraID, paraInt, paraLong, paraFloat, paraDouble, paraBool, paraString, paraNumeric,
     paraDecimal, paraReal, paraTinyInt, paraSmallInt, paraClob, paraBlob, paraBinary];
 
-    _, _ = testDB -> call("{call TestOutParams(?,?,?,?,?,?,?,?,?,?,?,?,?,?,?)}", parameters, null);
-
-    _ = testDB -> close();
+    _ = testDB -> call("{call TestOutParams(?,?,?,?,?,?,?,?,?,?,?,?,?,?,?)}", parameters, null);
+
+    testDB -> close();
 
     return (paraInt.value, paraLong.value, paraFloat.value, paraDouble.value, paraBool.value, paraString.value,
     paraNumeric.value, paraDecimal.value, paraReal.value, paraTinyInt.value, paraSmallInt.value, paraClob.value,
@@ -570,15 +504,9 @@
 
     sql:Parameter[] parameters = [paraID, paraInt, paraLong, paraFloat, paraDouble, paraBool, paraString, paraNumeric,
                                   paraDecimal, paraReal, paraTinyInt, paraSmallInt, paraClob, paraBlob, paraBinary];
-<<<<<<< HEAD
-    _, _ = testDB -> call("{call TestOutParams(?,?,?,?,?,?,?,?,?,?,?,?,?,?,?)}", parameters, null);
-    _ = testDB -> close();
-    return paraInt.value, paraLong.value, paraFloat.value, paraDouble.value, paraBool.value, paraString.value,
-=======
     _ = testDB -> call("{call TestOutParams(?,?,?,?,?,?,?,?,?,?,?,?,?,?,?)}", parameters, null);
     testDB -> close();
     return (paraInt.value, paraLong.value, paraFloat.value, paraDouble.value, paraBool.value, paraString.value,
->>>>>>> e929ef2d
            paraNumeric.value, paraDecimal.value, paraReal.value, paraTinyInt.value, paraSmallInt.value, paraClob.value,
            paraBlob.value, paraBinary.value);
 }
@@ -612,10 +540,10 @@
 
     sql:Parameter[] parameters = [paraID, paraInt, paraLong, paraFloat, paraDouble, paraBool, paraString, paraNumeric,
                                   paraDecimal, paraReal, paraTinyInt, paraSmallInt, paraClob, paraBlob, paraBinary];
-    var insertCount, _ = testDB -> update("INSERT INTO DataTypeTable (row_id,int_type, long_type,
+    int insertCount = testDB -> update("INSERT INTO DataTypeTable (row_id,int_type, long_type,
             float_type, double_type, boolean_type, string_type, numeric_type, decimal_type, real_type, tinyint_type,
             smallint_type, clob_type, blob_type, binary_type) VALUES (?,?,?,?,?,?,?,?,?,?,?,?,?,?,?)", parameters);
-    _ = testDB -> close();
+    testDB -> close();
     return insertCount;
 }
 
@@ -648,38 +576,13 @@
 
     sql:Parameter[] parameters = [paraID, paraInt, paraLong, paraFloat, paraDouble, paraBool, paraString, paraNumeric,
                                   paraDecimal, paraReal, paraTinyInt, paraSmallInt, paraClob, paraBlob, paraBinary];
-    var insertCount, _ = testDB -> update("INSERT INTO DataTypeTable (row_id, int_type, long_type,
+    int insertCount = testDB -> update("INSERT INTO DataTypeTable (row_id, int_type, long_type,
             float_type, double_type, boolean_type, string_type, numeric_type, decimal_type, real_type, tinyint_type,
             smallint_type, clob_type, blob_type, binary_type) VALUES (?,?,?,?,?,?,?,?,?,?,?,?,?,?,?)", parameters);
-    _ = testDB -> close();
+    testDB -> close();
     return insertCount;
 }
 
-<<<<<<< HEAD
-function testNullINParameters () (int) {
-    endpoint sql:Client testDB {
-        database: sql:DB.HSQLDB_FILE,
-        host: "./target/tempdb/",
-        port: 0,
-        name: "TEST_SQL_CONNECTOR",
-        username: "SA",
-        password: "",
-        options: {maximumPoolSize:1}
-    };
-
-    sql:Parameter paraID = {sqlType:sql:Type.INTEGER, value:10};
-
-    sql:Parameter[] parameters = [paraID, null, null, null, null, null, null, null,
-                                  null, null, null, null, null, null, null];
-    var insertCount, _ = testDB -> update("INSERT INTO DataTypeTable (row_id,int_type, long_type,
-                float_type, double_type, boolean_type, string_type, numeric_type, decimal_type, real_type, tinyint_type,
-                smallint_type, clob_type, blob_type, binary_type) VALUES (?,?,?,?,?,?,?,?,?,?,?,?,?,?,?)", parameters);
-    _ = testDB -> close();
-    return insertCount;
-}
-
-function testINOutParameters () (any, any, any, any, any, any, any, any, any, any, any, any, any, any) {
-=======
 //function testNullINParameters () returns (int) {
 //    endpoint sql:Client testDB {
 //        database: sql:DB.HSQLDB_FILE,
@@ -702,7 +605,6 @@
 //}
 
 function testINOutParameters () returns (any, any, any, any, any, any, any, any, any, any, any, any, any, any) {
->>>>>>> e929ef2d
     endpoint sql:Client testDB {
         database: sql:DB.HSQLDB_FILE,
         host: "./target/tempdb/",
@@ -731,15 +633,9 @@
 
     sql:Parameter[] parameters = [paraID, paraInt, paraLong, paraFloat, paraDouble, paraBool, paraString, paraNumeric,
                                   paraDecimal, paraReal, paraTinyInt, paraSmallInt, paraClob, paraBlob, paraBinary];
-<<<<<<< HEAD
-    _, _ = testDB -> call("{call TestINOUTParams(?,?,?,?,?,?,?,?,?,?,?,?,?,?,?)}", parameters, null);
-    _ = testDB -> close();
-    return paraInt.value, paraLong.value, paraFloat.value, paraDouble.value, paraBool.value, paraString.value,
-=======
     _ = testDB -> call("{call TestINOUTParams(?,?,?,?,?,?,?,?,?,?,?,?,?,?,?)}", parameters, null);
     testDB -> close();
     return (paraInt.value, paraLong.value, paraFloat.value, paraDouble.value, paraBool.value, paraString.value,
->>>>>>> e929ef2d
            paraNumeric.value, paraDecimal.value, paraReal.value, paraTinyInt.value, paraSmallInt.value, paraClob.value,
            paraBlob.value, paraBinary.value);
 }
@@ -773,15 +669,9 @@
 
     sql:Parameter[] parameters = [paraID, paraInt, paraLong, paraFloat, paraDouble, paraBool, paraString, paraNumeric,
                                   paraDecimal, paraReal, paraTinyInt, paraSmallInt, paraClob, paraBlob, paraBinary];
-<<<<<<< HEAD
-    _, _ = testDB -> call("{call TestINOUTParams(?,?,?,?,?,?,?,?,?,?,?,?,?,?,?)}", parameters, null);
-    _ = testDB -> close();
-    return paraInt.value, paraLong.value, paraFloat.value, paraDouble.value, paraBool.value, paraString.value,
-=======
     _ = testDB -> call("{call TestINOUTParams(?,?,?,?,?,?,?,?,?,?,?,?,?,?,?)}", parameters, null);
     testDB -> close();
     return (paraInt.value, paraLong.value, paraFloat.value, paraDouble.value, paraBool.value, paraString.value,
->>>>>>> e929ef2d
            paraNumeric.value, paraDecimal.value, paraReal.value, paraTinyInt.value, paraSmallInt.value, paraClob.value,
            paraBlob.value, paraBinary.value);
 }
@@ -799,8 +689,8 @@
 
     sql:Parameter para1 = {value:"Anne"};
     sql:Parameter[] parameters = [para1];
-    var insertCount, _ = testDB -> update("Insert into Customers (firstName) values (?)", parameters);
-    _ = testDB -> close();
+    int insertCount = testDB -> update("Insert into Customers (firstName) values (?)", parameters);
+    testDB -> close();
     return insertCount;
 }
 
@@ -823,15 +713,9 @@
     sql:Parameter para5 = {sqlType:sql:Type.ARRAY, direction:sql:Direction.OUT};
     sql:Parameter para6 = {sqlType:sql:Type.ARRAY, direction:sql:Direction.OUT};
     sql:Parameter[] parameters = [para1, para2, para3, para4, para5, para6];
-<<<<<<< HEAD
-    _, _  = testDB -> call("{call TestArrayOutParams(?,?,?,?,?,?)}", parameters, null);
-    _ = testDB -> close();
-    return para1.value, para2.value, para3.value, para4.value, para5.value, para6.value;
-=======
     _ = testDB -> call("{call TestArrayOutParams(?,?,?,?,?,?)}", parameters, null);
     testDB -> close();
     return (para1.value, para2.value, para3.value, para4.value, para5.value, para6.value);
->>>>>>> e929ef2d
 }
 
 function testArrayInOutParameters () returns (any, any, any, any, any, any, any) {
@@ -855,15 +739,9 @@
     sql:Parameter para8 = {sqlType:sql:Type.ARRAY, value:"Hello,Ballerina,Lang", direction:sql:Direction.INOUT};
     sql:Parameter[] parameters = [para1, para2, para3, para4, para5, para6, para7, para8];
 
-<<<<<<< HEAD
-    _, _ = testDB -> call("{call TestArrayInOutParams(?,?,?,?,?,?,?,?)}", parameters, null);
-    _ = testDB -> close();
-    return para2.value, para3.value, para4.value, para5.value, para6.value, para7.value, para8.value;
-=======
     _ = testDB -> call("{call TestArrayInOutParams(?,?,?,?,?,?,?,?)}", parameters, null);
     testDB -> close();
     return (para2.value, para3.value, para4.value, para5.value, para6.value, para7.value, para8.value);
->>>>>>> e929ef2d
 }
 
 function testBatchUpdate () returns (int[]) {
@@ -894,9 +772,10 @@
     sql:Parameter[] parameters2 = [para1, para2, para3, para4, para5];
     sql:Parameter[][] parameters = [parameters1, parameters2];
 
-    var updateCount, _ = testDB -> batchUpdate("Insert into Customers (firstName,lastName,registrationID,creditLimit,country)
+    int[] updateCount;
+    updateCount = testDB -> batchUpdate("Insert into Customers (firstName,lastName,registrationID,creditLimit,country)
                                      values (?,?,?,?,?)", parameters);
-    _ = testDB -> close();
+    testDB -> close();
     return updateCount;
 }
 
@@ -911,35 +790,35 @@
         options: {maximumPoolSize:1}
     };
 
-    //Batch 1
-    sql:Parameter para0 = {sqlType:sql:Type.INTEGER, value:111};
-    sql:Parameter para1 = {sqlType:sql:Type.VARCHAR, value:"Alex"};
-    sql:Parameter para2 = {sqlType:sql:Type.VARCHAR, value:"Smith"};
-    sql:Parameter para3 = {sqlType:sql:Type.INTEGER, value:20};
-    sql:Parameter para4 = {sqlType:sql:Type.DOUBLE, value:3400.5};
-    sql:Parameter para5 = {sqlType:sql:Type.VARCHAR, value:"Colombo"};
-    sql:Parameter[] parameters1 = [para0, para1, para2, para3, para4, para5];
-
-    //Batch 2
-    para0 = {sqlType:sql:Type.INTEGER, value:222};
-    para1 = {sqlType:sql:Type.VARCHAR, value:"Alex"};
-    para2 = {sqlType:sql:Type.VARCHAR, value:"Smith"};
-    para3 = {sqlType:sql:Type.INTEGER, value:20};
-    para4 = {sqlType:sql:Type.DOUBLE, value:3400.5};
-    para5 = {sqlType:sql:Type.VARCHAR, value:"Colombo"};
-    sql:Parameter[] parameters2 = [para0, para1, para2, para3, para4, para5];
-
-    //Batch 3
-    para0 = {sqlType:sql:Type.INTEGER, value:222};
-    para1 = {sqlType:sql:Type.VARCHAR, value:"Alex"};
-    para2 = {sqlType:sql:Type.VARCHAR, value:"Smith"};
-    para3 = {sqlType:sql:Type.INTEGER, value:20};
-    para4 = {sqlType:sql:Type.DOUBLE, value:3400.5};
-    para5 = {sqlType:sql:Type.VARCHAR, value:"Colombo"};
-    sql:Parameter[] parameters3 = [para0, para1, para2, para3, para4, para5];
-
-    //Batch 4
-    para0 = {sqlType:sql:Type.INTEGER, value:333};
+    //Batch 1r para0 = {sqlType:sql:Type.INTEGER, value:111};
+sql:Parameter para1 = {sqlType:sql:Type.VARCHAR, value:"Alex"};
+sql:Parameter para2 = {sqlType:sql:Type.VARCHAR, value:"Smith"};
+sql:Parameter para3 = {sqlType:sql:Type.INTEGER, value:20};
+sql:Parameter para4 = {sqlType:sql:Type.DOUBLE, value:3400.5};
+sql:Parameter para5 = {sqlType:sql:Type.VARCHAR, value:"Colombo"};
+sql:Parameter[] parameters1 = [para0, para1, para2, para3, para4, para5];
+
+//Batch 2
+para0 = {sqlType:sql:Type.INTEGER, value:222};
+                                   para1 = {sqlType:sql:Type.VARCHAR, value:"Alex"};
+para2 = {sqlType:sql:Type.VARCHAR, value:"Smith"};
+                                   para3 = {sqlType:sql:Type.INTEGER, value:20};
+para4 = {sqlType:sql:Type.DOUBLE, value:3400.5};
+                                  para5 = {sqlType:sql:Type.VARCHAR, value:"Colombo"};
+sql:Parameter[] parameters2 = [para0, para1, para2, para3, para4, para5];
+
+//Batch 3
+para0 = {sqlType:sql:Type.INTEGER, value:222};
+                                   para1 = {sqlType:sql:Type.VARCHAR, value:"Alex"};
+para2 = {sqlType:sql:Type.VARCHAR, value:"Smith"};
+                                   para3 = {sqlType:sql:Type.INTEGER, value:20};
+para4 = {sqlType:sql:Type.DOUBLE, value:3400.5};
+                                  para5 = {sqlType:sql:Type.VARCHAR, value:"Colombo"};
+sql:Parameter[] parameters3 = [para0, para1, para2, para3, para4, para5];
+
+//Batch 4
+para0 = {sqlType:sql:
+    sql:ParameteType.INTEGER, value:333};
     para1 = {sqlType:sql:Type.VARCHAR, value:"Alex"};
     para2 = {sqlType:sql:Type.VARCHAR, value:"Smith"};
     para3 = {sqlType:sql:Type.INTEGER, value:20};
@@ -949,28 +828,19 @@
 
     sql:Parameter[][] parameters = [parameters1, parameters2, parameters3, parameters4];
 
-<<<<<<< HEAD
-    updateCount, _ = testDB -> batchUpdate("Insert into Customers (customerId, firstName,lastName,registrationID,creditLimit,
-=======
     int[] updateCount;
     int count;
 
     updateCount = testDB -> batchUpdate("Insert into Customers (customerId, firstName,lastName,registrationID,creditLimit,
->>>>>>> e929ef2d
         country) values (?,?,?,?,?,?)", parameters);
-    var dt, _ = testDB -> select("SELECT count(*) as countval from Customers where customerId in (111,222,333)", null, typeof ResultCount);
+    table dt = testDB -> select("SELECT count(*) as countval from Customers where customerId in (111,222,333)", null, typeof ResultCount);
     while (dt.hasNext()) {
         var rs, _ = (ResultCount)dt.getNext();
         count = rs.COUNTVAL;
     }
 
-<<<<<<< HEAD
-    _ = testDB -> close();
-    return updateCount, count;
-=======
     testDB -> close();
     return (updateCount, count);
->>>>>>> e929ef2d
 }
 
 function testBatchUpdateWithNullParam () returns (int[]) {
@@ -984,9 +854,10 @@
         options: {maximumPoolSize:1}
     };
 
-    var updateCount, _ = testDB -> batchUpdate("Insert into Customers (firstName,lastName,registrationID,creditLimit,country)
+    int[] updateCount;
+    updateCount = testDB -> batchUpdate("Insert into Customers (firstName,lastName,registrationID,creditLimit,country)
                                      values ('Alex','Smith',20,3400.5,'Colombo')", null);
-    _ = testDB -> close();
+    testDB -> close();
     return updateCount;
 }
 
@@ -1010,7 +881,7 @@
     sql:Parameter para5 = {sqlType:sql:Type.DATETIME, value:"2017-01-30T13:27:01.999999Z"};
     sql:Parameter[] parameters = [para1, para2, para3, para4, para5];
 
-    var  insertCount1, _ = testDB -> update(stmt, parameters);
+    int insertCount1 = testDB -> update(stmt, parameters);
     returnValues[0] = insertCount1;
 
     para1 = {sqlType:sql:Type.INTEGER, value:200};
@@ -1020,7 +891,7 @@
     para5 = {sqlType:sql:Type.DATETIME, value:"-2017-01-30T13:27:01.999999-08:30"};
     parameters = [para1, para2, para3, para4, para5];
 
-    var insertCount2, _ = testDB -> update(stmt, parameters);
+    int insertCount2 = testDB -> update(stmt, parameters);
     returnValues[1] = insertCount2;
 
     time:Time timeNow = time:currentTime();
@@ -1031,10 +902,10 @@
     para5 = {sqlType:sql:Type.DATETIME, value:timeNow};
     parameters = [para1, para2, para3, para4, para5];
 
-    var insertCount3, _ = testDB -> update(stmt, parameters);
+    int insertCount3 = testDB -> update(stmt, parameters);
     returnValues[2] = insertCount3;
 
-    _ = testDB -> close();
+    testDB -> close();
     return returnValues;
 }
 
@@ -1056,23 +927,18 @@
     sql:Parameter para4 = {sqlType:sql:Type.DATETIME, value:null};
     sql:Parameter[] parameters = [para0, para1, para2, para3, para4];
 
-    _, _ = testDB -> update("Insert into DateTimeTypes
+    _ = testDB -> update("Insert into DateTimeTypes
         (row_id, date_type, time_type, timestamp_type, datetime_type) values (?,?,?,?,?)", parameters);
 
-    var dt, _ = testDB -> select("SELECT date_type, time_type, timestamp_type, datetime_type
+    table dt = testDB -> select("SELECT date_type, time_type, timestamp_type, datetime_type
                 from DateTimeTypes where row_id = 33", null, typeof ResultDates);
     string data;
 
     var j, _ = <json>dt;
     data = j.toString();
 
-<<<<<<< HEAD
-    _ = testDB -> close();
-    return;
-=======
     testDB -> close();
     return data;
->>>>>>> e929ef2d
 }
 
 
@@ -1100,27 +966,18 @@
 
     sql:Parameter[] parameters = [para1, para2, para3, para4, para5, para6, para7, para8, para9];
 
-    _, _ = testDB -> call("{call TestDateTimeOutParams(?,?,?,?,?,?,?,?,?)}", parameters, null);
-
-<<<<<<< HEAD
-    var dt, _ = testDB -> select("SELECT count(*) as countval from DateTimeTypes where row_id = 123", null,
-=======
+    _ = testDB -> call("{call TestDateTimeOutParams(?,?,?,?,?,?,?,?,?)}", parameters, null);
+
     int count;
 
     table dt = testDB -> select("SELECT count(*) as countval from DateTimeTypes where row_id = 123", null,
->>>>>>> e929ef2d
                              typeof ResultCount);
     while (dt.hasNext()) {
         var rs, _ = (ResultCount)dt.getNext();
         count = rs.COUNTVAL;
     }
-<<<<<<< HEAD
-    _ = testDB -> close();
-    return;
-=======
     testDB -> close();
     return count;
->>>>>>> e929ef2d
 }
 
 function testDateTimeNullInOutValues () returns (any, any, any, any) {
@@ -1142,15 +999,9 @@
 
     sql:Parameter[] parameters = [para1, para2, para3, para4, para5];
 
-<<<<<<< HEAD
-    _, _ = testDB -> call("{call TestDateINOUTParams(?,?,?,?,?)}", parameters, null);
-    _ = testDB -> close();
-    return para2.value, para3.value, para4.value, para5.value;
-=======
     _ = testDB -> call("{call TestDateINOUTParams(?,?,?,?,?)}", parameters, null);
     testDB -> close();
     return (para2.value, para3.value, para4.value, para5.value);
->>>>>>> e929ef2d
 }
 
 function testDateTimeOutParams (int time, int date, int timestamp) returns (int) {
@@ -1177,9 +1028,9 @@
 
     sql:Parameter[] parameters = [para1, para2, para3, para4, para5, para6, para7, para8, para9];
 
-    _, _ = testDB -> call("{call TestDateTimeOutParams(?,?,?,?,?,?,?,?,?)}", parameters, null);
-
-    var dt, _ = testDB -> select("SELECT count(*) as countval from DateTimeTypes where row_id = 10", null,
+    _ = testDB -> call("{call TestDateTimeOutParams(?,?,?,?,?,?,?,?,?)}", parameters, null);
+
+    table dt = testDB -> select("SELECT count(*) as countval from DateTimeTypes where row_id = 10", null,
                              typeof ResultCount);
 
     int count;
@@ -1187,13 +1038,8 @@
         var rs, _ = (ResultCount)dt.getNext();
         count = rs.COUNTVAL;
     }
-<<<<<<< HEAD
-    _ = testDB -> close();
-    return;
-=======
     testDB -> close();
     return count;
->>>>>>> e929ef2d
 }
 
 function testStructOutParameters () returns (any) {
@@ -1209,8 +1055,8 @@
 
     sql:Parameter para1 = {sqlType:sql:Type.STRUCT, direction:sql:Direction.OUT};
     sql:Parameter[] parameters = [para1];
-    _, _ = testDB -> call("{call TestStructOut(?)}", parameters, null);
-    _ = testDB -> close();
+    _ = testDB -> call("{call TestStructOut(?)}", parameters, null);
+    testDB -> close();
     return para1.value;
 }
 
@@ -1225,38 +1071,29 @@
         options: {maximumPoolSize:1}
     };
 
-<<<<<<< HEAD
-    var dt, _ = testDB -> select("SELECT * from DataTypeTable where row_id = 1", null, null);
-=======
     string s1;
     string s2;
     string s3;
     string s4;
 
     table dt = testDB -> select("SELECT * from DataTypeTable where row_id = 1", null, null);
->>>>>>> e929ef2d
     var x, _ = <xml>dt;
     s1 = <string>x;
 
-    dt, _ = testDB -> select("SELECT * from DateTimeTypes where row_id = 1", null, null);
+    dt = testDB -> select("SELECT * from DateTimeTypes where row_id = 1", null, null);
     x, _ = <xml>dt;
     s2 = <string>x;
 
-    dt, _ = testDB -> select("SELECT * from DataTypeTable where row_id = 1", null, null);
+    dt = testDB -> select("SELECT * from DataTypeTable where row_id = 1", null, null);
     var j, _ = <json>dt;
     s3 = j.toString();
 
-    dt, _ = testDB -> select("SELECT * from DateTimeTypes where row_id = 1", null, null);
+    dt = testDB -> select("SELECT * from DateTimeTypes where row_id = 1", null, null);
     j, _ = <json>dt;
     s4 = j.toString();
 
-<<<<<<< HEAD
-    _ = testDB -> close();
-    return;
-=======
     testDB -> close();
     return (s1, s2, s3, s4);
->>>>>>> e929ef2d
 }
 
 function testCloseConnectionPool () returns (int) {
@@ -1271,18 +1108,13 @@
     };
 
 
-    var dt, _ = testDB -> select("SELECT COUNT(*) as countVal FROM INFORMATION_SCHEMA.SYSTEM_SESSIONS", null,
+    table dt = testDB -> select("SELECT COUNT(*) as countVal FROM INFORMATION_SCHEMA.SYSTEM_SESSIONS", null,
     typeof ResultCount);
     int count;
     while (dt.hasNext()) {
         var rs, err = (ResultCount)dt.getNext();
         count = rs.COUNTVAL;
     }
-<<<<<<< HEAD
-    _ = testDB -> close();
-    return;
-=======
     testDB -> close();
     return count;
->>>>>>> e929ef2d
 }