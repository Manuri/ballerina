import ballerina/task;

int count;

function scheduleAppointment (string cronExpression) returns (string|error) {
<<<<<<< HEAD
    function () returns (error?) onTriggerFunction = onTrigger;
    function (error? e) onErrorFunction = cleanupError;
=======
    (function() returns error?) onTriggerFunction = onTrigger;
    (function (error)) onErrorFunction = cleanupError;
>>>>>>> 09c572f0
    return task:scheduleAppointment(onTriggerFunction, onErrorFunction, cronExpression);
}

function getCount () returns (int) {
    return count;
}

<<<<<<< HEAD
function onTrigger () returns (error?) {
=======
function onTrigger () returns error? {
>>>>>>> 09c572f0
    count = count + 1;
    return ();
}

function cleanupError (error e) {

}

<<<<<<< HEAD
function stopTask (string taskId) returns (error?) {
    error stopError = task:stopTask(taskId);
    if (stopError == ()) {
        count = -1;
    }
    return ();
=======
function stopTask (string taskId) returns error? {
    error? stopError = task:stopTask(taskId);
    match stopError {
        error => {}
        () => count = -1;
    }
    return stopError;
>>>>>>> 09c572f0
}<|MERGE_RESOLUTION|>--- conflicted
+++ resolved
@@ -3,13 +3,8 @@
 int count;
 
 function scheduleAppointment (string cronExpression) returns (string|error) {
-<<<<<<< HEAD
     function () returns (error?) onTriggerFunction = onTrigger;
     function (error? e) onErrorFunction = cleanupError;
-=======
-    (function() returns error?) onTriggerFunction = onTrigger;
-    (function (error)) onErrorFunction = cleanupError;
->>>>>>> 09c572f0
     return task:scheduleAppointment(onTriggerFunction, onErrorFunction, cronExpression);
 }
 
@@ -17,11 +12,7 @@
     return count;
 }
 
-<<<<<<< HEAD
 function onTrigger () returns (error?) {
-=======
-function onTrigger () returns error? {
->>>>>>> 09c572f0
     count = count + 1;
     return ();
 }
@@ -30,20 +21,11 @@
 
 }
 
-<<<<<<< HEAD
 function stopTask (string taskId) returns (error?) {
-    error stopError = task:stopTask(taskId);
-    if (stopError == ()) {
-        count = -1;
-    }
-    return ();
-=======
-function stopTask (string taskId) returns error? {
     error? stopError = task:stopTask(taskId);
     match stopError {
         error => {}
         () => count = -1;
     }
     return stopError;
->>>>>>> 09c572f0
 }