--- conflicted
+++ resolved
@@ -84,71 +84,67 @@
         </dependency>
         <dependency>
             <groupId>org.ballerinalang</groupId>
-<<<<<<< HEAD
+            <artifactId>ballerina-system</artifactId>
+        </dependency>
+        <dependency>
+            <groupId>org.ballerinalang</groupId>
+            <artifactId>ballerina-log-api</artifactId>
+        </dependency>
+        <dependency>
+            <groupId>org.ballerinalang</groupId>
+            <artifactId>ballerina-file</artifactId>
+        </dependency>
+        <dependency>
+            <groupId>org.ballerinalang</groupId>
+            <artifactId>ballerina-task</artifactId>
+        </dependency>
+        <dependency>
+            <groupId>org.ballerinalang</groupId>
+            <artifactId>ballerina-crypto</artifactId>
+        </dependency>
+        <dependency>
+            <groupId>org.ballerinalang</groupId>
+            <artifactId>ballerina-math</artifactId>
+        </dependency>
+        <dependency>
+            <groupId>org.ballerinalang</groupId>
+            <artifactId>ballerina-auth</artifactId>
+        </dependency>
+        <dependency>
+            <groupId>org.ballerinalang</groupId>
+            <artifactId>ballerina-jms</artifactId>
+        </dependency>
+        <dependency>
+            <groupId>org.ballerinalang</groupId>
+            <artifactId>ballerina-mime</artifactId>
+        </dependency>
+        <dependency>
+            <groupId>org.ballerinalang</groupId>
+            <artifactId>ballerina-time</artifactId>
+        </dependency>
+        <dependency>
+            <groupId>org.ballerinalang</groupId>
+            <artifactId>ballerina-reflect</artifactId>
+        </dependency>
+        <dependency>
+            <groupId>org.ballerinalang</groupId>
+            <artifactId>ballerina-h2</artifactId>
+        </dependency>
+        <dependency>
+            <groupId>org.ballerinalang</groupId>
+            <artifactId>ballerina-jdbc</artifactId>
+        </dependency>
+        <dependency>
+            <groupId>org.ballerinalang</groupId>
+            <artifactId>ballerina-mysql</artifactId>
+        </dependency>
+        <dependency>
+            <groupId>org.ballerinalang</groupId>
+            <artifactId>ballerina-sql</artifactId>
+        </dependency>
+        <dependency>
+            <groupId>org.ballerinalang</groupId>
             <artifactId>ballerina-streams</artifactId>
-        </dependency>
-        <dependency>
-            <groupId>org.ballerinalang</groupId>
-            <artifactId>ballerina-database</artifactId>
-=======
-            <artifactId>ballerina-system</artifactId>
-        </dependency>
-        <dependency>
-            <groupId>org.ballerinalang</groupId>
-            <artifactId>ballerina-log-api</artifactId>
-        </dependency>
-        <dependency>
-            <groupId>org.ballerinalang</groupId>
-            <artifactId>ballerina-file</artifactId>
-        </dependency>
-        <dependency>
-            <groupId>org.ballerinalang</groupId>
-            <artifactId>ballerina-task</artifactId>
-        </dependency>
-        <dependency>
-            <groupId>org.ballerinalang</groupId>
-            <artifactId>ballerina-crypto</artifactId>
-        </dependency>
-        <dependency>
-            <groupId>org.ballerinalang</groupId>
-            <artifactId>ballerina-math</artifactId>
-        </dependency>
-        <dependency>
-            <groupId>org.ballerinalang</groupId>
-            <artifactId>ballerina-auth</artifactId>
-        </dependency>
-        <dependency>
-            <groupId>org.ballerinalang</groupId>
-            <artifactId>ballerina-jms</artifactId>
-        </dependency>
-        <dependency>
-            <groupId>org.ballerinalang</groupId>
-            <artifactId>ballerina-mime</artifactId>
-        </dependency>
-        <dependency>
-            <groupId>org.ballerinalang</groupId>
-            <artifactId>ballerina-time</artifactId>
-        </dependency>
-        <dependency>
-            <groupId>org.ballerinalang</groupId>
-            <artifactId>ballerina-reflect</artifactId>
-        </dependency>
-        <dependency>
-            <groupId>org.ballerinalang</groupId>
-            <artifactId>ballerina-h2</artifactId>
-        </dependency>
-        <dependency>
-            <groupId>org.ballerinalang</groupId>
-            <artifactId>ballerina-jdbc</artifactId>
-        </dependency>
-        <dependency>
-            <groupId>org.ballerinalang</groupId>
-            <artifactId>ballerina-mysql</artifactId>
-        </dependency>
-        <dependency>
-            <groupId>org.ballerinalang</groupId>
-            <artifactId>ballerina-sql</artifactId>
->>>>>>> 2db8df6c
         </dependency>
         <dependency>
             <groupId>org.ballerinalang</groupId>
