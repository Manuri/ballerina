// Copyright (c) 2019 WSO2 Inc. (http://www.wso2.org) All Rights Reserved.
//
// WSO2 Inc. licenses this file to you under the Apache License,
// Version 2.0 (the "License"); you may not use this file except
// in compliance with the License.
// You may obtain a copy of the License at
//
// http://www.apache.org/licenses/LICENSE-2.0
//
// Unless required by applicable law or agreed to in writing,
// software distributed under the License is distributed on an
// "AS IS" BASIS, WITHOUT WARRANTIES OR CONDITIONS OF ANY
// KIND, either express or implied.  See the License for the
// specific language governing permissions and limitations
// under the License.

import ballerina/auth;
import ballerina/http;
import ballerina/io;
import ballerina/log;
import ballerina/runtime;
import ballerina/websub;

const string WEBSUB_PERSISTENCE_TOPIC_ONE = "http://one.persistence.topic.com";
const string WEBSUB_PERSISTENCE_TOPIC_TWO = "http://two.persistence.topic.com";
const string WEBSUB_TOPIC_ONE = "http://one.websub.topic.com";

auth:InboundBasicAuthProvider basicAuthProvider = new(());
http:BasicAuthHandler basicAuthHandler = new(basicAuthProvider);

websub:WebSubHub webSubHub = startHubAndRegisterTopic();

listener http:Listener publisherServiceEP = new http:Listener(8080);

<<<<<<< HEAD
auth:OutboundBasicAuthProvider OutBoundbasicAuthProvider = new({
    username: "peter",
    password: "pqr"
});

http:BasicAuthHandler outboundBasicAuthHandler = new(OutBoundbasicAuthProvider);

websub:Client websubHubClientEP = new websub:Client(webSubHub.hubUrl, config = {
    auth: { authHandler: outboundBasicAuthHandler }
=======
websub:Client websubHubClientEP = new websub:Client(webSubHub.hubUrl, {
    auth: {
        scheme: http:BASIC_AUTH,
        config: {
            username: "peter",
            password: "pqr"
        }
    }
>>>>>>> 3cbdfb61
});

service publisher on publisherServiceEP {
    @http:ResourceConfig {
        methods: ["GET", "HEAD"]
    }
    resource function discover(http:Caller caller, http:Request req) {
        http:Response response = new;
        // Add a link header indicating the hub and topic
        websub:addWebSubLinkHeader(response, [webSubHub.hubUrl], WEBSUB_PERSISTENCE_TOPIC_ONE);
        var err = caller->accepted(message = response);
        if (err is error) {
            log:printError("Error responding on discovery", err);
        }
    }

    @http:ResourceConfig {
        methods: ["POST"],
        path: "/notify/{subscriber}"
    }
    resource function notify(http:Caller caller, http:Request req, string subscriber) {
        var payload = req.getJsonPayload();
        if (payload is error) {
            panic payload;
        }

        checkSubscriberAvailability(WEBSUB_PERSISTENCE_TOPIC_ONE, "http://localhost:" + subscriber + "/websub");
        var err = webSubHub.publishUpdate(WEBSUB_PERSISTENCE_TOPIC_ONE, <@untainted> <json> payload);
        if (err is error) {
            log:printError("Error publishing update directly", err);
        }

        http:Response response = new;
        err = caller->accepted(message = response);
        if (err is error) {
            log:printError("Error responding on notify request", err);
        }
    }
}

service publisherTwo on publisherServiceEP {
    @http:ResourceConfig {
        methods: ["GET", "HEAD"]
    }
    resource function discover(http:Caller caller, http:Request req) {
        http:Response response = new;
        // Add a link header indicating the hub and topic
        websub:addWebSubLinkHeader(response, [webSubHub.hubUrl], WEBSUB_PERSISTENCE_TOPIC_TWO);
        var err = caller->accepted(message = response);
        if (err is error) {
            log:printError("Error responding on discovery", err);
        }
    }

    @http:ResourceConfig {
        methods: ["POST"]
    }
    resource function notify(http:Caller caller, http:Request req) {
        var payload = req.getJsonPayload();
        if (payload is error) {
            panic payload;
        }

        checkSubscriberAvailability(WEBSUB_PERSISTENCE_TOPIC_TWO, "http://localhost:8383/websubTwo");
        var err = webSubHub.publishUpdate(WEBSUB_PERSISTENCE_TOPIC_TWO, <@untainted> <json> payload);
        if (err is error) {
            log:printError("Error publishing update directly", err);
        }

        http:Response response = new;
        err = caller->accepted(message = response);
        if (err is error) {
            log:printError("Error responding on notify request", err);
        }
    }
}

service publisherThree on publisherServiceEP {
    @http:ResourceConfig {
        methods: ["GET", "HEAD"]
    }
    resource function discover(http:Caller caller, http:Request req) {
        http:Response response = new;
        // Add a link header indicating the hub and topic
        websub:addWebSubLinkHeader(response, [webSubHub.hubUrl], WEBSUB_TOPIC_ONE);
        var err = caller->accepted(message = response);
        if (err is error) {
            log:printError("Error responding on discovery", err);
        }
    }

    @http:ResourceConfig {
        methods: ["POST"]
    }
    resource function notify(http:Caller caller, http:Request req) {
        var payload = req.getJsonPayload();
        if (payload is error) {
            panic payload;
        }
        checkSubscriberAvailability(WEBSUB_TOPIC_ONE, "http://localhost:8484/websubFour");
        var err = websubHubClientEP->publishUpdate(WEBSUB_TOPIC_ONE, <@untainted> <json> payload);
        if (err is error) {
            log:printError("Error publishing update remotely", err);
        }

        http:Response response = new;
        err = caller->accepted(message = response);
        if (err is error) {
            log:printError("Error responding on notify request", err);
        }
    }
}

service helperService on publisherServiceEP {
    @http:ResourceConfig {
        methods: ["POST"]
    }
    resource function restartHub(http:Caller caller, http:Request req) {
        if (!webSubHub.stop()) {
            log:printError("hub shutdown failed!");
        }
        webSubHub = startHubAndRegisterTopic();
        checkpanic caller->accepted();
    }
}

function startHubAndRegisterTopic() returns websub:WebSubHub {
    websub:WebSubHub internalHub = startWebSubHub();
    var err = internalHub.registerTopic(WEBSUB_PERSISTENCE_TOPIC_ONE);
    if (err is error) {
        log:printError("Error registering topic", err);
    }
    err = internalHub.registerTopic(WEBSUB_PERSISTENCE_TOPIC_TWO);
    if (err is error) {
        log:printError("Error registering topic", err);
    }
    err = internalHub.registerTopic(WEBSUB_TOPIC_ONE);
    if (err is error) {
        log:printError("Error registering topic", err);
    }
    return internalHub;
}

function startWebSubHub() returns websub:WebSubHub {
<<<<<<< HEAD
    var result = websub:startHub(new http:Listener(9191, config =  {
=======
    h2:Client h2Client = new({
        path: "./target/hubDB",
        name: "hubdb",
        username: "",
        password: "",
        poolOptions: { maximumPoolSize: 5 }
    });
    websub:HubPersistenceStore hpo = new websub:H2HubPersistenceStore(h2Client);
    var result = websub:startHub(new http:Listener(9191,  {
>>>>>>> 3cbdfb61
        auth: {
            authHandlers: [basicAuthHandler]
        },
        secureSocket: {
            keyStore: {
                path: "${ballerina.home}/bre/security/ballerinaKeystore.p12",
                password: "ballerina"
            },
            trustStore: {
                path: "${ballerina.home}/bre/security/ballerinaTruststore.p12",
                password: "ballerina"
            }
        }
    }),
    hubConfiguration = { remotePublish : { enabled : true }});
    if (result is websub:WebSubHub) {
        return result;
    } else {
        return result.startedUpHub;
    }
}

function checkSubscriberAvailability(string topic, string callback) {
    int count = 0;
    boolean subscriberAvailable = false;
    while (!subscriberAvailable && count < 60) {
        websub:SubscriberDetails[] topicDetails = webSubHub.getSubscribers(topic);
        if (isSubscriberAvailable(topicDetails, callback)) {
            return;
        }
        runtime:sleep(1000);
        count += 1;
    }
}

function isSubscriberAvailable(websub:SubscriberDetails[] topicDetails, string callback) returns boolean {
    foreach var detail in topicDetails {
        if (detail.callback == callback) {
            return true;
        }
    }
    return false;
}<|MERGE_RESOLUTION|>--- conflicted
+++ resolved
@@ -32,7 +32,6 @@
 
 listener http:Listener publisherServiceEP = new http:Listener(8080);
 
-<<<<<<< HEAD
 auth:OutboundBasicAuthProvider OutBoundbasicAuthProvider = new({
     username: "peter",
     password: "pqr"
@@ -40,18 +39,8 @@
 
 http:BasicAuthHandler outboundBasicAuthHandler = new(OutBoundbasicAuthProvider);
 
-websub:Client websubHubClientEP = new websub:Client(webSubHub.hubUrl, config = {
+websub:Client websubHubClientEP = new websub:Client(webSubHub.hubUrl, {
     auth: { authHandler: outboundBasicAuthHandler }
-=======
-websub:Client websubHubClientEP = new websub:Client(webSubHub.hubUrl, {
-    auth: {
-        scheme: http:BASIC_AUTH,
-        config: {
-            username: "peter",
-            password: "pqr"
-        }
-    }
->>>>>>> 3cbdfb61
 });
 
 service publisher on publisherServiceEP {
@@ -196,19 +185,7 @@
 }
 
 function startWebSubHub() returns websub:WebSubHub {
-<<<<<<< HEAD
     var result = websub:startHub(new http:Listener(9191, config =  {
-=======
-    h2:Client h2Client = new({
-        path: "./target/hubDB",
-        name: "hubdb",
-        username: "",
-        password: "",
-        poolOptions: { maximumPoolSize: 5 }
-    });
-    websub:HubPersistenceStore hpo = new websub:H2HubPersistenceStore(h2Client);
-    var result = websub:startHub(new http:Listener(9191,  {
->>>>>>> 3cbdfb61
         auth: {
             authHandlers: [basicAuthHandler]
         },
