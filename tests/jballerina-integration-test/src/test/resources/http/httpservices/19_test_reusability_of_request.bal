--- conflicted
+++ resolved
@@ -148,26 +148,16 @@
                         secondVal = err.reason();
                     }
                 } else {
-<<<<<<< HEAD
                     error err = secondResponse;
-                    log:printError(err.reason(), err = err);
+                    log:printError(err.reason(), err);
                 }
             } else {
                 error err = firstResponse;
-                log:printError(err.reason(), err = err);
+                log:printError(err.reason(), err);
             }
         } else {
             error err = entity;
-            log:printError(err.reason(), err = err);
-=======
-                    log:printError(secondResponse.reason(), secondResponse);
-                }
-            } else {
-                log:printError(firstResponse.reason(), firstResponse);
-            }
-        } else {
-            log:printError(entity.reason(), entity);
->>>>>>> b5df24cc
+            log:printError(err.reason(), err);
         }
         testResponse.setTextPayload(firstVal + secondVal);
         checkpanic caller->respond(testResponse);
@@ -238,12 +228,8 @@
                         secondVal = "Error in parsing payload";
                     }
                 } else {
-<<<<<<< HEAD
                     error err = secondResponse;
-                    secondVal = <string> err.detail().message;
-=======
-                    secondVal = <string> secondResponse.detail()["message"];
->>>>>>> b5df24cc
+                    secondVal = <string> err.detail().["message"];
                 }
 
                 var result2 = firstResponse.getTextPayload();
@@ -257,19 +243,12 @@
                 testResponse.setTextPayload(<@untainted> firstVal + <@untainted> secondVal);
                 checkpanic caller->respond(testResponse);
             } else {
-<<<<<<< HEAD
                 error err = firstResponse;
-                log:printError(err.reason(), err = err);
+                log:printError(err.reason(), err);
             }
         } else {
             error err = byteChannel;
-            log:printError(err.reason(), err = err);
-=======
-                log:printError(firstResponse.reason(), firstResponse);
-            }
-        } else {
-            log:printError(byteChannel.reason(), byteChannel);
->>>>>>> b5df24cc
+            log:printError(err.reason(), err);
         }
     }
 }
@@ -307,12 +286,8 @@
         if (stringPayload is string) {
             response.setPayload(<@untainted> stringPayload);
         } else  {
-<<<<<<< HEAD
             error err = stringPayload;
-            string errMsg = <string> err.detail().message;
-=======
-            string errMsg = <string> stringPayload.detail()["message"];
->>>>>>> b5df24cc
+            string errMsg = <string> err.detail()["message"];
             response.setPayload(<@untainted> errMsg);
         }
         checkpanic caller->respond(response);
