/*
 *  Copyright (c) 2018, WSO2 Inc. (http://www.wso2.org) All Rights Reserved.
 *
 *  WSO2 Inc. licenses this file to you under the Apache License,
 *  Version 2.0 (the "License"); you may not use this file except
 *  in compliance with the License.
 *  You may obtain a copy of the License at
 *
 *  http://www.apache.org/licenses/LICENSE-2.0
 *
 *  Unless required by applicable law or agreed to in writing,
 *  software distributed under the License is distributed on an
 *  "AS IS" BASIS, WITHOUT WARRANTIES OR CONDITIONS OF ANY
 *  KIND, either express or implied.  See the License for the
 *  specific language governing permissions and limitations
 *  under the License.
 */
package org.ballerinalang.test.main.function;

import org.ballerinalang.test.util.BCompileUtil;
import org.ballerinalang.test.util.CompileResult;
import org.testng.Assert;
import org.testng.annotations.DataProvider;
import org.testng.annotations.Test;

import java.util.HashMap;
import java.util.Map;

/**
 * Test class for entry function argument parsing negative scenarios.
 *
 * @since 0.982.0
 */
public class ArgumentParserNegativeTest {

    private static final String MAIN_FUNCTION_TEST_SRC_DIR = "test-src/main.function/";

    private final Map<String, String> runtimeParams = new HashMap<>();
    private final String configFilePath = null;
    private final boolean offline = true;
    private final boolean observe = false;

    @Test
    public void testTooManyArgs() {
        try {
            CompileResult compileResult = BCompileUtil.compile(MAIN_FUNCTION_TEST_SRC_DIR
                    + "test_main_with_int_param.bal");
            BCompileUtil.runMain(compileResult, new String[]{"1", "Hello World"});
        } catch (Throwable e) {
            Assert.assertTrue(e.getMessage().contains("ballerina: too many arguments to call the 'main' function"),
                              "invalid error message, usage error for too many arguments not found");
            return;
        }
        Assert.fail("too many arguments not identified");
    }

    @Test
    public void testInsufficientArgs() {
        try {
            CompileResult compileResult = BCompileUtil.compile(MAIN_FUNCTION_TEST_SRC_DIR
                    + "test_main_with_multiple_typed_params.bal");
            BCompileUtil.runMain(compileResult, new String[]{"1"});
        } catch (Throwable e) {
            Assert.assertTrue(e.getMessage()
                                      .contains("ballerina: insufficient arguments to call the 'main' function"),
                              "invalid error message, usage error for insufficient arguments not found");
            return;
        }
        Assert.fail("insufficient arguments not identified");
    }

    @Test(dataProvider = "intValues")
    public void testInvalidIntArg(String arg) {
        try {
            CompileResult compileResult = BCompileUtil.compile(MAIN_FUNCTION_TEST_SRC_DIR
                    + "test_main_with_int_param.bal");
            BCompileUtil.runMain(compileResult, new String[]{arg});
        } catch (Throwable e) {
            Assert.assertTrue(e.getMessage().contains("ballerina: invalid argument '" + arg + "', expected integer "
                                                               + "value"),
                              "invalid error message, usage error for invalid int argument not found");
            return;
        }
        Assert.fail("invalid int argument not identified");
    }

    @Test
    public void testInvalidFloatArg() {
        String argument = "5.5s";
        try {
            CompileResult compileResult = BCompileUtil.compile(MAIN_FUNCTION_TEST_SRC_DIR
                    + "test_main_with_multiple_typed_params.bal");
            BCompileUtil.runMain(compileResult, new String[]{"10", argument, "b", "c", "d", "e", "f", "g"});
        } catch (Throwable e) {
            Assert.assertTrue(e.getMessage().contains("ballerina: invalid argument '" + argument
                                                               + "', expected float value"),
                              "invalid error message, error message for invalid float value not found");
            return;
        }
        Assert.fail("invalid float value not identified");
    }

    @Test
    public void testInvalidJsonObjectArg() {
        String argument = "{name: \"maryam\"}";
        try {
            CompileResult compileResult = BCompileUtil.compile(MAIN_FUNCTION_TEST_SRC_DIR
                    + "test_main_with_json_param.bal");
            BCompileUtil.runMain(compileResult, new String[]{argument});
        } catch (Throwable e) {
            Assert.assertTrue(e.getMessage().contains("ballerina: invalid argument '" + argument
                                                               + "', expected JSON value"),
                              "invalid error message, error message for invalid JSON object not found");
            return;
        }
        Assert.fail("invalid JSON object not identified");
    }

    @Test
    public void testInvalidXmlArg() {
        String argument = "<book>Harry Potter";
        try {
            CompileResult compileResult = BCompileUtil.compile(MAIN_FUNCTION_TEST_SRC_DIR
                    + "test_main_with_multiple_typed_params.bal");
            BCompileUtil.runMain(compileResult, new String[]{"10", "1.0", "string!", "255", "true", "1",
                    argument, "g"});
        } catch (Throwable e) {
            Assert.assertTrue(e.getMessage().contains("ballerina: invalid argument '" + argument
                                                               + "', expected XML value"),
                              "invalid error message, error message for invalid XML value not found");
            return;
        }
        Assert.fail("invalid XML value not identified");
    }

    @Test(dataProvider = "invalidByteValues")
    public void testInvalidByteArg(String arg) {
        try {
            CompileResult compileResult = BCompileUtil.compile(MAIN_FUNCTION_TEST_SRC_DIR
                    + "test_main_with_multiple_typed_params.bal");
            BCompileUtil.runMain(compileResult, new String[]{"10", "1.0", "string!", arg, "a", "b", "c", "d"});
        } catch (Throwable e) {
            Assert.assertTrue(e.getMessage().contains("ballerina: invalid argument '" + arg
                                                               + "', expected byte value"),
                              "invalid error message, error message for invalid byte value not found");
            return;
        }
        Assert.fail("invalid byte value not identified");
    }

    @Test(dataProvider = "invalidIntByteValues")
    public void testInvalidIntByteArg(String arg) {
        try {
            CompileResult compileResult = BCompileUtil.compile(MAIN_FUNCTION_TEST_SRC_DIR
                    + "test_main_with_multiple_typed_params.bal");
            BCompileUtil.runMain(compileResult, new String[]{"10", "1.0", "string!", arg, "a", "b", "c", "d"});
        } catch (Throwable e) {
            Assert.assertTrue(e.getMessage().contains("ballerina: invalid argument '" + arg
                                                               + "', expected byte value, found int"),
                              "invalid error message, error message for int as byte not found");
            return;
        }
        Assert.fail("int as byte not identified");
    }

    @Test
    public void testInvalidBooleanArg() {
        String argument = "truer";
        try {
            CompileResult compileResult = BCompileUtil.compile(MAIN_FUNCTION_TEST_SRC_DIR
                    + "test_main_with_multiple_typed_params.bal");
            BCompileUtil.runMain(compileResult, new String[]{"10", "1.0", "string!", "255", argument, "a", "b", "c"});
        } catch (Throwable e) {
            Assert.assertTrue(e.getMessage().contains("ballerina: invalid argument '" + argument
                                                               + "', expected boolean value 'true' or 'false'"),
                              "invalid error message, error message for invalid boolean value not found");
            return;
        }
        Assert.fail("invalid boolean value not identified");
    }

    @Test
    public void testInvalidUnionArg() {
        String argument = "true false true";
        try {
            CompileResult compileResult = BCompileUtil.compile(MAIN_FUNCTION_TEST_SRC_DIR
                    + "test_main_with_array_param.bal");
            BCompileUtil.runMain(compileResult, new String[]{argument});
        } catch (Throwable e) {
            Assert.assertTrue(e.getMessage().contains("ballerina: invalid argument '" + argument + "' specified"
                                                               + " for union type: int[]|float[]|boolean[]|json[]"),
                              "invalid error message, error message for invalid value for array union not found");
            return;
        }
        Assert.fail("invalid value for array union not identified");
    }

    @Test
    public void testInvalidStringElementTupleArg() {
        String argument = "[101, {\"name\":\"Maryam\"}, finance]";
        try {
            CompileResult compileResult = BCompileUtil.compile(MAIN_FUNCTION_TEST_SRC_DIR
                    + "test_main_with_tuple_param.bal");
            BCompileUtil.runMain(compileResult, new String[]{argument});
        } catch (Throwable e) {
            Assert.assertTrue(e.getMessage().contains("ballerina: invalid tuple element argument 'finance', expected"
                            + " argument in the format \\\"str\\\" for tuple element of type 'string'"),
                              "invalid error message, error message for invalid tuple string element not found");
            return;
        }
        Assert.fail("invalid tuple string element not identified");
    }

    @Test(dataProvider = "tupleArgsWithoutBrackets")
    public void testInvalidTupleArgWithoutBrackets(String arg) {
        try {
<<<<<<< HEAD
            CompileResult compileResult = BCompileUtil.compile(MAIN_FUNCTION_TEST_SRC_DIR
                    + "test_main_with_tuple_param.bal");
            BCompileUtil.runMain(compileResult, new String[]{arg});
        } catch (Throwable e) {
            Assert.assertTrue(e.getMessage().contains("ballerina: invalid argument '" + arg + "', expected tuple "
                                                               + "notation (\"()\") with tuple arg"),
=======
            LauncherUtils.runProgram(Paths.get(MAIN_FUNCTION_TEST_SRC_DIR), Paths.get("test_main_with_tuple_param.bal"),
                                     runtimeParams, configFilePath, new String[]{arg}, offline, observe);
        } catch (BLauncherException e) {
            Assert.assertTrue(e.getMessages().contains("ballerina: invalid argument '" + arg + "', expected tuple "
                                                               + "notation [\"[]\"] with tuple arg"),
>>>>>>> 65d35b61
                              "invalid error message, error message for invalid tuple arg not found");
            return;
        }
        Assert.fail("invalid tuple arg, with no brackets, not identified");
    }

    @Test(dataProvider = "tupleArgsWithIncorrectElementCount")
    public void testInvalidTupleArgWithIncorrectElementCount(String arg) {
        try {
<<<<<<< HEAD
            CompileResult compileResult = BCompileUtil.compile(MAIN_FUNCTION_TEST_SRC_DIR
                    + "test_main_with_tuple_param.bal");
            BCompileUtil.runMain(compileResult, new String[]{arg});
        } catch (Throwable e) {
            Assert.assertTrue(e.getMessage().contains("ballerina: invalid argument '" + arg + "', element count "
                                                               + "mismatch for tuple type: '(int,Employee,string)'"),
=======
            LauncherUtils.runProgram(Paths.get(MAIN_FUNCTION_TEST_SRC_DIR), Paths.get("test_main_with_tuple_param.bal"),
                                     runtimeParams, configFilePath, new String[]{arg}, offline, observe);
        } catch (BLauncherException e) {
            Assert.assertTrue(e.getMessages().contains("ballerina: invalid argument '" + arg + "', element count "
                                                               + "mismatch for tuple type: '[int,Employee,string]'"),
>>>>>>> 65d35b61
                              "invalid error message, error message for tuple element count mismatch not found");
            return;
        }
        Assert.fail("invalid tuple arg, with incorrect element count, not identified");
    }

    @Test
    public void testInvalidTupleArgWithIncorrectElementArg() {
        String arg = "[\"101\", {\"name\":\"Maryam\"}, \"finance\"]";
        try {
            CompileResult compileResult = BCompileUtil.compile(MAIN_FUNCTION_TEST_SRC_DIR
                    + "test_main_with_tuple_param.bal");
            BCompileUtil.runMain(compileResult, new String[]{arg});
        } catch (Throwable e) {
            Assert.assertTrue(e.getMessage().contains("ballerina: invalid tuple member argument '\"101\"', "
                                                               + "expected value of type 'int'"),
                              "invalid error message, error message for invalid value for tuple element not "
                                      + "found");
            return;
        }
        Assert.fail("invalid tuple arg, with invalid element value, not identified");
    }

    @Test
    public void testInvalidArgsWithDefaultableParams() {
        try {
            CompileResult compileResult = BCompileUtil.compile(MAIN_FUNCTION_TEST_SRC_DIR
                    + "test_main_with_defaultable_param.bal");
            BCompileUtil.runMain(compileResult, new String[]{"1", "true", "hi", "not"});
        } catch (Throwable e) {
            Assert.assertTrue(e.getMessage().contains("ballerina: too many arguments to call the 'main' function"),
                              "invalid error message, error message for too many args with defaultable params not "
                                      + "found");
            return;
        }
        Assert.fail("too many args with defaultable params not identified");
    }

    @Test
    public void testInvalidIntArrayArg() {
        String argument = "[true, \"hi\", 5]";
        try {
            CompileResult compileResult = BCompileUtil.compile(MAIN_FUNCTION_TEST_SRC_DIR
                    + "test_main_with_oneD_array_param.bal");
            BCompileUtil.runMain(compileResult, new String[]{argument, "a", "b", "c", "d", "e"});
        } catch (Throwable e) {
            Assert.assertTrue(e.getMessage().contains("ballerina: invalid argument '" + argument
                                                               + "', expected array elements of type: int"),
                              "invalid error message, error message for invalid int array value not found");
            return;
        }
        Assert.fail("invalid int array value not identified");
    }

    @Test
    public void testInvalidStringArrayArg() {
        String argument = "[true, hi, 5]";
        try {
            CompileResult compileResult = BCompileUtil.compile(MAIN_FUNCTION_TEST_SRC_DIR
                    + "test_main_with_oneD_array_param.bal");
            BCompileUtil.runMain(compileResult, new String[]{"[1, 2]", argument, "b", "c", "d", "e"});
        } catch (Throwable e) {
            Assert.assertTrue(e.getMessage().contains("ballerina: invalid argument '" + argument
                                                               + "', expected array elements of type: string"),
                              "invalid error message, error message for invalid string array value not found");
            return;
        }
        Assert.fail("invalid string array value not identified");
    }

    @Test
    public void testInvalidFloatArrayArg() {
        String argument = "[5, 1, hi.there]";
        try {
            CompileResult compileResult = BCompileUtil.compile(MAIN_FUNCTION_TEST_SRC_DIR
                    + "test_main_with_oneD_array_param.bal");
            BCompileUtil.runMain(compileResult, new String[]{"[1, 2]", "[\"hello\", \"world\"]", argument,
                    "c", "d", "e"});
        } catch (Throwable e) {
            Assert.assertTrue(e.getMessage().contains("ballerina: invalid argument '" + argument
                                                               + "', expected array elements of type: float"),
                              "invalid error message, error message for invalid float array value not found");
            return;
        }
        Assert.fail("invalid float array value not identified");
    }

    @Test
    public void testInvalidBooleanArrayArg() {
        String argument = "[0, 1, tree]";
        try {
            CompileResult compileResult = BCompileUtil.compile(MAIN_FUNCTION_TEST_SRC_DIR
                    + "test_main_with_oneD_array_param.bal");
            BCompileUtil.runMain(compileResult, new String[]{"[1, 2]", "[\"hello\", \"world\"]", "[1.0, 5.2]",
                    argument, "d", "e"});
        } catch (Throwable e) {
            Assert.assertTrue(e.getMessage().contains("ballerina: invalid argument '" + argument
                                                               + "', expected array elements of type: boolean"),
                              "invalid error message, error message for invalid boolean array value not found");
            return;
        }
        Assert.fail("invalid boolean array value not identified");
    }

    @Test
    public void testInvalidRecordArrayArg() {
        String argument = "[{name: \"maryam\"}, {names: \"maryam ziyad\"}]";
        try {
            CompileResult compileResult = BCompileUtil.compile(MAIN_FUNCTION_TEST_SRC_DIR
                    + "test_main_with_oneD_array_param.bal");
            BCompileUtil.runMain(compileResult, new String[]{"[1, 2]", "[\"hello\", \"world\"]", "[1.0, 5.2]",
                    "[true, false]", "[\"hi\", 5, 2.0]", argument});
        } catch (Throwable e) {
            Assert.assertTrue(e.getMessage().contains("ballerina: invalid argument '" + argument
                                                               + "', expected array elements of type: Employee"),
                              "invalid error message, error message for invalid record array value not found");
            return;
        }
        Assert.fail("invalid record array value not identified");
    }

    @Test
    public void testInvalidIntMapArg() {
        String argument = "{\"test\":\"Ballerina\", \"string\":\"str\"}";
        try {
            CompileResult compileResult = BCompileUtil.compile(MAIN_FUNCTION_TEST_SRC_DIR
                    + "test_main_with_map_param.bal");
            BCompileUtil.runMain(compileResult, new String[]{argument, "a", "b", "c", "d", "e"});
        } catch (Throwable e) {
            Assert.assertTrue(e.getMessage().contains("ballerina: invalid argument '" + argument
                                                               + "', expected map argument of element type: int"),
                              "invalid error message, error message for invalid int map value not found");
            return;
        }
        Assert.fail("invalid int map value not identified");
    }

    @Test
    public void testInvalidFloatMapArg() {
        String argument = "{\"int\":\"hi\", \"test\":\"there\"}";
        try {
            CompileResult compileResult = BCompileUtil.compile(MAIN_FUNCTION_TEST_SRC_DIR
                    + "test_main_with_map_param.bal");
            BCompileUtil.runMain(compileResult, new String[]{"{\"int\":10, \"test\":120}",
                    "{\"int\":\"10\", \"test\":\"120\"}", argument, "c", "d", "e"});
        } catch (Throwable e) {
            Assert.assertTrue(e.getMessage().contains("ballerina: invalid argument '" + argument
                                                               + "', expected map argument of element type: float"),
                              "invalid error message, error message for invalid float map value not found");
            return;
        }
        Assert.fail("invalid float map value not identified");
    }

    @Test
    public void testInvalidBooleanMapArg() {
        String argument = "{\"int\":\"true\", \"test\":\"false\"}";
        try {
            CompileResult compileResult = BCompileUtil.compile(MAIN_FUNCTION_TEST_SRC_DIR
                    + "test_main_with_map_param.bal");
            BCompileUtil.runMain(compileResult, new String[]{"{\"int\":10, \"test\":120}", "{\"int\":\"10\", "
                    + "\"test\":\"120\"}", "{\"float\":1.0, \"test\":12.0}", argument, "d", "e"});
        } catch (Throwable e) {
            Assert.assertTrue(e.getMessage().contains("ballerina: invalid argument '" + argument
                                                               + "', expected map argument of element type: boolean"),
                              "invalid error message, error message for invalid boolean map value not found");
            return;
        }
        Assert.fail("invalid boolean map value not identified");
    }

    @Test
    public void testInvalidRecordMapArg() {
        String argument = "[{name: \"maryam\"}, {names: \"maryam ziyad\"}]";
        try {
            CompileResult compileResult = BCompileUtil.compile(MAIN_FUNCTION_TEST_SRC_DIR
                    + "test_main_with_map_param.bal");
            BCompileUtil.runMain(compileResult, new String[]{"{\"int\":10, \"test\":120}",
                    "{\"int\":\"10\", \"test\":\"120\"}",
                    "{\"float\":1.0, \"test\":12.0}", "{\"boolean\":true, \"test\":true}",
                    "{\"json\":1, \"test\":\"12.0\"}", argument});
        } catch (Throwable e) {
            Assert.assertTrue(e.getMessage().contains("ballerina: invalid argument '" + argument
                            + "', expected map argument of element type: Employee"),
                    "invalid error message, error message for invalid record map value not found");
            return;
        }
        Assert.fail("invalid record map value not identified");
    }

    @DataProvider(name = "intValues")
    public Object[][] intValues() {
        return new Object[][]{
                {"5ss"},
                {"0c10"},
                {"0b2101"},
                {"0B11015"},
                {"0xkef"},
                {"0XFSF1"}
        };
    }

    @DataProvider(name = "invalidByteValues")
    public Object[][] invalidByteValues() {
        return new Object[][]{
                {"s1w"},
                {"true"}
        };
    }

    @DataProvider(name = "invalidIntByteValues")
    public Object[][] invalidIntByteValues() {
        return new Object[][]{
                {"-1"},
                {"256"}
        };
    }

    @DataProvider(name = "tupleArgsWithoutBrackets")
    public Object[][] tupleArgsWithoutBrackets() {
        return new Object[][]{
                {"[1, {\"name\":\"Maryam\"}, \"ABC\""},
                {"1, {\"name\":\"Maryam\"}, \"ABC\"]"},
                {"1, {\"name\":\"Maryam\"}, \"ABC\""}
        };
    }

    @DataProvider(name = "tupleArgsWithIncorrectElementCount")
    public Object[][] tupleArgsWithIncorrectElementCount() {
        return new Object[][]{
                {"[1, {\"name\":\"Maryam\"}]"},
                {"[1, {\"name\":\"Maryam\"}, \"ABC\", 1500]"}
        };
    }
}<|MERGE_RESOLUTION|>--- conflicted
+++ resolved
@@ -214,20 +214,12 @@
     @Test(dataProvider = "tupleArgsWithoutBrackets")
     public void testInvalidTupleArgWithoutBrackets(String arg) {
         try {
-<<<<<<< HEAD
             CompileResult compileResult = BCompileUtil.compile(MAIN_FUNCTION_TEST_SRC_DIR
                     + "test_main_with_tuple_param.bal");
             BCompileUtil.runMain(compileResult, new String[]{arg});
         } catch (Throwable e) {
             Assert.assertTrue(e.getMessage().contains("ballerina: invalid argument '" + arg + "', expected tuple "
-                                                               + "notation (\"()\") with tuple arg"),
-=======
-            LauncherUtils.runProgram(Paths.get(MAIN_FUNCTION_TEST_SRC_DIR), Paths.get("test_main_with_tuple_param.bal"),
-                                     runtimeParams, configFilePath, new String[]{arg}, offline, observe);
-        } catch (BLauncherException e) {
-            Assert.assertTrue(e.getMessages().contains("ballerina: invalid argument '" + arg + "', expected tuple "
                                                                + "notation [\"[]\"] with tuple arg"),
->>>>>>> 65d35b61
                               "invalid error message, error message for invalid tuple arg not found");
             return;
         }
@@ -237,20 +229,12 @@
     @Test(dataProvider = "tupleArgsWithIncorrectElementCount")
     public void testInvalidTupleArgWithIncorrectElementCount(String arg) {
         try {
-<<<<<<< HEAD
             CompileResult compileResult = BCompileUtil.compile(MAIN_FUNCTION_TEST_SRC_DIR
                     + "test_main_with_tuple_param.bal");
             BCompileUtil.runMain(compileResult, new String[]{arg});
         } catch (Throwable e) {
             Assert.assertTrue(e.getMessage().contains("ballerina: invalid argument '" + arg + "', element count "
-                                                               + "mismatch for tuple type: '(int,Employee,string)'"),
-=======
-            LauncherUtils.runProgram(Paths.get(MAIN_FUNCTION_TEST_SRC_DIR), Paths.get("test_main_with_tuple_param.bal"),
-                                     runtimeParams, configFilePath, new String[]{arg}, offline, observe);
-        } catch (BLauncherException e) {
-            Assert.assertTrue(e.getMessages().contains("ballerina: invalid argument '" + arg + "', element count "
                                                                + "mismatch for tuple type: '[int,Employee,string]'"),
->>>>>>> 65d35b61
                               "invalid error message, error message for tuple element count mismatch not found");
             return;
         }
