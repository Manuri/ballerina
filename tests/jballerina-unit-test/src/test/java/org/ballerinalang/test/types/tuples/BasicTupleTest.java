--- conflicted
+++ resolved
@@ -122,13 +122,6 @@
         Assert.assertEquals(((BFloat) returns[3]).intValue(), 0);
     }
 
-<<<<<<< HEAD
-    @Test(description = "Test union expected type for list constructor")
-    public void testAmbiguousTupleExpectedType() {
-        BValue[] returns = BRunUtil.invoke(result, "testAmbiguousTupleExpectedType");
-        Assert.assertEquals(returns[0].stringValue(), "[\"y\", \"a\", 1]");
-        Assert.assertEquals(returns[1].stringValue(), "[\"y\", \"str\"]");
-=======
     @Test(description = "Test tuple to array assignment")
     public void testTupleToArrayAssignment() {
         BValue[] returns = BRunUtil.invoke(result, "testTupleToArrayAssignment", new BValue[]{});
@@ -152,7 +145,13 @@
         Assert.assertEquals(returns.length, 2);
         Assert.assertEquals(returns[0].stringValue(), "a");
         Assert.assertEquals(returns[1].stringValue(), "[\"b\", \"c\"]");
->>>>>>> a6678ec3
+    }
+
+    @Test(description = "Test union expected type for list constructor")
+    public void testAmbiguousTupleExpectedType() {
+        BValue[] returns = BRunUtil.invoke(result, "testAmbiguousTupleExpectedType");
+        Assert.assertEquals(returns[0].stringValue(), "[\"y\", \"a\", 1]");
+        Assert.assertEquals(returns[1].stringValue(), "[\"y\", \"str\"]");
     }
 
     @Test(description = "Test negative scenarios of assigning tuple literals")
