/*
 * Copyright (c) 2018, WSO2 Inc. (http://www.wso2.org) All Rights Reserved.
 *
 * WSO2 Inc. licenses this file to you under the Apache License,
 * Version 2.0 (the "License"); you may not use this file except
 * in compliance with the License.
 * You may obtain a copy of the License at
 * http://www.apache.org/licenses/LICENSE-2.0
 *
 * Unless required by applicable law or agreed to in writing,
 * software distributed under the License is distributed on an
 * "AS IS" BASIS, WITHOUT WARRANTIES OR CONDITIONS OF ANY
 * KIND, either express or implied. See the License for the
 * specific language governing permissions and limitations
 * under the License.
 */
package org.ballerinalang.test.worker;

import org.ballerinalang.test.util.BAssertUtil;
import org.ballerinalang.test.util.BCompileUtil;
import org.ballerinalang.test.util.CompileResult;
import org.testng.Assert;
import org.testng.annotations.BeforeClass;
import org.testng.annotations.Test;

/**
 * Negative worker action related tests.
 */
public class BasicWorkerActionsNegativeTest {

    private CompileResult resultNegative, resultSemanticsNegative;

    @BeforeClass
    public void setup() {
<<<<<<< HEAD
        resultNegative = BCompileUtil.compile("test-src/workers/actions-negative.bal");
        resultSemanticsNegative = BCompileUtil.compile("test-src/workers/actions-semantics-negative.bal");
=======
        this.result = BCompileUtil.compile("test-src/workers/actions-negative.bal");
        Assert.assertEquals(result.getErrorCount(), 26, "Worker actions negative test error count");
>>>>>>> 08d31fea
    }

    @Test(description = "Test negative scenarios of worker actions")
    public void testWorkerActionsSemanticsNegative() {
        int index = 0;
        Assert.assertEquals(resultSemanticsNegative.getErrorCount(), 4, "Worker actions semantics negative test error" +
                " count");
        BAssertUtil.validateError(resultSemanticsNegative, index++,
                "invalid type for worker send 'Person', expected anydata", 44, 22);
        BAssertUtil.validateError(resultSemanticsNegative, index++, "undefined worker 'w4'", 46, 17);
        BAssertUtil.validateError(resultSemanticsNegative, index++, "variable assignment is required",
                61, 9);
        BAssertUtil.validateError(resultSemanticsNegative, index,
                "invalid usage of receive expression, var not allowed", 112, 21);
    }

    @Test(description = "Test negative scenarios of worker actions")
    public void testNegativeWorkerActions() {
        int index = 0;
        Assert.assertEquals(resultNegative.getErrorCount(), 12, "Worker actions negative test error count");
        BAssertUtil.validateError(resultNegative, index++, "invalid worker flush expression for 'w1', there are no " +
                "worker send statements to 'w1' from 'w3'", 61, 17);
        BAssertUtil.validateError(resultNegative, index++, "invalid worker send statement position, must be a top " +
                "level statement in a worker", 74, 13);
        BAssertUtil.validateError(resultNegative, index++, "action invocation as an expression not allowed here",
                78, 15);
        BAssertUtil.validateError(resultNegative, index++, "invalid worker receive statement position, must be a " +
                "top level statement in a worker", 81, 19);
        BAssertUtil.validateError(resultNegative, index++, "invalid worker flush expression for 'w2', there are no " +
                "worker send statements to 'w2' from 'w1'", 91, 22);
<<<<<<< HEAD
        BAssertUtil.validateError(resultNegative, index++, "invalid worker reference 'wy'", 142, 26);
        BAssertUtil.validateError(resultNegative, index++, "invalid worker reference 'wiy'", 153, 28);
        BAssertUtil.validateError(resultNegative, index++, "invalid worker reference 'wix'", 159, 26);
        BAssertUtil.validateError(resultNegative, index++, "invalid worker reference 'wx'", 160, 26);
        BAssertUtil.validateError(resultNegative, index++, "invalid worker reference 'wx'", 166, 26);
        BAssertUtil.validateError(resultNegative, index++, "invalid worker reference 'wx'", 167, 21);
        BAssertUtil.validateError(resultNegative, index, "invalid worker reference 'lw1'", 172, 22);
=======
        BAssertUtil.validateError(result, index++, "invalid usage of receive expression, var not allowed", 112, 21);
        BAssertUtil.validateError(result, index++, "unsupported worker reference 'wy'", 142, 26);
        BAssertUtil.validateError(result, index++, "unsupported worker reference 'wiy'", 153, 28);
        BAssertUtil.validateError(result, index++, "unsupported worker reference 'wix'", 159, 26);
        BAssertUtil.validateError(result, index++, "unsupported worker reference 'wx'", 160, 26);
        BAssertUtil.validateError(result, index++, "unsupported worker reference 'wx'", 166, 26);
        BAssertUtil.validateError(result, index++, "unsupported worker reference 'wx'", 167, 21);
        BAssertUtil.validateError(result, index++, "unsupported worker reference 'lw1'", 172, 22);
        BAssertUtil.validateError(result, index++, "unsupported worker reference 'wy'", 196, 30);
        BAssertUtil.validateError(result, index++, "unsupported worker reference 'wy'", 198, 26);
        BAssertUtil.validateError(result, index++, "unsupported worker reference 'wiy'", 210, 32);
        BAssertUtil.validateError(result, index++, "unsupported worker reference 'wix'", 216, 30);
        BAssertUtil.validateError(result, index++, "unsupported worker reference 'wx'", 217, 30);
        BAssertUtil.validateError(result, index++, "unsupported worker reference 'wx'", 218, 75);
        BAssertUtil.validateError(result, index++, "unsupported worker reference 'wx'", 225, 30);
        BAssertUtil.validateError(result, index++, "unsupported worker reference 'wx'", 226, 25);
>>>>>>> 08d31fea
    }
}<|MERGE_RESOLUTION|>--- conflicted
+++ resolved
@@ -32,13 +32,8 @@
 
     @BeforeClass
     public void setup() {
-<<<<<<< HEAD
         resultNegative = BCompileUtil.compile("test-src/workers/actions-negative.bal");
         resultSemanticsNegative = BCompileUtil.compile("test-src/workers/actions-semantics-negative.bal");
-=======
-        this.result = BCompileUtil.compile("test-src/workers/actions-negative.bal");
-        Assert.assertEquals(result.getErrorCount(), 26, "Worker actions negative test error count");
->>>>>>> 08d31fea
     }
 
     @Test(description = "Test negative scenarios of worker actions")
@@ -58,7 +53,7 @@
     @Test(description = "Test negative scenarios of worker actions")
     public void testNegativeWorkerActions() {
         int index = 0;
-        Assert.assertEquals(resultNegative.getErrorCount(), 12, "Worker actions negative test error count");
+        Assert.assertEquals(resultNegative.getErrorCount(), 20, "Worker actions negative test error count");
         BAssertUtil.validateError(resultNegative, index++, "invalid worker flush expression for 'w1', there are no " +
                 "worker send statements to 'w1' from 'w3'", 61, 17);
         BAssertUtil.validateError(resultNegative, index++, "invalid worker send statement position, must be a top " +
@@ -69,31 +64,21 @@
                 "top level statement in a worker", 81, 19);
         BAssertUtil.validateError(resultNegative, index++, "invalid worker flush expression for 'w2', there are no " +
                 "worker send statements to 'w2' from 'w1'", 91, 22);
-<<<<<<< HEAD
-        BAssertUtil.validateError(resultNegative, index++, "invalid worker reference 'wy'", 142, 26);
-        BAssertUtil.validateError(resultNegative, index++, "invalid worker reference 'wiy'", 153, 28);
-        BAssertUtil.validateError(resultNegative, index++, "invalid worker reference 'wix'", 159, 26);
-        BAssertUtil.validateError(resultNegative, index++, "invalid worker reference 'wx'", 160, 26);
-        BAssertUtil.validateError(resultNegative, index++, "invalid worker reference 'wx'", 166, 26);
-        BAssertUtil.validateError(resultNegative, index++, "invalid worker reference 'wx'", 167, 21);
-        BAssertUtil.validateError(resultNegative, index, "invalid worker reference 'lw1'", 172, 22);
-=======
-        BAssertUtil.validateError(result, index++, "invalid usage of receive expression, var not allowed", 112, 21);
-        BAssertUtil.validateError(result, index++, "unsupported worker reference 'wy'", 142, 26);
-        BAssertUtil.validateError(result, index++, "unsupported worker reference 'wiy'", 153, 28);
-        BAssertUtil.validateError(result, index++, "unsupported worker reference 'wix'", 159, 26);
-        BAssertUtil.validateError(result, index++, "unsupported worker reference 'wx'", 160, 26);
-        BAssertUtil.validateError(result, index++, "unsupported worker reference 'wx'", 166, 26);
-        BAssertUtil.validateError(result, index++, "unsupported worker reference 'wx'", 167, 21);
-        BAssertUtil.validateError(result, index++, "unsupported worker reference 'lw1'", 172, 22);
-        BAssertUtil.validateError(result, index++, "unsupported worker reference 'wy'", 196, 30);
-        BAssertUtil.validateError(result, index++, "unsupported worker reference 'wy'", 198, 26);
-        BAssertUtil.validateError(result, index++, "unsupported worker reference 'wiy'", 210, 32);
-        BAssertUtil.validateError(result, index++, "unsupported worker reference 'wix'", 216, 30);
-        BAssertUtil.validateError(result, index++, "unsupported worker reference 'wx'", 217, 30);
-        BAssertUtil.validateError(result, index++, "unsupported worker reference 'wx'", 218, 75);
-        BAssertUtil.validateError(result, index++, "unsupported worker reference 'wx'", 225, 30);
-        BAssertUtil.validateError(result, index++, "unsupported worker reference 'wx'", 226, 25);
->>>>>>> 08d31fea
+        BAssertUtil.validateError(resultNegative, index++, "unsupported worker reference 'wy'", 142, 26);
+        BAssertUtil.validateError(resultNegative, index++, "unsupported worker reference 'wiy'", 153, 28);
+        BAssertUtil.validateError(resultNegative, index++, "unsupported worker reference 'wix'", 159, 26);
+        BAssertUtil.validateError(resultNegative, index++, "unsupported worker reference 'wx'", 160, 26);
+        BAssertUtil.validateError(resultNegative, index++, "unsupported worker reference 'wx'", 166, 26);
+        BAssertUtil.validateError(resultNegative, index++, "unsupported worker reference 'wx'", 167, 21);
+        BAssertUtil.validateError(resultNegative, index++, "unsupported worker reference 'lw1'", 172, 22);
+        BAssertUtil.validateError(resultNegative, index++, "unsupported worker reference 'wy'", 196, 30);
+        BAssertUtil.validateError(resultNegative, index++, "unsupported worker reference 'wy'", 198, 26);
+        BAssertUtil.validateError(resultNegative, index++, "unsupported worker reference 'wiy'", 210, 32);
+        BAssertUtil.validateError(resultNegative, index++, "unsupported worker reference 'wix'", 216, 30);
+        BAssertUtil.validateError(resultNegative, index++, "unsupported worker reference 'wx'", 217, 30);
+        BAssertUtil.validateError(resultNegative, index++, "unsupported worker reference 'wx'", 218, 75);
+        BAssertUtil.validateError(resultNegative, index++, "unsupported worker reference 'wx'", 225, 30);
+        BAssertUtil.validateError(resultNegative, index, "unsupported worker reference 'wx'", 226, 25);
+
     }
 }