/*
 *  Copyright (c) 2018, WSO2 Inc. (http://www.wso2.org) All Rights Reserved.
 *
 *  WSO2 Inc. licenses this file to you under the Apache License,
 *  Version 2.0 (the "License"); you may not use this file except
 *  in compliance with the License.
 *  You may obtain a copy of the License at
 *
 *    http://www.apache.org/licenses/LICENSE-2.0
 *
 *  Unless required by applicable law or agreed to in writing,
 *  software distributed under the License is distributed on an
 *  "AS IS" BASIS, WITHOUT WARRANTIES OR CONDITIONS OF ANY
 *  KIND, either express or implied.  See the License for the
 *  specific language governing permissions and limitations
 *  under the License.
 */
package org.ballerinalang.test.types.constant;

import org.ballerinalang.test.util.BAssertUtil;
import org.ballerinalang.test.util.BCompileUtil;
import org.ballerinalang.test.util.CompileResult;
import org.testng.Assert;
import org.testng.annotations.Test;

/**
 * Constant negative tests.
 */
public class SimpleConstantNegativeTest {

    @Test()
    public void testNegative() {
        CompileResult compileResult = BCompileUtil.compile("test-src/types/constant/" +
                "simple-literal-constant-negative.bal");
        Assert.assertEquals(compileResult.getErrorCount(), 59);

        int index = 0;
        BAssertUtil.validateError(compileResult, index++, "incompatible types: expected 'boolean', found 'int'",
                1, 29);
        BAssertUtil.validateError(compileResult, index++, "incompatible types: expected 'int', found 'string'",
                2, 21);
        BAssertUtil.validateError(compileResult, index++, "incompatible types: expected 'byte', found 'int'",
                3, 23);
        BAssertUtil.validateError(compileResult, index++, "incompatible types: expected 'float', found 'boolean'",
                4, 25);
        BAssertUtil.validateError(compileResult, index++, "incompatible types: expected 'decimal', found 'boolean'",
                5, 29);
        BAssertUtil.validateError(compileResult, index++, "incompatible types: expected 'string', found 'int'", 6, 27);
        BAssertUtil.validateError(compileResult, index++, "cannot update constant value", 20, 5);
        BAssertUtil.validateError(compileResult, index++, "cannot update constant value", 21, 5);
        BAssertUtil.validateError(compileResult, index++, "cannot update constant value", 27, 9);
        BAssertUtil.validateError(compileResult, index++, "incompatible types: expected 'string', found 'int'",
<<<<<<< HEAD
                34, 21);
        BAssertUtil.validateError(compileResult, index++, "invalid literal for type 'string'", 36, 18);
        BAssertUtil.validateError(compileResult, index++, "redeclared symbol 'abc'", 41, 7);
=======
                offset += 1, 27);
        BAssertUtil.validateError(compileResult, index++, "underscore is not allowed here",
                offset += 3, 14);
        BAssertUtil.validateError(compileResult, index++, "underscore is not allowed here",
                offset += 1, 7);
        BAssertUtil.validateError(compileResult, index++, "cannot update constant value", offset += 14, 5);
        BAssertUtil.validateError(compileResult, index++, "cannot update constant value", offset += 1, 5);
        BAssertUtil.validateError(compileResult, index++, "cannot update constant value", offset += 6, 9);
        BAssertUtil.validateError(compileResult, index++, "incompatible types: expected 'string', found 'int'",
                offset += 7, 21);
        BAssertUtil.validateError(compileResult, index++, "invalid literal for type 'string'", offset += 2, 18);
        BAssertUtil.validateError(compileResult, index++, "redeclared symbol 'abc'", offset += 5, 7);
>>>>>>> 1d7df611
        BAssertUtil.validateError(compileResult, index++, "incompatible types: expected 'GET', found 'XYZ'",
                58, 21);
        BAssertUtil.validateError(compileResult, index++, "incompatible types: expected 'byte', found 'int'",
                67, 12);
        BAssertUtil.validateError(compileResult, index++, "incompatible types: expected '(E|F)', found '(D|E)'",
                85, 11);
        BAssertUtil.validateError(compileResult, index++, "cyclic type reference in '[UVW, UVW]'", 92, 1);
        BAssertUtil.validateError(compileResult, index++, "cyclic type reference in '[IJK, IJK]'", 97, 1);
        BAssertUtil.validateError(compileResult, index++, "unknown type 'SSS'", 97, 18);
        BAssertUtil.validateError(compileResult, index++, "cyclic type reference in '[LMN, OPQ, LMN]'", 102, 1);
        BAssertUtil.validateError(compileResult, index++, "unknown type 'RST'", 102, 20);
        BAssertUtil.validateError(compileResult, index++, "cyclic type reference in '[OPQ, LMN, OPQ]'", 104, 1);
        BAssertUtil.validateError(compileResult, index++, "unknown type 'RST'", 104, 20);
        BAssertUtil.validateError(compileResult, index++, "cyclic type reference in '[ACE, BDF, CEG, ACE]'",
                109, 1);
        BAssertUtil.validateError(compileResult, index++, "cyclic type reference in '[ACE, BDF, CEG, EGI, ACE]'",
                109, 1);
        BAssertUtil.validateError(compileResult, index++, "cyclic type reference in '[BDF, CEG, EGI, BDF]'",
                109, 1);
        BAssertUtil.validateError(compileResult, index++, "cyclic type reference in '[BDF, CEG, ACE, BDF]'",
                111, 1);
        BAssertUtil.validateError(compileResult, index++, "cyclic type reference in '[BDF, CEG, EGI, ACE, BDF]'",
                111, 1);
        BAssertUtil.validateError(compileResult, index++, "cyclic type reference in '[BDF, CEG, EGI, BDF]'",
                111, 1);
        BAssertUtil.validateError(compileResult, index++, "unknown type 'DFH'", 111, 26);
        BAssertUtil.validateError(compileResult, index++, "cyclic type reference in '[CEG, ACE, BDF, CEG]'",
                113, 1);
        BAssertUtil.validateError(compileResult, index++, "cyclic type reference in '[CEG, EGI, ACE, BDF, CEG]'",
                113, 1);
        BAssertUtil.validateError(compileResult, index++, "cyclic type reference in '[CEG, EGI, BDF, CEG]'",
                113, 1);
        BAssertUtil.validateError(compileResult, index++, "cyclic type reference in '[ACE, BDF, CEG, ACE]'",
                117, 1);
        BAssertUtil.validateError(compileResult, index++, "cyclic type reference in '[BDF, CEG, ACE, BDF]'",
                117, 1);
        BAssertUtil.validateError(compileResult, index++, "cyclic type reference in '[EGI, ACE, BDF, CEG, EGI]'",
                117, 1);
        BAssertUtil.validateError(compileResult, index++, "cyclic type reference in '[EGI, BDF, CEG, EGI]'",
                117, 1);
        BAssertUtil.validateError(compileResult, index++, "unknown type 'PQ'", 122, 10);
        BAssertUtil.validateError(compileResult, index++, "unknown type 'J'", 127, 10);
        BAssertUtil.validateError(compileResult, index++, "unknown type 'S'", 131, 10);
        BAssertUtil.validateError(compileResult, index++, "unknown type 'T'", 131, 12);
        BAssertUtil.validateError(compileResult, index++, "unknown type 'U'", 131, 14);
        BAssertUtil.validateError(compileResult, index++, "incompatible types: expected 'false', found 'boolean'",
                148, 29);
        BAssertUtil.validateError(compileResult, index++, "incompatible types: expected 'true', found 'boolean'",
                157, 32);
        BAssertUtil.validateError(compileResult, index++, "incompatible types: expected '40', found 'int'", 168, 25);
        BAssertUtil.validateError(compileResult, index++, "incompatible types: expected '20', found 'int'", 177, 28);
        BAssertUtil.validateError(compileResult, index++, "incompatible types: expected '240', found 'int'",
                188, 26);
        BAssertUtil.validateError(compileResult, index++, "incompatible types: expected '4.0f', found 'float'",
                199, 27);
        BAssertUtil.validateError(compileResult, index++, "incompatible types: expected '2.0f', found 'float'",
                208, 30);
        BAssertUtil.validateError(compileResult, index++, "incompatible types: expected '4.0d', found 'float'",
                219, 29);
        BAssertUtil.validateError(compileResult, index++, "incompatible types: expected 'Ballerina is awesome', found" +
                " 'string'", 230, 28);
        BAssertUtil.validateError(compileResult, index++, "incompatible types: expected 'Ballerina rocks', found " +
                "'string'", 239, 31);
        BAssertUtil.validateError(compileResult, index++, "incompatible types: expected 'int', found '()'",
                245, 24);
        BAssertUtil.validateError(compileResult, index++, "expression is not a constant expression", 249, 33);
        BAssertUtil.validateError(compileResult, index++, "expression is not a constant expression", 250, 33);
        BAssertUtil.validateError(compileResult, index++, "cannot update constant value", 262, 5);
        BAssertUtil.validateError(compileResult, index++, "constant cannot be defined with type 'Foo', expected a " +
                "simple basic types or a map of a simple basic type", 272, 7);
        BAssertUtil.validateError(compileResult, index, "constant cannot be defined with type 'json', expected a " +
                "simple basic types or a map of a simple basic type", 274, 7);
    }
}<|MERGE_RESOLUTION|>--- conflicted
+++ resolved
@@ -45,100 +45,90 @@
                 4, 25);
         BAssertUtil.validateError(compileResult, index++, "incompatible types: expected 'decimal', found 'boolean'",
                 5, 29);
-        BAssertUtil.validateError(compileResult, index++, "incompatible types: expected 'string', found 'int'", 6, 27);
-        BAssertUtil.validateError(compileResult, index++, "cannot update constant value", 20, 5);
-        BAssertUtil.validateError(compileResult, index++, "cannot update constant value", 21, 5);
-        BAssertUtil.validateError(compileResult, index++, "cannot update constant value", 27, 9);
         BAssertUtil.validateError(compileResult, index++, "incompatible types: expected 'string', found 'int'",
-<<<<<<< HEAD
-                34, 21);
-        BAssertUtil.validateError(compileResult, index++, "invalid literal for type 'string'", 36, 18);
-        BAssertUtil.validateError(compileResult, index++, "redeclared symbol 'abc'", 41, 7);
-=======
-                offset += 1, 27);
+                6, 27);
         BAssertUtil.validateError(compileResult, index++, "underscore is not allowed here",
-                offset += 3, 14);
+                9, 14);
         BAssertUtil.validateError(compileResult, index++, "underscore is not allowed here",
-                offset += 1, 7);
-        BAssertUtil.validateError(compileResult, index++, "cannot update constant value", offset += 14, 5);
-        BAssertUtil.validateError(compileResult, index++, "cannot update constant value", offset += 1, 5);
-        BAssertUtil.validateError(compileResult, index++, "cannot update constant value", offset += 6, 9);
+                10, 7);
+        BAssertUtil.validateError(compileResult, index++, "cannot update constant value", 24, 5);
+        BAssertUtil.validateError(compileResult, index++, "cannot update constant value", 25, 5);
+        BAssertUtil.validateError(compileResult, index++, "cannot update constant value", 31, 9);
         BAssertUtil.validateError(compileResult, index++, "incompatible types: expected 'string', found 'int'",
-                offset += 7, 21);
-        BAssertUtil.validateError(compileResult, index++, "invalid literal for type 'string'", offset += 2, 18);
-        BAssertUtil.validateError(compileResult, index++, "redeclared symbol 'abc'", offset += 5, 7);
->>>>>>> 1d7df611
+                38, 21);
+        BAssertUtil.validateError(compileResult, index++, "invalid literal for type 'string'", 40, 18);
+        BAssertUtil.validateError(compileResult, index++, "redeclared symbol 'abc'", 45, 7);
         BAssertUtil.validateError(compileResult, index++, "incompatible types: expected 'GET', found 'XYZ'",
-                58, 21);
+                62, 21);
         BAssertUtil.validateError(compileResult, index++, "incompatible types: expected 'byte', found 'int'",
-                67, 12);
+                71, 12);
         BAssertUtil.validateError(compileResult, index++, "incompatible types: expected '(E|F)', found '(D|E)'",
-                85, 11);
-        BAssertUtil.validateError(compileResult, index++, "cyclic type reference in '[UVW, UVW]'", 92, 1);
-        BAssertUtil.validateError(compileResult, index++, "cyclic type reference in '[IJK, IJK]'", 97, 1);
-        BAssertUtil.validateError(compileResult, index++, "unknown type 'SSS'", 97, 18);
-        BAssertUtil.validateError(compileResult, index++, "cyclic type reference in '[LMN, OPQ, LMN]'", 102, 1);
-        BAssertUtil.validateError(compileResult, index++, "unknown type 'RST'", 102, 20);
-        BAssertUtil.validateError(compileResult, index++, "cyclic type reference in '[OPQ, LMN, OPQ]'", 104, 1);
-        BAssertUtil.validateError(compileResult, index++, "unknown type 'RST'", 104, 20);
+                89, 11);
+        BAssertUtil.validateError(compileResult, index++, "cyclic type reference in '[UVW, UVW]'", 96, 1);
+        BAssertUtil.validateError(compileResult, index++, "cyclic type reference in '[IJK, IJK]'", 101, 1);
+        BAssertUtil.validateError(compileResult, index++, "unknown type 'SSS'", 101, 18);
+        BAssertUtil.validateError(compileResult, index++, "cyclic type reference in '[LMN, OPQ, LMN]'", 106, 1);
+        BAssertUtil.validateError(compileResult, index++, "unknown type 'RST'", 106, 20);
+        BAssertUtil.validateError(compileResult, index++, "cyclic type reference in '[OPQ, LMN, OPQ]'", 108, 1);
+        BAssertUtil.validateError(compileResult, index++, "unknown type 'RST'", 108, 20);
         BAssertUtil.validateError(compileResult, index++, "cyclic type reference in '[ACE, BDF, CEG, ACE]'",
-                109, 1);
+                113, 1);
         BAssertUtil.validateError(compileResult, index++, "cyclic type reference in '[ACE, BDF, CEG, EGI, ACE]'",
-                109, 1);
+                113, 1);
         BAssertUtil.validateError(compileResult, index++, "cyclic type reference in '[BDF, CEG, EGI, BDF]'",
-                109, 1);
+                113, 1);
         BAssertUtil.validateError(compileResult, index++, "cyclic type reference in '[BDF, CEG, ACE, BDF]'",
-                111, 1);
+                115, 1);
         BAssertUtil.validateError(compileResult, index++, "cyclic type reference in '[BDF, CEG, EGI, ACE, BDF]'",
-                111, 1);
+                115, 1);
         BAssertUtil.validateError(compileResult, index++, "cyclic type reference in '[BDF, CEG, EGI, BDF]'",
-                111, 1);
-        BAssertUtil.validateError(compileResult, index++, "unknown type 'DFH'", 111, 26);
+                115, 1);
+        BAssertUtil.validateError(compileResult, index++, "unknown type 'DFH'", 115, 26);
         BAssertUtil.validateError(compileResult, index++, "cyclic type reference in '[CEG, ACE, BDF, CEG]'",
-                113, 1);
+                117, 1);
         BAssertUtil.validateError(compileResult, index++, "cyclic type reference in '[CEG, EGI, ACE, BDF, CEG]'",
-                113, 1);
+                117, 1);
         BAssertUtil.validateError(compileResult, index++, "cyclic type reference in '[CEG, EGI, BDF, CEG]'",
-                113, 1);
+                117, 1);
         BAssertUtil.validateError(compileResult, index++, "cyclic type reference in '[ACE, BDF, CEG, ACE]'",
-                117, 1);
+                121, 1);
         BAssertUtil.validateError(compileResult, index++, "cyclic type reference in '[BDF, CEG, ACE, BDF]'",
-                117, 1);
+                121, 1);
         BAssertUtil.validateError(compileResult, index++, "cyclic type reference in '[EGI, ACE, BDF, CEG, EGI]'",
-                117, 1);
+                121, 1);
         BAssertUtil.validateError(compileResult, index++, "cyclic type reference in '[EGI, BDF, CEG, EGI]'",
-                117, 1);
-        BAssertUtil.validateError(compileResult, index++, "unknown type 'PQ'", 122, 10);
-        BAssertUtil.validateError(compileResult, index++, "unknown type 'J'", 127, 10);
-        BAssertUtil.validateError(compileResult, index++, "unknown type 'S'", 131, 10);
-        BAssertUtil.validateError(compileResult, index++, "unknown type 'T'", 131, 12);
-        BAssertUtil.validateError(compileResult, index++, "unknown type 'U'", 131, 14);
+                121, 1);
+        BAssertUtil.validateError(compileResult, index++, "unknown type 'PQ'", 126, 10);
+        BAssertUtil.validateError(compileResult, index++, "unknown type 'J'", 131, 10);
+        BAssertUtil.validateError(compileResult, index++, "unknown type 'S'", 135, 10);
+        BAssertUtil.validateError(compileResult, index++, "unknown type 'T'", 135, 12);
+        BAssertUtil.validateError(compileResult, index++, "unknown type 'U'", 135, 14);
         BAssertUtil.validateError(compileResult, index++, "incompatible types: expected 'false', found 'boolean'",
-                148, 29);
+                152, 29);
         BAssertUtil.validateError(compileResult, index++, "incompatible types: expected 'true', found 'boolean'",
-                157, 32);
-        BAssertUtil.validateError(compileResult, index++, "incompatible types: expected '40', found 'int'", 168, 25);
-        BAssertUtil.validateError(compileResult, index++, "incompatible types: expected '20', found 'int'", 177, 28);
+                161, 32);
+        BAssertUtil.validateError(compileResult, index++, "incompatible types: expected '40', found 'int'", 172, 25);
+        BAssertUtil.validateError(compileResult, index++, "incompatible types: expected '20', found 'int'", 181, 28);
         BAssertUtil.validateError(compileResult, index++, "incompatible types: expected '240', found 'int'",
-                188, 26);
+                192, 26);
         BAssertUtil.validateError(compileResult, index++, "incompatible types: expected '4.0f', found 'float'",
-                199, 27);
+                203, 27);
         BAssertUtil.validateError(compileResult, index++, "incompatible types: expected '2.0f', found 'float'",
-                208, 30);
+                212, 30);
         BAssertUtil.validateError(compileResult, index++, "incompatible types: expected '4.0d', found 'float'",
-                219, 29);
+                223, 29);
         BAssertUtil.validateError(compileResult, index++, "incompatible types: expected 'Ballerina is awesome', found" +
-                " 'string'", 230, 28);
+                " 'string'", 234, 28);
         BAssertUtil.validateError(compileResult, index++, "incompatible types: expected 'Ballerina rocks', found " +
-                "'string'", 239, 31);
+                "'string'", 243, 31);
         BAssertUtil.validateError(compileResult, index++, "incompatible types: expected 'int', found '()'",
-                245, 24);
-        BAssertUtil.validateError(compileResult, index++, "expression is not a constant expression", 249, 33);
-        BAssertUtil.validateError(compileResult, index++, "expression is not a constant expression", 250, 33);
-        BAssertUtil.validateError(compileResult, index++, "cannot update constant value", 262, 5);
+                249, 24);
+        BAssertUtil.validateError(compileResult, index++, "expression is not a constant expression", 253, 33);
+        BAssertUtil.validateError(compileResult, index++, "expression is not a constant expression", 254, 33);
+        BAssertUtil.validateError(compileResult, index++, "cannot update constant value", 266, 5);
         BAssertUtil.validateError(compileResult, index++, "constant cannot be defined with type 'Foo', expected a " +
-                "simple basic types or a map of a simple basic type", 272, 7);
+                "simple basic types or a map of a simple basic type", 276, 7);
         BAssertUtil.validateError(compileResult, index, "constant cannot be defined with type 'json', expected a " +
-                "simple basic types or a map of a simple basic type", 274, 7);
+                "simple basic types or a map of a simple basic type", 278, 7);
     }
 }