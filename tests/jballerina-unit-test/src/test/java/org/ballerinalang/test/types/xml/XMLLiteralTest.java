--- conflicted
+++ resolved
@@ -387,7 +387,6 @@
                 "<ns1:student xmlns:ns1=\"http://ballerina.com/b\">hello</ns1:student>");
     }
 
-<<<<<<< HEAD
     @Test
     public void testServiceLevelXML() {
         BCompileUtil.compile("test-src/types/xml/xml_literals_in_service.bal");
@@ -399,8 +398,6 @@
                 "xmlns:ns0=\"http://ballerina.com/a\" xmlns:ns1=\"http://ballerina.com/b\">hello</p:person>");
     }
 
-=======
->>>>>>> 94e26679
     @Test(groups = "brokenOnJBallerina")
     // todo: enable this once we fix the method too large issue on jBallerina
     public void testLargeXMLLiteral() {
