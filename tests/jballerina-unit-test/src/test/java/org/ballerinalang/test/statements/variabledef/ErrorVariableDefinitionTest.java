/*
 * Copyright (c) 2019, WSO2 Inc. (http://www.wso2.org) All Rights Reserved.
 *
 * WSO2 Inc. licenses this file to you under the Apache License,
 * Version 2.0 (the "License"); you may not use this file except
 * in compliance with the License.
 * You may obtain a copy of the License at
 *
 *     http://www.apache.org/licenses/LICENSE-2.0
 *
 * Unless required by applicable law or agreed to in writing,
 * software distributed under the License is distributed on an
 * "AS IS" BASIS, WITHOUT WARRANTIES OR CONDITIONS OF ANY
 * KIND, either express or implied. See the License for the
 * specific language governing permissions and limitations
 * under the License.
 *
 */
package org.ballerinalang.test.statements.variabledef;

<<<<<<< HEAD

=======
>>>>>>> 0fe64657
import org.ballerinalang.model.values.BBoolean;
import org.ballerinalang.model.values.BInteger;
import org.ballerinalang.model.values.BMap;
import org.ballerinalang.model.values.BValue;
import org.ballerinalang.test.util.BAssertUtil;
import org.ballerinalang.test.util.BCompileUtil;
import org.ballerinalang.test.util.BRunUtil;
import org.ballerinalang.test.util.CompileResult;
import org.testng.Assert;
import org.testng.annotations.BeforeClass;
import org.testng.annotations.Ignore;
import org.testng.annotations.Test;

/**
 * TestCases for Error Variable Definitions.
 *
 * @since 0.990.4
 */
public class ErrorVariableDefinitionTest {
    private CompileResult result, resultNegative;

    @BeforeClass
    public void setup() {
        result = BCompileUtil.
                compile("test-src/statements/variabledef/error_variable_definition_stmt.bal");
        resultNegative = BCompileUtil.
                compile("test-src/statements/variabledef/error_variable_definition_stmt_negative.bal");
    }

    @Test(description = "Test simple error var def with string and map")
    public void testBasicErrorVariableWithMapDetails() {
        BValue[] returns = BRunUtil.invoke(result, "testBasicErrorVariableWithMapDetails");
        Assert.assertEquals(returns.length, 12);
        Assert.assertEquals(returns[0].stringValue(), "Error One");
        Assert.assertEquals(returns[1].stringValue(), "Error One");
        Assert.assertEquals(returns[2].stringValue(), "Error Two");
        Assert.assertEquals(returns[3].stringValue(), "Error Two");
        Assert.assertEquals(((BMap) returns[4]).toString(), "{\"detail\":\"Detail Msg\"}");
        Assert.assertEquals(returns[5].stringValue(), "Msg One");
        Assert.assertEquals(returns[6].stringValue(), "Detail Msg");
        Assert.assertNull(returns[7]);
        Assert.assertEquals(((BMap) returns[8]).get("message").stringValue(), "Msg Two");
        Assert.assertTrue(((BBoolean) ((BMap) returns[8]).get("fatal")).booleanValue());
        Assert.assertEquals(returns[9].stringValue(), "Msg Two");
        Assert.assertNull(returns[10]);
        Assert.assertNull(returns[11]);
    }

    @Test(description = "Test simple error var def with const and map")
    public void testBasicErrorVariableWithConstAndMap() {
        BValue[] returns = BRunUtil.invoke(result, "testBasicErrorVariableWithConstAndMap");
        Assert.assertEquals(returns.length, 12);
        Assert.assertEquals(returns[0].stringValue(), "Some Error One");
        Assert.assertEquals(returns[1].stringValue(), "Some Error One");
        Assert.assertEquals(returns[2].stringValue(), "Some Error Two");
        Assert.assertEquals(returns[3].stringValue(), "Some Error Two");
        Assert.assertEquals(((BMap) returns[4]).get("message").stringValue(), "Msg Three");
        Assert.assertEquals(returns[5].stringValue(), "Msg Three");
        Assert.assertEquals(returns[6].stringValue(), "Detail Msg");
        Assert.assertNull(returns[7]);
        Assert.assertEquals(((BMap) returns[8]).get("message").stringValue(), "Msg Four");
        Assert.assertTrue(((BBoolean) ((BMap) returns[8]).get("fatal")).booleanValue());
        Assert.assertEquals(returns[9].stringValue(), "Msg Four");
        Assert.assertNull(returns[10]);
        Assert.assertNull(returns[11]);
    }

    @Test(description = "Test simple error var def with string and map declared with var")
    public void testVarBasicErrorVariableWithMapDetails() {
        BValue[] returns = BRunUtil.invoke(result, "testVarBasicErrorVariableWithMapDetails");
        Assert.assertEquals(returns.length, 12);
        Assert.assertEquals(returns[0].stringValue(), "Error One");
        Assert.assertEquals(returns[1].stringValue(), "Error One");
        Assert.assertEquals(returns[2].stringValue(), "Error Two");
        Assert.assertEquals(returns[3].stringValue(), "Error Two");
        Assert.assertEquals(((BMap) returns[4]).get("message").stringValue(), "Msg One");
        Assert.assertEquals(returns[5].stringValue(), "Msg One");
        Assert.assertEquals(returns[6].stringValue(), "Detail Msg");
        Assert.assertNull(returns[7]);
        Assert.assertEquals(((BMap) returns[8]).get("message").stringValue(), "Msg Two");
        Assert.assertTrue(((BBoolean) ((BMap) returns[8]).get("fatal")).booleanValue());
        Assert.assertEquals(returns[9].stringValue(), "Msg Two");
        Assert.assertNull(returns[10]);
        Assert.assertNull(returns[11]);
    }

    @Test(description = "Test simple error var def with const and map declared with var")
    public void testVarBasicErrorVariableWithConstAndMap() {
        BValue[] returns = BRunUtil.invoke(result, "testVarBasicErrorVariableWithConstAndMap");
        Assert.assertEquals(returns.length, 12);
        Assert.assertEquals(returns[0].stringValue(), "Some Error One");
        Assert.assertEquals(returns[1].stringValue(), "Some Error One");
        Assert.assertEquals(returns[2].stringValue(), "Some Error Two");
        Assert.assertEquals(returns[3].stringValue(), "Some Error Two");
        Assert.assertEquals(((BMap) returns[4]).get("message").stringValue(), "Msg Three");
        Assert.assertEquals(returns[5].stringValue(), "Msg Three");
        Assert.assertEquals(returns[6].stringValue(), "Detail Msg");
        Assert.assertNull(returns[7]);
        Assert.assertEquals(((BMap) returns[8]).get("message").stringValue(), "Msg Four");
        Assert.assertTrue(((BBoolean) ((BMap) returns[8]).get("fatal")).booleanValue());
        Assert.assertEquals(returns[9].stringValue(), "Msg Four");
        Assert.assertNull(returns[10]);
        Assert.assertNull(returns[11]);
    }

    @Test(description = "Test simple error var def with record as detail")
    public void testBasicErrorVariableWithRecordDetails() {
        BValue[] returns = BRunUtil.invoke(result, "testBasicErrorVariableWithRecordDetails");
        Assert.assertEquals(returns.length, 5);
        Assert.assertEquals(returns[0].stringValue(), "Error One");
        Assert.assertEquals(returns[1].stringValue(), "Error One");
        Assert.assertEquals(returns[2].stringValue(), "Something Wrong");
        Assert.assertTrue(((BBoolean) returns[3]).booleanValue());
        Assert.assertEquals(((BMap) returns[4]).get("message").stringValue(), "Something Wrong");
    }

    @Test(description = "Test simple error var def inside tuple")
    @Ignore
    public void testErrorInTuple() {
        BValue[] returns = BRunUtil.invoke(result, "testErrorInTuple");
        Assert.assertEquals(returns.length, 5);
        Assert.assertEquals(((BInteger) returns[0]).intValue(), 12);
        Assert.assertEquals(returns[1].stringValue(), "Bal");
        Assert.assertEquals(returns[2].stringValue(), "Err");
        Assert.assertEquals(returns[3].stringValue(), "Something Wrong2");
        Assert.assertTrue(((BBoolean) returns[4]).booleanValue());
    }

    @Test(description = "Test simple error var def inside tuple with var")
    @Ignore
    public void testErrorInTupleWithVar() {
        BValue[] returns = BRunUtil.invoke(result, "testErrorInTupleWithVar");
        Assert.assertEquals(returns.length, 5);
        Assert.assertEquals(((BInteger) returns[0]).intValue(), 12);
        Assert.assertEquals(returns[1].stringValue(), "Bal");
        Assert.assertEquals(returns[2].stringValue(), "Err");
        Assert.assertEquals(returns[3].stringValue(), "Something Wrong2");
        Assert.assertFalse(((BBoolean) returns[4]).booleanValue());
    }

    @Test(description = "Test simple error var def inside tuple with destructuring error")
    @Ignore
    public void testErrorInTupleWithDestructure() {
        BValue[] returns = BRunUtil.invoke(result, "testErrorInTupleWithDestructure");
        Assert.assertEquals(returns.length, 5);
        Assert.assertEquals(((BInteger) returns[0]).intValue(), 12);
        Assert.assertEquals(returns[1].stringValue(), "Bal");
        Assert.assertEquals(returns[2].stringValue(), "Err2");
        Assert.assertEquals(returns[3].stringValue(), "{\"message\":\"Something Wrong2\"}");
        Assert.assertTrue(((BBoolean) returns[4]).booleanValue());
    }

    @Test(description = "Test simple error var def inside tuple with destructuring error")
    @Ignore
    public void testErrorInTupleWithDestructure2() {
        BValue[] returns = BRunUtil.invoke(result, "testErrorInTupleWithDestructure2");
        Assert.assertEquals(returns.length, 5);
        Assert.assertEquals(((BInteger) returns[0]).intValue(), 12);
        Assert.assertEquals(returns[1].stringValue(), "Bal");
        Assert.assertEquals(returns[2].stringValue(), "Err2");
        Assert.assertEquals(returns[3].stringValue(), "Something Wrong2");
        Assert.assertTrue(((BBoolean) returns[4]).booleanValue());
    }

    @Test(description = "Test simple error var def inside tuple with destructuring error")
    public void testErrorInRecordWithDestructure() {
        BValue[] returns = BRunUtil.invoke(result, "testErrorInRecordWithDestructure");
        Assert.assertEquals(returns.length, 3);
        Assert.assertEquals(((BInteger) returns[0]).intValue(), 1000);
        Assert.assertEquals(returns[1].stringValue(), "Err3");
        Assert.assertEquals(returns[2].stringValue(), "Something Wrong3");
    }

    @Test(description = "Test simple error var def inside tuple with destructuring error")
    public void testErrorWithAnonErrorType() {
        BValue[] returns = BRunUtil.invoke(result, "testErrorWithAnonErrorType");
        Assert.assertEquals(returns.length, 2);
        Assert.assertEquals(returns[0].stringValue(), "Error Code");
        Assert.assertEquals(returns[1].stringValue(), "Fatal");
    }

    @Test(description = "Test error variable with ignore as the detail variable")
    public void testErrorWithUnderscore() {
        BValue[] returns = BRunUtil.invoke(result, "testErrorWithUnderscore");
        Assert.assertEquals(returns.length, 11);
        Assert.assertEquals(returns[0].stringValue(), "Error Code");
        Assert.assertEquals(returns[1].stringValue(), "Error Code");
        Assert.assertEquals(returns[2].stringValue(), "Error One");
        Assert.assertEquals(returns[3].stringValue(), "Error One");
        Assert.assertEquals(returns[4].stringValue(), "Error Two");
        Assert.assertEquals(returns[5].stringValue(), "Error Two");
        Assert.assertEquals(returns[6].stringValue(), "Error Two");
        Assert.assertEquals(returns[7].stringValue(), "Error Two");
        Assert.assertEquals(returns[8].stringValue(), "Msg One");
        Assert.assertEquals(returns[9].stringValue(), "Something Wrong");
        Assert.assertEquals(returns[10].stringValue(), "Something Wrong");
    }

    @Test
    public void testNegativeErrorVariables() {
        Assert.assertEquals(resultNegative.getErrorCount(), 16);
        int i = -1;
        BAssertUtil.validateError(resultNegative, ++i, "redeclared symbol 'reason11'", 27, 9);
        BAssertUtil.validateError(resultNegative, ++i,
                "incompatible types: expected 'error', found 'error'", 28, 85);
        BAssertUtil.validateError(resultNegative, ++i,
                "incompatible types: expected 'boolean', found 'string'", 30, 26);
        BAssertUtil.validateError(resultNegative, ++i,
                "incompatible types: expected 'string', found 'string?'", 31, 28);
        BAssertUtil.validateError(resultNegative, ++i, "redeclared symbol 'reason11'", 41, 9);
        BAssertUtil.validateError(resultNegative, ++i,
                "incompatible types: expected 'boolean', found 'string'", 44, 26);
        BAssertUtil.validateError(resultNegative, ++i,
                "incompatible types: expected 'string', found 'string?'", 45, 28);
        BAssertUtil.validateError(resultNegative, ++i,
                "incompatible types: expected 'int', found 'map<anydata|error>'", 54, 18);
        BAssertUtil.validateError(resultNegative, ++i,
                "invalid error variable; expecting an error type but found 'int' in type definition", 55, 47);
        BAssertUtil.validateError(resultNegative, ++i,
                "incompatible types: expected 'boolean', found 'string'", 61, 17);
        BAssertUtil.validateError(resultNegative, ++i,
                "incompatible types: expected 'string', found 'anydata|error'", 62, 16);
        BAssertUtil.validateError(resultNegative, ++i,
                "incompatible types: expected 'string', found 'string?'", 68, 16);
        BAssertUtil.validateError(resultNegative, ++i,
                "no new variables on left side", 73, 9);
        BAssertUtil.validateError(resultNegative, ++i,
                "no new variables on left side", 74, 9);
        BAssertUtil.validateError(resultNegative, ++i,
                "unnecessary condition: expression will always evaluate to 'true'", 84, 8);
        BAssertUtil.validateError(resultNegative, ++i,
                "unnecessary condition: expression will always evaluate to 'true'", 88, 8);
    }
}<|MERGE_RESOLUTION|>--- conflicted
+++ resolved
@@ -18,10 +18,6 @@
  */
 package org.ballerinalang.test.statements.variabledef;
 
-<<<<<<< HEAD
-
-=======
->>>>>>> 0fe64657
 import org.ballerinalang.model.values.BBoolean;
 import org.ballerinalang.model.values.BInteger;
 import org.ballerinalang.model.values.BMap;
@@ -32,7 +28,6 @@
 import org.ballerinalang.test.util.CompileResult;
 import org.testng.Assert;
 import org.testng.annotations.BeforeClass;
-import org.testng.annotations.Ignore;
 import org.testng.annotations.Test;
 
 /**
@@ -139,7 +134,6 @@
     }
 
     @Test(description = "Test simple error var def inside tuple")
-    @Ignore
     public void testErrorInTuple() {
         BValue[] returns = BRunUtil.invoke(result, "testErrorInTuple");
         Assert.assertEquals(returns.length, 5);
@@ -151,7 +145,6 @@
     }
 
     @Test(description = "Test simple error var def inside tuple with var")
-    @Ignore
     public void testErrorInTupleWithVar() {
         BValue[] returns = BRunUtil.invoke(result, "testErrorInTupleWithVar");
         Assert.assertEquals(returns.length, 5);
@@ -163,7 +156,6 @@
     }
 
     @Test(description = "Test simple error var def inside tuple with destructuring error")
-    @Ignore
     public void testErrorInTupleWithDestructure() {
         BValue[] returns = BRunUtil.invoke(result, "testErrorInTupleWithDestructure");
         Assert.assertEquals(returns.length, 5);
@@ -175,7 +167,6 @@
     }
 
     @Test(description = "Test simple error var def inside tuple with destructuring error")
-    @Ignore
     public void testErrorInTupleWithDestructure2() {
         BValue[] returns = BRunUtil.invoke(result, "testErrorInTupleWithDestructure2");
         Assert.assertEquals(returns.length, 5);
