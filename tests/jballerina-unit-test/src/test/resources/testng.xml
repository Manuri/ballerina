<?xml version="1.0" encoding="UTF-8"?>
<!--
  ~ Copyright (c) 2019, WSO2 Inc. (http://www.wso2.org) All Rights Reserved.
  ~
  ~ WSO2 Inc. licenses this file to you under the Apache License,
  ~ Version 2.0 (the "License"); you may not use this file except
  ~ in compliance with the License.
  ~ You may obtain a copy of the License at
  ~
  ~     http://www.apache.org/licenses/LICENSE-2.0
  ~
  ~ Unless required by applicable law or agreed to in writing,
  ~ software distributed under the License is distributed on an
  ~ "AS IS" BASIS, WITHOUT WARRANTIES OR CONDITIONS OF ANY
  ~ KIND, either express or implied. See the License for the
  ~ specific language governing permissions and limitations
  ~ under the License.
  ~
  -->

<!DOCTYPE suite SYSTEM "http://testng.org/testng-1.0.dtd" >

<suite name="ballerina-test-suite">

    <listeners>
        <listener class-name="org.ballerinalang.test.utils.BLogInitializer"/>
        <listener class-name="org.ballerinalang.test.listener.JBallerinaTestInitializer"/>
        <!--<listener class-name="org.ballerinalang.test.utils.TestNGListener"/>-->
    </listeners>
    <test name="jballerina-test" parallel="false">
        <parameter name="enableJBallerinaTests" value="true"/>
        <groups>
            <run>
                <exclude name="brokenOnJBallerina"/>
            </run>
        </groups>
        <packages>
            <package name="org.ballerinalang.test.vm.*"/>
            <package name="org.ballerinalang.test.annotations.*"/>
            <package name="org.ballerinalang.test.imports.*"/>
            <package name="org.ballerinalang.test.parser.*"/>
            <package name="org.ballerinalang.test.privacy.*"/>
            <package name="org.ballerinalang.test.dataflow.*"/>
            <package name="org.ballerinalang.test.variable.shadowing.*"/>
            <package name="org.ballerinalang.test.net.*"/>
            <package name="org.ballerinalang.test.typedefs.*"/>
            <package name="org.ballerinalang.test.access.*"/>
            <package name="org.ballerinalang.test.structs.*"/>
            
            <package name="org.ballerinalang.test.jvm.*"/>
            <package name="org.ballerinalang.test.types.integer"/>
            <package name="org.ballerinalang.test.types.floattype"/>
            <package name="org.ballerinalang.test.main.function.*"/>
            <package name="org.ballerinalang.test.expressions.unaryoperations.*"/>
            <package name="org.ballerinalang.test.expressions.binaryoperations.*"/>
            <package name="org.ballerinalang.test.types.decimaltype.*"/>
            <package name="org.ballerinalang.test.types.any.*"/>
            <package name="org.ballerinalang.test.expressions.builtinoperations.*"/>
            <package name="org.ballerinalang.test.expressions.builtinfunctions.*"/>
            <package name="org.ballerinalang.test.error.*"/>
            <package name="org.ballerinalang.test.types.finaltypes.*"/>
            <package name="org.ballerinalang.test.types.finite.*"/>
            <package name="org.ballerinalang.test.types.map.*"/>
            <package name="org.ballerinalang.test.types.string.*"/>
            <package name="org.ballerinalang.test.types.errors.*"/>
            <package name="org.ballerinalang.test.types.var.*"/>
            <package name="org.ballerinalang.test.types.uniontypes.*"/>
            <package name="org.ballerinalang.test.types.typedesc.*"/>
            <package name="org.ballerinalang.test.types.tuples.*"/>
        </packages>

        <classes>
            <class name="org.ballerinalang.test.functions.FunctionSignatureTest" >
                <methods>
                    <exclude name="testOptionalArgsInNativeFunc" />
                </methods>
            </class>
            <class name="org.ballerinalang.test.functions.FunctionsWithDefaultableArguments" />
            <class name="org.ballerinalang.test.object.ObjectFunctionsWithDefaultableArguments" />
            <class name="org.ballerinalang.test.object.ObjectAttachedFunctionPointerTest" >
                <methods>
                    <exclude name="testInvokeAttachedFunctionAsFunctionPointer1"></exclude>
                    <exclude name="testInvokeAttachedFunctionAsFunctionPointer2"></exclude>
                    <exclude name="testInvokeAttachedFunctionAsFunctionPointer3"></exclude>
                    <exclude name="testInvokeAttachedFunctionAsFunctionPointer4"></exclude>
                </methods>
            </class>
            <class name="org.ballerinalang.test.object.ObjectTest" >
                <methods>
                    <!-- Fails due to link error at runtime -->
                    <exclude name="testObjectWithMissingNativeImpl" />

                    <!-- fails in getBIRModuleBinary -->
                    <exclude name="testObjectAnyTypeFieldAsConstructorParam" />
                    <exclude name="testObjectWithAttachedFunction" />
                    <exclude name="testStructPrint" />

                    <!-- fails because of missing lambda functions support -->
                    <exclude name="testFunctionReferencesFromObjects" />
                </methods>
            </class>
            <class name="org.ballerinalang.test.object.AnonymousObjectTest" />
            <class name="org.ballerinalang.test.object.ObjectEquivalencyNegativeTest" />
            <class name="org.ballerinalang.test.closures.VarMutabilityClosureTest" />
            <class name="org.ballerinalang.test.object.AbstractObjectTest">
                <methods>
                    <!-- Fails because index based access is not implemented -->
                    <exclude name="testAbstractAnonObjectInFunction" />
                    <exclude name="testAbstractAnonObjectInMatch" />
                    <exclude name="testAbstractAnonObjectInVarDef" />
                    <exclude name="testAbstractObjectInObject" />
                </methods>
            </class>
            <class name="org.ballerinalang.test.expressions.checkedexpr.CheckedExpressionOperatorTest">
                <methods>
                    <exclude name="testSemanticErrorsWithResources"/>
                    <exclude name="testCheckInBinaryAndExpression"/>
                    <exclude name="testCheckExprInBinaryExpr7"/>
                </methods>
            </class>
            <class name="org.ballerinalang.test.expressions.elvis.ElvisExpressionTest"/>
            <class name="org.ballerinalang.test.expressions.typeof.TypeofOverLiteralExpressionTest" />
            <class name="org.ballerinalang.test.worker.WorkerCallingFunction"/>

            <!--Built in methods-->
            <class name="org.ballerinalang.test.expressions.conversion.NativeConversionWithStampTypesTest"/>

            <class name="org.ballerinalang.test.expressions.stamp.XMLStampInbuiltFunctionTest"/>
            <class name="org.ballerinalang.test.expressions.stamp.AnydataStampInbuiltFunctionTest"/>
            <class name="org.ballerinalang.test.expressions.stamp.ArrayStampInbuiltFunctionTest"/>
            <class name="org.ballerinalang.test.expressions.stamp.JSONStampInbuiltFunctionTest"/>
            <class name="org.ballerinalang.test.expressions.stamp.MapStampInbuiltFunctionTest">
                <!-- Fails because of cyclic record type issue-->
                <methods>
                    <exclude name="testStampRecordToMapWithCyclicValueReferences"/>
                    <exclude name="testStampRecordToRecordWithCyclicValueReferences"/>
                </methods>
            </class>

            <class name="org.ballerinalang.test.expressions.stamp.RecordStampInbuiltFunctionTest">
                <!-- Fails because of optional fields not implemented-->
                <methods>
                    <exclude name="testStampRecordToRecordWithOptionalFields"/>
                </methods>
            </class>
            <class name="org.ballerinalang.test.expressions.stamp.StampInbuiltFunctionNegativeTest"/>
            <class name="org.ballerinalang.test.expressions.stamp.TupleTypeStampInbuiltFunctionTest"/>
            <class name="org.ballerinalang.test.expressions.stamp.UnionTypeStampInbuiltFunctionTest"/>
            <class name="org.ballerinalang.test.expressions.stamp.XMLStampInbuiltFunctionTest"/>

            <class name="org.ballerinalang.test.expressions.ternary.TernaryExpressionTest">
                <methods>
                    <exclude name="testInMapLiteral" />
                </methods>
            </class>
            <class name="org.ballerinalang.test.types.string.StringTemplateLiteralTest"/>
            <class name="org.ballerinalang.test.types.constant.ConstantAccessTest" />
<!--            <class name="org.ballerinalang.test.types.constant.MapConstantTest" />-->

            <!--<class name="org.ballerinalang.test.worker.BasicForkTest"/>-->
            <!--<class name="org.ballerinalang.test.worker.BasicWorkerTest"/>-->
            <!--<class name="org.ballerinalang.test.worker.WaitForAnyActionsTest"/>-->
            <!--<class name="org.ballerinalang.test.worker.WaitForAllActionsTest"/>-->
            <!--<class name="org.ballerinalang.test.worker.WorkerTest"/>-->
            <!--<class name="org.ballerinalang.test.worker.WorkerSyncSendTest"/>-->
            <!--<class name="org.ballerinalang.test.worker.WorkerInActionTest">-->
                <!--<methods>-->
                    <!--<exclude name="testConnectorAction1"/>-->
                    <!--<exclude name="testConnectorAction2"/>-->
                <!--</methods>-->
            <!--</class>-->
            <!--<class name="org.ballerinalang.test.worker.WorkerInFunctionTest"/>-->
            <!--<class name="org.ballerinalang.test.worker.WorkerFlushTest"/>-->
            <!--<class name="org.ballerinalang.test.worker.WorkerFailTest"/>-->
            <!--<class name="org.ballerinalang.test.worker.WorkerCancelledTest"/>-->
            <!--<class name="org.ballerinalang.test.worker.WorkerCallingFunction"/>-->
            <!--<class name="org.ballerinalang.test.worker.WaitForOneActionsTest"/>-->
            <!--<class name="org.ballerinalang.test.worker.WaitActionsNegativeTest"/>-->
            <!--<class name="org.ballerinalang.test.worker.StackOverflowTest">-->
                <!--<methods>-->
                    <!--&lt;!&ndash;TODO:Need to improve error detail transformation, java errors get returned&ndash;&gt;-->
                    <!--<exclude name="recursiveFunction"/>-->
                    <!--<exclude name="testStackOverflowInFunction"/>-->
                <!--</methods>-->
            <!--</class>-->
            <!--<class name="org.ballerinalang.test.worker.NotSoBasicWorkerTest">-->
                <!--<methods>-->
                    <!--&lt;!&ndash;TODO:convert within while returns empty&ndash;&gt;-->
                    <!--<exclude name="largeForkCreationTest"/>-->
                <!--</methods>-->
            <!--</class>-->
            <!--<class name="org.ballerinalang.test.worker.ForkReturnAnyTest"/>-->
            <!--<class name="org.ballerinalang.test.worker.ForkInFunctionTest"/>-->
            <!--<class name="org.ballerinalang.test.worker.BasicWorkerActionsNegativeTest"/>-->
            <!--<class name="org.ballerinalang.test.worker.BasicWorkerActionsNegativeTest"/>-->
            <!--<class name="org.ballerinalang.test.worker.BasicForkNegativeTest"/>-->
            <!--<class name="org.ballerinalang.test.worker.WorkerCancelledTest"/>-->
            <!--<class name="org.ballerinalang.test.io.IOTest"/>-->
            <class name="org.ballerinalang.test.expressions.lambda.FunctionPointersTest" >
                <methods>
                    <exclude name="testFunctionPointerNative"/>
                </methods>
            </class>
            <class name="org.ballerinalang.test.lock.LocksInMainTest">
                <methods>
                    <include name="simpleLock"/>
                </methods>
            </class>
            <class name="org.ballerinalang.test.types.bytetype.BByteOperationsTest" />
            <class name="org.ballerinalang.test.types.bytetype.BByteArrayValueNegativeTest" />
            <class name="org.ballerinalang.test.types.bytetype.BByteValueNegativeTest" />
            <class name="org.ballerinalang.test.types.bytetype.BByteValueTest">
                <methods>
                    <exclude name="simpleWorkerMessagePassingTest"/>
                </methods>
            </class>
            <class name="org.ballerinalang.test.types.table.TableSqlQueryTest"/>
            <class name="org.ballerinalang.test.types.globalvar.GlobalVarFunctionTest"/>
            <class name="org.ballerinalang.test.types.globalvar.GlobalVarFunctionWithPkgTest"/>
            <class name="org.ballerinalang.test.types.globalvar.GlobalVarNegativeTest"/>
            <class name="org.ballerinalang.test.types.stream.BStreamValueTest"/>
            <class name="org.ballerinalang.test.types.TypeUnificationTest"/>
<<<<<<< HEAD
            <class name="org.ballerinalang.test.record.ClosedRecordOptionalFieldsTest"/>
            <class name="org.ballerinalang.test.record.OpenRecordOptionalFieldsTest"/>
            <class name="org.ballerinalang.test.record.RecordAccessWithIndexTest"/>
            <class name="org.ballerinalang.test.record.RecordFieldsAccessNegativeTest"/>
=======

            <class name="org.ballerinalang.test.types.xml.XMLAccessTest"/>
            <class name="org.ballerinalang.test.types.xml.XMLAttributesTest"/>
            <class name="org.ballerinalang.test.types.xml.XMLLiteralTest">
                <methods>
                    <exclude name="testServiceLevelXML"></exclude>
                </methods>
            </class>
            <class name="org.ballerinalang.test.types.xml.XMLNativeFunctionTest"/>
            <class name="org.ballerinalang.test.types.xml.XMLSecurityTest"/>
>>>>>>> 8f70b217
        </classes>
    </test>
</suite><|MERGE_RESOLUTION|>--- conflicted
+++ resolved
@@ -220,12 +220,10 @@
             <class name="org.ballerinalang.test.types.globalvar.GlobalVarNegativeTest"/>
             <class name="org.ballerinalang.test.types.stream.BStreamValueTest"/>
             <class name="org.ballerinalang.test.types.TypeUnificationTest"/>
-<<<<<<< HEAD
             <class name="org.ballerinalang.test.record.ClosedRecordOptionalFieldsTest"/>
             <class name="org.ballerinalang.test.record.OpenRecordOptionalFieldsTest"/>
             <class name="org.ballerinalang.test.record.RecordAccessWithIndexTest"/>
             <class name="org.ballerinalang.test.record.RecordFieldsAccessNegativeTest"/>
-=======
 
             <class name="org.ballerinalang.test.types.xml.XMLAccessTest"/>
             <class name="org.ballerinalang.test.types.xml.XMLAttributesTest"/>
@@ -236,7 +234,6 @@
             </class>
             <class name="org.ballerinalang.test.types.xml.XMLNativeFunctionTest"/>
             <class name="org.ballerinalang.test.types.xml.XMLSecurityTest"/>
->>>>>>> 8f70b217
         </classes>
     </test>
 </suite>