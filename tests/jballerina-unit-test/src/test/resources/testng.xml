<?xml version="1.0" encoding="UTF-8"?>
<!--
  ~ Copyright (c) 2019, WSO2 Inc. (http://www.wso2.org) All Rights Reserved.
  ~
  ~ WSO2 Inc. licenses this file to you under the Apache License,
  ~ Version 2.0 (the "License"); you may not use this file except
  ~ in compliance with the License.
  ~ You may obtain a copy of the License at
  ~
  ~     http://www.apache.org/licenses/LICENSE-2.0
  ~
  ~ Unless required by applicable law or agreed to in writing,
  ~ software distributed under the License is distributed on an
  ~ "AS IS" BASIS, WITHOUT WARRANTIES OR CONDITIONS OF ANY
  ~ KIND, either express or implied. See the License for the
  ~ specific language governing permissions and limitations
  ~ under the License.
  ~
  -->

<!DOCTYPE suite SYSTEM "http://testng.org/testng-1.0.dtd" >

<suite name="ballerina-test-suite">

    <listeners>
        <listener class-name="org.ballerinalang.test.utils.BLogInitializer"/>
        <listener class-name="org.ballerinalang.test.utils.JBallerinaTestInitializer"/>
        <!--<listener class-name="org.ballerinalang.test.utils.TestNGListener"/>-->
    </listeners>
    <test name="jballerina-test" parallel="false">
        <parameter name="enableJBallerinaTests" value="true"/>
        <groups>
            <run>
                <exclude name="brokenOnJBallerina"/>
            </run>
        </groups>
        <packages>
            <package name="org.ballerinalang.test.jvm.*"/>
            <package name="org.ballerinalang.test.types.integer"/>
            <package name="org.ballerinalang.test.types.floattype"/>
            <package name="org.ballerinalang.test.main.function.*"/>
<<<<<<< HEAD
            <package name="org.ballerinalang.test.expressions.builtinoperations.*"/>
=======
            <package name="org.ballerinalang.test.expressions.unaryoperations.*"/>
            <package name="org.ballerinalang.test.expressions.binaryoperations.*"/>
            <package name="org.ballerinalang.test.types.decimaltype.*"/>
            <package name="org.ballerinalang.test.types.any.*"/>
>>>>>>> 1bbd4203
        </packages>

        <classes>
            <class name="org.ballerinalang.test.functions.FunctionSignatureTest" >
                <methods>
                    <exclude name="testOptionalArgsInNativeFunc" />
                </methods>
            </class>
            <class name="org.ballerinalang.test.object.ObjectTest" >
                <methods>
                    <!-- Fails due to link error at runtime -->
                    <exclude name="testObjectWithMissingNativeImpl" />

                    <!-- fails in getBIRModuleBinary -->
                    <exclude name="testObjectAnyTypeFieldAsConstructorParam" />
                    <exclude name="testObjectWithAttachedFunction" />
                    <exclude name="testStructPrint" />

                    <!-- fails because of missing lambda functions support -->
                    <exclude name="testFunctionReferencesFromObjects" />
                </methods>
            </class>
            <class name="org.ballerinalang.test.object.AnonymousObjectTest" />
            <class name="org.ballerinalang.test.object.ObjectEquivalencyNegativeTest" />
            <class name="org.ballerinalang.test.closures.VarMutabilityClosureTest" />
            <class name="org.ballerinalang.test.object.AbstractObjectTest">
                <methods>
                    <!-- Fails because index based access is not implemented -->
                    <exclude name="testAbstractAnonObjectInFunction" />
                    <exclude name="testAbstractAnonObjectInMatch" />
                    <exclude name="testAbstractAnonObjectInVarDef" />
                    <exclude name="testAbstractObjectInObject" />
                </methods>
            </class>
            <class name="org.ballerinalang.test.expressions.checkedexpr.CheckedExpressionOperatorTest">
                <methods>
                    <exclude name="testSemanticErrorsWithResources"/>
                    <exclude name="testCheckInBinaryAndExpression"/>
                    <exclude name="testCheckExprInBinaryExpr7"/>
                </methods>
            </class>
            <class name="org.ballerinalang.test.expressions.elvis.ElvisExpressionTest"/>
            <class name="org.ballerinalang.test.expressions.typeof.TypeofOverLiteralExpressionTest" />
            <class name="org.ballerinalang.test.worker.WorkerCallingFunction"/>

            <!--Built in methods-->
            <class name="org.ballerinalang.test.expressions.builtinoperations.LengthOperationTest"/>
            <class name="org.ballerinalang.test.expressions.builtinoperations.BuiltinOperationsTest"/>

            <class name="org.ballerinalang.test.expressions.conversion.NativeConversionWithStampTypesTest"/>

            <class name="org.ballerinalang.test.expressions.stamp.XMLStampInbuiltFunctionTest"/>
            <class name="org.ballerinalang.test.expressions.stamp.AnydataStampInbuiltFunctionTest"/>
            <class name="org.ballerinalang.test.expressions.stamp.ArrayStampInbuiltFunctionTest"/>
            <class name="org.ballerinalang.test.expressions.stamp.JSONStampInbuiltFunctionTest"/>
            <class name="org.ballerinalang.test.expressions.stamp.MapStampInbuiltFunctionTest">
                <!-- Fails because of cyclic record type issue-->
                <methods>
                    <exclude name="testStampRecordToMapWithCyclicValueReferences"/>
                    <exclude name="testStampRecordToRecordWithCyclicValueReferences"/>
                </methods>
            </class>

            <class name="org.ballerinalang.test.expressions.stamp.RecordStampInbuiltFunctionTest">
                <!-- Fails because of optional fields not implemented-->
                <methods>
                    <exclude name="testStampRecordToRecordWithOptionalFields"/>
                </methods>
            </class>
            <class name="org.ballerinalang.test.expressions.stamp.StampInbuiltFunctionNegativeTest"/>
            <class name="org.ballerinalang.test.expressions.stamp.TupleTypeStampInbuiltFunctionTest"/>
            <class name="org.ballerinalang.test.expressions.stamp.UnionTypeStampInbuiltFunctionTest"/>
            <class name="org.ballerinalang.test.expressions.stamp.XMLStampInbuiltFunctionTest"/>

            <class name="org.ballerinalang.test.expressions.ternary.TernaryExpressionTest">
                <methods>
                    <exclude name="testInMapLiteral" />
                </methods>
            </class>
            <class name="org.ballerinalang.test.types.string.StringTemplateLiteralTest"/>
            <class name="org.ballerinalang.test.types.constant.ConstantAccessTest" />
            <class name="org.ballerinalang.test.types.constant.MapConstantTest" />
            <!--<class name="org.ballerinalang.test.io.IOTest"/>-->
            <class name="org.ballerinalang.test.expressions.lambda.FunctionPointersTest" >
                <methods>
                    <exclude name="testFunctionPointerNative"/>
                </methods>
            </class>
            <class name="org.ballerinalang.test.lock.LocksInMainTest">
                <methods>
                    <include name="simpleLock"/>
                </methods>
            </class>
        </classes>
    </test>
</suite><|MERGE_RESOLUTION|>--- conflicted
+++ resolved
@@ -39,14 +39,11 @@
             <package name="org.ballerinalang.test.types.integer"/>
             <package name="org.ballerinalang.test.types.floattype"/>
             <package name="org.ballerinalang.test.main.function.*"/>
-<<<<<<< HEAD
-            <package name="org.ballerinalang.test.expressions.builtinoperations.*"/>
-=======
             <package name="org.ballerinalang.test.expressions.unaryoperations.*"/>
             <package name="org.ballerinalang.test.expressions.binaryoperations.*"/>
             <package name="org.ballerinalang.test.types.decimaltype.*"/>
             <package name="org.ballerinalang.test.types.any.*"/>
->>>>>>> 1bbd4203
+            <package name="org.ballerinalang.test.expressions.builtinoperations.*"/>
         </packages>
 
         <classes>
