--- conflicted
+++ resolved
@@ -97,13 +97,10 @@
             <package name="org.ballerinalang.test.packaging.*" />
             <package name="org.ballerinalang.test.types.xml.*" />
             <package name="org.ballerinalang.test.record.*"/>
-<<<<<<< HEAD
-            <package name="org.ballerinalang.test.annotations"/>
-=======
             <package name="org.ballerinalang.test.types.constant.*" />
             <package name="org.ballerinalang.test.types.bytetype.*"/>
             <package name="org.ballerinalang.test.balo.*"/>
->>>>>>> b75d9a8b
+            <package name="org.ballerinalang.test.annotations"/>
         </packages>
 
         <classes>
