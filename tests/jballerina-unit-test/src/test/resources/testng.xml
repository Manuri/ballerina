<?xml version="1.0" encoding="UTF-8"?>
<!--
  ~ Copyright (c) 2019, WSO2 Inc. (http://www.wso2.org) All Rights Reserved.
  ~
  ~ WSO2 Inc. licenses this file to you under the Apache License,
  ~ Version 2.0 (the "License"); you may not use this file except
  ~ in compliance with the License.
  ~ You may obtain a copy of the License at
  ~
  ~     http://www.apache.org/licenses/LICENSE-2.0
  ~
  ~ Unless required by applicable law or agreed to in writing,
  ~ software distributed under the License is distributed on an
  ~ "AS IS" BASIS, WITHOUT WARRANTIES OR CONDITIONS OF ANY
  ~ KIND, either express or implied. See the License for the
  ~ specific language governing permissions and limitations
  ~ under the License.
  ~
  -->

<!DOCTYPE suite SYSTEM "http://testng.org/testng-1.0.dtd" >

<suite name="ballerina-test-suite" time-out="600000">

    <listeners>
        <listener class-name="org.ballerinalang.test.utils.BLogInitializer"/>
        <listener class-name="org.ballerinalang.test.listener.JBallerinaTestInitializer"/>
        <!--<listener class-name="org.ballerinalang.test.utils.TestNGListener"/>-->
    </listeners>
    <test name="jballerina-test" parallel="false">
        <parameter name="enableJBallerinaTests" value="true"/>
        <groups>
            <run>
                <exclude name="brokenOnJBallerina"/>
                <exclude name="brokenOnBootstrappedJVMCodegen"/>
                <exclude name="brokenOnLangLibChange"/>
            </run>
        </groups>
        <packages>
            <package name="org.ballerinalang.test.vm.*"/>
            <!--<package name="org.ballerinalang.test.annotations.*"/>-->
            <!--<package name="org.ballerinalang.test.action.*"/>-->
            <package name="org.ballerinalang.test.imports.*"/>
            <!--<package name="org.ballerinalang.test.parser.*"/>-->
            <!--<package name="org.ballerinalang.test.closures.*"/>-->
            <!--<package name="org.ballerinalang.test.dataflow.*"/>-->
            <!--<package name="org.ballerinalang.test.variable.shadowing.*"/>-->
            <package name="org.ballerinalang.test.net.*"/>
            <package name="org.ballerinalang.test.typedefs.*"/>
            <package name="org.ballerinalang.test.access.*"/>
            <!--<package name="org.ballerinalang.test.structs.*"/>-->
            <!--<package name="org.ballerinalang.test.jvm.*"/>-->
            <package name="org.ballerinalang.test.types.integer"/>
            <package name="org.ballerinalang.test.types.floattype"/>
            <!--<package name="org.ballerinalang.test.main.function.*"/>-->
            <package name="org.ballerinalang.test.types.decimaltype.*"/>
            <!--<package name="org.ballerinalang.test.types.any.*"/>-->
            <!--<package name="org.ballerinalang.test.error.*"/>-->
            <package name="org.ballerinalang.test.types.finaltypes.*"/>
            <!--<package name="org.ballerinalang.test.types.finite.*"/>-->
            <!--<package name="org.ballerinalang.test.types.map.*"/>-->
            <!--<package name="org.ballerinalang.test.types.string.*"/>-->
            <package name="org.ballerinalang.test.types.errors.*"/>
            <!--<package name="org.ballerinalang.test.types.var.*"/>-->
            <package name="org.ballerinalang.test.types.uniontypes.*"/>
            <!--<package name="org.ballerinalang.test.types.typedesc.*"/>-->
            <package name="org.ballerinalang.test.types.tuples.*"/>
            <!--<package name="org.ballerinalang.test.types.anydata.*"/>-->
            <package name="org.ballerinalang.test.statements.arrays.*"/>
            <package name="org.ballerinalang.test.statements.assign.*"/>
            <!--<package name="org.ballerinalang.test.statements.block.*"/>-->
            <package name="org.ballerinalang.test.statements.breakstatement.*"/>
            <package name="org.ballerinalang.test.statements.comment.*"/>
            <package name="org.ballerinalang.test.statements.compoundassignment.*"/>
            <package name="org.ballerinalang.test.statements.continuestatement.*"/>
            <package name="org.ballerinalang.test.statements.expressionstmt.*"/>
            <package name="org.ballerinalang.test.statements.ifelse.*"/>
            <package name="org.ballerinalang.test.statements.packageimport.*"/>
            <package name="org.ballerinalang.test.statements.returnstmt.*"/>
            <package name="org.ballerinalang.test.statements.vardeclr.*"/>
            <package name="org.ballerinalang.test.statements.whilestatement.*"/>
            <!--<package name="org.ballerinalang.test.statements.foreach.*"/>-->
            <!--<package name="org.ballerinalang.test.statements.variabledef.*"/>-->
            <!--<package name="org.ballerinalang.test.statements.matchstmt.*"/>-->
            <!--<package name="org.ballerinalang.test.types.json.*"/>-->
            <package name="org.ballerinalang.test.types.nullable.*"/>
            <package name="org.ballerinalang.test.types.nullvalue.*"/>
            <!--<package name="org.ballerinalang.test.types.globalvar.*"/>-->
            <!--<package name="org.ballerinalang.test.expressions.builtinoperations.*"/>-->
            <!--<package name="org.ballerinalang.test.expressions.builtinfunctions.*"/>-->
            <!--<package name="org.ballerinalang.test.expressions.conversion.*"/>-->
            <!--<package name="org.ballerinalang.test.expressions.access.*"/>-->
            <!--<package name="org.ballerinalang.test.expressions.unaryoperations.*"/>-->
            <package name="org.ballerinalang.test.expressions.binaryoperations.*"/>
            <!--<package name="org.ballerinalang.test.expressions.checkedexpr.*"/>-->
            <!--<package name="org.ballerinalang.test.expressions.checkpanicexpr.*"/>-->
            <package name="org.ballerinalang.test.expressions.elvis.*"/>
            <!--<package name="org.ballerinalang.test.expressions.ternary.*"/>-->
            <!--<package name="org.ballerinalang.test.expressions.typeof.*"/>-->
            <!--<package name="org.ballerinalang.test.expressions.stamp.*"/>-->
            <package name="org.ballerinalang.test.expressions.lambda.*"/>
            <package name="org.ballerinalang.test.expressions.invocations.*"/>
            <!--<package name="org.ballerinalang.test.object.*" />-->
            <!--<package name="org.ballerinalang.test.dataflow.analysis.*" />-->
            <!--<package name="org.ballerinalang.test.documentation.*" />-->
            <!--<package name="org.ballerinalang.test.endpoint.*" />-->
            <!--<package name="org.ballerinalang.test.enum.*" />-->
            <!--&lt;!&ndash; <package name="org.ballerinalang.test.loc.*" /> &ndash;&gt;-->
            <package name="org.ballerinalang.test.packaging.*" />
            <!--<package name="org.ballerinalang.test.types.xml.*" />-->
            <!--<package name="org.ballerinalang.test.record.*"/>-->
            <package name="org.ballerinalang.test.types.constant.*" />
            <package name="org.ballerinalang.test.types.bytetype.*"/>
<<<<<<< HEAD
            <!--<package name="org.ballerinalang.test.balo.*"/>-->
            <!--<package name="org.ballerinalang.test.expressions.typecast.*"/>-->
            <!--<package name="org.ballerinalang.test.expressions.literals.*"/>-->
            <!--<package name="org.ballerinalang.test.expressions.varref.*"/>-->
            <!--<package name="org.ballerinalang.test.annotations"/>-->
            <package name="org.ballerinalang.test.worker.*"/>
            <!--<package name="org.ballerinalang.test.taintchecking.*"/>-->
            <!--<package name="org.ballerinalang.test.statements.transaction.*"/>-->
=======
            <package name="org.ballerinalang.test.types.handle.*"/>
            <package name="org.ballerinalang.test.balo.*"/>
            <package name="org.ballerinalang.test.expressions.typecast.*"/>
            <package name="org.ballerinalang.test.expressions.literals.*"/>
            <package name="org.ballerinalang.test.expressions.varref.*"/>
            <package name="org.ballerinalang.test.annotations"/>
            <package name="org.ballerinalang.test.worker.*"/>
            <package name="org.ballerinalang.test.taintchecking.*"/>
             <package name="org.ballerinalang.test.statements.transaction.*"/> 
>>>>>>> 1ca86c8b
        </packages>

        <classes>
            <!--<class name="org.ballerinalang.test.functions.FunctionSignatureTest" >-->
                <!--<methods>-->
                    <!--<exclude name="testOptionalArgsInNativeFunc" />-->
                <!--</methods>-->
            <!--</class>-->
            <!--<class name="org.ballerinalang.test.functions.FunctionsWithDefaultableArguments" />-->
            <!--<class name="org.ballerinalang.test.closures.VarMutabilityClosureTest" />-->
            <!--<class name="org.ballerinalang.test.lock.LocksInMainTest">-->
                <!--<methods>-->
                    <!--<include name="simpleLock"/>-->
                <!--</methods>-->
            <!--</class>-->
            <!--<class name="org.ballerinalang.test.types.table.TableSqlQueryTest"/>-->
            <class name="org.ballerinalang.test.types.stream.BStreamValueTest"/>
<<<<<<< HEAD
            <!--<class name="org.ballerinalang.test.types.TypeUnificationTest"/>-->
            <!--<class name="org.ballerinalang.test.error.ErrorTest" />-->
            <!--<class name="org.ballerinalang.test.functions.TransactionLocalParticipantFunctionTest"/>-->
            <class name="org.ballerinalang.test.expressions.binaryoperations.IntegerRangeOperatorTest"/>
=======
            <class name="org.ballerinalang.test.types.TypeUnificationTest"/>
            <class name="org.ballerinalang.test.error.ErrorTest" />
            <class name="org.ballerinalang.test.functions.TransactionLocalParticipantFunctionTest"/>
            <class name="org.ballerinalang.test.expressions.async.BasicAsyncOperationsTest">
                <methods>
                    <exclude name="testAsyncNonNativeBasic6" />
                    <exclude name="testAsyncNonNativeBasic7" />
                    <exclude name="testAsyncNonNativeBasic8" />
                    <exclude name="testAsyncNonNativeBasic9" />
                    <exclude name="testAsyncNonNativeBasic10" />
                    <exclude name="testAsyncNonNativeBasic11" />
                </methods>
            </class>
>>>>>>> 1ca86c8b
        </classes>
    </test>
</suite><|MERGE_RESOLUTION|>--- conflicted
+++ resolved
@@ -111,7 +111,7 @@
             <!--<package name="org.ballerinalang.test.record.*"/>-->
             <package name="org.ballerinalang.test.types.constant.*" />
             <package name="org.ballerinalang.test.types.bytetype.*"/>
-<<<<<<< HEAD
+            <package name="org.ballerinalang.test.types.handle.*"/>
             <!--<package name="org.ballerinalang.test.balo.*"/>-->
             <!--<package name="org.ballerinalang.test.expressions.typecast.*"/>-->
             <!--<package name="org.ballerinalang.test.expressions.literals.*"/>-->
@@ -119,18 +119,7 @@
             <!--<package name="org.ballerinalang.test.annotations"/>-->
             <package name="org.ballerinalang.test.worker.*"/>
             <!--<package name="org.ballerinalang.test.taintchecking.*"/>-->
-            <!--<package name="org.ballerinalang.test.statements.transaction.*"/>-->
-=======
-            <package name="org.ballerinalang.test.types.handle.*"/>
-            <package name="org.ballerinalang.test.balo.*"/>
-            <package name="org.ballerinalang.test.expressions.typecast.*"/>
-            <package name="org.ballerinalang.test.expressions.literals.*"/>
-            <package name="org.ballerinalang.test.expressions.varref.*"/>
-            <package name="org.ballerinalang.test.annotations"/>
-            <package name="org.ballerinalang.test.worker.*"/>
-            <package name="org.ballerinalang.test.taintchecking.*"/>
-             <package name="org.ballerinalang.test.statements.transaction.*"/> 
->>>>>>> 1ca86c8b
+            <!--<package name="org.ballerinalang.test.statements.transaction.*"/> -->
         </packages>
 
         <classes>
@@ -148,15 +137,9 @@
             <!--</class>-->
             <!--<class name="org.ballerinalang.test.types.table.TableSqlQueryTest"/>-->
             <class name="org.ballerinalang.test.types.stream.BStreamValueTest"/>
-<<<<<<< HEAD
             <!--<class name="org.ballerinalang.test.types.TypeUnificationTest"/>-->
             <!--<class name="org.ballerinalang.test.error.ErrorTest" />-->
             <!--<class name="org.ballerinalang.test.functions.TransactionLocalParticipantFunctionTest"/>-->
-            <class name="org.ballerinalang.test.expressions.binaryoperations.IntegerRangeOperatorTest"/>
-=======
-            <class name="org.ballerinalang.test.types.TypeUnificationTest"/>
-            <class name="org.ballerinalang.test.error.ErrorTest" />
-            <class name="org.ballerinalang.test.functions.TransactionLocalParticipantFunctionTest"/>
             <class name="org.ballerinalang.test.expressions.async.BasicAsyncOperationsTest">
                 <methods>
                     <exclude name="testAsyncNonNativeBasic6" />
@@ -167,7 +150,6 @@
                     <exclude name="testAsyncNonNativeBasic11" />
                 </methods>
             </class>
->>>>>>> 1ca86c8b
         </classes>
     </test>
 </suite>