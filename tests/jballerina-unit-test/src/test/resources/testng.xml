--- conflicted
+++ resolved
@@ -101,13 +101,8 @@
             <package name="org.ballerinalang.test.expressions.lambda.*"/>
             <package name="org.ballerinalang.test.expressions.invocations.*"/>
             <!--<package name="org.ballerinalang.test.object.*" />-->
-<<<<<<< HEAD
-            <!--<package name="org.ballerinalang.test.dataflow.analysis.*" />-->
+            <package name="org.ballerinalang.test.dataflow.analysis.*" />
             <package name="org.ballerinalang.test.documentation.*" />
-=======
-            <package name="org.ballerinalang.test.dataflow.analysis.*" />
-            <!--<package name="org.ballerinalang.test.documentation.*" />-->
->>>>>>> 7226f8eb
             <!--<package name="org.ballerinalang.test.endpoint.*" />-->
             <!--<package name="org.ballerinalang.test.enum.*" />-->
             <!--&lt;!&ndash; <package name="org.ballerinalang.test.loc.*" /> &ndash;&gt;-->
