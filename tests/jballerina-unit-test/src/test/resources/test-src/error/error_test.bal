import ballerina/runtime;

function errorConstructReasonTest() returns [error, error, error, string, any, string] {
    error er1 = error("error1");

    string s = "error2";
    error er2 = error(s);

    map<string> m = { k1: "error3" };
    error er3 = error(m.get("k1"));

    return [er1, er2, er3, er1.reason(), er2.reason(), er3.reason()];
}

function errorConstructDetailTest() returns [error, error, error, any, any, any] {
    error er1 = error("error1", message = "msg1");

    string s = "error2";
    map<anydata> m2 = { message: "msg2" };
    anydata msg2 = m2.get("message");
    error er2 = error(s, message = <string>m2.get("message"));

    map<string> reason = { k1: "error3" };
    map<string> details = { message: "msg3" };
    error er3 = error(reason.get("k1"), message = details.get("message"));

    return [er1, er2, er3, er1.detail(), er2.detail(), er3.detail()];
}

function errorPanicTest(int i) returns string {
    string val = errorPanicCallee(i);
    return val;
}

function errorPanicCallee(int i) returns string {
    if (i > 10) {
        error err = error("largeNumber", message = "large number");
        panic err;
    }
    return "done";
}

function errorTrapTest(int i) returns string|error {
    string|error val = trap errorPanicCallee(i);
    return val;
}

type TrxErrorData record {|
    string message = "";
    error cause?;
    string data = "";
|};

type TrxError error<string, TrxErrorData>;

type TrxErrorData2 record {|
    string message = "";
    error cause?;
    map<string> data = {};
|};

public function testCustomErrorDetails() returns error {
    TrxError err = error("trxErr", data = "test");
    return err;
}

public function testCustomErrorDetails2() returns string {
    TrxError err = error("trxErr", data = "test");
    TrxErrorData errorData = err.detail();
    return errorData.data;
}

public function testErrorWithErrorConstructor() returns string {
    error<string, TrxErrorData> err = error("trxErr", data = "test");
    TrxErrorData errorData = err.detail();
    return errorData.data;
}

function testTrapWithSuccessScenario() returns int {
    var a = trap retIntSuccess();
    if(a is int) {
        return a;
    } else {
        panic a;
    }
}

function retIntSuccess() returns int {
    return 1;
}

function getCallStackTest() returns runtime:CallStackElement[] {
    return runtime:getCallStack();
}

function testConsecutiveTraps() returns [string, string] {
    error? e1 = trap generatePanic();
    error? e2 = trap generatePanic();
    if e1 is error {
        if e2 is error {
            return [e1.reason(), e2.reason()];
        }
    }
    return ["Failed", "Failed"];
}

function generatePanic() {
    error e = error("Error");
    panic e;
}

function testOneLinePanic() returns string[] {
    error? error1 = trap panicWithReasonOnly();
    error? error2 = trap panicWithReasonAndDetailMap();
    error? error3 = trap panicWithReasonAndDetailRecord();
    string[] results = [];
    if error1 is error {
        results[0] = error1.reason();
    }

    if error2 is error {
        results[1] = error2.reason();
        var detail = error2.detail();
        results[2] = <string>detail.get("msg");
    }

    if error3 is error {
        results[3] = error3.reason();
        var detail = error3.detail();
        results[4] = <string>detail.get("message");
        results[5] = detail.get("statusCode").toString();
    }

    return results;
}

function panicWithReasonOnly() {
    panic error("Error1");
}

function panicWithReasonAndDetailMap() {
    panic error("Error2", msg = "Something Went Wrong");
}

type DetailRec record {
    string message;
    int statusCode;
};

function panicWithReasonAndDetailRecord() {
    panic error("Error3", message = "Something Went Wrong", statusCode = 1);
}

function testGenericErrorWithDetailRecord() returns boolean {
    string reason = "error reason 1";
    string detailMessage = "Something Went Wrong";
    int detailStatusCode = 123;
    error e = error(reason, message = detailMessage, statusCode = detailStatusCode);
    string errReason = e.reason();
    map<anydata|error> errDetail = e.detail();
    return errReason == reason && <string> errDetail.get("message") == detailMessage &&
            <int> errDetail.get("statusCode") == detailStatusCode;
}

type ErrorReasons "reason one"|"reason two";

const ERROR_REASON_ONE = "reason one";
const ERROR_REASON_TWO = "reason two";

type UserDefErrorOne error<ErrorReasons>;
type UserDefErrorTwo error<ERROR_REASON_ONE, TrxErrorData>;

function testErrorConstrWithConstForUserDefinedReasonType() returns error {
    UserDefErrorOne e = error(ERROR_REASON_ONE);
    return e;
}

function testErrorConstrWithLiteralForUserDefinedReasonType() returns error {
    UserDefErrorOne e = error("reason one");
    return e;
}

function testErrorConstrWithConstForConstReason() returns error {
    UserDefErrorTwo e = error(ERROR_REASON_ONE, message = "error detail message");
    return e;
}

function testErrorConstrWithConstLiteralForConstReason() returns error {
    UserDefErrorTwo e = error("reason one", message = "error detail message");
    return e;
}

//type MyError error<string, map<MyError>>;
//
//function testCustomErrorWithMappingOfSelf() returns boolean {
//    MyError e1 = error(ERROR_REASON_ONE);
//    MyError e2 = error(ERROR_REASON_TWO, e1);
//
//    boolean errOneInitSuccesful = e1.reason() == ERROR_REASON_ONE && e1.detail().length() == 0;
//    boolean errTwoInitSuccesful = e2.reason() == ERROR_REASON_TWO && e2.detail().length() == 1 &&
//                e2.detail().err.reason() == ERROR_REASON_ONE && e2.detail().err.detail().length() == 0;
//    return errOneInitSuccesful && errTwoInitSuccesful;
//}

function testUnspecifiedErrorDetailFrozenness() returns boolean {
    error e1 = error("reason 1");
    map<anydata|error> m1 = e1.detail();
    error? err = trap addValueToMap(m1, "k", 1);
    return err is error && err.reason() == "{ballerina}InvalidUpdate";
}

function addValueToMap(map<anydata|error> m, string key, anydata|error value) {
    m[key] = value;
}

public function testRuntimeFailingWhenAssigningErrorToAny() {
    map<any> m1 = { one: "a", two: "b" };
    error errValOne = error("error reason one");

    insertMemberToMap(m1, "three", errValOne); // panic
}

public function insertMemberToMap(map<any|error> mapVal, string index, any|error member) {
    mapVal[index] = member;
}

const string reasonA = "ErrNo-1";
type UserDefErrorTwoA error<reasonA, TrxErrorData2>;

public function errorReasonInference() returns [error, error] {
    UserDefErrorTwoA er1 = error();
    map<string> data = {"arg1":"arg1-1", "arg2":"arg2-2"};
    UserDefErrorTwoA er2 = error(message = "message", data = data);
    return [er1, er2];
}

const string reasonB = "ErrorNo-2";
type UserDefErrorTwoB error<reasonA|reasonB, TrxErrorData>;
public function errorReasonSubType() returns [error, error, error, error] {
    UserDefErrorTwoB er_rA = error(reasonA);
    UserDefErrorTwoB er_rB = error(reasonB);
    UserDefErrorTwoB er_aALit = error("ErrNo-1");
    UserDefErrorTwoB er_aBLit = error("ErrorNo-2");
    return [er_rA, er_rB, er_aALit, er_aBLit];
}

function testIndirectErrorConstructor() returns [UserDefErrorTwoA, UserDefErrorTwoA, error, error] {
    var e0 = UserDefErrorTwoA(message="arg");
    UserDefErrorTwoA e1 = UserDefErrorTwoA(message="arg");
    return [e0, e1, e0, e1];
}

type Detail record {
    int code;
    string message?;
    error cause?;
};

const FOO = "foo";

type FooError error<FOO, Detail>;

public function indirectErrorCtor() returns [string, boolean, error] {
    error e = FooError(code = 3456);
    return [e.reason(), e is FooError, e];
}

const F = "Foo";
const G = "Foo";

type E1 error<F, record { string message?; error cause?;}>;
type E2 error<G, record { string message?; error cause?;}>;
type E E1|E2;

public function testUnionLhsWithIndirectErrorRhs() returns error {
    E x = E1(); // Ok, since it say E1.
    return x;
}

<<<<<<< HEAD
public function testStackTraceInNative() {
    string[] array = ["apple", "orange"];
    _ = array.slice(1, 4);
=======
public function testOptionalErrorReturn() returns error? {
    return error("this is broken", message = "too bad");
>>>>>>> 762f9913
}<|MERGE_RESOLUTION|>--- conflicted
+++ resolved
@@ -277,12 +277,11 @@
     return x;
 }
 
-<<<<<<< HEAD
+public function testOptionalErrorReturn() returns error? {
+    return error("this is broken", message = "too bad");
+}
+
 public function testStackTraceInNative() {
     string[] array = ["apple", "orange"];
     _ = array.slice(1, 4);
-=======
-public function testOptionalErrorReturn() returns error? {
-    return error("this is broken", message = "too bad");
->>>>>>> 762f9913
 }