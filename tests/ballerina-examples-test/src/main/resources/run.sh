--- conflicted
+++ resolved
@@ -50,22 +50,6 @@
         "kubernetes-deployment"
         "error-handling"
         "error-lifting"
-<<<<<<< HEAD
-        "trap-error"
-        "testerina-group"
-        "testerina-guarantee-test-execution-order"
-        "testerina-data-driven-tests"
-        "testerina-before-and-after-suite"
-        "http-redirects"
-        "http-cors"
-        "http-access-logs"
-        "http-compression"
-        "header-based-routing"
-        "content-based-routing"
-        "http-circuit-breaker"
-        "http-load-balancer"
-=======
->>>>>>> 18c579c4
         "http-failover"
         "xml-attributes"
         )
