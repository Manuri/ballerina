apply from: "$rootDir/gradle/javaProjectWithExtBalo.gradle"


configurations {
    balRuntime
}

dependencies {
    implementation 'org.slf4j:slf4j-api'
    implementation project(':ballerina-config')
    implementation project(':ballerina-core')
    implementation project(':ballerina-lang')
    implementation project(':ballerina-launcher')
    implementation project(':ballerina-io')
    implementation project(':testerina:testerina-core')
    implementation project(':ballerina-packerina')
    implementation project(':ballerina-logging')
    implementation project(':ballerina-http')
    implementation project(':ballerina-mime')
    implementation project(':ballerina-jvm')

    implementation 'com.h2database:h2'
    implementation 'org.testng:testng'
    testCompile 'org.awaitility:awaitility'
    testCompile 'com.zaxxer:HikariCP'
    testCompile 'org.slf4j:slf4j-jdk14'
    testCompile 'org.hsqldb:hsqldb'
    testCompile 'org.mockito:mockito-all'
    testCompile 'io.netty:netty-transport'
    testCompile 'io.netty:netty-codec'
    testCompile 'org.wso2.transport.http:org.wso2.transport.http.netty'
    testCompile 'org.apache.ws.commons.axiom:axiom-dom'
    testCompile 'org.testng:testng'
    testCompile project(':ballerina-test-utils')
    testCompile project(':ballerina-runtime')

    balRuntime project(':ballerina-runtime')

    baloImplementation project(path: ':ballerina-builtin', configuration: 'baloImplementation')
    baloImplementation project(path: ':ballerina-runtime-api', configuration: 'baloImplementation')
    baloImplementation project(path: ':ballerina-io', configuration: 'baloImplementation')
    baloImplementation project(path: ':ballerina-transactions', configuration: 'baloImplementation')
    baloImplementation project(path: ':ballerina-http', configuration: 'baloImplementation')
    baloImplementation project(path: ':ballerina-h2', configuration: 'baloImplementation')
    baloImplementation project(path: ':ballerina-sql', configuration: 'baloImplementation')
    baloImplementation project(path: ':ballerina-bir', configuration: 'baloImplementation')
    baloImplementation project(path: ':ballerina-jvm', configuration: 'baloImplementation')
    baloImplementation project(path: ':ballerina-mysql', configuration: 'baloImplementation')
    baloImplementation project(path: ':ballerina-config-api', configuration: 'baloImplementation')
    baloImplementation project(path: ':ballerina-log-api', configuration: 'baloImplementation')
    baloImplementation project(path: ':ballerina-file', configuration: 'baloImplementation')
    baloImplementation project(path: ':ballerina-auth', configuration: 'baloImplementation')
    baloImplementation project(path: ':ballerina-mime', configuration: 'baloImplementation')
    baloImplementation project(path: ':ballerina-cache', configuration: 'baloImplementation')
    baloImplementation project(path: ':ballerina-time', configuration: 'baloImplementation')
    baloImplementation project(path: ':ballerina-task', configuration: 'baloImplementation')
    baloImplementation project(path: ':ballerina-crypto', configuration: 'baloImplementation')
    baloImplementation project(path: ':ballerina-encoding', configuration: 'baloImplementation')
    baloImplementation project(path: ':ballerina-math', configuration: 'baloImplementation')
    baloImplementation project(path: ':ballerina-reflect', configuration: 'baloImplementation')
    baloImplementation project(path: ':ballerina-websub', configuration: 'baloImplementation')
    baloImplementation project(path: ':ballerina-jms', configuration: 'baloImplementation')
    baloImplementation project(path: ':ballerina-internal', configuration: 'baloImplementation')
    baloImplementation project(path: ':ballerina-grpc', configuration: 'baloImplementation')
    baloImplementation project(path: ':ballerina-streams', configuration: 'baloImplementation')
    baloImplementation project(path: ':ballerina-observability', configuration: 'baloImplementation')
    baloImplementation project(path: ':ballerina-privacy', configuration: 'baloImplementation')
    baloImplementation project(path: ':ballerina-system', configuration: 'baloImplementation')
    baloImplementation project(path: ':ballerina-utils', configuration: 'baloImplementation')
}

description = 'Ballerina - Unit Test Module'

task createBre(type: org.gradle.api.tasks.Copy) {
    from configurations.balRuntime
    into "$buildDir/bre/lib"
}

test {
<<<<<<< HEAD
=======
    systemProperty "ballerina.home", "$buildDir"
>>>>>>> b5ff956a
    systemProperty "java.util.logging.config.file", "src/test/resources/logging.properties"
    systemProperty "java.util.logging.manager", "org.ballerinalang.logging.BLogManager"

    useTestNG() {
        suites 'src/test/resources/testng.xml'
    }

    afterSuite { suite, result ->
        result.exception?.printStackTrace()
    }

    dependsOn createBre
}

configurations {
    testCompile.exclude group: 'org.slf4j', module: 'slf4j-log4j12'
    testCompile.exclude group: 'org.slf4j', module: 'slf4j-simple'
    testCompile.exclude group: 'org.ops4j.pax.logging', module: 'pax-logging-api'
    testCompile.exclude group: 'org.codehaus.woodstox', module: 'woodstox-core-asl'
    testCompile.exclude group: 'org.codehaus.woodstox', module: 'stax2-api'
}<|MERGE_RESOLUTION|>--- conflicted
+++ resolved
@@ -77,10 +77,7 @@
 }
 
 test {
-<<<<<<< HEAD
-=======
     systemProperty "ballerina.home", "$buildDir"
->>>>>>> b5ff956a
     systemProperty "java.util.logging.config.file", "src/test/resources/logging.properties"
     systemProperty "java.util.logging.manager", "org.ballerinalang.logging.BLogManager"
 
