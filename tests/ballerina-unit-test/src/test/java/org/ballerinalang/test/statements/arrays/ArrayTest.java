--- conflicted
+++ resolved
@@ -17,14 +17,7 @@
 */
 package org.ballerinalang.test.statements.arrays;
 
-<<<<<<< HEAD
-=======
-import org.ballerinalang.launcher.util.BAssertUtil;
-import org.ballerinalang.launcher.util.BCompileUtil;
-import org.ballerinalang.launcher.util.BRunUtil;
-import org.ballerinalang.launcher.util.CompileResult;
 import org.ballerinalang.model.types.BArrayType;
->>>>>>> c29da099
 import org.ballerinalang.model.types.BTypes;
 import org.ballerinalang.model.values.BInteger;
 import org.ballerinalang.model.values.BMap;
@@ -192,11 +185,7 @@
     @Test(description = "Test arrays of types without implicit initial values")
     public void testArrayImplicitInitialValues() {
         String errMsgFormat = "array element type '%s' does not have an implicit initial value, use '%s'";
-<<<<<<< HEAD
-        Assert.assertEquals(arrayImplicitInitialValueNegative.getErrorCount(), 14);
-=======
         Assert.assertEquals(arrayImplicitInitialValueNegative.getErrorCount(), 17);
->>>>>>> c29da099
         BAssertUtil.validateError(arrayImplicitInitialValueNegative, 0,
                                   format(errMsgFormat, "ObjInitWithParam", "ObjInitWithParam?"), 53, 41);
         BAssertUtil.validateError(arrayImplicitInitialValueNegative, 1, format(errMsgFormat, "1|2|3", "1|2|3?"),
@@ -229,8 +218,6 @@
 
         BAssertUtil.validateError(arrayImplicitInitialValueNegative, 13,
                                   format(errMsgFormat, "boolean|float[]", "boolean|float[]?"), 165, 29);
-<<<<<<< HEAD
-=======
 
         BAssertUtil.validateError(arrayImplicitInitialValueNegative, 14,
                                   format(errMsgFormat, "1|2|3", "1|2|3?"), 171, 11);
@@ -241,7 +228,6 @@
 //                                  format(errMsgFormat, "1|2|3", "1|2|3?"), 186, 21);
         BAssertUtil.validateError(arrayImplicitInitialValueNegative, 16,
                                   format(errMsgFormat, "1|2|3", "1|2|3?"), 196, 29);
->>>>>>> c29da099
     }
 
     @Test(description = "Test arrays of types without implicit initial values")
