--- conflicted
+++ resolved
@@ -21,12 +21,9 @@
 import org.ballerinalang.launcher.util.BCompileUtil;
 import org.ballerinalang.launcher.util.BRunUtil;
 import org.ballerinalang.launcher.util.CompileResult;
-<<<<<<< HEAD
 import org.ballerinalang.model.values.BBoolean;
-=======
 import org.ballerinalang.model.values.BDecimal;
 import org.ballerinalang.model.values.BFloat;
->>>>>>> 0c5bf99f
 import org.ballerinalang.model.values.BInteger;
 import org.ballerinalang.model.values.BMap;
 import org.ballerinalang.model.values.BString;
@@ -268,7 +265,71 @@
         Assert.assertEquals(returns[1].stringValue(), "s", "Value mismatch");
     }
 
-<<<<<<< HEAD
+    @Test
+    public void testFiniteTypeWithNumericConstants() {
+        BValue[] returns = BRunUtil.invoke(result, "testFiniteTypeWithNumericConstants");
+        Assert.assertTrue(returns[0] instanceof BInteger, "Type mismatch");
+        Assert.assertEquals(((BInteger) returns[0]).intValue(), 5, "Value mismatch");
+        Assert.assertTrue(returns[1] instanceof BFloat, "Type mismatch");
+        Assert.assertEquals(((BFloat) returns[1]).floatValue(), 5.0, "Value mismatch");
+    }
+
+    @Test
+    public void testAssigningIntLiteralToByteFiniteType() {
+        BValue[] returns = BRunUtil.invoke(result, "testAssigningIntLiteralToByteFiniteType");
+        Assert.assertTrue(returns[0] instanceof BInteger, "Type mismatch");
+        Assert.assertEquals(((BInteger) returns[0]).byteValue(), 5, "Value mismatch");
+    }
+
+    @Test
+    public void testAssigningIntLiteralToFloatFiniteType() {
+        BValue[] returns = BRunUtil.invoke(result, "testAssigningIntLiteralToFloatFiniteType");
+        Assert.assertTrue(returns[0] instanceof BInteger, "Type mismatch");
+        Assert.assertEquals(((BInteger) returns[0]).floatValue(), 5.0, "Value mismatch");
+    }
+
+    @Test
+    public void testAssigningIntLiteralToDecimalFiniteType() {
+        BValue[] returns = BRunUtil.invoke(result, "testAssigningIntLiteralToDecimalFiniteType");
+        Assert.assertTrue(returns[0] instanceof BInteger, "Type mismatch");
+        Assert.assertTrue(((BInteger) returns[0]).decimalValue().compareTo(new BigDecimal("5")) == 0, "Value mismatch");
+    }
+
+    @Test
+    public void testAssigningFloatLiteralToDecimalFiniteType() {
+        BValue[] returns = BRunUtil.invoke(result, "testAssigningFloatLiteralToDecimalFiniteType");
+        Assert.assertTrue(returns[0] instanceof BFloat, "Type mismatch");
+        Assert.assertTrue(((BFloat) returns[0]).decimalValue().compareTo(new BigDecimal("5.0")) == 0, "Value mismatch");
+    }
+
+    @Test
+    public void testDifferentPrecisionFloatAssignment() {
+        BValue[] returns = BRunUtil.invoke(result, "testDifferentPrecisionFloatAssignment");
+        Assert.assertTrue(returns[0] instanceof BFloat, "Type mismatch");
+        Assert.assertEquals(((BFloat) returns[0]).floatValue(), 5.0, "Value mismatch");
+    }
+
+    @Test
+    public void testDifferentPrecisionFloatConstantAssignment() {
+        BValue[] returns = BRunUtil.invoke(result, "testDifferentPrecisionFloatConstantAssignment");
+        Assert.assertTrue(returns[0] instanceof BFloat, "Type mismatch");
+        Assert.assertEquals(((BFloat) returns[0]).floatValue(), 5.0, "Value mismatch");
+    }
+
+    @Test
+    public void testDifferentPrecisionDecimalAssignment() {
+        BValue[] returns = BRunUtil.invoke(result, "testDifferentPrecisionDecimalAssignment");
+        Assert.assertTrue(returns[0] instanceof BFloat, "Type mismatch");
+        Assert.assertTrue(((BFloat) returns[0]).decimalValue().compareTo(new BigDecimal("5.0")) == 0, "Value mismatch");
+    }
+
+    @Test
+    public void testDifferentPrecisionDecimalConstantAssignment() {
+        BValue[] returns = BRunUtil.invoke(result, "testDifferentPrecisionDecimalConstantAssignment");
+        Assert.assertTrue(returns[0] instanceof BDecimal, "Type mismatch");
+        Assert.assertTrue(((BDecimal) returns[0]).decimalValue().compareTo(new BigDecimal("5")) == 0, "Value mismatch");
+    }
+
     @Test(dataProvider = "assignmentToBroaderTypeFunctions")
     public void testFiniteTypeAssignmentToBroaderType(String function) {
         BValue[] returns = BRunUtil.invoke(result, function);
@@ -289,70 +350,5 @@
                 {"testFiniteTypesAsUnionsAsBroaderTypes_1"},
                 {"testFiniteTypesAsUnionsAsBroaderTypes_2"}
         };
-=======
-    @Test
-    public void testFiniteTypeWithNumericConstants() {
-        BValue[] returns = BRunUtil.invoke(result, "testFiniteTypeWithNumericConstants");
-        Assert.assertTrue(returns[0] instanceof BInteger, "Type mismatch");
-        Assert.assertEquals(((BInteger) returns[0]).intValue(), 5, "Value mismatch");
-        Assert.assertTrue(returns[1] instanceof BFloat, "Type mismatch");
-        Assert.assertEquals(((BFloat) returns[1]).floatValue(), 5.0, "Value mismatch");
-    }
-
-    @Test
-    public void testAssigningIntLiteralToByteFiniteType() {
-        BValue[] returns = BRunUtil.invoke(result, "testAssigningIntLiteralToByteFiniteType");
-        Assert.assertTrue(returns[0] instanceof BInteger, "Type mismatch");
-        Assert.assertEquals(((BInteger) returns[0]).byteValue(), 5, "Value mismatch");
-    }
-
-    @Test
-    public void testAssigningIntLiteralToFloatFiniteType() {
-        BValue[] returns = BRunUtil.invoke(result, "testAssigningIntLiteralToFloatFiniteType");
-        Assert.assertTrue(returns[0] instanceof BInteger, "Type mismatch");
-        Assert.assertEquals(((BInteger) returns[0]).floatValue(), 5.0, "Value mismatch");
-    }
-
-    @Test
-    public void testAssigningIntLiteralToDecimalFiniteType() {
-        BValue[] returns = BRunUtil.invoke(result, "testAssigningIntLiteralToDecimalFiniteType");
-        Assert.assertTrue(returns[0] instanceof BInteger, "Type mismatch");
-        Assert.assertTrue(((BInteger) returns[0]).decimalValue().compareTo(new BigDecimal("5")) == 0, "Value mismatch");
-    }
-
-    @Test
-    public void testAssigningFloatLiteralToDecimalFiniteType() {
-        BValue[] returns = BRunUtil.invoke(result, "testAssigningFloatLiteralToDecimalFiniteType");
-        Assert.assertTrue(returns[0] instanceof BFloat, "Type mismatch");
-        Assert.assertTrue(((BFloat) returns[0]).decimalValue().compareTo(new BigDecimal("5.0")) == 0, "Value mismatch");
-    }
-
-    @Test
-    public void testDifferentPrecisionFloatAssignment() {
-        BValue[] returns = BRunUtil.invoke(result, "testDifferentPrecisionFloatAssignment");
-        Assert.assertTrue(returns[0] instanceof BFloat, "Type mismatch");
-        Assert.assertEquals(((BFloat) returns[0]).floatValue(), 5.0, "Value mismatch");
-    }
-
-    @Test
-    public void testDifferentPrecisionFloatConstantAssignment() {
-        BValue[] returns = BRunUtil.invoke(result, "testDifferentPrecisionFloatConstantAssignment");
-        Assert.assertTrue(returns[0] instanceof BFloat, "Type mismatch");
-        Assert.assertEquals(((BFloat) returns[0]).floatValue(), 5.0, "Value mismatch");
-    }
-
-    @Test
-    public void testDifferentPrecisionDecimalAssignment() {
-        BValue[] returns = BRunUtil.invoke(result, "testDifferentPrecisionDecimalAssignment");
-        Assert.assertTrue(returns[0] instanceof BFloat, "Type mismatch");
-        Assert.assertTrue(((BFloat) returns[0]).decimalValue().compareTo(new BigDecimal("5.0")) == 0, "Value mismatch");
-    }
-
-    @Test
-    public void testDifferentPrecisionDecimalConstantAssignment() {
-        BValue[] returns = BRunUtil.invoke(result, "testDifferentPrecisionDecimalConstantAssignment");
-        Assert.assertTrue(returns[0] instanceof BDecimal, "Type mismatch");
-        Assert.assertTrue(((BDecimal) returns[0]).decimalValue().compareTo(new BigDecimal("5")) == 0, "Value mismatch");
->>>>>>> 0c5bf99f
     }
 }