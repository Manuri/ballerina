/*
 * Copyright (c) 2018, WSO2 Inc. (http://www.wso2.org) All Rights Reserved.
 *
 * WSO2 Inc. licenses this file to you under the Apache License,
 * Version 2.0 (the "License"); you may not use this file except
 * in compliance with the License.
 * You may obtain a copy of the License at
 * http://www.apache.org/licenses/LICENSE-2.0
 *
 * Unless required by applicable law or agreed to in writing,
 * software distributed under the License is distributed on an
 * "AS IS" BASIS, WITHOUT WARRANTIES OR CONDITIONS OF ANY
 * KIND, either express or implied. See the License for the
 * specific language governing permissions and limitations
 * under the License.
 */
package org.ballerinalang.test.statements.compoundassignment;

import org.ballerinalang.launcher.util.BAssertUtil;
import org.ballerinalang.launcher.util.BCompileUtil;
import org.ballerinalang.launcher.util.BRunUtil;
import org.ballerinalang.launcher.util.CompileResult;
import org.ballerinalang.model.values.BFloat;
import org.ballerinalang.model.values.BInteger;
import org.ballerinalang.model.values.BString;
import org.ballerinalang.model.values.BValue;
import org.testng.Assert;
import org.testng.annotations.BeforeClass;
import org.testng.annotations.Test;


/**
 * Class to test compound assignment statements.
 */
public class CompoundAssignmentTest {

    private CompileResult result;

    @BeforeClass
    public void setup() {
        result = BCompileUtil.compile("test-src/statements/compoundassignment/compound_assignment.bal");
    }

    @Test(description = "Test compound assignment with addition.")
    public void testCompoundAssignmentAddition() {
        BValue[] returns = BRunUtil.invoke(result, "testCompoundAssignmentAddition");
        Assert.assertEquals(returns.length, 1);
        Assert.assertTrue(returns[0] instanceof BInteger);
        Assert.assertEquals(((BInteger) returns[0]).intValue(), 15);
    }

    @Test(description = "Test compound assignment with subtraction.")
    public void testCompoundAssignmentSubtraction() {
        BValue[] returns = BRunUtil.invoke(result, "testCompoundAssignmentSubtraction");
        Assert.assertEquals(returns.length, 1);
        Assert.assertTrue(returns[0] instanceof BInteger);
        Assert.assertEquals(((BInteger) returns[0]).intValue(), -5);
    }

    @Test(description = "Test compound assignment with multiplication.")
    public void testCompoundAssignmentMultiplication() {
        BValue[] returns = BRunUtil.invoke(result, "testCompoundAssignmentMultiplication");
        Assert.assertEquals(returns.length, 1);
        Assert.assertTrue(returns[0] instanceof BInteger);
        Assert.assertEquals(((BInteger) returns[0]).intValue(), 50);
    }

    @Test(description = "Test compound assignment with division.")
    public void testCompoundAssignmentDivision() {
        BValue[] returns = BRunUtil.invoke(result, "testCompoundAssignmentDivision");
        Assert.assertEquals(returns.length, 1);
        Assert.assertTrue(returns[0] instanceof BInteger);
        Assert.assertEquals(((BInteger) returns[0]).intValue(), 10);
    }

    @Test(description = "Test compound assignment with bitwise AND.")
    public void testCompoundAssignmentBitwiseAND() {
        BValue[] returns = BRunUtil.invoke(result, "testCompoundAssignmentBitwiseAND");
        Assert.assertEquals(returns.length, 1);
        Assert.assertTrue(returns[0] instanceof BInteger);
        Assert.assertEquals(((BInteger) returns[0]).intValue(), 5);
    }

    @Test(description = "Test compound assignment with bitwise OR.")
    public void testCompoundAssignmentBitwiseOR() {
        BValue[] returns = BRunUtil.invoke(result, "testCompoundAssignmentBitwiseOR");
        Assert.assertEquals(returns.length, 1);
        Assert.assertTrue(returns[0] instanceof BInteger);
        Assert.assertEquals(((BInteger) returns[0]).intValue(), 15);
    }

    @Test(description = "Test compound assignment with bitwise XOR.")
    public void testCompoundAssignmentBitwiseXOR() {
        BValue[] returns = BRunUtil.invoke(result, "testCompoundAssignmentBitwiseXOR");
        Assert.assertEquals(returns.length, 1);
        Assert.assertTrue(returns[0] instanceof BInteger);
        Assert.assertEquals(((BInteger) returns[0]).intValue(), 10);
    }

    @Test(description = "Test compound assignment with left shift.")
    public void testCompoundAssignmentLeftShift() {
        BValue[] returns = BRunUtil.invoke(result, "testCompoundAssignmentLeftShift");
        Assert.assertEquals(returns.length, 1);
        Assert.assertTrue(returns[0] instanceof BInteger);
        Assert.assertEquals(((BInteger) returns[0]).intValue(), 16);
    }

    @Test(description = "Test compound assignment with right shift.")
    public void testCompoundAssignmentRightShift() {
        BValue[] returns = BRunUtil.invoke(result, "testCompoundAssignmentRightShift");
        Assert.assertEquals(returns.length, 1);
        Assert.assertTrue(returns[0] instanceof BInteger);
        Assert.assertEquals(((BInteger) returns[0]).intValue(), 4);
    }

    @Test(description = "Test compound assignment with logical shift.")
    public void testCompoundAssignmentLogicalShift() {
        BValue[] returns = BRunUtil.invoke(result, "testCompoundAssignmentLogicalShift");
        Assert.assertEquals(returns.length, 1);
        Assert.assertTrue(returns[0] instanceof BInteger);
        Assert.assertEquals(((BInteger) returns[0]).intValue(), 4);
    }

    @Test(description = "Test compound assignment with addition on array element.")
    public void testCompoundAssignmentAdditionArrayElement() {
        BValue[] returns = BRunUtil.invoke(result, "testCompoundAssignmentAdditionArrayElement");
        Assert.assertEquals(returns.length, 1);
        Assert.assertTrue(returns[0] instanceof BInteger);
        Assert.assertEquals(((BInteger) returns[0]).intValue(), 110);
    }

    @Test(description = "Test compound assignment with subtraction on array element.")
    public void testCompoundAssignmentSubtractionArrayElement() {
        BValue[] returns = BRunUtil.invoke(result, "testCompoundAssignmentSubtractionArrayElement");
        Assert.assertEquals(returns.length, 1);
        Assert.assertTrue(returns[0] instanceof BInteger);
        Assert.assertEquals(((BInteger) returns[0]).intValue(), 90);
    }

    @Test(description = "Test compound assignment with multiplication on array element.")
    public void testCompoundAssignmentMultiplicationArrayElement() {
        BValue[] returns = BRunUtil.invoke(result, "testCompoundAssignmentMultiplicationArrayElement");
        Assert.assertEquals(returns.length, 1);
        Assert.assertTrue(returns[0] instanceof BInteger);
        Assert.assertEquals(((BInteger) returns[0]).intValue(), 1000);
    }

    @Test(description = "Test compound assignment with division on array element.")
    public void testCompoundAssignmentDivisionArrayElement() {
        BValue[] returns = BRunUtil.invoke(result, "testCompoundAssignmentDivisionArrayElement");
        Assert.assertEquals(returns.length, 1);
        Assert.assertTrue(returns[0] instanceof BInteger);
        Assert.assertEquals(((BInteger) returns[0]).intValue(), 10);
    }

    @Test(description = "Test compound assignment with addition on struct element.")
    public void testCompoundAssignmentAdditionStructElement() {
        BValue[] returns = BRunUtil.invoke(result, "testCompoundAssignmentAdditionStructElement");
        Assert.assertEquals(returns.length, 1);
        Assert.assertTrue(returns[0] instanceof BInteger);
        Assert.assertEquals(((BInteger) returns[0]).intValue(), 110);
    }

    @Test(description = "Test compound assignment with subtraction on struct element.")
    public void testCompoundAssignmentSubtractionStructElement() {
        BValue[] returns = BRunUtil.invoke(result, "testCompoundAssignmentSubtractionStructElement");
        Assert.assertEquals(returns.length, 1);
        Assert.assertTrue(returns[0] instanceof BInteger);
        Assert.assertEquals(((BInteger) returns[0]).intValue(), 90);
    }

    @Test(description = "Test compound assignment with multiplication on struct element.")
    public void testCompoundAssignmentMultiplicationStructElement() {
        BValue[] returns = BRunUtil.invoke(result, "testCompoundAssignmentMultiplicationStructElement");
        Assert.assertEquals(returns.length, 1);
        Assert.assertTrue(returns[0] instanceof BInteger);
        Assert.assertEquals(((BInteger) returns[0]).intValue(), 1000);
    }

    @Test(description = "Test compound assignment with division on struct element.")
    public void testCompoundAssignmentDivisionStructElement() {
        BValue[] returns = BRunUtil.invoke(result, "testCompoundAssignmentDivisionStructElement");
        Assert.assertEquals(returns.length, 1);
        Assert.assertTrue(returns[0] instanceof BInteger);
        Assert.assertEquals(((BInteger) returns[0]).intValue(), 10);
    }

    @Test(description = "Test increment operator on struct element.")
    public void testIncrementOperatorArrayElement() {
        BValue[] returns = BRunUtil.invoke(result, "testIncrementOperatorArrayElement");
        Assert.assertEquals(returns.length, 1);
        Assert.assertTrue(returns[0] instanceof BInteger);
        Assert.assertEquals(((BInteger) returns[0]).intValue(), 101);
    }

    @Test(description = "Test decrement operator on array element.")
    public void testDecrementOperatorArrayElement() {
        BValue[] returns = BRunUtil.invoke(result, "testDecrementOperatorArrayElement");
        Assert.assertEquals(returns.length, 1);
        Assert.assertTrue(returns[0] instanceof BInteger);
        Assert.assertEquals(((BInteger) returns[0]).intValue(), 99);
    }

    @Test(description = "Test increment operator on struct element.")
    public void testIncrementOperatorStructElement() {
        BValue[] returns = BRunUtil.invoke(result, "testIncrementOperatorStructElement");
        Assert.assertEquals(returns.length, 1);
        Assert.assertTrue(returns[0] instanceof BInteger);
        Assert.assertEquals(((BInteger) returns[0]).intValue(), 889);
    }

    @Test(description = "Test increment operator on float.")
    public void testDecrementOperatorStructElement() {
        BValue[] returns = BRunUtil.invoke(result, "testDecrementOperatorStructElement");
        Assert.assertEquals(returns.length, 1);
        Assert.assertTrue(returns[0] instanceof BInteger);
        Assert.assertEquals(((BInteger) returns[0]).intValue(), 887);
    }

    @Test(description = "Test increment operator on float.")
    public void testIncrementOperatorFloat() {
        BValue[] returns = BRunUtil.invoke(result, "testIncrementOperatorFloat");
        Assert.assertEquals(returns.length, 1);
        Assert.assertTrue(returns[0] instanceof BFloat);
        Assert.assertEquals(((BFloat) returns[0]).floatValue(), 101.0);
    }

    @Test(description = "Test decrement operator on float.")
    public void testDecrementOperatorFloat() {
        BValue[] returns = BRunUtil.invoke(result, "testDecrementOperatorFloat");
        Assert.assertEquals(returns.length, 1);
        Assert.assertTrue(returns[0] instanceof BFloat);
        Assert.assertEquals(((BFloat) returns[0]).floatValue(), 99.0);
    }

    @Test(description = "Test compound assignment with addition of int and string.")
    public void testStringIntCompoundAssignmentAddition() {
        BValue[] returns = BRunUtil.invoke(result, "testStringIntCompoundAssignmentAddition");
        Assert.assertEquals(returns.length, 1);
        Assert.assertTrue(returns[0] instanceof BString);
        Assert.assertEquals(((BString) returns[0]).stringValue(), "test5");
    }

    @Test(description = "Test compound assignment with addition of int and float.")
    public void testIntFloatCompoundAssignmentAddition() {
        BValue[] returns = BRunUtil.invoke(result, "testIntFloatCompoundAssignmentAddition");
        Assert.assertEquals(returns.length, 1);
        Assert.assertTrue(returns[0] instanceof BFloat);
        Assert.assertEquals(((BFloat) returns[0]).floatValue(), 7.5);
    }

    @Test(description = "Test compound assignment with addition of xml attribute and string.")
    public void testXMLAttributeWithCompoundAssignment() {
        BValue[] returns = BRunUtil.invoke(result, "testXMLAttributeWithCompoundAssignment");
        Assert.assertEquals(returns.length, 1);
        Assert.assertTrue(returns[0] instanceof BString);
        Assert.assertEquals(((BString) returns[0]).stringValue(), "bar1bar2");
    }

    @Test(description = "Test compound assignment with addition recursive integer reference.")
    public void testCompoundAssignmentAdditionRecursive() {
        BValue[] returns = BRunUtil.invoke(result, "testCompoundAssignmentAdditionRecursive");
        Assert.assertEquals(returns.length, 1);
        Assert.assertTrue(returns[0] instanceof BInteger);
        Assert.assertEquals(((BInteger) returns[0]).intValue(), 10);
    }

    @Test(description = "Test compound assignment with addition recursive struct element reference.")
    public void testCompoundAssignmentAdditionStructElementRecursive() {
        BValue[] returns = BRunUtil.invoke(result, "testCompoundAssignmentAdditionStructElementRecursive");
        Assert.assertEquals(returns.length, 1);
        Assert.assertTrue(returns[0] instanceof BInteger);
        Assert.assertEquals(((BInteger) returns[0]).intValue(), 200);
    }

    @Test(description = "Test compound assignment with addition to expression.")
    public void testCompoundAssignmentAdditionWithExpression() {
        BValue[] returns = BRunUtil.invoke(result, "testCompoundAssignmentAdditionWithExpression");
        Assert.assertEquals(returns.length, 1);
        Assert.assertTrue(returns[0] instanceof BInteger);
        Assert.assertEquals(((BInteger) returns[0]).intValue(), 19);
    }

    @Test(description = "Test compound assignment with multiple addition.")
    public void testCompoundAssignmentAdditionMultiple() {
        BValue[] returns = BRunUtil.invoke(result, "testCompoundAssignmentAdditionMultiple");
        Assert.assertEquals(returns.length, 1);
        Assert.assertTrue(returns[0] instanceof BInteger);
        Assert.assertEquals(((BInteger) returns[0]).intValue(), 20);
    }

    @Test(description = "Test compound assignment with multiple addition and increments.")
    public void testCompoundAssignmentAdditionMultipleWithIncrement() {
        BValue[] returns = BRunUtil.invoke(result, "testCompoundAssignmentAdditionMultipleWithIncrement");
        Assert.assertEquals(returns.length, 1);
        Assert.assertTrue(returns[0] instanceof BInteger);
        Assert.assertEquals(((BInteger) returns[0]).intValue(), 19);
    }

    @Test(description = "Test compound assignment with addition with struct access expression.")
    public void testCompoundAssignmentAdditionWithStructAccess() {
        BValue[] returns = BRunUtil.invoke(result, "testCompoundAssignmentAdditionWithStructAccess");
        Assert.assertEquals(returns.length, 1);
        Assert.assertTrue(returns[0] instanceof BInteger);
        Assert.assertEquals(((BInteger) returns[0]).intValue(), 305);
    }

    @Test(description = "Test compound assignment with addition with function invocation expression.")
    public void testCompoundAssignmentAdditionWithFunctionInvocation() {
        BValue[] returns = BRunUtil.invoke(result, "testCompoundAssignmentAdditionWithFunctionInvocation");
        Assert.assertEquals(returns.length, 1);
        Assert.assertTrue(returns[0] instanceof BInteger);
        Assert.assertEquals(((BInteger) returns[0]).intValue(), 205);
    }

    @Test(description = "Test compound assignment with addition with two struct elements.")
    public void testCompoundAssignmentAdditionStructElements() {
        BValue[] returns = BRunUtil.invoke(result, "testCompoundAssignmentAdditionStructElements");
        Assert.assertEquals(returns.length, 1);
        Assert.assertTrue(returns[0] instanceof BInteger);
        Assert.assertEquals(((BInteger) returns[0]).intValue(), 500);
    }

    @Test(description = "Test compound operator negative cases.")
    public void testDocumentationNegative() {
        CompileResult compileResult = BCompileUtil.compile(
                "test-src/statements/compoundassignment/compound_assignment_negative.bal");
        int i = 0;
<<<<<<< HEAD
        Assert.assertEquals(compileResult.getErrorCount(), 21);
        BAssertUtil.validateError(compileResult, i++, "operator '++' cannot be applied to type 'any'", 3, 5);
        BAssertUtil.validateError(compileResult, i++, "operator '--' cannot be applied to type 'any'", 11, 5);
        BAssertUtil.validateError(compileResult, i++, "operator '++' cannot be applied on variable 'getInt()'", 18, 5);
        BAssertUtil.validateError(compileResult, i++, "operator '--' cannot be applied on variable 'getInt()'", 23, 5);
        BAssertUtil.validateError(compileResult, i++, "operator '++' cannot be applied to type 'string'", 33, 5);
        BAssertUtil.validateError(compileResult, i++, "operator '--' cannot be applied to type 'string'", 39, 5);
=======
        Assert.assertEquals(compileResult.getErrorCount(), 20);
        BAssertUtil.validateError(compileResult, i++, "operator '+' not defined for 'any' and 'int'", 3, 5);
        BAssertUtil.validateError(compileResult, i++, "operator '-' not defined for 'any' and 'int'", 11, 5);
        BAssertUtil.validateError(compileResult, i++, "invalid assignment in variable 'getInt()'", 18, 5);
        BAssertUtil.validateError(compileResult, i++, "invalid assignment in variable 'getInt()'", 23, 5);
        BAssertUtil.validateError(compileResult, i++, "operator '-' not defined for 'string' and 'int'", 39, 5);
>>>>>>> 98f59f90
        BAssertUtil.validateError(compileResult, i++, "operator '+' not defined for 'int' and 'int|error'", 45, 5);
        BAssertUtil.validateError(compileResult, i++, "invalid assignment in variable 'getInt()'", 51, 5);
        BAssertUtil.validateError(compileResult, i++, "operator '+' not defined for 'json' and 'string'", 57, 5);
        BAssertUtil.validateError(compileResult, i++, "incompatible types: expected 'int', found 'string'", 63, 10);
        BAssertUtil.validateError(compileResult, i++, "incompatible types: expected 'int', found 'float'", 70, 10);
        BAssertUtil.validateError(compileResult, i++, "operator '+' not defined for 'int' and '(int,int)'", 76, 5);
        BAssertUtil.validateError(compileResult, i++, "operator '&' not defined for 'int' and 'string'", 88, 5);
        BAssertUtil.validateError(compileResult, i++, "operator '|' not defined for 'int' and 'string'", 94, 5);
        BAssertUtil.validateError(compileResult, i++, "operator '^' not defined for 'int' and 'string'", 100, 5);
        BAssertUtil.validateError(compileResult, i++, "operator '<<' not defined for 'int' and 'string'", 106, 5);
        BAssertUtil.validateError(compileResult, i++, "operator '>>' not defined for 'int' and 'string'", 112, 5);
        BAssertUtil.validateError(compileResult, i++, "operator '>>>' not defined for 'int' and 'string'", 118, 5);
        BAssertUtil.validateError(compileResult, i++, "operator '+' not defined for 'int?' and 'int?'", 130, 5);
        BAssertUtil.validateError(compileResult, i++, "operator '+' not defined for 'int?' and 'int?'", 138, 5);
        BAssertUtil.validateError(compileResult, i, "operator '+' not defined for 'int?' and 'int'", 148, 11);
    }
}<|MERGE_RESOLUTION|>--- conflicted
+++ resolved
@@ -326,22 +326,12 @@
         CompileResult compileResult = BCompileUtil.compile(
                 "test-src/statements/compoundassignment/compound_assignment_negative.bal");
         int i = 0;
-<<<<<<< HEAD
-        Assert.assertEquals(compileResult.getErrorCount(), 21);
-        BAssertUtil.validateError(compileResult, i++, "operator '++' cannot be applied to type 'any'", 3, 5);
-        BAssertUtil.validateError(compileResult, i++, "operator '--' cannot be applied to type 'any'", 11, 5);
-        BAssertUtil.validateError(compileResult, i++, "operator '++' cannot be applied on variable 'getInt()'", 18, 5);
-        BAssertUtil.validateError(compileResult, i++, "operator '--' cannot be applied on variable 'getInt()'", 23, 5);
-        BAssertUtil.validateError(compileResult, i++, "operator '++' cannot be applied to type 'string'", 33, 5);
-        BAssertUtil.validateError(compileResult, i++, "operator '--' cannot be applied to type 'string'", 39, 5);
-=======
         Assert.assertEquals(compileResult.getErrorCount(), 20);
         BAssertUtil.validateError(compileResult, i++, "operator '+' not defined for 'any' and 'int'", 3, 5);
         BAssertUtil.validateError(compileResult, i++, "operator '-' not defined for 'any' and 'int'", 11, 5);
         BAssertUtil.validateError(compileResult, i++, "invalid assignment in variable 'getInt()'", 18, 5);
         BAssertUtil.validateError(compileResult, i++, "invalid assignment in variable 'getInt()'", 23, 5);
         BAssertUtil.validateError(compileResult, i++, "operator '-' not defined for 'string' and 'int'", 39, 5);
->>>>>>> 98f59f90
         BAssertUtil.validateError(compileResult, i++, "operator '+' not defined for 'int' and 'int|error'", 45, 5);
         BAssertUtil.validateError(compileResult, i++, "invalid assignment in variable 'getInt()'", 51, 5);
         BAssertUtil.validateError(compileResult, i++, "operator '+' not defined for 'json' and 'string'", 57, 5);
