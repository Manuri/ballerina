/*
*  Copyright (c) 2017, WSO2 Inc. (http://www.wso2.org) All Rights Reserved.
*
*  WSO2 Inc. licenses this file to you under the Apache License,
*  Version 2.0 (the "License"); you may not use this file except
*  in compliance with the License.
*  You may obtain a copy of the License at
*
*    http://www.apache.org/licenses/LICENSE-2.0
*
*  Unless required by applicable law or agreed to in writing,
*  software distributed under the License is distributed on an
*  "AS IS" BASIS, WITHOUT WARRANTIES OR CONDITIONS OF ANY
*  KIND, either express or implied.  See the License for the
*  specific language governing permissions and limitations
*  under the License.
*/
package org.ballerinalang.test.structs;

import org.ballerinalang.launcher.util.BAssertUtil;
import org.ballerinalang.launcher.util.BCompileUtil;
import org.ballerinalang.launcher.util.BRunUtil;
import org.ballerinalang.launcher.util.CompileResult;
import org.ballerinalang.util.exceptions.BLangRuntimeException;
import org.testng.Assert;
import org.testng.annotations.BeforeClass;
import org.testng.annotations.Test;

/**
 * Test cases for user defined struct types in ballerina.
 */
public class StructNegativeTest {
    CompileResult result;
    
    @BeforeClass
    public void setup() {
        result = BCompileUtil.compile("test-src/structs/structs-negative.bal");
    }

    @Test
    public void testStructNegative() {
        // test duplicate struct definitions
        BAssertUtil.validateError(result, 0, "redeclared symbol 'Department'", 7, 1);

        // test struct with duplicate fields
        BAssertUtil.validateError(result, 1, "redeclared symbol 'id'", 16, 5);

        // test undeclared struct init
        BAssertUtil.validateError(result, 2, "unknown type 'Department123'", 21, 5);

        BAssertUtil.validateError(result, 3, "invalid literal for type 'other'", 21, 26);

        // test undeclared struct access
        BAssertUtil.validateError(result, 4, "undefined symbol 'dpt1'", 26, 5);

        // test undeclared struct-field access
<<<<<<< HEAD
        BAssertUtil.validateError(result, 5, "undefined field 'id' in record 'Department'", 29, 5);

        // test undeclared field init
        BAssertUtil.validateError(result, 6, "undefined field 'age' in record 'Department'", 34, 37);
=======
        BAssertUtil.validateError(result, 5, "undefined field 'id' in struct 'Department'", 32, 5);

        // test undeclared field init
        BAssertUtil.validateError(result, 6, "undefined field 'age' in struct 'Department'", 37, 37);
>>>>>>> 33a7666c

        // test field init with mismatching type
        BAssertUtil.validateError(result, 7, "incompatible types: expected 'string', found 'int'", 42, 31);
    }

    @Test
    public void testInvalidStructLiteralKey() {
        CompileResult result = BCompileUtil.compile("test-src/structs/invalid-struct-literal-key-negative.bal");
        // test struct init with invalid field name
        BAssertUtil.validateError(result, 0, "invalid key: only identifiers are allowed for record literal keys", 12,
                23);
    }

    @Test
    public void testExpressionAsStructLiteralKey() {
        CompileResult result = BCompileUtil.compile("test-src/structs/expression-as-struct-literal-key-negative.bal");
        BAssertUtil.validateError(result, 0, "invalid key: only identifiers are allowed for record literal keys", 7,
                21);
    }

    @Test(description = "Test defining a struct constant")
    public void testStructConstant() {
        CompileResult compileResult = BCompileUtil.compile(this, "test-src/structs", "constants");
        Assert.assertEquals(compileResult.getWarnCount(), 0);
        Assert.assertEquals(compileResult.getErrorCount(), 1);
        Assert.assertEquals(compileResult.getDiagnostics()[0].getMessage(),
                            "incompatible types: expected 'constants:0.0.0:Person', found 'int'");
    }

    @Test(description = "Test accessing an field of a noninitialized struct",
          expectedExceptions = {BLangRuntimeException.class},
          expectedExceptionsMessageRegExp = ".*error:.*array index out of range.*")
    public void testGetNonInitField() {
        CompileResult compileResult = BCompileUtil.compile("test-src/structs/struct.bal");
        Assert.assertEquals(compileResult.getWarnCount(), 0);
        Assert.assertEquals(compileResult.getErrorCount(), 0);
        BRunUtil.invoke(compileResult, "testGetNonInitAttribute");
    }

    @Test(description = "Test accessing an arrays field of a noninitialized struct",
          expectedExceptions = {BLangRuntimeException.class},
          expectedExceptionsMessageRegExp = ".*error:.*array index out of range.*")
    public void testGetNonInitArrayField() {
        CompileResult compileResult = BCompileUtil.compile("test-src/structs/struct.bal");
        Assert.assertEquals(compileResult.getWarnCount(), 0);
        Assert.assertEquals(compileResult.getErrorCount(), 0);
        BRunUtil.invoke(compileResult, "testGetNonInitArrayAttribute");
    }

    @Test(description = "Test accessing the field of a noninitialized struct",
          expectedExceptions = {BLangRuntimeException.class},
          expectedExceptionsMessageRegExp = ".*error:.*array index out of range.*")
    public void testGetNonInitLastField() {
        CompileResult compileResult = BCompileUtil.compile("test-src/structs/struct.bal");
        Assert.assertEquals(compileResult.getWarnCount(), 0);
        Assert.assertEquals(compileResult.getErrorCount(), 0);
        BRunUtil.invoke(compileResult, "testGetNonInitLastAttribute");
    }

    @Test(description = "Test setting an field of a noninitialized child struct")
    public void testSetNonInitField() {
        CompileResult compileResult = BCompileUtil.compile("test-src/structs/struct.bal");
        Assert.assertEquals(compileResult.getWarnCount(), 0);
        Assert.assertEquals(compileResult.getErrorCount(), 0);
        BRunUtil.invoke(compileResult, "testSetFieldOfNonInitChildStruct");
    }

    @Test(description = "Test setting the field of a noninitialized root struct")
    public void testSetNonInitLastField() {
        CompileResult compileResult = BCompileUtil.compile("test-src/structs/struct.bal");
        Assert.assertEquals(compileResult.getWarnCount(), 0);
        Assert.assertEquals(compileResult.getErrorCount(), 0);
        BRunUtil.invoke(compileResult, "testSetFieldOfNonInitStruct");
    }

}<|MERGE_RESOLUTION|>--- conflicted
+++ resolved
@@ -54,17 +54,10 @@
         BAssertUtil.validateError(result, 4, "undefined symbol 'dpt1'", 26, 5);
 
         // test undeclared struct-field access
-<<<<<<< HEAD
-        BAssertUtil.validateError(result, 5, "undefined field 'id' in record 'Department'", 29, 5);
+        BAssertUtil.validateError(result, 5, "undefined field 'id' in record 'Department'", 32, 5);
 
         // test undeclared field init
-        BAssertUtil.validateError(result, 6, "undefined field 'age' in record 'Department'", 34, 37);
-=======
-        BAssertUtil.validateError(result, 5, "undefined field 'id' in struct 'Department'", 32, 5);
-
-        // test undeclared field init
-        BAssertUtil.validateError(result, 6, "undefined field 'age' in struct 'Department'", 37, 37);
->>>>>>> 33a7666c
+        BAssertUtil.validateError(result, 6, "undefined field 'age' in record 'Department'", 37, 37);
 
         // test field init with mismatching type
         BAssertUtil.validateError(result, 7, "incompatible types: expected 'string', found 'int'", 42, 31);
