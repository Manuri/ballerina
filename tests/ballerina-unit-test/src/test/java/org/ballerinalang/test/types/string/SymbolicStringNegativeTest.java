--- conflicted
+++ resolved
@@ -35,15 +35,9 @@
         Assert.assertEquals(resultNegative.getErrorCount(), 17);
         BAssertUtil.validateError(resultNegative, 0, "extraneous input 'World'", 23, 26);
         BAssertUtil.validateError(resultNegative, 1, "token recognition error at: '$'", 24, 25);
-<<<<<<< HEAD
-        BAssertUtil.validateError(resultNegative, 2, "mismatched input '0'. expecting " +
-                "{'but', ';', '?', '+', '-', '*', '/', '%', '==', '!=', '>', '<', '>=', '<=', '&&', '||', '===', " +
-                "'&', '^', '...', '|', '?:', '..<'}", 25, 23);
-=======
         BAssertUtil.validateError(resultNegative, 2, "mismatched input '0'. expecting {'but', 'is', ';', " +
-                "'?', '+', '-', '*', '/', '%', '==', '!=', '>', '<', '>=', '<=', '&&', '||', '&', '^', " +
+                "'?', '+', '-', '*', '/', '%', '==', '!=', '>', '<', '>=', '<=', '&&', '||', '===', '&', '^', " +
                 "'...', '|', '?:', '..<'}", 25, 23);
->>>>>>> 63632088
         BAssertUtil.validateError(resultNegative, 3, "token recognition error at: '\\'", 26, 25);
         BAssertUtil.validateError(resultNegative, 4, "extraneous input 'nWorld'", 26, 26);
         BAssertUtil.validateError(resultNegative, 5, "token recognition error at: '\\'", 27, 25);
