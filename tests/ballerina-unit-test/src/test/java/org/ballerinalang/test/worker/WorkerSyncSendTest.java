--- conflicted
+++ resolved
@@ -93,11 +93,7 @@
             expectedException = e;
         }
         Assert.assertNotNull(expectedException);
-<<<<<<< HEAD
-        String result = "error: error3 {\"message\":\"msg3\"}\n" + "\tat $lambda$14(sync-send.bal:238)";
-=======
-        String result = "error: error3 {\"message\":\"msg3\"}\n" + "\tat $lambda$14(sync-send.bal:271)";
->>>>>>> 1e326548
+        String result = "error: error3 {\"message\":\"msg3\"}\n" + "\tat $lambda$14(sync-send.bal:273)";
         Assert.assertEquals(expectedException.getMessage().trim(), result.trim());
     }
 }