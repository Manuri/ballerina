/*
 *  Copyright (c) 2018, WSO2 Inc. (http://www.wso2.org) All Rights Reserved.
 *
 *  WSO2 Inc. licenses this file to you under the Apache License,
 *  Version 2.0 (the "License"); you may not use this file except
 *  in compliance with the License.
 *  You may obtain a copy of the License at
 *
 *  http://www.apache.org/licenses/LICENSE-2.0
 *
 *  Unless required by applicable law or agreed to in writing, software
 *  distributed under the License is distributed on an "AS IS" BASIS,
 *  WITHOUT WARRANTIES OR CONDITIONS OF ANY KIND, either express or implied.
 *  See the License for the specific language governing permissions and
 *  limitations under the License.
 */
package org.ballerinalang.test.types.table;

import org.ballerinalang.launcher.util.BAssertUtil;
import org.ballerinalang.launcher.util.BCompileUtil;
import org.ballerinalang.launcher.util.BRunUtil;
import org.ballerinalang.launcher.util.CompileResult;
import org.ballerinalang.model.values.BInteger;
import org.ballerinalang.model.values.BValue;
import org.ballerinalang.util.exceptions.BLangRuntimeException;
import org.testng.Assert;
import org.testng.annotations.BeforeClass;
import org.testng.annotations.Test;

/**
 * Class to test table literal syntax.
 */
public class TableLiteralSyntaxTest {

    private CompileResult result;
    private CompileResult resultNegative;

    @BeforeClass
    public void setup() {
        result = BCompileUtil.compile("test-src/types/table/table_literal_syntax.bal");
        resultNegative = BCompileUtil.compile("test-src/types/table/table_literal_syntax_negative.bal");
    }

    @Test
    public void testTableDefaultValueForLocalVariable() {
        BValue[] returns = BRunUtil.invoke(result, "testTableDefaultValueForLocalVariable");
        Assert.assertEquals(((BInteger) returns[0]).intValue(), 1);
    }

    @Test
    public void testTableDefaultValueForGlobalVariable() {
        BValue[] returns = BRunUtil.invoke(result, "testTableDefaultValueForGlobalVariable");
        Assert.assertEquals(((BInteger) returns[0]).intValue(), 1);
    }

    @Test
    public void testTableAddOnUnconstrainedTable() {
        BValue[] returns = BRunUtil.invoke(result, "testTableAddOnUnconstrainedTable");
        Assert.assertEquals(((BInteger) returns[0]).intValue(), 1);
    }

    @Test
    public void testTableAddOnConstrainedTable() {
        BValue[] returns = BRunUtil.invoke(result, "testTableAddOnConstrainedTable");
        Assert.assertEquals(((BInteger) returns[0]).intValue(), 2);
    }

    @Test
    public void testValidTableVariable() {
        BValue[] returns = BRunUtil.invoke(result, "testValidTableVariable");
        Assert.assertEquals(((BInteger) returns[0]).intValue(), 0);
    }

    @Test
    public void testTableLiteralData() {
        BValue[] returns = BRunUtil.invoke(result, "testTableLiteralData");
        Assert.assertEquals(((BInteger) returns[0]).intValue(), 3);
    }

    @Test
    public void testTableLiteralDataAndAdd() {
        BValue[] returns = BRunUtil.invoke(result, "testTableLiteralDataAndAdd");
        Assert.assertEquals(((BInteger) returns[0]).intValue(), 5);
    }

    @Test
    public void testTableLiteralDataAndAdd2() {
        BValue[] returns = BRunUtil.invoke(result, "testTableLiteralDataAndAdd2");
        Assert.assertEquals(((BInteger) returns[0]).intValue(), 5);
    }

    @Test(expectedExceptions = BLangRuntimeException.class,
          expectedExceptionsMessageRegExp = ".*Unique index or primary key violation:.*")
    public void testTableAddOnConstrainedTableWithViolation() {
        BRunUtil.invoke(result, "testTableAddOnConstrainedTableWithViolation");
    }

    @Test
    public void testTableAddOnConstrainedTableWithViolation2() {
        BValue[] returns = BRunUtil.invoke(result, "testTableAddOnConstrainedTableWithViolation2");
        Assert.assertTrue((returns[0]).stringValue().contains("Unique index or primary key violation:"));
    }

    @Test(description = "Test table remove with function pointer of invalid return type")
    public void testTableReturnNegativeCases() {
        Assert.assertEquals(resultNegative.getErrorCount(), 9);
<<<<<<< HEAD
        BAssertUtil.validateError(resultNegative, 0, "object type not allowed as the constraint", 20, 11);
        BAssertUtil.validateError(resultNegative, 1, "undefined column 'married2' for table of type 'Person'", 26, 24);
        BAssertUtil.validateError(resultNegative, 2, "undefined field 'married2' in record 'Person'", 28, 10);
        BAssertUtil.validateError(resultNegative, 3, "undefined field 'married2' in record 'Person'", 29, 9);
        BAssertUtil.validateError(resultNegative, 4, "undefined field 'married2' in record 'Person'", 30, 9);
        BAssertUtil.validateError(resultNegative, 5, "incompatible types: expected 'Person', found 'int'", 44, 10);
        BAssertUtil.validateError(resultNegative, 6, "incompatible types: expected 'Person', found 'int'", 44, 13);
        BAssertUtil.validateError(resultNegative, 7, "object type not allowed as the constraint", 56, 5);
        BAssertUtil.validateError(resultNegative, 8, "table cannot be created without a constraint", 68, 16);
=======
        BAssertUtil.validateError(resultNegative, 0, "object type not allowed as the constraint", 21, 11);
        BAssertUtil.validateError(resultNegative, 1, "undefined column 'married2' for table of type 'Person'", 27, 24);
        BAssertUtil.validateError(resultNegative, 2, "undefined field 'married2' in struct 'Person'", 29, 10);
        BAssertUtil.validateError(resultNegative, 3, "undefined field 'married2' in struct 'Person'", 30, 9);
        BAssertUtil.validateError(resultNegative, 4, "undefined field 'married2' in struct 'Person'", 31, 9);
        BAssertUtil.validateError(resultNegative, 5, "incompatible types: expected 'Person', found 'int'", 45, 10);
        BAssertUtil.validateError(resultNegative, 6, "incompatible types: expected 'Person', found 'int'", 45, 13);
        BAssertUtil.validateError(resultNegative, 7, "object type not allowed as the constraint", 57, 5);
        BAssertUtil.validateError(resultNegative, 8, "table cannot be created without a constraint", 69, 16);
>>>>>>> 33a7666c
    }
}<|MERGE_RESOLUTION|>--- conflicted
+++ resolved
@@ -104,26 +104,14 @@
     @Test(description = "Test table remove with function pointer of invalid return type")
     public void testTableReturnNegativeCases() {
         Assert.assertEquals(resultNegative.getErrorCount(), 9);
-<<<<<<< HEAD
-        BAssertUtil.validateError(resultNegative, 0, "object type not allowed as the constraint", 20, 11);
-        BAssertUtil.validateError(resultNegative, 1, "undefined column 'married2' for table of type 'Person'", 26, 24);
-        BAssertUtil.validateError(resultNegative, 2, "undefined field 'married2' in record 'Person'", 28, 10);
-        BAssertUtil.validateError(resultNegative, 3, "undefined field 'married2' in record 'Person'", 29, 9);
-        BAssertUtil.validateError(resultNegative, 4, "undefined field 'married2' in record 'Person'", 30, 9);
-        BAssertUtil.validateError(resultNegative, 5, "incompatible types: expected 'Person', found 'int'", 44, 10);
-        BAssertUtil.validateError(resultNegative, 6, "incompatible types: expected 'Person', found 'int'", 44, 13);
-        BAssertUtil.validateError(resultNegative, 7, "object type not allowed as the constraint", 56, 5);
-        BAssertUtil.validateError(resultNegative, 8, "table cannot be created without a constraint", 68, 16);
-=======
         BAssertUtil.validateError(resultNegative, 0, "object type not allowed as the constraint", 21, 11);
         BAssertUtil.validateError(resultNegative, 1, "undefined column 'married2' for table of type 'Person'", 27, 24);
-        BAssertUtil.validateError(resultNegative, 2, "undefined field 'married2' in struct 'Person'", 29, 10);
-        BAssertUtil.validateError(resultNegative, 3, "undefined field 'married2' in struct 'Person'", 30, 9);
-        BAssertUtil.validateError(resultNegative, 4, "undefined field 'married2' in struct 'Person'", 31, 9);
+        BAssertUtil.validateError(resultNegative, 2, "undefined field 'married2' in record 'Person'", 29, 10);
+        BAssertUtil.validateError(resultNegative, 3, "undefined field 'married2' in record 'Person'", 30, 9);
+        BAssertUtil.validateError(resultNegative, 4, "undefined field 'married2' in record 'Person'", 31, 9);
         BAssertUtil.validateError(resultNegative, 5, "incompatible types: expected 'Person', found 'int'", 45, 10);
         BAssertUtil.validateError(resultNegative, 6, "incompatible types: expected 'Person', found 'int'", 45, 13);
         BAssertUtil.validateError(resultNegative, 7, "object type not allowed as the constraint", 57, 5);
         BAssertUtil.validateError(resultNegative, 8, "table cannot be created without a constraint", 69, 16);
->>>>>>> 33a7666c
     }
 }