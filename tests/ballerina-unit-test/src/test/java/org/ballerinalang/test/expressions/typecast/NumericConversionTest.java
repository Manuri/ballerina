/*
 * Copyright (c) 2018, WSO2 Inc. (http://www.wso2.org) All Rights Reserved.
 *
 * WSO2 Inc. licenses this file to you under the Apache License,
 * Version 2.0 (the "License"); you may not use this file except
 * in compliance with the License.
 * You may obtain a copy of the License at
 * http://www.apache.org/licenses/LICENSE-2.0
 *
 * Unless required by applicable law or agreed to in writing,
 * software distributed under the License is distributed on an
 * "AS IS" BASIS, WITHOUT WARRANTIES OR CONDITIONS OF ANY
 * KIND, either express or implied. See the License for the
 * specific language governing permissions and limitations
 * under the License.
 */
package org.ballerinalang.test.expressions.typecast;

import org.ballerinalang.model.types.ValueType;
import org.ballerinalang.model.values.BBoolean;
import org.ballerinalang.model.values.BByte;
import org.ballerinalang.model.values.BDecimal;
import org.ballerinalang.model.values.BError;
import org.ballerinalang.model.values.BFloat;
import org.ballerinalang.model.values.BInteger;
import org.ballerinalang.model.values.BValue;
import org.ballerinalang.model.values.BValueType;
import org.ballerinalang.test.util.BCompileUtil;
import org.ballerinalang.test.util.BRunUtil;
import org.ballerinalang.test.util.CompileResult;
import org.ballerinalang.util.exceptions.BLangRuntimeException;
import org.testng.Assert;
import org.testng.annotations.BeforeClass;
import org.testng.annotations.DataProvider;
import org.testng.annotations.Test;

import java.math.BigDecimal;
import java.math.MathContext;
import java.util.ArrayList;
import java.util.Arrays;
import java.util.List;

import static org.ballerinalang.test.util.BAssertUtil.validateError;

/**
 * Class to test numeric conversion via the type cast expression.
 *
 * @since 0.985.0
 */
public class NumericConversionTest {

    private CompileResult result;
    private CompileResult resultNegative;

    @BeforeClass
    public void setup() {
        result = BCompileUtil.compile("test-src/expressions/typecast/numeric_conversion.bal");
        resultNegative = BCompileUtil.compile("test-src/expressions/typecast/numeric_conversion_negative.bal");
    }

    @Test(dataProvider = "floatAsFloatTests")
    public void testFloatAsFloat(String functionName, double d) {
        BValue[] returns = BRunUtil.invoke(result, functionName, new BValue[]{new BFloat(d)});
        Assert.assertEquals(returns.length, 2);
        Assert.assertSame(returns[0].getClass(), BBoolean.class);
        Assert.assertTrue(((BBoolean) returns[0]).booleanValue(), "expected floats to be the same");
        Assert.assertSame(returns[1].getClass(), BFloat.class);
        Assert.assertEquals(((BFloat) returns[1]).floatValue(), (new BFloat(d)).floatValue(), "incorrect float " +
                "representation as float");
    }

    @Test(dataProvider = "floatAsDecimalTests")
    public void testFloatAsDecimal(String functionName, double d) {
        BValue[] returns = BRunUtil.invoke(result, functionName, new BValue[]{new BFloat(d)});
        Assert.assertEquals(returns.length, 2);
        Assert.assertSame(returns[0].getClass(), BBoolean.class);
        Assert.assertTrue(((BBoolean) returns[0]).booleanValue(), "expected decimals to be the same");
        Assert.assertSame(returns[1].getClass(), BDecimal.class);
        Assert.assertEquals(((BDecimal) returns[1]).decimalValue(),
                            (new BDecimal(new BigDecimal(d, MathContext.DECIMAL128))).decimalValue(),
                            "incorrect float representation as decimal");
    }

    @Test(dataProvider = "floatAsIntTests")
    public void testFloatAsInt(String functionName, double d) {
        BValue[] returns = BRunUtil.invoke(result, functionName, new BValue[]{new BFloat(d)});
        Assert.assertEquals(returns.length, 2);
        Assert.assertSame(returns[0].getClass(), BBoolean.class);
        Assert.assertTrue(((BBoolean) returns[0]).booleanValue(), "expected ints to be the same");
        Assert.assertSame(returns[1].getClass(), BInteger.class);
        Assert.assertEquals(((BInteger) returns[1]).intValue(), Math.round((new BFloat(d)).floatValue()), "incorrect" +
                " float representation as int");
    }

    @Test(dataProvider = "floatAsByteTests")
    public void testFloatAsByte(String functionName, double d) {
        BValue[] returns = BRunUtil.invoke(result, functionName, new BValue[]{new BFloat(d)});
        Assert.assertEquals(returns.length, 2);
        Assert.assertSame(returns[0].getClass(), BBoolean.class);
        Assert.assertTrue(((BBoolean) returns[0]).booleanValue(), "expected bytes to be the same");
        Assert.assertSame(returns[1].getClass(), BByte.class);
        Assert.assertEquals(((BByte) returns[1]).byteValue(), (new BFloat(d)).byteValue(), "incorrect float " +
                "representation as byte");
    }

    @Test(dataProvider = "decimalAsFloatTests")
    public void testDecimalAsFloat(String functionName, BigDecimal d) {
        BValue[] returns = BRunUtil.invoke(result, functionName, new BValue[]{new BDecimal(d)});
        Assert.assertEquals(returns.length, 2);
        Assert.assertSame(returns[0].getClass(), BBoolean.class);
        Assert.assertTrue(((BBoolean) returns[0]).booleanValue(), "expected floats to be the same");
        Assert.assertSame(returns[1].getClass(), BFloat.class);
        Assert.assertEquals(((BFloat) returns[1]).floatValue(), (new BDecimal(d)).floatValue(), "incorrect decimal " +
                "representation as float");
    }

    @Test(dataProvider = "decimalAsDecimalTests")
    public void testDecimalAsDecimal(String functionName, BigDecimal d) {
        BValue[] returns = BRunUtil.invoke(result, functionName, new BValue[]{new BDecimal(d)});
        Assert.assertEquals(returns.length, 2);
        Assert.assertSame(returns[0].getClass(), BBoolean.class);
        Assert.assertTrue(((BBoolean) returns[0]).booleanValue(), "expected decimals to be the same");
        Assert.assertSame(returns[1].getClass(), BDecimal.class);
        Assert.assertEquals(((BDecimal) returns[1]).decimalValue(), (new BDecimal(d)).decimalValue(), "incorrect " +
                "decimal representation as decimal");
    }

    @Test(dataProvider = "decimalAsIntTests")
    public void testDecimalAsInt(String functionName, BigDecimal d) {
        BValue[] returns = BRunUtil.invoke(result, functionName, new BValue[]{new BDecimal(d)});
        Assert.assertEquals(returns.length, 2);
        Assert.assertSame(returns[0].getClass(), BBoolean.class);
        Assert.assertTrue(((BBoolean) returns[0]).booleanValue(), "expected ints to be the same");
        Assert.assertSame(returns[1].getClass(), BInteger.class);
        Assert.assertEquals(((BInteger) returns[1]).intValue(),
                            Math.round((new BDecimal(d)).decimalValue().doubleValue()),
                            "incorrect decimal representation as int");
    }

    @Test(dataProvider = "decimalAsByteTests")
    public void testDecimalAsByte(String functionName, BigDecimal d) {
        BValue[] returns = BRunUtil.invoke(result, functionName, new BValue[]{new BDecimal(d)});
        Assert.assertEquals(returns.length, 2);
        Assert.assertSame(returns[0].getClass(), BBoolean.class);
        Assert.assertTrue(((BBoolean) returns[0]).booleanValue(), "expected bytes to be the same");
        Assert.assertSame(returns[1].getClass(), BByte.class);
        Assert.assertEquals(((BByte) returns[1]).byteValue(), new BDecimal(d).byteValue(),
                            "incorrect decimal representation as int");
    }

    @Test(dataProvider = "intAsFloatTests")
    public void testIntAsFloat(String functionName, int i) {
        BValue[] returns = BRunUtil.invoke(result, functionName, new BValue[]{new BInteger(i)});
        Assert.assertEquals(returns.length, 2);
        Assert.assertSame(returns[0].getClass(), BBoolean.class);
        Assert.assertTrue(((BBoolean) returns[0]).booleanValue(), "expected floats to be the same");
        Assert.assertSame(returns[1].getClass(), BFloat.class);
        Assert.assertEquals(((BFloat) returns[1]).floatValue(), (new BInteger(i)).floatValue(), "incorrect int " +
                "representation as float");
    }

    @Test(dataProvider = "intAsDecimalTests")
    public void testIntAsDecimal(String functionName, int i) {
        BValue[] returns = BRunUtil.invoke(result, functionName, new BValue[]{new BInteger(i)});
        Assert.assertEquals(returns.length, 2);
        Assert.assertSame(returns[0].getClass(), BBoolean.class);
        Assert.assertTrue(((BBoolean) returns[0]).booleanValue(), "expected decimals to be the same");
        Assert.assertSame(returns[1].getClass(), BDecimal.class);
        Assert.assertEquals(((BDecimal) returns[1]).decimalValue(),
                            (new BigDecimal(i, MathContext.DECIMAL128)).setScale(1, BigDecimal.ROUND_HALF_EVEN),
                            "incorrect int representation as decimal");
    }

    @Test(dataProvider = "intAsIntTests")
    public void testIntAsInt(String functionName, int i) {
        BValue[] returns = BRunUtil.invoke(result, functionName, new BValue[]{new BInteger(i)});
        Assert.assertEquals(returns.length, 2);
        Assert.assertSame(returns[0].getClass(), BBoolean.class);
        Assert.assertTrue(((BBoolean) returns[0]).booleanValue(), "expected ints to be the same");
        Assert.assertSame(returns[1].getClass(), BInteger.class);
        Assert.assertEquals(((BInteger) returns[1]).intValue(), (new BInteger(i)).intValue(), "incorrect int " +
                "representation as int");
    }

    @Test(dataProvider = "intAsByteTests")
    public void testIntAsByte(String functionName, int i) {
        BValue[] returns = BRunUtil.invoke(result, functionName, new BValue[]{new BInteger(i)});
        Assert.assertEquals(returns.length, 2);
        Assert.assertSame(returns[0].getClass(), BBoolean.class);
        Assert.assertTrue(((BBoolean) returns[0]).booleanValue(), "expected bytes to be the same");
<<<<<<< HEAD
        Assert.assertEquals(((ValueType) returns[1]).byteValue(), (new BInteger(i)).byteValue(), "incorrect int " +
=======
        Assert.assertEquals(((BValueType) returns[1]).byteValue(), (new BInteger(i)).byteValue(), "incorrect int " +
>>>>>>> 9580039e
                "representation as byte");
    }

    @Test(dataProvider = "byteAsFloatTests")
    public void testByteAsFloat(String functionName, long i) {
        BValue[] returns = BRunUtil.invoke(result, functionName, new BValue[]{new BByte(i)});
        Assert.assertEquals(returns.length, 2);
        Assert.assertSame(returns[0].getClass(), BBoolean.class);
        Assert.assertTrue(((BBoolean) returns[0]).booleanValue(), "expected floats to be the same");
        Assert.assertSame(returns[1].getClass(), BFloat.class);
        Assert.assertEquals(((BFloat) returns[1]).floatValue(), (new BByte(i)).floatValue(), "incorrect byte " +
                "representation as float");
    }

    @Test(dataProvider = "byteAsDecimalTests")
    public void testByteAsDecimal(String functionName, long i) {
        BValue[] returns = BRunUtil.invoke(result, functionName, new BValue[]{new BByte(i)});
        Assert.assertEquals(returns.length, 2);
        Assert.assertSame(returns[0].getClass(), BBoolean.class);
        Assert.assertTrue(((BBoolean) returns[0]).booleanValue(), "expected decimals to be the same");
        Assert.assertSame(returns[1].getClass(), BDecimal.class);
        Assert.assertEquals(((BDecimal) returns[1]).decimalValue(), new BByte(i).decimalValue(),
                            "incorrect byte representation as decimal");
    }

    @Test(dataProvider = "byteAsIntTests")
    public void testByteAsInt(String functionName, long i) {
        BValue[] returns = BRunUtil.invoke(result, functionName, new BValue[]{new BByte(i)});
        Assert.assertEquals(returns.length, 2);
        Assert.assertSame(returns[0].getClass(), BBoolean.class);
        Assert.assertTrue(((BBoolean) returns[0]).booleanValue(), "expected ints to be the same");
        Assert.assertEquals(((BValueType) returns[1]).intValue(), (new BByte(i)).intValue(), "incorrect byte " +
                "representation as int");
    }

    @Test(dataProvider = "byteAsByteTests")
    public void testByteAsByte(String functionName, long i) {
        BValue[] returns = BRunUtil.invoke(result, functionName, new BValue[]{new BByte(i)});
        Assert.assertEquals(returns.length, 2);
        Assert.assertSame(returns[0].getClass(), BBoolean.class);
        Assert.assertTrue(((BBoolean) returns[0]).booleanValue(), "expected bytes to be the same");
        Assert.assertSame(returns[1].getClass(), BByte.class);
        Assert.assertEquals(((BByte) returns[1]).byteValue(), (new BByte(i)).byteValue(), "incorrect byte " +
                "representation as byte");
    }

    @Test(dataProvider = "invalidByteValues", expectedExceptions = BLangRuntimeException.class,
            expectedExceptionsMessageRegExp = "error: \\{ballerina\\}NumberConversionError \\{\"message\":\"'int' " +
                    "value '.*' cannot be converted to 'byte'\"\\}.*")
    public void testInvalidIntAsByte(int i) {
        BRunUtil.invoke(result, "testIntAsByte", new BValue[]{new BInteger(i)});
    }

    @Test(dataProvider = "invalidByteValues", expectedExceptions = BLangRuntimeException.class,
            expectedExceptionsMessageRegExp = "error: \\{ballerina\\}NumberConversionError \\{\"message\":\"'int' " +
                    "value '.*' cannot be converted to 'byte'\"\\}.*")
    public void testInvalidIntAsByteInUnions(int i) {
        BRunUtil.invoke(result, "testIntAsByteInUnions", new BValue[]{new BInteger(i)});
    }

    @Test(dataProvider = "invalidByteValues", expectedExceptions = BLangRuntimeException.class,
            expectedExceptionsMessageRegExp = "error: \\{ballerina\\}NumberConversionError \\{\"message\":\"'float' " +
                    "value '.*' cannot be converted to 'byte'\"\\}.*")
    public void testInvalidFloatAsByte(int i) {
        BRunUtil.invoke(result, "testFloatAsByte", new BValue[]{new BFloat(i)});
    }

    @Test(dataProvider = "invalidByteValues", expectedExceptions = BLangRuntimeException.class,
            expectedExceptionsMessageRegExp = "error: \\{ballerina\\}NumberConversionError \\{\"message\":\"'float' " +
                    "value '.*' cannot be converted to 'byte'\"\\}.*")
    public void testInvalidFloatAsByteInUnions(int i) {
        BRunUtil.invoke(result, "testFloatAsByteInUnions", new BValue[]{new BFloat(i)});
    }

    @Test(dataProvider = "invalidByteValues", expectedExceptions = BLangRuntimeException.class,
            expectedExceptionsMessageRegExp = "error: \\{ballerina\\}NumberConversionError \\{\"message\":\"'decimal'" +
                    " value '.*' cannot be converted to 'byte'\"\\}.*")
    public void testInvalidDecimalAsByte(int i) {
        BRunUtil.invoke(result, "testDecimalAsByte", new BValue[]{new BDecimal(new BigDecimal(i))});
    }

    @Test(dataProvider = "invalidByteValues", expectedExceptions = BLangRuntimeException.class,
            expectedExceptionsMessageRegExp = "error: \\{ballerina\\}NumberConversionError \\{\"message\":\"'decimal'" +
                    " value '.*' cannot be converted to 'byte'\"\\}.*")
    public void testInvalidDecimalAsByteInUnions(int i) {
        BRunUtil.invoke(result, "testDecimalAsByteInUnions", new BValue[]{new BDecimal(new BigDecimal(i))});
    }

    @Test(dataProvider = "naNFloatAsByteTests", expectedExceptions = BLangRuntimeException.class,
            expectedExceptionsMessageRegExp = "error: \\{ballerina\\}NumberConversionError \\{\"message\":\"'float' " +
                    "value 'NaN' cannot be converted to 'byte'\"\\}.*")
    public void testNaNFloatAsByte(String functionName) {
        BRunUtil.invoke(result, functionName, new BValue[0]);
    }

    @Test(dataProvider = "infiniteFloatAsByteTests", expectedExceptions = BLangRuntimeException.class,
            expectedExceptionsMessageRegExp = "error: \\{ballerina\\}NumberConversionError \\{\"message\":\"'float' " +
                    "value 'Infinity' cannot be converted to 'byte'\"\\}.*")
    public void testInfiniteFloatAsByte(String functionName) {
        BRunUtil.invoke(result, functionName, new BValue[0]);
    }

    @Test(dataProvider = "naNFloatAsIntTests", expectedExceptions = BLangRuntimeException.class,
            expectedExceptionsMessageRegExp = "error: \\{ballerina\\}NumberConversionError \\{\"message\":\"'float' " +
                    "value 'NaN' cannot be converted to 'int'\"\\}.*")
    public void testNaNFloatAsInt(String functionName) {
        BRunUtil.invoke(result, functionName, new BValue[0]);
    }

    @Test(dataProvider = "infiniteFloatAsIntTests", expectedExceptions = BLangRuntimeException.class,
            expectedExceptionsMessageRegExp = "error: \\{ballerina\\}NumberConversionError \\{\"message\":\"'float' " +
                    "value 'Infinity' cannot be converted to 'int'\"\\}.*")
    public void testInfiniteFloatAsInt(String functionName) {
        BRunUtil.invoke(result, functionName, new BValue[0]);
    }

    @Test(dataProvider = "outOfRangeFloatAsIntTests", expectedExceptions = BLangRuntimeException.class,
            expectedExceptionsMessageRegExp = "error: \\{ballerina\\}NumberConversionError \\{\"message\":\"out of " +
                    "range 'float' value '.*' cannot be converted to 'int'\"\\}.*")
    public void testOutOfRangeFloatAsInt(String functionName) {
        BRunUtil.invoke(result, functionName, new BValue[0]);
    }

    @Test(dataProvider = "outOfRangeDecimalAsIntTests", expectedExceptions = BLangRuntimeException.class,
            expectedExceptionsMessageRegExp = "error: \\{ballerina\\}NumberConversionError \\{\"message\":\"out of " +
                    "range 'decimal' value '.*' cannot be converted to 'int'\"}.*")
    public void testOutOfRangeDecimalAsInt(String functionName) {
        BRunUtil.invoke(result, functionName, new BValue[0]);
    }

    @Test(dataProvider = "naNDecimalAsByteTests", expectedExceptions = BLangRuntimeException.class,
            expectedExceptionsMessageRegExp = "error: \\{ballerina\\}NumberConversionError \\{\"message\":\"'decimal'" +
                    " value 'NaN' cannot be converted to 'byte'\"\\}.*")
    public void testNaNDecimalAsByte(String functionName) {
        BRunUtil.invoke(result, functionName, new BValue[0]);
    }

    @Test(dataProvider = "positiveInfiniteDecimalAsByteTests", expectedExceptions = BLangRuntimeException.class,
            expectedExceptionsMessageRegExp = "error: \\{ballerina\\}NumberConversionError \\{\"message\":\"'decimal'" +
                    " value 'Infinity' cannot be converted to 'byte'\"\\}.*")
    public void testPositiveInfiniteDecimalAsByte(String functionName) {
        BRunUtil.invoke(result, functionName, new BValue[0]);
    }

    @Test(dataProvider = "negativeInfiniteDecimalAsByteTests", expectedExceptions = BLangRuntimeException.class,
            expectedExceptionsMessageRegExp = "error: \\{ballerina\\}NumberConversionError \\{\"message\":\"'decimal'" +
                    " value '-Infinity' cannot be converted to 'byte'\"\\}.*")
    public void testNegativeInfiniteDecimalAsByte(String functionName) {
        BRunUtil.invoke(result, functionName, new BValue[0]);
    }

    @Test(dataProvider = "naNDecimalAsIntTests", expectedExceptions = BLangRuntimeException.class,
            expectedExceptionsMessageRegExp = "error: \\{ballerina\\}NumberConversionError \\{\"message\":\"'decimal'" +
                    " value 'NaN' cannot be converted to 'int'\"\\}.*")
    public void testNaNDecimalAsInt(String functionName) {
        BRunUtil.invoke(result, functionName, new BValue[0]);
    }

    @Test(dataProvider = "positiveInfiniteDecimalAsIntTests", expectedExceptions = BLangRuntimeException.class,
            expectedExceptionsMessageRegExp = "error: \\{ballerina\\}NumberConversionError \\{\"message\":\"'decimal'" +
                    " value 'Infinity' cannot be converted to 'int'\"\\}.*")
    public void testPositiveInfiniteDecimalAsInt(String functionName) {
        BRunUtil.invoke(result, functionName, new BValue[0]);
    }

    @Test(dataProvider = "negativeInfiniteDecimalAsIntTests", expectedExceptions = BLangRuntimeException.class,
            expectedExceptionsMessageRegExp = "error: \\{ballerina\\}NumberConversionError \\{\"message\":\"'decimal'" +
                    " value '-Infinity' cannot be converted to 'int'\"\\}.*")
    public void testNegativeInfiniteDecimalAsInt(String functionName) {
        BRunUtil.invoke(result, functionName, new BValue[0]);
    }

    @Test
    public void testExplicitlyTypedExprForExactValues() {
        BValue[] returns = BRunUtil.invoke(result, "testExplicitlyTypedExprForExactValues", new BValue[0]);
        if (returns[0] instanceof BError) {
            Assert.fail(((BError) returns[0]).getReason());
        }
    }

    @Test
    public void testConversionFromUnionWithNumericBasicTypes() {
        BValue[] returns = BRunUtil.invoke(result, "testConversionFromUnionWithNumericBasicTypes");
        Assert.assertTrue(((BBoolean) returns[0]).booleanValue(), "expected numeric conversion to be successful");
    }

    @Test
    public void testNumericConversionFromBasicTypeToUnionType() {
        BValue[] returns = BRunUtil.invoke(result, "testNumericConversionFromBasicTypeToUnionType");
        Assert.assertTrue(((BBoolean) returns[0]).booleanValue(), "expected numeric conversion to be successful");
    }

    @Test
    public void testNumericConversionFromFiniteType() {
        BValue[] returns = BRunUtil.invoke(result, "testNumericConversionFromFiniteType");
        Assert.assertTrue(((BBoolean) returns[0]).booleanValue(), "expected numeric conversion to be successful");
    }

    @Test
    public void testNegativeExprs() {
        Assert.assertEquals(resultNegative.getErrorCount(), 25);
        int errIndex = 0;
        validateError(resultNegative, errIndex++, "incompatible types: 'string' cannot be cast to 'float'",
                      21, 16);
        validateError(resultNegative, errIndex++, "incompatible types: 'string' cannot be cast to 'float'",
                      22, 18);

        validateError(resultNegative, errIndex++, "incompatible types: 'string' cannot be cast to " +
                              "'decimal'", 24, 18);
        validateError(resultNegative, errIndex++, "incompatible types: 'string' cannot be cast to " +
                              "'decimal'", 25, 18);

        validateError(resultNegative, errIndex++, "incompatible types: 'string' cannot be cast to 'int'",
                      27, 14);
        validateError(resultNegative, errIndex++, "incompatible types: 'string' cannot be cast to 'int'",
                      28, 18);

        validateError(resultNegative, errIndex++, "incompatible types: 'string' cannot be cast to 'byte'",
                      30, 18);
        validateError(resultNegative, errIndex++, "incompatible types: 'string' cannot be cast to 'byte'",
                      31, 15);

        validateError(resultNegative, errIndex++, "incompatible types: 'string' cannot be cast to " +
                              "'boolean'", 33, 19);
        validateError(resultNegative, errIndex++, "incompatible types: 'string' cannot be cast to " +
                              "'boolean'", 34, 19);
        validateError(resultNegative, errIndex++, "incompatible types: 'int' cannot be cast to 'string'",
                      44, 17);
        validateError(resultNegative, errIndex++, "incompatible types: 'int' cannot be cast to 'boolean'",
                      45, 18);
        validateError(resultNegative, errIndex++, "incompatible types: 'float' cannot be cast to 'string'",
                      47, 17);
        validateError(resultNegative, errIndex++, "incompatible types: 'float' cannot be cast to 'boolean'",
                      48, 18);
        validateError(resultNegative, errIndex++, "incompatible types: 'decimal' cannot be cast to " +
                              "'string'", 50, 17);
        validateError(resultNegative, errIndex++, "incompatible types: 'decimal' cannot be cast to " +
                              "'boolean'", 51, 18);
        validateError(resultNegative, errIndex++, "incompatible types: 'boolean' cannot be cast to 'int'",
                      53, 15);
        validateError(resultNegative, errIndex++, "incompatible types: 'boolean' cannot be cast to " +
                              "'string'", 54, 18);
        validateError(resultNegative, errIndex++, "incompatible types: 'boolean' cannot be cast to " +
                              "'float'", 55, 17);
        validateError(resultNegative, errIndex++, "incompatible types: 'boolean' cannot be cast to " +
                              "'decimal'", 56, 19);
        validateError(resultNegative, errIndex++, "incompatible types: 'string' cannot be cast to 'int'",
                      58, 15);
        validateError(resultNegative, errIndex++, "incompatible types: 'string' cannot be cast to " +
                              "'boolean'", 59, 19);
        validateError(resultNegative, errIndex++, "incompatible types: 'string' cannot be cast to 'float'",
                      60, 17);
        validateError(resultNegative, errIndex++, "incompatible types: 'string' cannot be cast to " +
                              "'decimal'", 61, 19);
        validateError(resultNegative, errIndex, "incompatible types: 'float' cannot be cast to " +
                              "'int|decimal'", 66, 24);
    }

    @DataProvider
    public Object[][] floatAsFloatTests() {
        String[] floatAsTestFunctions = new String[]{"testFloatAsFloat", "testFloatAsFloatInUnions"};
        return getFunctionAndArgArraysForFloat(floatAsTestFunctions, doubleValues());
    }

    @DataProvider
    public Object[][] floatAsDecimalTests() {
        String[] floatAsTestFunctions = new String[]{"testFloatAsDecimal", "testFloatAsDecimalInUnions"};
        return getFunctionAndArgArraysForFloat(floatAsTestFunctions, doubleValues());
    }

    @DataProvider
    public Object[][] floatAsIntTests() {
        String[] floatAsTestFunctions = new String[]{"testFloatAsInt", "testFloatAsIntInUnions"};
        return getFunctionAndArgArraysForFloat(floatAsTestFunctions, doubleValues());
    }

    @DataProvider
    public Object[][] floatAsByteTests() {
        String[] floatAsTestFunctions = new String[]{"testFloatAsByte", "testFloatAsByteInUnions"};
        return getFunctionAndArgArraysForFloat(floatAsTestFunctions, doubleValuesForAsByte());
    }

    private Object[][] getFunctionAndArgArraysForFloat(String[] floatAsTestFunctions, double[] values) {
        List<Object[]> result = new ArrayList<>();
        Arrays.stream(floatAsTestFunctions)
                .forEach(func -> Arrays.stream(values)
                        .forEach(arg -> result.add(new Object[]{func, arg})));
        return result.toArray(new Object[result.size()][]);
    }

    private double[] doubleValues() {
        return new double[]{-1234.57, 0.0, 1.5, 53456.032};
    }

    private double[] doubleValuesForAsByte() {
        return new double[]{0.99, 0.0, 1.0, 255.4};
    }

    @DataProvider
    public Object[][] decimalAsFloatTests() {
        String[] decimalAsTestFunctions = new String[]{"testDecimalAsFloat", "testDecimalAsFloatInUnions"};
        return getFunctionAndArgArraysForDecimal(decimalAsTestFunctions, decimalValues());
    }

    @DataProvider
    public Object[][] decimalAsDecimalTests() {
        String[] decimalAsTestFunctions = new String[]{"testDecimalAsDecimal", "testDecimalAsDecimalInUnions"};
        return getFunctionAndArgArraysForDecimal(decimalAsTestFunctions, decimalValues());
    }

    @DataProvider
    public Object[][] decimalAsIntTests() {
        String[] decimalAsTestFunctions = new String[]{"testDecimalAsInt", "testDecimalAsIntInUnions"};
        return getFunctionAndArgArraysForDecimal(decimalAsTestFunctions, decimalValues());
    }

    @DataProvider
    public Object[][] decimalAsByteTests() {
        String[] decimalAsTestFunctions = new String[]{"testDecimalAsByte", "testDecimalAsByteInUnions"};
        return getFunctionAndArgArraysForDecimal(decimalAsTestFunctions, decimalValuesForAsBytes());
    }

    private Object[][] getFunctionAndArgArraysForDecimal(String[] decimalAsTestFunctions, BigDecimal[] bigDecimals) {
        List<Object[]> result = new ArrayList<>();
        Arrays.stream(decimalAsTestFunctions)
                .forEach(func -> Arrays.stream(bigDecimals)
                        .forEach(arg -> result.add(new Object[]{func, arg})));
        return result.toArray(new Object[result.size()][]);
    }

    private BigDecimal[] decimalValues() {
        return new BigDecimal[]{
                new BigDecimal("-1234.57", MathContext.DECIMAL128),
                new BigDecimal("53456.032", MathContext.DECIMAL128),
                new BigDecimal("0.0", MathContext.DECIMAL128),
                new BigDecimal("1.1", MathContext.DECIMAL128)
        };
    }

    private BigDecimal[] decimalValuesForAsBytes() {
        return new BigDecimal[]{
                new BigDecimal("0.9", MathContext.DECIMAL128),
                new BigDecimal("1.032", MathContext.DECIMAL128),
                new BigDecimal("254.30", MathContext.DECIMAL128),
                new BigDecimal("255.10", MathContext.DECIMAL128)
        };
    }

    @DataProvider
    public Object[][] intAsFloatTests() {
        String[] intAsTestFunctions = new String[]{"testIntAsFloat", "testIntAsFloatInUnions"};
        return getFunctionAndArgArraysForInt(intAsTestFunctions, intValues());
    }

    @DataProvider
    public Object[][] intAsDecimalTests() {
        String[] asIntTestFunctions = new String[]{"testIntAsDecimal", "testIntAsDecimalInUnions"};
        return getFunctionAndArgArraysForInt(asIntTestFunctions, intValues());
    }

    @DataProvider
    public Object[][] intAsIntTests() {
        String[] intAsTestFunctions = new String[]{"testIntAsInt", "testIntAsIntInUnions"};
        return getFunctionAndArgArraysForInt(intAsTestFunctions, intValues());
    }

    @DataProvider
    public Object[][] intAsByteTests() {
        String[] intAsByteTestFunctions = new String[]{"testIntAsByte", "testIntAsByteInUnions"};
        return getFunctionAndArgArraysForInt(intAsByteTestFunctions, intAsByteValues());
    }

    private Object[][] getFunctionAndArgArraysForInt(String[] intAsTestFunctions, int[] ints) {
        List<Object[]> result = new ArrayList<>();
        Arrays.stream(intAsTestFunctions)
                .forEach(func -> Arrays.stream(ints)
                        .forEach(arg -> result.add(new Object[]{func, arg})));
        return result.toArray(new Object[result.size()][]);
    }

    private int[] intValues() {
        return new int[]{-123457, 0, 1, 53456032};
    }

    private int[] intAsByteValues() {
        return new int[]{0, 1, 254, 255};
    }

    @DataProvider
    public Object[][] byteAsFloatTests() {
        String[] intAsTestFunctions = new String[]{"testByteAsFloat", "testByteAsFloatInUnions"};
        return getFunctionAndArgArraysForByte(intAsTestFunctions);
    }

    @DataProvider
    public Object[][] byteAsDecimalTests() {
        String[] asIntTestFunctions = new String[]{"testByteAsDecimal", "testByteAsDecimalInUnions"};
        return getFunctionAndArgArraysForByte(asIntTestFunctions);
    }

    @DataProvider
    public Object[][] byteAsIntTests() {
        String[] intAsTestFunctions = new String[]{"testByteAsInt", "testByteAsIntInUnions"};
        return getFunctionAndArgArraysForByte(intAsTestFunctions);
    }

    @DataProvider
    public Object[][] byteAsByteTests() {
        String[] intAsByteTestFunctions = new String[]{"testByteAsByte", "testByteAsByteInUnions"};
        return getFunctionAndArgArraysForByte(intAsByteTestFunctions);
    }

    private Object[][] getFunctionAndArgArraysForByte(String[] intAsTestFunctions) {
        List<Object[]> result = new ArrayList<>();
        Arrays.stream(intAsTestFunctions)
                .forEach(func -> Arrays.stream(intAsByteValues())
                        .forEach(arg -> result.add(new Object[]{func, (long) arg})));
        return result.toArray(new Object[result.size()][]);
    }

    @DataProvider
    public Object[][] naNFloatAsByteTests() {
        return new Object[][]{
                {"testNaNFloatAsByte"},
                {"testNaNFloatInUnionAsByte"}
        };
    }

    @DataProvider
    public Object[][] infiniteFloatAsByteTests() {
        return new Object[][]{
                {"testInfiniteFloatAsByte"},
                {"testInfiniteFloatInUnionAsByte"}
        };
    }

    @DataProvider
    public Object[][] naNFloatAsIntTests() {
        return new Object[][]{
                {"testNaNFloatAsInt"},
                {"testNaNFloatInUnionAsInt"}
        };
    }

    @DataProvider
    public Object[][] infiniteFloatAsIntTests() {
        return new Object[][]{
                {"testInfiniteFloatAsInt"},
                {"testInfiniteFloatInUnionAsInt"}
        };
    }

    @DataProvider
    public Object[][] outOfRangeFloatAsIntTests() {
        return new Object[][]{
                {"testOutOfIntRangePositiveFloatAsInt"},
                {"testOutOfIntRangeNegativeFloatAsInt"},
                {"testOutOfIntRangePositiveFloatInUnionAsInt"},
                {"testOutOfIntRangeNegativeFloatInUnionAsInt"}
        };
    }

    @DataProvider
    public Object[][] outOfRangeDecimalAsIntTests() {
        return new Object[][]{
                {"testOutOfIntRangePositiveDecimalAsInt"},
                {"testOutOfIntRangeNegativeDecimalAsInt"},
                {"testOutOfIntRangePositiveDecimalInUnionAsInt"},
                {"testOutOfIntRangeNegativeDecimalInUnionAsInt"}
        };
    }

    @DataProvider
    public Object[][] naNDecimalAsByteTests() {
        return new Object[][]{
                {"testNaNDecimalAsByte"},
                {"testNaNDecimalInUnionAsByte"}
        };
    }

    @DataProvider
    public Object[][] positiveInfiniteDecimalAsByteTests() {
        return new Object[][]{
                {"testPositiveInfiniteDecimalAsByte"},
                {"testPositiveInfiniteDecimalInUnionAsByte"}
        };
    }

    @DataProvider
    public Object[][] negativeInfiniteDecimalAsByteTests() {
        return new Object[][]{
                {"testNegativeInfiniteDecimalAsByte"},
                {"testNegativeInfiniteDecimalInUnionAsByte"}
        };
    }

    @DataProvider
    public Object[][] naNDecimalAsIntTests() {
        return new Object[][]{
                {"testNaNDecimalAsInt"},
                {"testNaNDecimalInUnionAsInt"}
        };
    }

    @DataProvider
    public Object[][] positiveInfiniteDecimalAsIntTests() {
        return new Object[][]{
                {"testPositiveInfiniteDecimalAsInt"},
                {"testPositiveInfiniteDecimalInUnionAsInt"}
        };
    }

    @DataProvider
    public Object[][] negativeInfiniteDecimalAsIntTests() {
        return new Object[][]{
                {"testNegativeInfiniteDecimalAsInt"},
                {"testNegativeInfiniteDecimalInUnionAsInt"}
        };
    }

    @DataProvider
    public Object[][] invalidByteValues() {
        return new Object[][]{
                {-255},
                {-1},
                {256},
                {3055},
        };
    }
}<|MERGE_RESOLUTION|>--- conflicted
+++ resolved
@@ -16,7 +16,6 @@
  */
 package org.ballerinalang.test.expressions.typecast;
 
-import org.ballerinalang.model.types.ValueType;
 import org.ballerinalang.model.values.BBoolean;
 import org.ballerinalang.model.values.BByte;
 import org.ballerinalang.model.values.BDecimal;
@@ -188,11 +187,7 @@
         Assert.assertEquals(returns.length, 2);
         Assert.assertSame(returns[0].getClass(), BBoolean.class);
         Assert.assertTrue(((BBoolean) returns[0]).booleanValue(), "expected bytes to be the same");
-<<<<<<< HEAD
-        Assert.assertEquals(((ValueType) returns[1]).byteValue(), (new BInteger(i)).byteValue(), "incorrect int " +
-=======
         Assert.assertEquals(((BValueType) returns[1]).byteValue(), (new BInteger(i)).byteValue(), "incorrect int " +
->>>>>>> 9580039e
                 "representation as byte");
     }
 
