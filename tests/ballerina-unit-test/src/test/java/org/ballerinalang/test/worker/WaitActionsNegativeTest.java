/*
 * Copyright (c) 2018, WSO2 Inc. (http://www.wso2.org) All Rights Reserved.
 *
 * WSO2 Inc. licenses this file to you under the Apache License,
 * Version 2.0 (the "License"); you may not use this file except
 * in compliance with the License.
 * You may obtain a copy of the License at
 * http://www.apache.org/licenses/LICENSE-2.0
 *
 * Unless required by applicable law or agreed to in writing,
 * software distributed under the License is distributed on an
 * "AS IS" BASIS, WITHOUT WARRANTIES OR CONDITIONS OF ANY
 * KIND, either express or implied. See the License for the
 * specific language governing permissions and limitations
 * under the License.
 */
package org.ballerinalang.test.worker;

import org.ballerinalang.launcher.util.BAssertUtil;
import org.ballerinalang.launcher.util.BCompileUtil;
import org.ballerinalang.launcher.util.CompileResult;
import org.testng.Assert;
import org.testng.annotations.BeforeClass;
import org.testng.annotations.Test;

/**
 * Negative wait action related tests.
 *
 * @since 0.985.0
 */
public class WaitActionsNegativeTest {

    private CompileResult result;

    @BeforeClass
    public void setup() {
        this.result = BCompileUtil.compile("test-src/workers/wait-actions-negative.bal");
        Assert.assertEquals(result.getErrorCount(), 19, "Wait actions negative test error count");
    }

    @Test(description = "Test negative scenarios of worker actions")
    public void testNegativeWorkerActions() {
        int index = 0;
        BAssertUtil.validateError(result, index, "incompatible types: expected 'future<string>', found 'future<int>'",
                                  27, 22);
        index++;
        BAssertUtil.validateError(result, index, "variable assignment is required", 28, 5);

        index++;
        BAssertUtil.validateError(result, index, "incompatible types: expected 'future<int>', found 'future<string>'",
                                  47, 31);
        index++;
<<<<<<< HEAD
        BAssertUtil.validateError(result, index, "incompatible types: expected 'future<int|boolean>', " +
                        "found 'future<string>'",
                                  48, 36);
        index++;
        BAssertUtil.validateError(result, index, "incompatible types: expected 'future<map<int|boolean>>', " +
                        "found 'future<int>'",
                                  49, 37);
        index++;
        BAssertUtil.validateError(result, index, "incompatible types: expected 'future<map<int|boolean>>', " +
                        "found 'future<string>'",
                                  49, 41);
        index++;
        BAssertUtil.validateError(result, index, "incompatible types: expected 'future<map<int|boolean>>', " +
                        "found 'future<boolean>'",
                                  49, 44);
=======
        BAssertUtil.validateError(result, index, "incompatible types: expected 'future<int|boolean>', found 'future" +
                "<string>'", 48, 36);
        index++;
        BAssertUtil.validateError(result, index, "incompatible types: expected 'future<map<int|boolean>>', found " +
                "'future<int>'", 49, 37);
        index++;
        BAssertUtil.validateError(result, index, "incompatible types: expected 'future<map<int|boolean>>', found " +
                "'future<string>'", 49, 41);
        index++;
        BAssertUtil.validateError(result, index, "incompatible types: expected 'future<map<int|boolean>>', found " +
                "'future<boolean>'", 49, 44);
>>>>>>> eaeb5153
        index++;
        BAssertUtil.validateError(result, index, "operator '|' cannot be applied to type 'future'",
                                  50, 29);
        index++;
        BAssertUtil.validateError(result, index, "operator '|' not defined for 'future<int>' and 'future<string>'",
                                  51, 33);
        index++;
<<<<<<< HEAD
        BAssertUtil.validateError(result, index, "incompatible types: expected 'future<future<int|string>>', " +
                        "found 'future<int>'",
                                  52, 40);
        index++;
        BAssertUtil.validateError(result, index, "incompatible types: expected 'future<future<int|string>>', " +
                        "found 'future<string>'",
                                  52, 43);
=======
        BAssertUtil.validateError(result, index, "incompatible types: expected 'future<future<int|string>>', found " +
                "'future<int>'", 52, 40);
        index++;
        BAssertUtil.validateError(result, index, "incompatible types: expected 'future<future<int|string>>', found " +
                "'future<string>'", 52, 43);
>>>>>>> eaeb5153
        index++;
        BAssertUtil.validateError(result, index, "incompatible types: expected 'future<int>', found 'future<string>'",
                                  76, 34);
        index++;
<<<<<<< HEAD
        BAssertUtil.validateError(result, index, "incompatible types: expected 'future<boolean|string>', " +
                        "found 'future<int>'",
                                  77, 41);
        index++;
        BAssertUtil.validateError(result, index, "incompatible types: expected 'future<boolean|string>', " +
                        "found 'future<int>'",
                                  77, 45);
=======
        BAssertUtil.validateError(result, index, "incompatible types: expected 'future<boolean|string>', found " +
                "'future<int>'", 77, 41);
        index++;
        BAssertUtil.validateError(result, index, "incompatible types: expected 'future<boolean|string>', found " +
                "'future<int>'", 77, 45);
>>>>>>> eaeb5153
        index++;
        BAssertUtil.validateError(result, index, "incompatible types: expected 'future<int>', found 'future<string>'",
                                  78, 51);
        index++;
        BAssertUtil.validateError(result, index, "invalid literal for type '$anonType$5'",
                                  79, 45);
        index++;
        BAssertUtil.validateError(result, index, "invalid field name 'f2' in type '$anonType$6'",
                                  80, 45);
        index++;
        BAssertUtil.validateError(result, index, "missing non-defaultable required record field 'f3'",
                                  80, 45);
        index++;
        BAssertUtil.validateError(result, index, "missing non-defaultable required record field 'f2'",
                                  81, 25);

    }
}<|MERGE_RESOLUTION|>--- conflicted
+++ resolved
@@ -42,31 +42,14 @@
     public void testNegativeWorkerActions() {
         int index = 0;
         BAssertUtil.validateError(result, index, "incompatible types: expected 'future<string>', found 'future<int>'",
-                                  27, 22);
+                27, 22);
         index++;
         BAssertUtil.validateError(result, index, "variable assignment is required", 28, 5);
 
         index++;
         BAssertUtil.validateError(result, index, "incompatible types: expected 'future<int>', found 'future<string>'",
-                                  47, 31);
+                47, 31);
         index++;
-<<<<<<< HEAD
-        BAssertUtil.validateError(result, index, "incompatible types: expected 'future<int|boolean>', " +
-                        "found 'future<string>'",
-                                  48, 36);
-        index++;
-        BAssertUtil.validateError(result, index, "incompatible types: expected 'future<map<int|boolean>>', " +
-                        "found 'future<int>'",
-                                  49, 37);
-        index++;
-        BAssertUtil.validateError(result, index, "incompatible types: expected 'future<map<int|boolean>>', " +
-                        "found 'future<string>'",
-                                  49, 41);
-        index++;
-        BAssertUtil.validateError(result, index, "incompatible types: expected 'future<map<int|boolean>>', " +
-                        "found 'future<boolean>'",
-                                  49, 44);
-=======
         BAssertUtil.validateError(result, index, "incompatible types: expected 'future<int|boolean>', found 'future" +
                 "<string>'", 48, 36);
         index++;
@@ -78,63 +61,42 @@
         index++;
         BAssertUtil.validateError(result, index, "incompatible types: expected 'future<map<int|boolean>>', found " +
                 "'future<boolean>'", 49, 44);
->>>>>>> eaeb5153
         index++;
         BAssertUtil.validateError(result, index, "operator '|' cannot be applied to type 'future'",
-                                  50, 29);
+                50, 29);
         index++;
         BAssertUtil.validateError(result, index, "operator '|' not defined for 'future<int>' and 'future<string>'",
-                                  51, 33);
+                51, 33);
         index++;
-<<<<<<< HEAD
-        BAssertUtil.validateError(result, index, "incompatible types: expected 'future<future<int|string>>', " +
-                        "found 'future<int>'",
-                                  52, 40);
-        index++;
-        BAssertUtil.validateError(result, index, "incompatible types: expected 'future<future<int|string>>', " +
-                        "found 'future<string>'",
-                                  52, 43);
-=======
         BAssertUtil.validateError(result, index, "incompatible types: expected 'future<future<int|string>>', found " +
                 "'future<int>'", 52, 40);
         index++;
         BAssertUtil.validateError(result, index, "incompatible types: expected 'future<future<int|string>>', found " +
                 "'future<string>'", 52, 43);
->>>>>>> eaeb5153
         index++;
         BAssertUtil.validateError(result, index, "incompatible types: expected 'future<int>', found 'future<string>'",
-                                  76, 34);
+                76, 34);
         index++;
-<<<<<<< HEAD
-        BAssertUtil.validateError(result, index, "incompatible types: expected 'future<boolean|string>', " +
-                        "found 'future<int>'",
-                                  77, 41);
-        index++;
-        BAssertUtil.validateError(result, index, "incompatible types: expected 'future<boolean|string>', " +
-                        "found 'future<int>'",
-                                  77, 45);
-=======
         BAssertUtil.validateError(result, index, "incompatible types: expected 'future<boolean|string>', found " +
                 "'future<int>'", 77, 41);
         index++;
         BAssertUtil.validateError(result, index, "incompatible types: expected 'future<boolean|string>', found " +
                 "'future<int>'", 77, 45);
->>>>>>> eaeb5153
         index++;
         BAssertUtil.validateError(result, index, "incompatible types: expected 'future<int>', found 'future<string>'",
-                                  78, 51);
+                78, 51);
         index++;
         BAssertUtil.validateError(result, index, "invalid literal for type '$anonType$5'",
-                                  79, 45);
+                79, 45);
         index++;
         BAssertUtil.validateError(result, index, "invalid field name 'f2' in type '$anonType$6'",
-                                  80, 45);
+                80, 45);
         index++;
         BAssertUtil.validateError(result, index, "missing non-defaultable required record field 'f3'",
-                                  80, 45);
+                80, 45);
         index++;
         BAssertUtil.validateError(result, index, "missing non-defaultable required record field 'f2'",
-                                  81, 25);
+                81, 25);
 
     }
 }