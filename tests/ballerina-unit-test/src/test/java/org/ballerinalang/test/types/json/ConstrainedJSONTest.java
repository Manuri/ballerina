/*
*  Copyright (c) 2017, WSO2 Inc. (http://www.wso2.org) All Rights Reserved.
*
*  WSO2 Inc. licenses this file to you under the Apache License,
*  Version 2.0 (the "License"); you may not use this file except
*  in compliance with the License.
*  You may obtain a copy of the License at
*
*    http://www.apache.org/licenses/LICENSE-2.0
*
*  Unless required by applicable law or agreed to in writing,
*  software distributed under the License is distributed on an
*  "AS IS" BASIS, WITHOUT WARRANTIES OR CONDITIONS OF ANY
*  KIND, either express or implied.  See the License for the
*  specific language governing permissions and limitations
*  under the License.
*/
package org.ballerinalang.test.types.json;

import org.ballerinalang.bre.bvm.BLangVMErrors;
import org.ballerinalang.launcher.util.BAssertUtil;
import org.ballerinalang.launcher.util.BCompileUtil;
import org.ballerinalang.launcher.util.BRunUtil;
import org.ballerinalang.launcher.util.CompileResult;
import org.ballerinalang.model.values.BInteger;
import org.ballerinalang.model.values.BJSON;
import org.ballerinalang.model.values.BMap;
import org.ballerinalang.model.values.BString;
import org.ballerinalang.model.values.BStringArray;
import org.ballerinalang.model.values.BValue;
import org.testng.Assert;
import org.testng.annotations.BeforeClass;
import org.testng.annotations.Test;

/**
 * Test cases for constraining json types with sealed records.
 */
public class ConstrainedJSONTest {

    private CompileResult compileResult;
    private CompileResult negativeResult;

    @BeforeClass
    public void setup() {
        compileResult = BCompileUtil.compile("test-src/types/jsontype/constrained-json.bal");
        negativeResult = BCompileUtil.compile("test-src/types/jsontype/constrained-json-negative.bal");
    }

    @Test(description = "Test basic json struct constraint")
    public void testConstrainedJSONNegative() {
        Assert.assertEquals(negativeResult.getErrorCount(), 9);
        
        // testStructConstraintInInitializationInvalid
        BAssertUtil.validateError(negativeResult, 0, "undefined field 'firstName' in struct 'Person'", 17, 23);
        
        // testInvalidStructFieldConstraintLhs
        BAssertUtil.validateError(negativeResult, 1, "undefined field 'firstName' in struct 'Person'", 23, 5);
        
        // tesInvalidStructFieldConstraintRhs
        BAssertUtil.validateError(negativeResult, 2, "undefined field 'firstName' in struct 'Person'", 30, 17);
        
        // TODO: testInvalidStructConstraintInPkg
        
        // testConstraintJSONIndexing
        BAssertUtil.validateError(negativeResult, 3, "undefined field 'bus' in struct 'Student'", 36, 12);
        
        // tesInvalidNestedStructFieldAccess
        BAssertUtil.validateError(negativeResult, 4, "undefined field 'foo' in struct 'PhoneNumber'", 63, 14);
        
        // tesInvalidNestedStructFieldIndexAccess
        BAssertUtil.validateError(negativeResult, 5, "undefined field 'bar' in struct 'PhoneNumber'", 68, 14);
        
        // tesInitializationWithInvalidNestedStruct
        BAssertUtil.validateError(negativeResult, 6, "undefined field 'foo' in struct 'PhoneNumber'", 72, 107);
        
        BAssertUtil.validateError(negativeResult, 7,
                "incompatible types: 'json<Person>[]' cannot be converted to 'json<Student>[]'", 77, 14);

<<<<<<< HEAD
        BAssertUtil.validateError(negativeResult, 8, "incompatible types: expected 'json', found 'blob[]'", 83, 14);
=======
        BAssertUtil.validateError(negativeResult, 8, "incompatible types: expected 'json', found 'byte[]'", 78, 14);
>>>>>>> caa093f8
    }

    // disabled due to json to string conversion fails
    @Test(description = "Test basic json struct constraint")
    public void testStructConstraint() {
        BValue[] returns = BRunUtil.invoke(compileResult, "testJsonStructConstraint");

        Assert.assertTrue(returns[0] instanceof BJSON);
        Assert.assertTrue((((BJSON) returns[0]).value()).isString());
        Assert.assertEquals(returns[0].stringValue(), "John Doe");

        Assert.assertTrue(returns[1] instanceof BJSON);
        Assert.assertTrue((((BJSON) returns[1]).value()).isLong());
        Assert.assertEquals((((BJSON) returns[1]).value()).longValue(), 30);

        Assert.assertTrue(returns[2] instanceof BJSON);
        Assert.assertTrue((((BJSON) returns[2]).value()).isString());
        Assert.assertEquals(returns[2].stringValue(), "London");

        Assert.assertTrue(returns[3] instanceof BString);
        Assert.assertEquals(returns[3].stringValue(), "John Doe");

        Assert.assertTrue(returns[4] instanceof BInteger);
        Assert.assertEquals(((BInteger) returns[4]).intValue(), 30);

        Assert.assertTrue(returns[5] instanceof BString);
        Assert.assertEquals((returns[5]).stringValue(), "London");
    }

    @Test(description = "Test basic json struct constraint during json initialization")
    public void testStructConstraintInInitialization() {
        BValue[] returns = BRunUtil.invoke(compileResult, "testJsonInitializationWithStructConstraint");

        Assert.assertTrue(returns[0] instanceof BJSON);
        Assert.assertTrue((((BJSON) returns[0]).value()).isString());
        Assert.assertEquals(returns[0].stringValue(), "John Doe");

        Assert.assertTrue(returns[1] instanceof BJSON);
        Assert.assertTrue((((BJSON) returns[1]).value()).isLong());
        Assert.assertEquals((((BJSON) returns[1]).value()).longValue(), 30);

        Assert.assertTrue(returns[2] instanceof BJSON);
        Assert.assertTrue((((BJSON) returns[2]).value()).isString());
        Assert.assertEquals(returns[2].stringValue(), "London");
    }

    @Test(description = "Test json imported struct constraint")
    public void testStructConstraintInPkg() {
        CompileResult compileResult = BCompileUtil.compile(this, "test-src/types/jsontype/pkg", "main");
        Assert.assertEquals(compileResult.getWarnCount(), 0);
        Assert.assertEquals(compileResult.getErrorCount(), 0);
    }

    @Test(description = "Test invalid json imported struct constraint")
    public void testInvalidStructConstraintInPkg() {
        CompileResult compileResult = BCompileUtil.compile(this, "test-src/types/jsontype/pkginvalid", "main");
        Assert.assertEquals(compileResult.getWarnCount(), 0);
        Assert.assertEquals(compileResult.getErrorCount(), 2);
        Assert.assertEquals(compileResult.getDiagnostics()[0].getMessage(),
                            "undefined field 'firstname' in struct 'structdef:Person'");
        Assert.assertEquals(compileResult.getDiagnostics()[1].getMessage(),
                            "undefined field 'firstname' in struct 'structdef:Person'");
    }

    @Test(description = "Test trivial JSON return.")
    public void testGetPlainJson() {
        BValue[] returns = BRunUtil.invoke(compileResult, "testGetPlainJson");
        Assert.assertTrue(returns[0] instanceof BJSON);
        Assert.assertEquals(returns[0].stringValue(), "{\"firstName\":\"John Doe\",\"age\":30,\"address\":\"London\"}");
    }

    @Test(description = "Test trivial Constraint JSON return.")
    public void testGetConstraintJson() {
        BValue[] returns = BRunUtil.invoke(compileResult, "testGetConstraintJson");
        Assert.assertTrue(returns[0] instanceof BJSON);
        Assert.assertEquals(returns[0].stringValue(), "{\"name\":\"John Doe\",\"age\":30,\"address\":\"London\"}");
    }

    @Test(description = "Test casting constraint JSON to an unconstrained JSON.")
    public void testConstraintJSONToJSONCast() {
        BValue[] returns = BRunUtil.invoke(compileResult, "testConstraintJSONToJSONCast");
        Assert.assertTrue(returns[0] instanceof BJSON);
        Assert.assertEquals(returns[0].stringValue(), "{\"name\":\"John Doe\",\"age\":30,\"address\":\"London\"}");
    }

    @Test
    public void testContrainingWithNestedStructs() {
        BValue[] returns = BRunUtil.invoke(compileResult, "testContrainingWithNestedStructs");

        Assert.assertTrue(returns[0] instanceof BJSON);
        Assert.assertEquals(returns[0].stringValue(), "{\"first_name\":\"John\",\"last_name\":\"Doe\",\"age\":30," +
                "\"address\":{\"phoneNumber\":{\"number\":\"1234\"},\"street\":\"York St\"}}");

        Assert.assertTrue(returns[1] instanceof BJSON);
        Assert.assertEquals(returns[1].stringValue(), "1234");

        Assert.assertTrue(returns[1] instanceof BJSON);
        Assert.assertEquals(returns[2].stringValue(), "1234");
    }

    @Test(description = "Test JSON to Constaint JSON unsafe cast.")
    public void testJSONToConstraintJsonUnsafeCast() {
        BValue[] returns = BRunUtil.invoke(compileResult, "testJSONToConstraintJsonUnsafeCast");
        Assert.assertNotNull(returns[0]);
        String errorMsg = ((BMap<String, BValue>) returns[0]).get(BLangVMErrors.ERROR_MESSAGE_FIELD).stringValue();
        Assert.assertEquals(errorMsg, "'json' cannot be cast to 'json<Person>'");
    }

    @Test(description = "Test JSON to Constaint unsafe cast positive.")
    public void testJSONToConstraintJsonUnsafeCastPositive() {
        BValue[] returns = BRunUtil.invoke(compileResult, "testJSONToConstraintJsonUnsafeCastPositive");
        Assert.assertTrue(returns[0] instanceof BJSON);
        Assert.assertEquals(returns[0].stringValue(), "John Doe");
        Assert.assertTrue(returns[1] instanceof BJSON);
        Assert.assertEquals(returns[1].stringValue(), "30");
        Assert.assertTrue(returns[2] instanceof BJSON);
        Assert.assertEquals(returns[2].stringValue(), "London");
    }

    @Test(description = "Test Constaint JSON to Constaint JSON safe cast.")
    public void testConstraintJSONToConstraintJsonCast() {
        BValue[] returns = BRunUtil.invoke(compileResult, "testConstraintJSONToConstraintJsonCast");
        Assert.assertNotNull(returns[0]);

        // TODO: in the resulting json, "class" field should not be visible.
        // This test case should be updated once the https://github.com/ballerinalang/ballerina/issues/4252
        Assert.assertEquals(returns[0].stringValue(),
                "{\"name\":\"John Doe\",\"age\":30,\"address\":\"Colombo\",\"class\":\"5\"}");
    }

    @Test(description = "Test Constaint JSON to Constaint JSON unsafe cast postive scenario.")
    public void testConstraintJSONToConstraintJsonUnsafePositiveCast() {
        BValue[] returns = BRunUtil.invoke(compileResult, "testConstraintJSONToConstraintJsonUnsafePositiveCast");
        Assert.assertNotNull(returns[0]);
        Assert.assertEquals(returns[0].stringValue(),
                "{\"name\":\"John Doe\",\"age\":30,\"address\":\"Colombo\",\"class\":\"5\"}");
    }

    @Test(description = "Test Constaint JSON to Constaint JSON unsafe cast negative scenario.")
    public void testConstraintJSONToConstraintJsonUnsafeNegativeCast() {
        BValue[] returns = BRunUtil.invoke(compileResult, "testConstraintJSONToConstraintJsonUnsafeNegativeCast");
        Assert.assertNotNull(returns[0]);
        String errorMsg = ((BMap<String, BValue>) returns[0]).get(BLangVMErrors.ERROR_MESSAGE_FIELD).stringValue();
        Assert.assertEquals(errorMsg, "'json<Employee>' cannot be cast to 'json<Student>'");
    }

    @Test
    public void testJSONArrayToConstraintJsonArrayCastPositive() {
        BValue[] returns = BRunUtil.invoke(compileResult, "testJSONArrayToConstraintJsonArrayCastPositive");
        Assert.assertNotNull(returns[0]);
        Assert.assertEquals(returns[0].stringValue(),
                "[{\"name\":\"John Doe\",\"age\":30,\"address\":\"Colombo\",\"class\":\"5\"}]");
    }

    @Test
    public void testJSONArrayToConstraintJsonArrayCastNegative() {
        BValue[] returns = BRunUtil.invoke(compileResult, "testJSONArrayToConstraintJsonArrayCastNegative");
        Assert.assertNotNull(returns[0]);
        String errorMsg = ((BMap<String, BValue>) returns[0]).get(BLangVMErrors.ERROR_MESSAGE_FIELD).stringValue();
        Assert.assertEquals(errorMsg, "'json[]' cannot be cast to 'json<Student>[]'");
    }

    @Test
    public void testJSONArrayToCJsonArrayCast() {
        BValue[] returns = BRunUtil.invoke(compileResult, "testJSONArrayToCJsonArrayCast");
        Assert.assertNotNull(returns[0]);
        Assert.assertEquals(returns[0].stringValue(),
                "[{\"name\":\"John Doe\",\"age\":30,\"address\":\"London\",\"class\":\"B\"}]");
    }

    @Test
    public void testJSONArrayToCJsonArrayCastNegative() {
        BValue[] returns = BRunUtil.invoke(compileResult, "testJSONArrayToCJsonArrayCastNegative");
        Assert.assertNotNull(returns[0]);
        String errorMsg = ((BMap<String, BValue>) returns[0]).get(BLangVMErrors.ERROR_MESSAGE_FIELD).stringValue();
        Assert.assertEquals(errorMsg, "'json[]' cannot be cast to 'json<Student>[]'");
    }

    @Test
    public void testCJSONArrayToJsonAssignment() {
        BValue[] returns = BRunUtil.invoke(compileResult, "testCJSONArrayToJsonAssignment");
        Assert.assertNotNull(returns[0]);
        Assert.assertEquals(returns[0].stringValue(), "[{\"name\":\"John Doe\",\"age\":30,\"address\":\"London\"}," +
                "{\"name\":\"John Doe\",\"age\":40,\"address\":\"London\"}]");
    }

    @Test
    public void testMixedTypeJSONArrayToCJsonArrayCastNegative() {
        BValue[] returns = BRunUtil.invoke(compileResult, "testMixedTypeJSONArrayToCJsonArrayCastNegative");
        Assert.assertNotNull(returns[0]);
        String errorMsg = ((BMap<String, BValue>) returns[0]).get(BLangVMErrors.ERROR_MESSAGE_FIELD).stringValue();
        Assert.assertEquals(errorMsg, "'json[]' cannot be cast to 'json<Student>[]'");
    }

    @Test
    public void testConstrainedJsonWithFunctionToString() {
        BValue[] returns = BRunUtil.invoke(compileResult, "testConstrainedJsonWithFunctions");
        Assert.assertEquals(returns[0].stringValue(), "{\"name\":\"John Doe\",\"age\":30,\"address\":\"London\"}");
    }

    @Test
    public void testConstrainedJsonWithFunctionGetKeys() {
        BValue[] returns = BRunUtil.invoke(compileResult, "testConstrainedJsonWithFunctionGetKeys");
        Assert.assertEquals(((BStringArray) returns[0]).get(0), "name");
        Assert.assertEquals(((BStringArray) returns[0]).get(1), "age");
        Assert.assertEquals(((BStringArray) returns[0]).get(2), "address");
    }
}<|MERGE_RESOLUTION|>--- conflicted
+++ resolved
@@ -76,11 +76,7 @@
         BAssertUtil.validateError(negativeResult, 7,
                 "incompatible types: 'json<Person>[]' cannot be converted to 'json<Student>[]'", 77, 14);
 
-<<<<<<< HEAD
-        BAssertUtil.validateError(negativeResult, 8, "incompatible types: expected 'json', found 'blob[]'", 83, 14);
-=======
-        BAssertUtil.validateError(negativeResult, 8, "incompatible types: expected 'json', found 'byte[]'", 78, 14);
->>>>>>> caa093f8
+        BAssertUtil.validateError(negativeResult, 8, "incompatible types: expected 'json', found 'byte[]'", 83, 14);
     }
 
     // disabled due to json to string conversion fails
