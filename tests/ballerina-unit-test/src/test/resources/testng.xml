<?xml version="1.0" encoding="UTF-8"?>
<!--
Copyright (c) 2017, WSO2 Inc. (http://www.wso2.org) All Rights Reserved.

WSO2 Inc. licenses this file to you under the Apache License,
Version 2.0 (the "License"); you may not use this file except
in compliance with the License.
You may obtain a copy of the License at

http://www.apache.org/licenses/LICENSE-2.0

Unless required by applicable law or agreed to in writing,
software distributed under the License is distributed on an
"AS IS" BASIS, WITHOUT WARRANTIES OR CONDITIONS OF ANY
KIND, either express or implied.  See the License for the
specific language governing permissions and limitations
under the License.
-->

<!DOCTYPE suite SYSTEM "http://testng.org/testng-1.0.dtd" >

<suite name="ballerina-test-suite">

    <listeners>
        <listener class-name="org.ballerinalang.test.utils.BLogInitializer"/>
        <!--<listener class-name="org.ballerinalang.test.utils.TestNGListener"/>-->
    </listeners>

    <!-- Ballerina language Test Cases. -->
    <test name="ballerina-lang-test-suite" preserve-order="true" parallel="false">
        <groups>
            <run>
                <exclude name="HSQLDBNotSupported"/>
                <exclude name="broken"/>
            </run>
        </groups>
        <packages>
            <package name="org.ballerinalang.test.vm.*"/>
            <package name="org.ballerinalang.test.annotations.*"/>
            <package name="org.ballerinalang.test.expressions.*"/>
            <package name="org.ballerinalang.test.documentation.*"/>
            <package name="org.ballerinalang.test.statements.*"/>
            <package name="org.ballerinalang.test.types.*"/>
            <package name="org.ballerinalang.test.access.*"/>
            <package name="org.ballerinalang.test.functions.*"/>
            <package name="org.ballerinalang.test.worker.*"/>
            <package name="org.ballerinalang.test.nativeimpl.functions.*"/>
            <package name="org.ballerinalang.test.jdbc.*"/>
            <package name="org.ballerinalang.test.h2"/>
            <package name="org.ballerinalang.test.net.*"/>
            <package name="org.ballerinalang.test.debugger.*"/>
            <package name="org.ballerinalang.test.structs.*"/>
            <package name="org.ballerinalang.test.endpoint.*"/>
            <package name="org.ballerinalang.test.closures.*"/>
            <package name="org.ballerinalang.test.natives.*"/>
            <package name="org.ballerinalang.test.parser.*"/>
            <package name="org.ballerinalang.test.launch.*"/>
            <package name="org.ballerinalang.test.lock.*"/>
            <package name="org.ballerinalang.test.task.*"/>
            <package name="org.ballerinalang.test.cache.*"/>
            <package name="org.ballerinalang.test.jwt.*"/>
            <package name="org.ballerinalang.test.taintchecking.*"/>
<<<<<<< HEAD
            <package name="org.ballerinalang.test.streaming.*"/>
=======
            <package name="org.ballerinalang.test.config.*"/>
>>>>>>> f1fb749b
            <package name="org.ballerinalang.test.object.*"/>
            <package name="org.ballerinalang.test.record.*"/>
            <package name="org.ballerinalang.test.runtime.*"/>
            <package name="org.ballerinalang.test.balo.*" />
            <package name="org.ballerinalang.test.compression.*"/>
            <package name="org.ballerinalang.test.variable.shadowing.*" />
            <package name="org.ballerinalang.test.channels.*" />
            <package name="org.ballerinalang.test.privacy.*" />
            <package name="org.ballerinalang.test.serializer.json.*" />
            <package name="org.ballerinalang.test.dataflow.*" />
            <package name="org.ballerinalang.test.error.*" />
        </packages>

		<!-- TODO: remove once constraint tests are fixed -->
		<classes>
			<class name="org.ballerinalang.test.types.map.BMapValueTest" />
			<class name="org.ballerinalang.test.types.map.MapAccessExprTest" />
			<class name="org.ballerinalang.test.types.map.MapInitializerExprTest" />
		</classes>
    </test>
    <test name="ballerina-security-test-suite" preserve-order="true" parallel="false">
        <packages>
            <package name="org.ballerinalang.test.auth.*"/>
        </packages>
    </test>
    <test name="ballerina-entry-function-test-suite" preserve-order="true" parallel="false">
        <packages >
            <package name="org.ballerinalang.test.entry.function.*"/>
        </packages>
    </test>
</suite><|MERGE_RESOLUTION|>--- conflicted
+++ resolved
@@ -60,11 +60,6 @@
             <package name="org.ballerinalang.test.cache.*"/>
             <package name="org.ballerinalang.test.jwt.*"/>
             <package name="org.ballerinalang.test.taintchecking.*"/>
-<<<<<<< HEAD
-            <package name="org.ballerinalang.test.streaming.*"/>
-=======
-            <package name="org.ballerinalang.test.config.*"/>
->>>>>>> f1fb749b
             <package name="org.ballerinalang.test.object.*"/>
             <package name="org.ballerinalang.test.record.*"/>
             <package name="org.ballerinalang.test.runtime.*"/>
