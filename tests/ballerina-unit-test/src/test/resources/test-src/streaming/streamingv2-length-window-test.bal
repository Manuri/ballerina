--- conflicted
+++ resolved
@@ -48,13 +48,8 @@
 
     testLengthWindow();
 
-<<<<<<< HEAD
-    outputStreamLengthWindowTest.subscribe(printTeachers);
+    outputStreamLengthWindowTest.subscribe(function(Teacher e) {printTeachers(e);});
     foreach var t in teachers {
-=======
-    outputStreamLengthWindowTest.subscribe(function(Teacher e) {printTeachers(e);});
-    foreach t in teachers {
->>>>>>> 8aa34cc5
         inputStreamLengthWindowTest.publish(t);
     }
 
