// Copyright (c) 2018 WSO2 Inc. (http://www.wso2.org) All Rights Reserved.
//
// WSO2 Inc. licenses this file to you under the Apache License,
// Version 2.0 (the "License"); you may not use this file except
// in compliance with the License.
// You may obtain a copy of the License at
//
// http://www.apache.org/licenses/LICENSE-2.0
//
// Unless required by applicable law or agreed to in writing,
// software distributed under the License is distributed on an
// "AS IS" BASIS, WITHOUT WARRANTIES OR CONDITIONS OF ANY
// KIND, either express or implied.  See the License for the
// specific language governing permissions and limitations
// under the License.

import ballerina/runtime;
import ballerina/streams;

type Teacher record {
    string name;
    int age;
    string status;
    string batch;
    string school;
};

type TeacherOutput record {
    string name;
    int age;
    int sumAge;
    int count;
};

int index = 0;
stream<Teacher> inputStream;
stream<TeacherOutput> outputStream;

TeacherOutput[] globalEmployeeArray = [];

function startAggregationGroupByQuery() returns (TeacherOutput[]) {

    Teacher[] teachers = [];
    Teacher t1 = { name: "Mohan", age: 30, status: "single", batch: "LK2014", school: "Hindu College" };
    Teacher t2 = { name: "Raja", age: 45, status: "single", batch: "LK2014", school: "Hindu College" };
    teachers[0] = t1;
    teachers[1] = t2;
    teachers[2] = t2;
    teachers[3] = t1;
    teachers[4] = t2;

    teachers[5] = t1;
    teachers[6] = t2;
    teachers[7] = t1;
    teachers[8] = t2;
    teachers[9] = t1;

    createStreamingConstruct();

    outputStream.subscribe(printTeachers);
    foreach var t in teachers {
        runtime:sleep(1);
        inputStream.publish(t);
    }

    int count = 0;
    while (true) {
        runtime:sleep(500);
        count += 1;
        if ((globalEmployeeArray.length()) == 10 || count == 10) {
            break;
        }
    }

    return globalEmployeeArray;
}


//  ------------- Query to be implemented -------------------------------------------------------
//  from inputStream where inputStream.age > getValue()
//  select inputStream.name, inputStream.age, sum (inputStream.age) as sumAge, count() as count
//  group by inputStream.name
//      => (TeacherOutput [] o) {
//            outputStream.publish(o);
//      }
//

function createStreamingConstruct() {

<<<<<<< HEAD
    function (map[]) outputFunc = function (map[] events) {
        foreach var m in events {
=======
    function (map<anydata>[]) outputFunc = function (map<anydata>[] events) {
        foreach m in events {
>>>>>>> 4dbc1c70
            // just cast input map into the output type
            var t = <TeacherOutput>TeacherOutput.stamp(m.clone());
            outputStream.publish(t);
        }
    };

    streams:OutputProcess outputProcess = streams:createOutputProcess(outputFunc);

    streams:Sum sumAggregator = new();
    streams:Count countAggregator = new();
    streams:Aggregator[] aggregatorArr = [];
    aggregatorArr[0] = sumAggregator;
    aggregatorArr[1] = countAggregator;

    streams:Select select = streams:createSelect(function (streams:StreamEvent[] e) {outputProcess.process(e);},
        aggregatorArr,
        [function (streams:StreamEvent e) returns string {
            return <string>e.data["inputStream.name"];
        }],
        function (streams:StreamEvent e, streams:Aggregator[] aggregatorArr1) returns map<anydata> {
            streams:Sum sumAggregator1 = <streams:Sum>aggregatorArr1[0];
            streams:Count countAggregator1 = <streams:Count>aggregatorArr1[1];
            // got rid of type casting
            return {
                "name": e.data["inputStream.name"],
                "age": e.data["inputStream.age"],
                "sumAge": sumAggregator1.process(e.data["inputStream.age"], e.eventType),
                "count": countAggregator1.process((), e.eventType)
            };
        }
    );

    streams:Window tmpWindow = streams:timeWindow([1000],
        nextProcessPointer = function (streams:StreamEvent[] e) {select.process(e);});
    streams:Filter filter = streams:createFilter(function (streams:StreamEvent[] e) {tmpWindow.process(e);},
        function (map<anydata> m) returns boolean {
            // simplify filter
            return <int>m["inputStream.age"] > getValue();
        }
    );

    inputStream.subscribe(function (Teacher t) {
            // make it type unaware and proceed
            streams:StreamEvent[] eventArr = streams:buildStreamEvent(t, "inputStream");
            filter.process(eventArr);
        }
    );
}

function getValue() returns int {
    return 25;
}

function printTeachers(TeacherOutput e) {
    addToGlobalEmployeeArray(e);
}

function addToGlobalEmployeeArray(TeacherOutput e) {
    globalEmployeeArray[index] = e;
    index = index + 1;
}<|MERGE_RESOLUTION|>--- conflicted
+++ resolved
@@ -87,13 +87,8 @@
 
 function createStreamingConstruct() {
 
-<<<<<<< HEAD
-    function (map[]) outputFunc = function (map[] events) {
+    function (map<anydata>[]) outputFunc = function (map<anydata>[] events) {
         foreach var m in events {
-=======
-    function (map<anydata>[]) outputFunc = function (map<anydata>[] events) {
-        foreach m in events {
->>>>>>> 4dbc1c70
             // just cast input map into the output type
             var t = <TeacherOutput>TeacherOutput.stamp(m.clone());
             outputStream.publish(t);
