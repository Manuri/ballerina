// Copyright (c) 2018 WSO2 Inc. (http://www.wso2.org) All Rights Reserved.
//
// WSO2 Inc. licenses this file to you under the Apache License,
// Version 2.0 (the "License"); you may not use this file except
// in compliance with the License.
// You may obtain a copy of the License at
//
// http://www.apache.org/licenses/LICENSE-2.0
//
// Unless required by applicable law or agreed to in writing,
// software distributed under the License is distributed on an
// "AS IS" BASIS, WITHOUT WARRANTIES OR CONDITIONS OF ANY
// KIND, either express or implied.  See the License for the
// specific language governing permissions and limitations
// under the License.

import ballerina/runtime;
import ballerina/io;
import ballerina/streams;

type Teacher record {
    int timestamp;
    string name;
    int age;
    string status;
    string school;
};

type TeacherOutput record{
    int timestamp;
    string name;
    int count;
};

int index = 0;
stream<Teacher> inputStreamExternalTimeBatchTest3;
stream<TeacherOutput > outputStreamExternalTimeBatchTest3;
TeacherOutput[] globalEmployeeArray = [];

function startExternalTimeBatchwindowTest3() returns (TeacherOutput[]) {

    Teacher[] teachers = [];
    Teacher t1 = { timestamp: 1366335804341, name: "Mohan", age: 30, status: "single", school: "Hindu College" };
    Teacher t2 = { timestamp: 1366335804599, name: "Raja", age: 45, status: "single", school: "Hindu College" };
    Teacher t3 = { timestamp: 1366335804600, name: "Naveen", age: 35, status: "single", school: "Hindu College" };
    Teacher t4 = { timestamp: 1366335804607, name: "Amal", age: 50, status: "married", school: "Hindu College" };

    teachers[0] = t1;
    teachers[1] = t2;
    teachers[2] = t3;
    teachers[3] = t4;

    testExternalTimeBatchwindow3();

    outputStreamExternalTimeBatchTest3.subscribe(printTeachers);
    foreach t in teachers {
        inputStreamExternalTimeBatchTest3.publish(t);
    }

    int count = 0;
    while(true) {
        runtime:sleep(500);
<<<<<<< HEAD
        count++;
=======
        count += 1;
>>>>>>> 98f59f90
        if((lengthof globalEmployeeArray) == 1 || count == 10) {
            break;
        }
    }
    io:println(globalEmployeeArray);
    return globalEmployeeArray;
}

function testExternalTimeBatchwindow3() {

    forever {
        from inputStreamExternalTimeBatchTest3 window externalTimeBatchWindow(inputStreamExternalTimeBatchTest3.timestamp, 1000, timeOut = 3000)
        select inputStreamExternalTimeBatchTest3.timestamp, inputStreamExternalTimeBatchTest3.name, count() as count
        group by inputStreamExternalTimeBatchTest3.school
        => (TeacherOutput [] teachers) {
            foreach t in teachers {
                outputStreamExternalTimeBatchTest3.publish(t);
            }
        }
    }
}

function printTeachers(TeacherOutput e) {
    addToGlobalEmployeeArray(e);
}

function addToGlobalEmployeeArray(TeacherOutput e) {
    globalEmployeeArray[index] = e;
    index = index + 1;
}<|MERGE_RESOLUTION|>--- conflicted
+++ resolved
@@ -60,11 +60,7 @@
     int count = 0;
     while(true) {
         runtime:sleep(500);
-<<<<<<< HEAD
-        count++;
-=======
         count += 1;
->>>>>>> 98f59f90
         if((lengthof globalEmployeeArray) == 1 || count == 10) {
             break;
         }
