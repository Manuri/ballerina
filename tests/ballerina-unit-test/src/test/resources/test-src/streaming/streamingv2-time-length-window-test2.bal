--- conflicted
+++ resolved
@@ -54,13 +54,8 @@
 
     testTimeLengthwindow();
 
-<<<<<<< HEAD
-    outputStreamTimeLengthTest2.subscribe(printTeachers);
+    outputStreamTimeLengthTest2.subscribe(function(TeacherOutput e) {printTeachers(e);});
     foreach var t in teachers {
-=======
-    outputStreamTimeLengthTest2.subscribe(function(TeacherOutput e) {printTeachers(e);});
-    foreach t in teachers {
->>>>>>> 8aa34cc5
         inputStreamTimeLengthWindowTest2.publish(t);
         runtime:sleep(450);
     }
