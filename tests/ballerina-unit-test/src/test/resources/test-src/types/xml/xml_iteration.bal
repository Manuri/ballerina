--- conflicted
+++ resolved
@@ -75,18 +75,9 @@
 }
 
 function filterOpTest() returns xml[] {
-<<<<<<< HEAD
-    xml[] books = bookstore["book"].filter(function (xml book) returns boolean {
-                                               var result = int.convert(book["year"].getTextValue());
-                                               if (result is int) {
-                                                  return result > 2004;
-                                               } else {
-                                                  return false;
-                                               }
-=======
     xml[] books = bookstore["book"].filter(function (xml|string book) returns boolean {
                                                 if book is xml {
-                                                    var result = int.create(book["year"].getTextValue());
+                                                    var result = int.convert(book["year"].getTextValue());
                                                     if (result is int) {
                                                        return result > 2004;
                                                     } else {
@@ -99,27 +90,14 @@
                                                     return value;
                                                 }
                                                 return xml ` `;
->>>>>>> 6b18176c
                                             });
     return books;
 }
 
 function chainedIterableOps() returns xml[] {
-<<<<<<< HEAD
-    xml[] authors = bookstore["book"].filter(function (xml book) returns boolean {
-                                               var result = int.convert(book["year"].getTextValue());
-                                               if (result is int) {
-                                                  return result > 2004;
-                                               } else {
-                                                  return false;
-                                               }
-                                            }).map(function (xml book) returns xml {
-                                                  return book["author"];
-                                            });
-=======
     xml[] authors = bookstore["book"].filter(function (xml|string book) returns boolean {
                                                 if book is xml {
-                                                    var result = int.create(book["year"].getTextValue());
+                                                    var result = int.convert(book["year"].getTextValue());
                                                     if (result is int) {
                                                        return result > 2004;
                                                     } else {
@@ -133,6 +111,5 @@
                                                     }
                                                     return xml ` `;
                                                 });
->>>>>>> 6b18176c
     return authors;
 }