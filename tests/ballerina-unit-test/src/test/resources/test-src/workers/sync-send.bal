import ballerina/runtime;
import ballerina/io;

string append = "";
function simpleSyncSend() returns string {
    string done = process();
    return append;
}

function process() returns string {
   worker w1 {
     int a = 10;
     a -> w2;
<<<<<<< HEAD
     error? result;
     result = a ->> w2;
     a -> w2;
=======
     () result = a ->> w2;
>>>>>>> 1e326548
     foreach var i in 1 ... 5 {
                           append = append + "w1";
                   }
    }

   worker w2 {
     int b = 15;
     runtime:sleep(10);
      foreach var i in 1 ... 5 {
            append = append + "w2";
             }
     b = <- w1;
     b = <- w1;
     b = <- w1;
   }

   wait w1;
   //runtime:sleep(50);
   return "done";
}

string append2 = "";
function multipleSyncSend() returns string{
    worker w1 {
         int a = 10;
         var result = a ->> w2;
         foreach var i in 1 ... 5 {
                               append2 = append2 + "w1";
                       }
         result = a ->> w2;
         foreach var i in 1 ... 5 {
                 append2 = append2 + "w11";
        }
        }

       worker w2 returns error? {
         int b = 15;
         runtime:sleep(10);
          foreach var i in 1 ... 5 {
                append2 = append2 + "w2";
         }
         if(false){
              error err = error("err", { message: "err msg" });
              return err;
         }
         b = <- w1;
         foreach var i in 1 ... 5 {
                         append2 = append2 + "w22";
                          }
         b = <- w1;
         return;
       }
       wait w1;
       return append2;
}

function process2() returns any {
    return returnNil();
}

function returnNil() returns any {
   worker w1 returns any {
     int a = 10;
     a -> w2;
     var result = a ->> w2;
     foreach var i in 1 ... 5 {
                           append = append + "w1";
                   }
      return result;
    }

   worker w2 returns error?{
     if(false){
          error err = error("err", { message: "err msg" });
          return err;
     }
     int b = 15;
     runtime:sleep(10);
      foreach var i in 1 ... 5 {
            append = append + "w2";
             }
     b = <- w1;
     b = <- w1;
     return;
   }

   var result = wait w1;
   return result;
}

string append3 = "";
function multiWorkerSend() returns string{
    worker w1 {
         int a = 10;
         var result = a ->> w2;
         a -> w3;
         foreach var i in 1 ... 5 {
                               append3 = append3 + "w1";
                       }
         result = a ->> w2;
         a -> w3;
         foreach var i in 1 ... 5 {
                 append3 = append3 + "w11";
        }
        }

       worker w2 returns error? {
         if(false){
              error err = error("err", { message: "err msg" });
              return err;
         }

         if(false){
              error err = error("err", { message: "err msg" });
              return err;
         }
         int b = 15;
         runtime:sleep(10);
          foreach var i in 1 ... 5 {
                append3 = append3 + "w2";
                 }
         b -> w3;
         b = <- w1;
         b -> w3;
         foreach var i in 1 ... 5 {
                         append3 = append3 + "w22";
                          }
         b = <- w1;
         return;
       }


       worker w3 returns error? {
                int|error x =  <- w2;
                int b;
                foreach var i in 1 ... 5 {
                       append3 = append3 + "w3";
                        }
                b = <- w1;
                x = <- w2;
                foreach var i in 1 ... 5 {
                                append3 = append3 + "w33";
                                 }
                b = <- w1;
                return;
              }

       wait w1;
       return append3;
}

string append4 = "";
function errorResult() returns error? {
    worker w1 returns error? {
         int a = 10;
         var result = a ->> w2;
         result = a ->> w3;
         foreach var i in 1 ... 5 {
                               append4 = append4 + "w1";
                       }
         result = a ->> w2;
          result = a ->> w3;
         foreach var i in 1 ... 5 {
                 append3 = append4 + "w11";
        }

        return result;
        }

       worker w2 returns error? {
         if(false){
              error err = error("err", { message: "err msg" });
              return err;
         }
         int b = 15;
         runtime:sleep(10);
          foreach var i in 1 ... 5 {
                append4 = append4 + "w2";
                 }
         b -> w3;
         b = <- w1;
         var result = b ->> w3;
         foreach var i in 1 ... 5 {
                         append4 = append4 + "w22";
                          }
         b = <- w1;
         return;
       }

       worker w3 returns error|string {
                if(false){
                     error err = error("err", { message: "err msg" });
                     return err;
                }
                int b;
                int|error be;
                be = <- w2;
                 foreach var i in 1 ... 5 {
                       append4 = append4 + "w3";
                        }
                b = <- w1;
                b = <- w2;
                if (b > 0) {
                    map<string> reason = { k1: "error3" };
                    map<string> details = { message: "msg3" };
                    error er3 = error(reason.k1, details);
                    return er3;
                }
                foreach var i in 1 ... 5 {
                                append4 = append4 + "w33";
                                 }
                b = <- w1;
                return "success";
              }

       error? w1Result = wait w1;
       return w1Result;
}


function panicTest() returns error? {
    worker w1 returns error? {
         int a = 10;
         a -> w2;
         var result = a ->> w3;

         a -> w2;
          result = a ->> w3;


        return result;
        }

       worker w2{
         int b = 15;
         runtime:sleep(10);

         b -> w3;
         b = <- w1;
         var result = b ->> w3;

         b = <- w1;
       }

       worker w3 returns string|error {
                if(false){
                     error err = error("err", { message: "err msg" });
                     return err;
                }
                int b;
                b = <- w2;

                b = <- w1;
                b = <- w2;
                if (b > 0) {
                    map<string> reason = { k1: "error3" };
                    map<string> details = { message: "msg3" };
                    error er3 = error(reason.k1, details);
                    panic er3;
                }

                b = <- w1;
                return "success";
              }

       error? w1Result = wait w1;
       return w1Result;
}<|MERGE_RESOLUTION|>--- conflicted
+++ resolved
@@ -11,13 +11,8 @@
    worker w1 {
      int a = 10;
      a -> w2;
-<<<<<<< HEAD
-     error? result;
-     result = a ->> w2;
+     () result = a ->> w2;
      a -> w2;
-=======
-     () result = a ->> w2;
->>>>>>> 1e326548
      foreach var i in 1 ... 5 {
                            append = append + "w1";
                    }
