import ballerina/runtime;

function forkWithTimeoutTest1() returns map<any> {
    map<any> m = {};
    fork {
        worker w1 {
            int a = 5;
            int b = 0;
            a -> w2;
            b = <- w2;
        }
        worker w2 {
            int a = 0;
            int b = 15;
            a = <- w1;
            b -> w1;
            runtime:sleep(5000);
        }
    }
    worker w3 returns map<any> {
        map<any> results = wait {w1, w2};
        m["x"] = 25;
        return m;
    }

    future<map<any>> f = start timeoutFunction1(1000, m);
    return (wait w3 | f);
}

function forkWithTimeoutTest2() returns map<any> {
    map<any> m = {};
    fork {
        worker w1 {
            int a = 5;
            int b = 0;
        }
        worker w2 {
            int a = 0;
            int b = 15;
        }
    }
    map<any> results = wait {w1, w2};
    worker w3 returns map<any> {
        runtime:sleep(1000);
        m["x"] = 25;
        return m;
    }

    future<map<any>> f = start timeoutFunction1(5000, m);
    return (wait w3 | f);
}

// Function used to provide timeout functionality
function timeoutFunction1(int milliSeconds, map<any> m) returns map<any> {
    runtime:sleep(milliSeconds);
    m["x"] = 15;
    return m;
}

function complexForkWorkerSendReceive() returns map<any> {
    map<any> m = {};
    m["x"] = 10;
    fork {
        worker w1 {
            int a = 5;
            int b = 0;
            a -> w2;
            b = <- w2;
        }
        worker w2 {
            int a = 0;
            int b = 15;
            a = <- w1;
            b -> w1;
        }
    }
    map<any> results = wait {w1, w2};
    m["x"] = 17;
    return m;
}

function chainedWorkerSendReceive() returns map<any> {
    map<any> m = {};
    fork {
        worker w1 {
            int a = 3;
            int b = 0;
            a -> w2;
            b = <- w3;
            m["x"] = b;
        }
        worker w2 {
            int a = 0;
            int b = 15;
            a = <- w1;
            a * 2 -> w3;
        }
        worker w3 {
            int a = 0;
            int b = 0;
            a = <- w2;
            b = a * 2;
            b -> w1;
        }
    }
    map<any> results = wait {w1, w2, w3};
    return m;
}

function forkWithWaitOnSomeSelectedWorkers1() returns int|error {
    map<any> m = {};
    m["x"] = 0;
    m["y"] = 0;
    fork {
        worker w1 {
            int a = 55;
            int b = 5;
            m["x"] = a;
            m["y"] = b;
        }
        worker w2 {
            int a = 5;
            int b = 15;
            runtime:sleep(2000);
            m["x"] = a;
        }
        worker w3 {
            int a = 0;
            int b = 15;
            runtime:sleep(1000);
            m["x"] = b;
        }
    }
    () results = wait w2 | w3;
    int j;
    int k;
<<<<<<< HEAD
    j = check int.create(m["x"]);
    k = check int.create(m["y"]);
=======
    j = check int.convert(m["x"]);
    k = check int.convert(m["y"]);
>>>>>>> 1f871ed6
    return j * k;
}

function forkWithWaitOnSomeSelectedWorkers2() returns map<any> {
    map<any> m = {};
    m["x"] = 0;
    fork {
        worker w1 {
            int x = 80;
            x -> w2;
            x = <- w3;
            m["x"] = x;
            10 -> w2;
        }
        worker w2 {
            int a = 0;
            a = <- w1;
            (a * 2) -> w3;
            a = <- w1;
            10 -> w3;
        }
        worker w3 {
            int a = 0;
            a = <- w2;
            (a * 2) -> w1;
            a = <- w2;
        }
    }
    () results = wait w1| w2 | w3;
    return m;
}

function forkWithWaitOnSomeSelectedWorkers3() returns map<any> {
    map<any> m = {};
    m["x"] = 0;
    fork {
        worker w1 {
            int x = 10;
            x -> w2;
            int a = 0;
            a = <- w3;
            (a * 2) -> w2;
        }
        worker w2 {
            int a = 0;
            a = <- w1;
            (a * 2) -> w3;
            a = <- w1;
            m["x"] = a;
            (a * 2) -> w3;
            runtime:sleep(1000);
        }
        worker w3 {
            int a = 0;
            a = <- w2;
            (a * 2) -> w1;
            m["x"] = <- w2;
        }
    }
    () results = wait w2 | w3;
    return m;
}

function forkWithWaitOnAllSelectedWorkers1() returns map<any> {
    map<any> m = {};
    m["x"] = 0;
    fork {
        worker w1 {
            int x = 10;
            x -> w2;
            int a = 0;
            a = <- w3;
            (a * 2) -> w2;
        }
        worker w2 {
            int a = 0;
            a = <- w1;
            (a * 2) -> w3;
            a = <- w1;
            m["x"] = a;
            (a * 2) -> w3;
            runtime:sleep(1000);
            m["x"] = 33;
        }
        worker w3 {
            int a = 0;
            a = <- w2;
            (a * 2) -> w1;
            m["x"] = <- w2;
        }
    }
    map<any> results = wait {w2, w3};
    return m;
}

function forkWithWaitOnAllSelectedWorkers2() returns int {
    int result = 0;
    fork {
        worker w1 {
            int x = 10;
            x -> w2;
            int a = 0;
            a = <- w3;
            (a * 2) -> w2;
        }
        worker w2 {
            int a = 0;
            a = <- w1;
            (a * 2) -> w3;
            a = <- w1;
            result = a;
            (a * 2) -> w3;
            runtime:sleep(2000);
            result = 33;
        }
        worker w3 {
            int a = 0;
            a = <- w2;
            (a * 2) -> w1;
            result = <- w2;
        }
    }
    worker w4 returns int {
        map<any> results = wait {w2, w3};
        return result;
    }

    future<int> f = start timeoutFunction2(1000);
    return (wait w4 | f);
}

// Function used to provide timeout functionality
function timeoutFunction2(int milliSeconds) returns int {
    runtime:sleep(milliSeconds);
    return 777;
}

function forkWithMessagePassing() returns map<any>|error {
    map<any> m = {};
    fork {
        worker w1 returns int {
            int a = 5;
            a -> w2;
            int b = 0;
            b = <- w2;
            return b;
        }
        worker w2 returns int {
            int a = 0;
            a = <- w1;
            int b = 15;
            b -> w1;
            return a;
        }
    }
    map<any> results = wait {w1, w2};
<<<<<<< HEAD
    int b = check int.create(results["w1"]);
    int a = check int.create(results["w2"]);
=======
    int b = check int.convert(results["w1"]);
    int a = check int.convert(results["w2"]);
>>>>>>> 1f871ed6

    m["x"] = (a + 1) * b;
    return m;
}

function forkWithinWorkers() returns int|error {
    worker wx returns int|error {
        int x = 20;
        map<any> m = {};
        fork {
            worker wx1 {
                m["a"] = 10;
            }
            worker wx2 {
                m["b"] = 20;
            }
        }
        map<any> results = wait {wx1, wx2};
        int a;
        int b;
<<<<<<< HEAD
        a = check int.create(m["a"]);
        b = check int.create(m["b"]);
=======
        a = check int.convert(m["a"]);
        b = check int.convert(m["b"]);
>>>>>>> 1f871ed6
        x = a + b;
        return x;
    }
    return wait wx;
}

function largeForkCreationTest() returns int|error {
    int result = 0;
    map<any> m = {};
    int c = 1000;
    while (c > 0) {
        m["x"] = 10;
        fork {
            worker w1 {
                int a = 2;
                int b = 0;
                a -> w2;
                b = <- w10;
                m["x"] = result + b;
            }
            worker w2 {
                int a = 0;
                int b = 3;
                a = <- w1;
                (a + b) -> w3;
            }
            worker w3 {
                int a = 0;
                int b = 4;
                a = <- w2;
                (a + b) -> w4;
            }
            worker w4 {
                int a = 0;
                int b = 5;
                a = <- w3;
                (a + b) -> w5;
            }
            worker w5 {
                int a = 0;
                int b = 6;
                a = <- w4;
                (a + b) -> w6;
            }
            worker w6 {
                int a = 0;
                int b = 7;
                a = <- w5;
                (a + b) -> w7;
            }
            worker w7 {
                int a = 0;
                int b = 8;
                a = <- w6;
                (a + b) -> w8;
            }
            worker w8 {
                int a = 0;
                int b = 9;
                a = <- w7;
                (a + b) -> w9;
            }
            worker w9 {
                int a = 0;
                int b = 10;
                a = <- w8;
                (a + b) -> w10;
            }
            worker w10 {
                int a = 0;
                int b = 11;
                a = <- w9;
                (a + b) -> w1;
            }
        }

        map<any> results = wait {w1, w2, w3, w4, w5, w6, w7, w8, w9, w10};
<<<<<<< HEAD
        result = check int.create(m["x"]);
=======
        result = check int.convert(m["x"]);
>>>>>>> 1f871ed6
        c = c - 1;
    }
    return result;
}

function forkWithStruct() returns string|error {
    string result = "";
    fork {
        worker w1 returns foo {
            foo f = { x: 1, y: "w1" };
            return f;
        }
        worker w2 returns float {
            float f = 10.344;
            return f;
        }
    }
    map<any> results = wait {w1, w2};
<<<<<<< HEAD
    var f = check foo.create(results["w1"]);
    result = "[block] sW1: " + f.y;
    var fW2 = check float.create(results["w2"]);
=======
    var f = check foo.convert(results["w1"]);
    result = "[block] sW1: " + f.y;
    var fW2 = check float.convert(results["w2"]);
>>>>>>> 1f871ed6
    result = result + "[block] fW2: " + fW2;
    return result;
}

type foo record {
    int x = 0;
    string y = "";
};

function forkWithSameWorkerContent() returns string|error {
    string result = "";
    fork {
        worker w1 returns any[] {
            any[] a = [];
            return a;
        }
        worker w2 returns any[] {
            any[] b = [];
            return b;
        }

    }
    map<any> results1 = wait {w1, w2};

    fork {
        worker w3 returns string[] {
            string[] a = ["data1"];
            return a;
        }
        worker w4 returns string[] {
            string[] a = ["data2"];
            return a;
        }
    }
    map<string[]> results2 = wait {w3, w4};
    string[]? resW1 = results2["w3"];
    var s1 = resW1[0] ?: "";
    result = "W3: " + s1;
    string[]? resW2 = results2["w4"];
    var s2 = resW2[0] ?: "";
    result = result + ", W4: " + s2;

    return result;
}<|MERGE_RESOLUTION|>--- conflicted
+++ resolved
@@ -134,13 +134,8 @@
     () results = wait w2 | w3;
     int j;
     int k;
-<<<<<<< HEAD
-    j = check int.create(m["x"]);
-    k = check int.create(m["y"]);
-=======
     j = check int.convert(m["x"]);
     k = check int.convert(m["y"]);
->>>>>>> 1f871ed6
     return j * k;
 }
 
@@ -297,13 +292,8 @@
         }
     }
     map<any> results = wait {w1, w2};
-<<<<<<< HEAD
-    int b = check int.create(results["w1"]);
-    int a = check int.create(results["w2"]);
-=======
     int b = check int.convert(results["w1"]);
     int a = check int.convert(results["w2"]);
->>>>>>> 1f871ed6
 
     m["x"] = (a + 1) * b;
     return m;
@@ -324,13 +314,8 @@
         map<any> results = wait {wx1, wx2};
         int a;
         int b;
-<<<<<<< HEAD
-        a = check int.create(m["a"]);
-        b = check int.create(m["b"]);
-=======
         a = check int.convert(m["a"]);
         b = check int.convert(m["b"]);
->>>>>>> 1f871ed6
         x = a + b;
         return x;
     }
@@ -408,11 +393,7 @@
         }
 
         map<any> results = wait {w1, w2, w3, w4, w5, w6, w7, w8, w9, w10};
-<<<<<<< HEAD
-        result = check int.create(m["x"]);
-=======
         result = check int.convert(m["x"]);
->>>>>>> 1f871ed6
         c = c - 1;
     }
     return result;
@@ -431,15 +412,9 @@
         }
     }
     map<any> results = wait {w1, w2};
-<<<<<<< HEAD
-    var f = check foo.create(results["w1"]);
-    result = "[block] sW1: " + f.y;
-    var fW2 = check float.create(results["w2"]);
-=======
     var f = check foo.convert(results["w1"]);
     result = "[block] sW1: " + f.y;
     var fW2 = check float.convert(results["w2"]);
->>>>>>> 1f871ed6
     result = result + "[block] fW2: " + fW2;
     return result;
 }
