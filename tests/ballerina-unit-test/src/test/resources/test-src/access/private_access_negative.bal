type Foo object {

    public string s = "";

};

type Bar record {
    string s = "";
};

type Baz 1|2;

public Foo foo = new ();

public Bar b = {s:"K"};

public Baz baz = 1;

object {
             public string s = "";
             public Baz z = 1;
             public Foo foo1 = new;

         } anonObj = new;

public type ParentFoo object {

    public int i = 0;
    public ChildFoo c = new("");
    public Foo f = new;
    public Baz z = 1;


<<<<<<< HEAD
    public function __init(int i, ChildFoo c) {
=======
    public function __init (int i, ChildFoo  c){
>>>>>>> 7ccbe89f
        self.i = i;
        self.c = c;
    }
};

type ChildFoo object {

    private string name = "";


    function __init(string name) {
        self.name = name;
    }
};

public function fooFunc2 (string s, int i = 4, Bar r,  Foo... fArg) returns Foo {
    Foo f = new ();
    return f;
}

public function fooFunc3 (string s, int i = 4, Bar r,  Foo... fArg) returns (Foo, string) {
    Foo f = new ();
    return (f, "G");
}

public function fooFunc1 (Foo fArg) {
    Foo fooVar = fArg;
}


public function BazFunc (Foo... fArg) returns (Baz) {
    Baz z = 1;
    return z;
}

public function test1(object {
                                          public string s = "";
                                          public Baz z = 1;
                                          public Foo foo1 = new;

                                      } anonObj1) returns string {
    return "K";
}

public function test2() returns object {

                                            public string s = "";
                                            public Baz z = 1;
                                            public Foo foo1 = new;

                                        }{
    object {

        public string s = "";
        public Baz z = 1;
        public Foo foo1 = new;

    } m = new;

    return m;
}

function test3() returns string {
    object {

        public string s = "";
        public Baz z = 1;
        public Foo foo1 = new;

    } m = new;

    return m.s;
}

function test4() returns string {
    object {

        public string s = "";
        public Baz z = 1;
        public Foo foo1 = new;

    } m = new;

    return m.s;
}

type FooRecord record {
    string s = "";
    BarRecord br = {};
};

type BarRecord record {
    string s = "";
};

record {
     string s = "";
     Baz z = 1;
     Foo foo1 = new;
     BarRecord br = {};
} anonRecord = {};

public type ParentRecord record {
    int i = 0;
    ChildFoo c = new("");
    ChildRecord r = {};
    Foo f = new;
    Baz z = 1;
};

type ChildRecord record {
    string name = "";
};

function test5() returns string {
    record {
         string s = "";
         Baz z = 1;
         Foo foo1 = new;
         BarRecord br = {};
    } m = {};

    return m.s;
}

public function test6(record {
                          string s = "";
                          Baz z = 1;
                          Foo foo1 = new;
                          BarRecord br = {};
                      } anonRecord1) returns string {
    return "K";
}

public function test7() returns record {
                                    string s = "";
                                    Baz z = 1;
                                    Foo foo1 = new;
                                    BarRecord br = {};
                                }{
    record {
          string s = "";
          Baz z = 1;
          Foo foo1 = new;
          BarRecord br = {};
      } m = {};

    return m;
}

type FooTypeObj object {

    public string s = "";

};

type BarTypeRecord record {
    string s = "";
};

type BazTypeFinite 1|2;

public type TypeA FooTypeObj;

public type TypeB BarTypeRecord;

public type TypeC BazTypeFinite;


public type FooTypePublicObj object {

    public string s = "";

};

public type BarTypePublicRecord record {
    string s = "";
};

public type BazTypePublicFinite 1|2;

public type TypeD FooTypePublicObj;

public type TypeE BarTypePublicRecord;

public type TypeF BazTypePublicFinite;

public type Person record {
   string name = "";
};

type TypeAliasOne Person;

type TypeAliasTwo TypeAliasOne;

public type TypeAliasThree TypeAliasTwo;


type A int;

type B A;

public type C B;
<|MERGE_RESOLUTION|>--- conflicted
+++ resolved
@@ -31,11 +31,7 @@
     public Baz z = 1;
 
 
-<<<<<<< HEAD
-    public function __init(int i, ChildFoo c) {
-=======
     public function __init (int i, ChildFoo  c){
->>>>>>> 7ccbe89f
         self.i = i;
         self.c = c;
     }
