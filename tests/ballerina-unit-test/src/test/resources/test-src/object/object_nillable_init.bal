Person? p1 = new;
Person? p2 = new ();

function test() {
    Person? p3 = new;
    Person? p4 = new();
    Person? p5 = ();
    p5 = new;
    Person? p6 = ();
    p6 = new ();
}

type Person object {
<<<<<<< HEAD
    public int age = 0;
=======

    public int age = 0;

>>>>>>> afee6405
};

type Employee object {

    public Person? p3 = new;
    public Person? p4 = new ();
    public Person? p5 = ();
    public Person? p6 = ();

    __init () {
        self.p5 = new;
        self.p6 = new();
    }
};<|MERGE_RESOLUTION|>--- conflicted
+++ resolved
@@ -11,13 +11,7 @@
 }
 
 type Person object {
-<<<<<<< HEAD
     public int age = 0;
-=======
-
-    public int age = 0;
-
->>>>>>> afee6405
 };
 
 type Employee object {
