--- conflicted
+++ resolved
@@ -1,10 +1,5 @@
-<<<<<<< HEAD
-@final int RETRYCOUNT = 4;
-@final int RETRYCOUNT_2 = -4;
-=======
 final int RETRYCOUNT = 4;
 final int RETRYCOUNT_2 = -4;
->>>>>>> ac06ab92
 
 string workerTest = "";
 
