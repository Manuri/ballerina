public type TrxErrorData record {
    string message = "";
    error? cause = ();
    string data = "";
    !...
};

<<<<<<< HEAD
final int RETRYCOUNT = 4;
final int RETRYCOUNT_2 = -4;
=======
public type TrxError error<string, TrxErrorData>;

@final int RETRYCOUNT = 4;
@final int RETRYCOUNT_2 = -4;
>>>>>>> 41088725

string workerTest = "";

function testTransactionStmt(int i) returns (string) {
    string a = "start";
    var result = trap testTransactionStmtHelper2(a, i);
    if (result is string) {
        a = result;
    } else if (result is error) {
        a = a + <string>result.reason();
    }
    a = a + " end";
    return a;
}

function testTransactionStmtHelper1(string status, int i) returns string {
    string a = status;
    if (i == -1) {
        error err = error(" err" );
        panic err;
    } else if (i < -1) {
        TrxError err = error(" trxErr", { data: "test" });
        panic err;
    }
    return a;
}

function testTransactionStmtHelper2(string status, int i) returns string {
    string a = status;
    transaction {
        a = a + " inTrx";
        if (i == 0) {
            a = a + " abort";
            abort;
        } else {
            var result = trap testTransactionStmtHelper1(a, i);
            if (result is string) {
                a = result;
            } else if (result is error) {
                a = a + < string > result.reason();
            }
        }
        a = a + " endTrx";
    } onretry {
        a = a + " inFailed";
    }
    return a;
}

function testAbortStatement() returns (string) {
    string str = "BeforeTR ";
    int i = 0;
    transaction {
        str = str + "WithinTR ";
        if (i == 0) {
            str = str + "BeforAbort ";
            abort;
        }
        str = str + "AfterIf ";
    }
    str = str + "AfterTR ";
    return str;
}


function testOptionalFailed(int i) returns (string) {
    string a = "start";
    var result = trap testOptionalFailedHelper2(i, a);
    if (result is string) {
        a = result;
    } else if (result is TrxError) {
        a += <string>result.reason();
    }
    a = a + " end";
    return a;
}

function testOptionalFailedHelper1(int i, string status) returns string {
    string a = status;
    if (i == -1) {
        error err = error(" err" );
        panic err;
    } else if (i < -1) {
        TrxError err = error(" trxErr", { data: "test" });
        panic err;
    }
    return a;
}

function testOptionalFailedHelper2(int i, string status) returns string {
    string a = status;
    transaction {
        a = a + " inTrx";
        if (i == 0) {
            a = a + " abort";
            abort;
        } else {
            var result = trap testOptionalFailedHelper1(i, a);
            if (result is string) {
                a = result;
            } else if (result is TrxError) {
                a += <string>result.reason();
            }
        }
        a = a + " endTrx";
    }
    return a;
}

function testNestedTransaction(int i) returns (string) {
    string a = "start";
    var result = trap testNestedTransactionHelper2(i, a);
    if (result is string) {
        a = result;
    } else if (result is TrxError) {
        a += <string>result.reason();
    }
    a = a + " end";
    return a;
}

function testNestedTransactionHelper1(int i, string status) returns string {
    string a = status;
    if (i == -1) {
        error err = error(" err" );
        panic err;
    } else if (i < -1) {
        TrxError err = error(" trxErr", { data: "test" });
        panic err;
    }
    return a;
}

function testNestedTransactionHelper2(int i, string status) returns string {
    string a = status;
    transaction {
        a = a + " inOuterTrx";
        transaction {
            a = a + " inInnerTrx";
            if (i == 0) {
                a = a + " abort";
                abort;
            } else {
                var result = trap testNestedTransactionHelper1(i, a);
                if (result is string) {
                    a = result;
                } else if (result is TrxError) {
                    a += <string>result.reason();
                }
            }
            a = a + " endInnerTrx";
        }
        a = a + " endOuterTrx";
    }
    a = a + " ";
    return a;
}

function testNestedTransactionWithFailed(int i) returns (string) {
    string a = "start";
    var result = trap testNestedTransactionWithFailedHelper2(i, a);
    if (result is string) {
        a = result;
    } else if (result is error) {
        a += <string>result.reason();
    }
    a = a + " end";
    return a;
}

function testNestedTransactionWithFailedHelper1(int i, string status) returns string {
    string a = status;
    if (i == -1) {
        error err = error(" err" );
        panic err;
    } else if (i < -1) {
        TrxError err = error(" trxErr", { data: "test" });
        panic err;
    }
    return a;
}

function testNestedTransactionWithFailedHelper2(int i, string status) returns string {
    string a = status;
    transaction with retries = 3 {
        a = a + " inOuterTrx";
        transaction with retries = 2 {
            a = a + " inInnerTrx";
            if (i == 0) {
                a = a + " abort";
                abort;
            } else {
                var result = trap testNestedTransactionWithFailedHelper1(i, a);
                if (result is string) {
                    a = result;
                } else if (result is TrxError) {
                    a += <string>result.reason();
                }
            }
            a = a + " endInnerTrx";
        } onretry {
            a = a + " innerFailed";
        }
            a = a + " endOuterTrx";
        } onretry {
            a = a + " outerFailed";
        }
    a = a + " ";
    return a;
}

function testTransactionStmtWithFailedAndNonDefaultRetries(int i) returns (string) {
    string a = "start";
    var result = trap testTransactionStmtWithFailedAndNonDefaultRetriesHelper1(i, a);
    if (result is string) {
        a = result;
    } else if (result is error) {
        a = a + result.reason();
    }
    a = a + " end";
    return a;
}

function testTransactionStmtWithFailedAndNonDefaultRetriesHelper1(int i, string status) returns string {
    string a = status;
    transaction with retries = 4 {
        a = a + " inTrx";
        if (i == 0) {
            a = a + " abort";
            abort;
        } else {
            var result = trap testTransactionStmtWithFailedAndNonDefaultRetriesHelper2(i, a);
            if (result is string) {
                a = result;
            } else {
                a = a + result.reason();
            }
        }
        a = a + " endTrx";
    } onretry {
        a = a + " inFailed";
    }
    return a;
}

function testTransactionStmtWithFailedAndNonDefaultRetriesHelper2(int i, string status) returns string {
    string a = status;
    if (i == -1) {
        error err = error(" err" );
        panic err;
    } else if (i < -1) {
        TrxError err = error(" trxErr", { data: "test" });
        panic err;
    } else {
        a = a + " success";
    }
    return status;
}

function testTransactionStmtWithRetryOff(int i) returns (string) {
    string a = "start";
    var result = trap testTransactionStmtWithRetryOffHelper2(i, a);
    if (result is string) {
        a = result;
    } else if (result is error) {
        a += <string>result.reason();
    }
    a = a + " end";
    return a;
}

function testTransactionStmtWithRetryOffHelper1(int i) {
    if (i == -1) {
        error err = error(" err" );
        panic err;
    }
}

function testTransactionStmtWithRetryOffHelper2(int i, string status) returns string {
    string a = status;
    transaction with retries = 0 {
        a = a + " inTrx";
        var result = trap testTransactionStmtWithRetryOffHelper1(i);
        if (result is TrxError) {
            a += <string>result.reason();
        }
        a = a + " endTrx";
    } onretry {
        a = a + " inFailed";
    }
    return a;
}

function testTransactionStmtWithConstRetryFailed() returns (string) {
    string a = "start";
    var result = trap testTransactionStmtWithConstRetryFailedHelper(a);
    if (result is string) {
        a = result;
    } else if (result is error) {
        a += result.reason();
    }
    a = a + " end";
    return a;
}

function testTransactionStmtWithConstRetryFailedHelper(string status) returns string {
    string a = status;
    int i = 0;
    transaction with retries = RETRYCOUNT {
        a = a + " inTrx";
        if (i == 0) {
            error err = error(" err" );
            panic err;
        }
    } onretry {
        a = a + " inFailed";
    }
    return a;
}

function testTransactionStmtWithConstRetryFailed2() returns (string) {
    string a = "start ";
    var result = trap testTransactionStmtWithConstRetryFailed2Helper(a);
    if (result is string) {
        a = result;
    } else if (result is error) {
        a = a + result.reason();
    }
    a = a + " end";
    return a;
}

function testTransactionStmtWithConstRetryFailed2Helper(string status) returns string {
    string a = status;
    int i = 0;
    transaction with retries = RETRYCOUNT_2 {
        a = a + " inTrx";
        if (i == 0) {
            error err = error(" err" );
            panic err;
        }
    } onretry {
        a = a + " inFailed";
    }
    return a;
}

function testTransactionStmtWithConstRetrySuccess() returns (string) {
    string a = "start";
    var result = trap testTransactionStmtWithConstRetrySuccessHelper(a);
    if (result is string) {
        a = result;
    } else if (result is error) {
        a += result.reason();
    }
    a = a + " end";
    return a;
}

function testTransactionStmtWithConstRetrySuccessHelper(string status) returns string {
    string a = status;
    transaction with retries = RETRYCOUNT {
        a = a + " inTrx";
    } onretry {
        a = a + " inFailed";
    }
    return a;
}

function testMultipleTransactionStmtSuccess() returns (string) {
    string a = "start";
    var result = trap testMultipleTransactionStmtSuccessHelper(a);
    if (result is string) {
        a = result;
    } else if (result is error) {
        a += result.reason();
    }
    a = a + " end";
    return a;
}

function testMultipleTransactionStmtSuccessHelper(string status) returns string {
    string a = status;
    transaction {
        a = a + " inFirstTrxBlock";
    } onretry {
        a = a + " inFirstTrxFailed";
    }
    a = a + " inFirstTrxEnd";
    transaction {
        a = a + " inSecTrxBlock";
    } onretry {
        a = a + " inSecTrxFailed";
    }
    a = a + " inFSecTrxEnd";
    return a;
}

function testMultipleTransactionStmtFailed1() returns (string) {
    string a = "start";
    var result = trap testMultipleTransactionStmtFailed1Helper(a);
    if (result is string) {
        a = result;
    } else if (result is error) {
        a += result.reason();
    }
    a = a + " end";
    return a;
}

function testMultipleTransactionStmtFailed1Helper(string status) returns string {
    string a = status;
    int i = 0;
    transaction with retries = 2 {
        a = a + " inFirstTrxBlock";
        if (i == 0) {
            error err = error(" err" );
            panic err;
        }
    } onretry {
        a = a + " inFirstTrxFld";
    }
    a = a + " inFirstTrxEnd";
    transaction {
        a = a + " inSecTrxBlock";
    }
    a = a + " inFSecTrxEnd";
    return a;
}

function testMultipleTransactionStmtFailed2() returns (string) {
    string a = "start";
    int i = 0;
    var result = trap testMultipleTransactionStmtFailed2Helper(a);
    if (result is string) {
        a = result;
    } else if (result is error) {
        a += result.reason();
    }
    transaction {
        a = a + " inSecTrxBlock";
    }
    a = a + " inFSecTrxEnd";
    a = a + " end";
    return a;
}

function testMultipleTransactionStmtFailed2Helper(string status) returns string {
    int i = 0;
    string a = status;
    transaction with retries = 2 {
        a = a + " inFirstTrxBlock";
        if (i == 0) {
            error err = error(" err" );
            panic err;
        }
    } onretry {
        a = a + " inFirstTrxFld";
    }
    a = a + " inFirstTrxEnd";
    return a;
}

function testAbort() returns (string) {
    string i = "st";
    transaction {
        i = i + " inOuterTrx";
        transaction {
            i = i + " inInnerTrx";
            abort;
        }
        i = i + " inOuterTrxEnd";
    }
    i = i + " afterOuterTrx";
    return i;
}

function transactionWithBreak() returns (string) {
    int i = 0;
    transaction {
        while (i < 5) {
            i = i + 1;
            if (i == 2) {
                break;
            }
        }
    }
    return "done";
}

function transactionWithContinue() returns (string) {
    int i = 0;
    transaction {
        while (i < 5) {
            i = i + 1;
            if (i == 2) {
                continue;
            }
        }
    }
    return "done";
}

function testTransactionStmtWithFail() returns (string) {
    string a = "start ";
    int i = 0;

    transaction with retries = 4 {
        a = a + " inTrx";
        if (i == 0) {
            retry;
        }
    } onretry {
        a = a + " inFailed";
    }
    a = a + " end";
    return a;
}


function testSimpleNestedTransactionAbort() returns (string) {
    string a = "start ";
    int i = 0;
    transaction with retries = 4 {
        a = a + " inOuterTxstart ";
        transaction {
            a = a + " inInnerTxstart ";
            if (i == 0) {
                a = a + " abortingInnerTxstart ";
                abort;
            }
            a = a + " endInnerTxstart ";
        }
        a = a + " endOuterTxstart";
    }
    return a;
}

function testValidReturn() returns (string) {
    string a = "start ";
    int i = 0;
    transaction with retries = 4 {
        a = a + " inOuterTxstart ";
        transaction {
            a = a + " inInnerTxstart ";
            if (i == 0) {
                a = a + testReturn();
            }
            a = a + " endInnerTx";
        }
        a = a + testReturn();
        a = a + " endOuterTx";
    }
    return a;
}

function testReturn() returns (string) {
    return " foo";
}

function testValidDoneWithinTransaction() returns (string) {
    workerTest = "start ";
    int i = 0;
    transaction {
        workerTest = workerTest + " withinTx";
        testDone();
        workerTest = workerTest + " endTx";
    }
    workerTest = workerTest + " afterTx";
    return workerTest;
}

function testDone() {
    worker w1 {
        workerTest = workerTest + " withinworker";
        int i = 0;
        if (i == 0) {
            workerTest = workerTest + " beforeDone";
            done;
        }
    }
}<|MERGE_RESOLUTION|>--- conflicted
+++ resolved
@@ -5,15 +5,10 @@
     !...
 };
 
-<<<<<<< HEAD
+public type TrxError error<string, TrxErrorData>;
+
 final int RETRYCOUNT = 4;
 final int RETRYCOUNT_2 = -4;
-=======
-public type TrxError error<string, TrxErrorData>;
-
-@final int RETRYCOUNT = 4;
-@final int RETRYCOUNT_2 = -4;
->>>>>>> 41088725
 
 string workerTest = "";
 
