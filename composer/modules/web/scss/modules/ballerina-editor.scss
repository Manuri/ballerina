--- conflicted
+++ resolved
@@ -56,6 +56,7 @@
           stroke-width: 1;
           stroke-dasharray: 2, 2;
         }
+
         .headingRect {
           stroke-width: 1;
           stroke: #c4d5e2;
@@ -284,12 +285,11 @@
         }
       }
     }
-<<<<<<< HEAD
   }
   .bottom-right-controls-container {
     position: absolute;
     bottom: 20px;
-    right: 50px;
+    right: 15px;
     z-index: 30;
     color: #f9f9f9;
     padding: 0;
@@ -344,65 +344,9 @@
       display: none;
     }
   }
+  .zoom-controls {
+    bottom: 60px !important;
+    width: 30px;
+    right: 25px;
+  }
 }
-=======
-    .bottom-right-controls-container{
-        position: absolute;
-        bottom: 20px;
-        right: 15px;
-        z-index: 30;
-        color: #f9f9f9;
-        padding: 0;
-        line-height: 30px;
-        width: 120px;
-        .bottom-label-icon-wrapper{
-            height: 30px;
-            width: 30px;
-            background-color: #e8e8e8;
-            margin:0  5px;
-            float: left;
-            padding: 2px 8px;
-            border: 1px solid #c1c1c1;
-            color: #333;
-        }
-        div[title]:hover {
-            position: relative;
-            cursor: pointer;
-        }
-        div[title]:before {
-            content: attr(title);
-            position: absolute;
-            top: -3em;
-            left: -1em;
-            visibility: hidden;
-            color: #fff;
-            text-align: center;
-            background-color: #303030;
-            width: 100px;
-        }
-        div[title]:hover:after {
-            border: 11px solid transparent;
-            border-top-color: #303030;
-            content: '';
-            display: block;
-            height: 0;
-            width: 0;
-            position: absolute;
-            top: -14px;
-            font-size:12px;
-        }
-        div[title]:hover:before {
-            visibility: visible;
-        }
-        .bottom-view-label{
-            display: none;
-        }
-    }
-
-    .zoom-controls {
-        bottom: 60px !important;
-        width: 30px;
-        right: 25px;
-    }
-}
->>>>>>> 843738dc
