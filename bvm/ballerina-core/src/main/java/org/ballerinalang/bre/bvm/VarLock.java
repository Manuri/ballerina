--- conflicted
+++ resolved
@@ -19,10 +19,7 @@
 
 import org.ballerinalang.bre.vm.BVMScheduler;
 import org.ballerinalang.bre.vm.Strand;
-<<<<<<< HEAD
-=======
 import org.ballerinalang.bre.vm.Strand.State;
->>>>>>> db385731
 
 import java.util.ArrayDeque;
 
@@ -48,10 +45,7 @@
             return true;
         }
         waitingForLock.offerLast(ctx);
-<<<<<<< HEAD
-=======
         BVMScheduler.stateChange(ctx, State.RUNNABLE, State.PAUSED);
->>>>>>> db385731
 //        BLangScheduler.workerWaitForLock(ctx);
         return false;
     }
@@ -61,10 +55,7 @@
         current.removeLast();
         if (!waitingForLock.isEmpty()) {
             Strand ctx = waitingForLock.removeFirst();
-<<<<<<< HEAD
-=======
             BVMScheduler.stateChange(ctx, State.PAUSED, State.RUNNABLE);
->>>>>>> db385731
             BVMScheduler.schedule(ctx);
         }
     }
