--- conflicted
+++ resolved
@@ -4854,13 +4854,9 @@
                 return isMappingType(rhsValTypeTag) && isEqual((BMap) lhsValue, (BMap) rhsValue, checkedValues);
             case TypeTags.TUPLE_TAG:
             case TypeTags.ARRAY_TAG:
-<<<<<<< HEAD
-                return isListType(rhsValTypeTag) && isEqual((BNewArray) lhsValue, (BNewArray) rhsValue);
+                return isListType(rhsValTypeTag) && isEqual((BNewArray) lhsValue, (BNewArray) rhsValue, checkedValues);
             case TypeTags.SERVICE_TAG:
                 break;
-=======
-                return isListType(rhsValTypeTag) && isEqual((BNewArray) lhsValue, (BNewArray) rhsValue, checkedValues);
->>>>>>> 4fe05692
         }
         return false;
     }
