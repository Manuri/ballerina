/*
 *  Copyright (c) 2018, WSO2 Inc. (http://www.wso2.org) All Rights Reserved.
 *
 *  WSO2 Inc. licenses this file to you under the Apache License,
 *  Version 2.0 (the "License"); you may not use this file except
 *  in compliance with the License.
 *  You may obtain a copy of the License at
 *
 *    http://www.apache.org/licenses/LICENSE-2.0
 *
 *  Unless required by applicable law or agreed to in writing,
 *  software distributed under the License is distributed on an
 *  "AS IS" BASIS, WITHOUT WARRANTIES OR CONDITIONS OF ANY
 *  KIND, either express or implied.  See the License for the
 *  specific language governing permissions and limitations
 *  under the License.
 */
package org.ballerinalang.bre.bvm;

import org.apache.commons.lang3.StringEscapeUtils;
import org.ballerinalang.channels.ChannelManager;
import org.ballerinalang.channels.ChannelRegistry;
import org.ballerinalang.model.types.BArrayType;
import org.ballerinalang.model.types.BAttachedFunction;
import org.ballerinalang.model.types.BField;
import org.ballerinalang.model.types.BFiniteType;
import org.ballerinalang.model.types.BFunctionType;
import org.ballerinalang.model.types.BFutureType;
import org.ballerinalang.model.types.BJSONType;
import org.ballerinalang.model.types.BMapType;
import org.ballerinalang.model.types.BObjectType;
import org.ballerinalang.model.types.BRecordType;
import org.ballerinalang.model.types.BStreamType;
import org.ballerinalang.model.types.BStructureType;
import org.ballerinalang.model.types.BTableType;
import org.ballerinalang.model.types.BTupleType;
import org.ballerinalang.model.types.BType;
import org.ballerinalang.model.types.BTypes;
import org.ballerinalang.model.types.BUnionType;
import org.ballerinalang.model.types.TypeConstants;
import org.ballerinalang.model.types.TypeTags;
import org.ballerinalang.model.util.Flags;
import org.ballerinalang.model.util.JSONUtils;
import org.ballerinalang.model.util.ListUtils;
import org.ballerinalang.model.util.StringUtils;
import org.ballerinalang.model.util.XMLUtils;
import org.ballerinalang.model.values.BBoolean;
import org.ballerinalang.model.values.BBooleanArray;
import org.ballerinalang.model.values.BByte;
import org.ballerinalang.model.values.BByteArray;
import org.ballerinalang.model.values.BClosure;
import org.ballerinalang.model.values.BCollection;
import org.ballerinalang.model.values.BFloat;
import org.ballerinalang.model.values.BFloatArray;
import org.ballerinalang.model.values.BFunctionPointer;
import org.ballerinalang.model.values.BFuture;
import org.ballerinalang.model.values.BIntArray;
import org.ballerinalang.model.values.BIntRange;
import org.ballerinalang.model.values.BInteger;
import org.ballerinalang.model.values.BIterator;
import org.ballerinalang.model.values.BMap;
import org.ballerinalang.model.values.BNewArray;
import org.ballerinalang.model.values.BRefType;
import org.ballerinalang.model.values.BRefValueArray;
import org.ballerinalang.model.values.BStream;
import org.ballerinalang.model.values.BString;
import org.ballerinalang.model.values.BStringArray;
import org.ballerinalang.model.values.BTable;
import org.ballerinalang.model.values.BTypeDescValue;
import org.ballerinalang.model.values.BValue;
import org.ballerinalang.model.values.BValueType;
import org.ballerinalang.model.values.BXML;
import org.ballerinalang.model.values.BXMLAttributes;
import org.ballerinalang.model.values.BXMLQName;
import org.ballerinalang.model.values.BXMLSequence;
import org.ballerinalang.persistence.states.State;
import org.ballerinalang.persistence.store.PersistenceStore;
import org.ballerinalang.runtime.Constants;
import org.ballerinalang.util.TransactionStatus;
import org.ballerinalang.util.codegen.ErrorTableEntry;
import org.ballerinalang.util.codegen.ForkjoinInfo;
import org.ballerinalang.util.codegen.FunctionInfo;
import org.ballerinalang.util.codegen.Instruction;
import org.ballerinalang.util.codegen.Instruction.InstructionCALL;
import org.ballerinalang.util.codegen.Instruction.InstructionCHNReceive;
import org.ballerinalang.util.codegen.Instruction.InstructionCHNSend;
import org.ballerinalang.util.codegen.Instruction.InstructionFORKJOIN;
import org.ballerinalang.util.codegen.Instruction.InstructionIteratorNext;
import org.ballerinalang.util.codegen.Instruction.InstructionLock;
import org.ballerinalang.util.codegen.Instruction.InstructionVCALL;
import org.ballerinalang.util.codegen.Instruction.InstructionWRKSendReceive;
import org.ballerinalang.util.codegen.InstructionCodes;
import org.ballerinalang.util.codegen.LineNumberInfo;
import org.ballerinalang.util.codegen.ObjectTypeInfo;
import org.ballerinalang.util.codegen.StructFieldInfo;
import org.ballerinalang.util.codegen.StructureTypeInfo;
import org.ballerinalang.util.codegen.TypeDefInfo;
import org.ballerinalang.util.codegen.WorkerDataChannelInfo;
import org.ballerinalang.util.codegen.attributes.AttributeInfo;
import org.ballerinalang.util.codegen.attributes.AttributeInfoPool;
import org.ballerinalang.util.codegen.attributes.DefaultValueAttributeInfo;
import org.ballerinalang.util.codegen.cpentries.BlobCPEntry;
import org.ballerinalang.util.codegen.cpentries.ByteCPEntry;
import org.ballerinalang.util.codegen.cpentries.FloatCPEntry;
import org.ballerinalang.util.codegen.cpentries.FunctionCallCPEntry;
import org.ballerinalang.util.codegen.cpentries.FunctionRefCPEntry;
import org.ballerinalang.util.codegen.cpentries.IntegerCPEntry;
import org.ballerinalang.util.codegen.cpentries.StringCPEntry;
import org.ballerinalang.util.codegen.cpentries.StructureRefCPEntry;
import org.ballerinalang.util.codegen.cpentries.TypeRefCPEntry;
import org.ballerinalang.util.debugger.DebugContext;
import org.ballerinalang.util.debugger.Debugger;
import org.ballerinalang.util.exceptions.BLangExceptionHelper;
import org.ballerinalang.util.exceptions.BallerinaException;
import org.ballerinalang.util.exceptions.RuntimeErrors;
import org.ballerinalang.util.program.BLangFunctions;
import org.ballerinalang.util.program.BLangVMUtils;
import org.ballerinalang.util.program.CompensationTable;
import org.ballerinalang.util.transactions.LocalTransactionInfo;
import org.ballerinalang.util.transactions.TransactionConstants;
import org.ballerinalang.util.transactions.TransactionResourceManager;
import org.ballerinalang.util.transactions.TransactionUtils;
import org.wso2.ballerinalang.compiler.util.BArrayState;

import java.io.PrintStream;
import java.util.ArrayList;
import java.util.Arrays;
import java.util.Iterator;
import java.util.List;
import java.util.Map;
import java.util.Optional;
import java.util.UUID;
import java.util.stream.Collectors;
import java.util.stream.LongStream;
import java.util.stream.Stream;

import static org.ballerinalang.runtime.Constants.STATE_ID;
import static org.ballerinalang.util.BLangConstants.BBYTE_MAX_VALUE;
import static org.ballerinalang.util.BLangConstants.BBYTE_MIN_VALUE;
import static org.ballerinalang.util.BLangConstants.STRING_NULL_VALUE;

/**
 * This class executes Ballerina instruction codes by acting as a CPU.
 *
 * @since 0.965.0
 */
@SuppressWarnings({"rawtypes", "unchecked"})
public class CPU {

    public static void traceCode(Instruction[] code) {
        PrintStream printStream = System.out;
        for (int i = 0; i < code.length; i++) {
            printStream.println(i + ": " + code[i].toString());
        }
    }

    private static WorkerExecutionContext handleHalt(WorkerExecutionContext ctx) {
        BLangScheduler.workerDone(ctx);
        return ctx.respCtx.signal(new WorkerSignal(ctx, SignalType.HALT, ctx.workerResult));
    }

    public static void exec(WorkerExecutionContext ctx) {
        while (ctx != null && !ctx.isRootContext()) {
            try {
                tryExec(ctx);
                break;
            } catch (HandleErrorException e) {
                ctx = e.ctx;
            }
        }
    }

    private static void tryExec(WorkerExecutionContext ctx) {
        BLangScheduler.workerRunning(ctx);

        int i, j, k, l;
        int cpIndex;
        FunctionCallCPEntry funcCallCPEntry;
        FunctionRefCPEntry funcRefCPEntry;
        TypeRefCPEntry typeRefCPEntry;
        FunctionInfo functionInfo;
        InstructionCALL callIns;

        boolean debugEnabled = ctx.programFile.getDebugger().isDebugEnabled();

        WorkerData currentSF, callersSF;
        int callersRetRegIndex;

        while (ctx.ip >= 0) {
            try {
                if (ctx.stop) {
                    BLangScheduler.workerDone(ctx);
                    return;
                }
                if (debugEnabled && debug(ctx)) {
                    return;
                }
    
                Instruction instruction = ctx.code[ctx.ip];
                int opcode = instruction.getOpcode();
                int[] operands = instruction.getOperands();
                ctx.ip++;
                WorkerData sf = ctx.workerLocal;
                switch (opcode) {
                    case InstructionCodes.ICONST:
                        cpIndex = operands[0];
                        i = operands[1];
                        sf.longRegs[i] = ((IntegerCPEntry) ctx.constPool[cpIndex]).getValue();
                        break;
                    case InstructionCodes.FCONST:
                        cpIndex = operands[0];
                        i = operands[1];
                        sf.doubleRegs[i] = ((FloatCPEntry) ctx.constPool[cpIndex]).getValue();
                        break;
                    case InstructionCodes.SCONST:
                        cpIndex = operands[0];
                        i = operands[1];
                        sf.stringRegs[i] = ((StringCPEntry) ctx.constPool[cpIndex]).getValue();
                        break;
                    case InstructionCodes.ICONST_0:
                        i = operands[0];
                        sf.longRegs[i] = 0;
                        break;
                    case InstructionCodes.ICONST_1:
                        i = operands[0];
                        sf.longRegs[i] = 1;
                        break;
                    case InstructionCodes.ICONST_2:
                        i = operands[0];
                        sf.longRegs[i] = 2;
                        break;
                    case InstructionCodes.ICONST_3:
                        i = operands[0];
                        sf.longRegs[i] = 3;
                        break;
                    case InstructionCodes.ICONST_4:
                        i = operands[0];
                        sf.longRegs[i] = 4;
                        break;
                    case InstructionCodes.ICONST_5:
                        i = operands[0];
                        sf.longRegs[i] = 5;
                        break;
                    case InstructionCodes.FCONST_0:
                        i = operands[0];
                        sf.doubleRegs[i] = 0;
                        break;
                    case InstructionCodes.FCONST_1:
                        i = operands[0];
                        sf.doubleRegs[i] = 1;
                        break;
                    case InstructionCodes.FCONST_2:
                        i = operands[0];
                        sf.doubleRegs[i] = 2;
                        break;
                    case InstructionCodes.FCONST_3:
                        i = operands[0];
                        sf.doubleRegs[i] = 3;
                        break;
                    case InstructionCodes.FCONST_4:
                        i = operands[0];
                        sf.doubleRegs[i] = 4;
                        break;
                    case InstructionCodes.FCONST_5:
                        i = operands[0];
                        sf.doubleRegs[i] = 5;
                        break;
                    case InstructionCodes.BCONST_0:
                        i = operands[0];
                        sf.intRegs[i] = 0;
                        break;
                    case InstructionCodes.BCONST_1:
                        i = operands[0];
                        sf.intRegs[i] = 1;
                        break;
                    case InstructionCodes.RCONST_NULL:
                        i = operands[0];
                        sf.refRegs[i] = null;
                        break;
                    case InstructionCodes.BICONST:
                        cpIndex = operands[0];
                        i = operands[1];
                        sf.intRegs[i] = ((ByteCPEntry) ctx.constPool[cpIndex]).getValue();
                        break;
                    case InstructionCodes.BACONST:
                        cpIndex = operands[0];
                        i = operands[1];
                        sf.refRegs[i] = new BByteArray(((BlobCPEntry) ctx.constPool[cpIndex]).getValue());
                        break;
    
                    case InstructionCodes.IMOVE:
                    case InstructionCodes.FMOVE:
                    case InstructionCodes.SMOVE:
                    case InstructionCodes.BMOVE:
                    case InstructionCodes.RMOVE:
                    case InstructionCodes.IALOAD:
                    case InstructionCodes.BIALOAD:
                    case InstructionCodes.FALOAD:
                    case InstructionCodes.SALOAD:
                    case InstructionCodes.BALOAD:
                    case InstructionCodes.RALOAD:
                    case InstructionCodes.JSONALOAD:
                    case InstructionCodes.IGLOAD:
                    case InstructionCodes.FGLOAD:
                    case InstructionCodes.SGLOAD:
                    case InstructionCodes.BGLOAD:
                    case InstructionCodes.RGLOAD:
                    case InstructionCodes.MAPLOAD:
                    case InstructionCodes.JSONLOAD:
                        execLoadOpcodes(ctx, sf, opcode, operands);
                        break;
    
                    case InstructionCodes.IASTORE:
                    case InstructionCodes.BIASTORE:
                    case InstructionCodes.FASTORE:
                    case InstructionCodes.SASTORE:
                    case InstructionCodes.BASTORE:
                    case InstructionCodes.RASTORE:
                    case InstructionCodes.JSONASTORE:
                    case InstructionCodes.IGSTORE:
                    case InstructionCodes.FGSTORE:
                    case InstructionCodes.SGSTORE:
                    case InstructionCodes.BGSTORE:
                    case InstructionCodes.RGSTORE:
                    case InstructionCodes.MAPSTORE:
                    case InstructionCodes.JSONSTORE:
                        execStoreOpcodes(ctx, sf, opcode, operands);
                        break;
    
                    case InstructionCodes.IADD:
                    case InstructionCodes.FADD:
                    case InstructionCodes.SADD:
                    case InstructionCodes.XMLADD:
                    case InstructionCodes.ISUB:
                    case InstructionCodes.FSUB:
                    case InstructionCodes.IMUL:
                    case InstructionCodes.FMUL:
                    case InstructionCodes.IDIV:
                    case InstructionCodes.FDIV:
                    case InstructionCodes.IMOD:
                    case InstructionCodes.FMOD:
                    case InstructionCodes.INEG:
                    case InstructionCodes.FNEG:
                    case InstructionCodes.BNOT:
                    case InstructionCodes.IEQ:
                    case InstructionCodes.FEQ:
                    case InstructionCodes.SEQ:
                    case InstructionCodes.BEQ:
                    case InstructionCodes.REQ:
                    case InstructionCodes.TEQ:
                    case InstructionCodes.INE:
                    case InstructionCodes.FNE:
                    case InstructionCodes.SNE:
                    case InstructionCodes.BNE:
                    case InstructionCodes.RNE:
                    case InstructionCodes.TNE:
                    case InstructionCodes.IAND:
                    case InstructionCodes.BIAND:
                    case InstructionCodes.IOR:
                    case InstructionCodes.BIOR:
                    case InstructionCodes.IXOR:
                    case InstructionCodes.BIXOR:
                    case InstructionCodes.BILSHIFT:
                    case InstructionCodes.BIRSHIFT:
                    case InstructionCodes.IRSHIFT:
                    case InstructionCodes.ILSHIFT:
                    case InstructionCodes.IURSHIFT:
<<<<<<< HEAD
                    case InstructionCodes.TYPE_CHECK:
=======
                    case InstructionCodes.TYPE_TEST:
>>>>>>> 27ef534a
                        execBinaryOpCodes(ctx, sf, opcode, operands);
                        break;
    
                    case InstructionCodes.LENGTHOF:
                        calculateLength(ctx, operands, sf);
                        break;
                    case InstructionCodes.TYPELOAD:
                        cpIndex = operands[0];
                        j = operands[1];
                        TypeRefCPEntry typeEntry = (TypeRefCPEntry) ctx.constPool[cpIndex];
                        sf.refRegs[j] = new BTypeDescValue(typeEntry.getType());
                        break;
                    case InstructionCodes.HALT:
                        ctx = handleHalt(ctx);
                        if (ctx == null) {
                            return;
                        }
                        break;
                    case InstructionCodes.IGT:
                    case InstructionCodes.FGT:
                    case InstructionCodes.IGE:
                    case InstructionCodes.FGE:
                    case InstructionCodes.ILT:
                    case InstructionCodes.FLT:
                    case InstructionCodes.ILE:
                    case InstructionCodes.FLE:
                    case InstructionCodes.REQ_NULL:
                    case InstructionCodes.RNE_NULL:
                    case InstructionCodes.BR_TRUE:
                    case InstructionCodes.BR_FALSE:
                    case InstructionCodes.GOTO:
                    case InstructionCodes.SEQ_NULL:
                    case InstructionCodes.SNE_NULL:
                        execCmpAndBranchOpcodes(ctx, sf, opcode, operands);
                        break;
                    case InstructionCodes.INT_RANGE:
                        execIntegerRangeOpcodes(sf, operands);
                        break;
                    case InstructionCodes.TR_RETRY:
                        i = operands[0];
                        j = operands[1];
                        k = operands[2];
                        retryTransaction(ctx, i, j, k);
                        break;
                    case InstructionCodes.CALL:
                        callIns = (InstructionCALL) instruction;
                        ctx = BLangFunctions.invokeCallable(callIns.functionInfo, ctx, callIns.argRegs,
                                callIns.retRegs, false, callIns.flags);
                        if (ctx == null) {
                            return;
                        }
                        break;
                    case InstructionCodes.VCALL:
                        InstructionVCALL vcallIns = (InstructionVCALL) instruction;
                        ctx = invokeVirtualFunction(ctx, vcallIns.receiverRegIndex, vcallIns.functionInfo,
                                vcallIns.argRegs, vcallIns.retRegs, vcallIns.flags);
                        if (ctx == null) {
                            return;
                        }
                        break;
                    case InstructionCodes.TR_BEGIN:
                        i = operands[0];
                        j = operands[1];
                        k = operands[2];
                        l = operands[3];
                        beginTransaction(ctx, i, j, k, l);
                        break;
                    case InstructionCodes.TR_END:
                        i = operands[0];
                        j = operands[1];
                        endTransaction(ctx, i, j);
                        break;
                    case InstructionCodes.WRKSEND:
                        InstructionWRKSendReceive wrkSendIns = (InstructionWRKSendReceive) instruction;
                        handleWorkerSend(ctx, wrkSendIns.dataChannelInfo, wrkSendIns.type, wrkSendIns.reg);
                        break;
                    case InstructionCodes.WRKRECEIVE:
                        InstructionWRKSendReceive wrkReceiveIns = (InstructionWRKSendReceive) instruction;
                        if (!handleWorkerReceive(ctx, wrkReceiveIns.dataChannelInfo, wrkReceiveIns.type,
                                wrkReceiveIns.reg)) {
                            return;
                        }
                        break;
                    case InstructionCodes.CHNRECEIVE:
                        InstructionCHNReceive chnReceiveIns = (InstructionCHNReceive) instruction;
                        if (!handleCHNReceive(ctx, chnReceiveIns.channelName, chnReceiveIns.receiverType,
                                chnReceiveIns.receiverReg, chnReceiveIns.keyType, chnReceiveIns.keyReg)) {
                            return;
                        }
                        break;
                    case InstructionCodes.CHNSEND:
                        InstructionCHNSend chnSendIns = (InstructionCHNSend) instruction;
                        handleCHNSend(ctx, chnSendIns.channelName, chnSendIns.dataType,
                                chnSendIns.dataReg, chnSendIns.keyType, chnSendIns.keyReg);
                        break;
                    case InstructionCodes.FORKJOIN:
                        InstructionFORKJOIN forkJoinIns = (InstructionFORKJOIN) instruction;
                        ctx = invokeForkJoin(ctx, forkJoinIns);
                        if (ctx == null) {
                            return;
                        }
                        break;
                    case InstructionCodes.THROW:
                        i = operands[0];
                        if (i >= 0) {
                            BMap<String, BValue> error = (BMap) sf.refRegs[i];
                            if (error == null) {
                                handleNullRefError(ctx);
                                break;
                            }
    
                            BLangVMErrors.attachStackFrame(error, ctx);
                            ctx.setError(error);
                        }
                        handleError(ctx);
                        break;
                    case InstructionCodes.ERRSTORE:
                        i = operands[0];
                        sf.refRegs[i] = ctx.getError();
                        // clear error
                        ctx.setError(null);
                        break;
                    case InstructionCodes.FPCALL:
                        i = operands[0];
                        if (sf.refRegs[i] == null) {
                            handleNullRefError(ctx);
                            break;
                        }
                        cpIndex = operands[1];
                        funcCallCPEntry = (FunctionCallCPEntry) ctx.constPool[cpIndex];
                        functionInfo = ((BFunctionPointer) sf.refRegs[i]).value();
                        ctx = invokeCallable(ctx, (BFunctionPointer) sf.refRegs[i], funcCallCPEntry, functionInfo, sf);
                        if (ctx == null) {
                            return;
                        }
                        break;
                    case InstructionCodes.FPLOAD:
                        i = operands[0];
                        j = operands[1];
                        k = operands[2];
                        funcRefCPEntry = (FunctionRefCPEntry) ctx.constPool[i];
                        typeEntry = (TypeRefCPEntry) ctx.constPool[k];
                        BFunctionPointer functionPointer = new BFunctionPointer(funcRefCPEntry.getFunctionInfo(),
                                typeEntry.getType());
                        sf.refRegs[j] = functionPointer;
                        findAndAddAdditionalVarRegIndexes(ctx, operands, functionPointer);
                        break;
                    case InstructionCodes.VFPLOAD:
                        i = operands[0];
                        j = operands[1];
                        k = operands[2];
                        int m = operands[5];
                        funcRefCPEntry = (FunctionRefCPEntry) ctx.constPool[i];
                        typeEntry = (TypeRefCPEntry) ctx.constPool[k];

                        BMap<String, BValue> structVal = (BMap<String, BValue>) ctx.workerLocal.refRegs[m];
                        if (structVal == null) {
                            handleNullRefError(ctx);
                            break;
                        }

                        StructureTypeInfo structInfo = (ObjectTypeInfo) ((BStructureType)
                                structVal.getType()).getTypeInfo();
                        FunctionInfo attachedFuncInfo = structInfo.funcInfoEntries
                                .get(funcRefCPEntry.getFunctionInfo().getName());

                        BFunctionPointer fPointer = new BFunctionPointer(attachedFuncInfo, typeEntry.getType());
                        sf.refRegs[j] = fPointer;
                        findAndAddAdditionalVarRegIndexes(ctx, operands, fPointer);
                        break;
    
                    case InstructionCodes.I2ANY:
                    case InstructionCodes.BI2ANY:
                    case InstructionCodes.F2ANY:
                    case InstructionCodes.S2ANY:
                    case InstructionCodes.B2ANY:
                    case InstructionCodes.ANY2I:
                    case InstructionCodes.ANY2BI:
                    case InstructionCodes.ANY2F:
                    case InstructionCodes.ANY2S:
                    case InstructionCodes.ANY2B:
                    case InstructionCodes.ARRAY2JSON:
                    case InstructionCodes.JSON2ARRAY:
                    case InstructionCodes.ANY2JSON:
                    case InstructionCodes.ANY2XML:
                    case InstructionCodes.ANY2MAP:
                    case InstructionCodes.ANY2TYPE:
                    case InstructionCodes.ANY2E:
                    case InstructionCodes.ANY2T:
                    case InstructionCodes.ANY2C:
                    case InstructionCodes.ANY2DT:
                    case InstructionCodes.CHECKCAST:
                    case InstructionCodes.IS_ASSIGNABLE:
                    case InstructionCodes.O2JSON:
                        execTypeCastOpcodes(ctx, sf, opcode, operands);
                        break;
    
                    case InstructionCodes.I2F:
                    case InstructionCodes.I2S:
                    case InstructionCodes.I2B:
                    case InstructionCodes.I2BI:
                    case InstructionCodes.BI2I:
                    case InstructionCodes.F2I:
                    case InstructionCodes.F2S:
                    case InstructionCodes.F2B:
                    case InstructionCodes.S2I:
                    case InstructionCodes.S2F:
                    case InstructionCodes.S2B:
                    case InstructionCodes.B2I:
                    case InstructionCodes.B2F:
                    case InstructionCodes.B2S:
                    case InstructionCodes.DT2XML:
                    case InstructionCodes.DT2JSON:
                    case InstructionCodes.T2MAP:
                    case InstructionCodes.T2JSON:
                    case InstructionCodes.MAP2JSON:
                    case InstructionCodes.JSON2MAP:
                    case InstructionCodes.MAP2T:
                    case InstructionCodes.JSON2T:
                    case InstructionCodes.XMLATTRS2MAP:
                    case InstructionCodes.XML2S:
                    case InstructionCodes.ANY2SCONV:
                        execTypeConversionOpcodes(ctx, sf, opcode, operands);
                        break;
    
                    case InstructionCodes.INEWARRAY:
                        i = operands[0];
                        j = operands[2];
                        sf.refRegs[i] = new BIntArray((int) sf.longRegs[j]);
                        break;
                    case InstructionCodes.BINEWARRAY:
                        i = operands[0];
                        j = operands[2];
                        sf.refRegs[i] = new BByteArray((int) sf.longRegs[j]);
                        break;
                    case InstructionCodes.FNEWARRAY:
                        i = operands[0];
                        j = operands[2];
                        sf.refRegs[i] = new BFloatArray((int) sf.longRegs[j]);
                        break;
                    case InstructionCodes.SNEWARRAY:
                        i = operands[0];
                        j = operands[2];
                        sf.refRegs[i] = new BStringArray((int) sf.longRegs[j]);
                        break;
                    case InstructionCodes.BNEWARRAY:
                        i = operands[0];
                        j = operands[2];
                        sf.refRegs[i] = new BBooleanArray((int) sf.longRegs[j]);
                        break;
                    case InstructionCodes.RNEWARRAY:
                        i = operands[0];
                        cpIndex = operands[1];
                        typeRefCPEntry = (TypeRefCPEntry) ctx.constPool[cpIndex];
                        sf.refRegs[i] = new BRefValueArray(typeRefCPEntry.getType());
                        break;
                    case InstructionCodes.NEWSTRUCT:
                        createNewStruct(ctx, operands, sf);
                        break;
                    case InstructionCodes.NEWMAP:
                        i = operands[0];
                        cpIndex = operands[1];
                        typeRefCPEntry = (TypeRefCPEntry) ctx.constPool[cpIndex];
                        sf.refRegs[i] = new BMap<String, BRefType>(typeRefCPEntry.getType());
                        break;
                    case InstructionCodes.NEWTABLE:
                        i = operands[0];
                        cpIndex = operands[1];
                        j = operands[2];
                        k = operands[3];
                        l = operands[4];
                        typeRefCPEntry = (TypeRefCPEntry) ctx.constPool[cpIndex];
                        BStringArray indexColumns = (BStringArray) sf.refRegs[j];
                        BStringArray keyColumns = (BStringArray) sf.refRegs[k];
                        BRefValueArray dataRows = (BRefValueArray) sf.refRegs[l];
                        sf.refRegs[i] = new BTable(typeRefCPEntry.getType(), indexColumns, keyColumns, dataRows);
                        break;
                    case InstructionCodes.NEWSTREAM:
                        i = operands[0];
                        cpIndex = operands[1];
                        typeRefCPEntry = (TypeRefCPEntry) ctx.constPool[cpIndex];
                        StringCPEntry name = (StringCPEntry) ctx.constPool[operands[2]];
                        BStream stream = new BStream(typeRefCPEntry.getType(), name.getValue());
                        sf.refRegs[i] = stream;
                        break;
                    case InstructionCodes.NEW_INT_RANGE:
                        createNewIntRange(operands, sf);
                        break;
                    case InstructionCodes.IRET:
                        i = operands[0];
                        j = operands[1];
                        currentSF = ctx.workerLocal;
                        callersSF = ctx.workerResult;
                        callersRetRegIndex = ctx.retRegIndexes[i];
                        callersSF.longRegs[callersRetRegIndex] = currentSF.longRegs[j];
                        break;
                    case InstructionCodes.FRET:
                        i = operands[0];
                        j = operands[1];
                        currentSF = ctx.workerLocal;
                        callersSF = ctx.workerResult;
                        callersRetRegIndex = ctx.retRegIndexes[i];
                        callersSF.doubleRegs[callersRetRegIndex] = currentSF.doubleRegs[j];
                        break;
                    case InstructionCodes.SRET:
                        i = operands[0];
                        j = operands[1];
                        currentSF = ctx.workerLocal;
                        callersSF = ctx.workerResult;
                        callersRetRegIndex = ctx.retRegIndexes[i];
                        callersSF.stringRegs[callersRetRegIndex] = currentSF.stringRegs[j];
                        break;
                    case InstructionCodes.BRET:
                        i = operands[0];
                        j = operands[1];
                        currentSF = ctx.workerLocal;
                        callersSF = ctx.workerResult;
                        callersRetRegIndex = ctx.retRegIndexes[i];
                        callersSF.intRegs[callersRetRegIndex] = currentSF.intRegs[j];
                        break;
                    case InstructionCodes.RRET:
                        i = operands[0];
                        j = operands[1];
                        currentSF = ctx.workerLocal;
                        callersSF = ctx.workerResult;
                        callersRetRegIndex = ctx.retRegIndexes[i];
                        callersSF.refRegs[callersRetRegIndex] = currentSF.refRegs[j];
                        break;
                    case InstructionCodes.RET:
                        ctx = handleReturn(ctx);
                        if (ctx == null) {
                            return;
                        }
                        break;
                    case InstructionCodes.XMLATTRSTORE:
                    case InstructionCodes.XMLATTRLOAD:
                    case InstructionCodes.XML2XMLATTRS:
                    case InstructionCodes.S2QNAME:
                    case InstructionCodes.NEWQNAME:
                    case InstructionCodes.NEWXMLELEMENT:
                    case InstructionCodes.NEWXMLCOMMENT:
                    case InstructionCodes.NEWXMLTEXT:
                    case InstructionCodes.NEWXMLPI:
                    case InstructionCodes.XMLSEQSTORE:
                    case InstructionCodes.XMLSEQLOAD:
                    case InstructionCodes.XMLLOAD:
                    case InstructionCodes.XMLLOADALL:
                    case InstructionCodes.NEWXMLSEQ:
                        execXMLOpcodes(ctx, sf, opcode, operands);
                        break;
                    case InstructionCodes.ITR_NEW:
                    case InstructionCodes.ITR_NEXT:
                    case InstructionCodes.ITR_HAS_NEXT:
                        execIteratorOperation(ctx, sf, instruction);
                        break;
                    case InstructionCodes.LOCK:
                        InstructionLock instructionLock = (InstructionLock) instruction;
                        if (!handleVariableLock(ctx, instructionLock.types,
                                instructionLock.pkgRefs, instructionLock.varRegs)) {
                            return;
                        }
                        break;
                    case InstructionCodes.UNLOCK:
                        InstructionLock instructionUnLock = (InstructionLock) instruction;
                        handleVariableUnlock(ctx, instructionUnLock.types,
                                instructionUnLock.pkgRefs, instructionUnLock.varRegs);
                        break;
                    case InstructionCodes.AWAIT:
                        ctx = execAwait(ctx, operands);
                        if (ctx == null) {
                            return;
                        }
                        break;
                    case InstructionCodes.SCOPE_END:
                        Instruction.InstructionScopeEnd scopeEnd = (Instruction.InstructionScopeEnd) instruction;
                        i = operands[0];
                        k = operands[2];
                        funcRefCPEntry = (FunctionRefCPEntry) ctx.constPool[i];
                        typeEntry = (TypeRefCPEntry) ctx.constPool[k];
                        BFunctionPointer fp = new BFunctionPointer(funcRefCPEntry.getFunctionInfo(),
                                typeEntry.getType());
                        findAndAddAdditionalVarRegIndexes(ctx, operands, fp);
                        addToCompensationTable(scopeEnd, ctx, fp);
                        break;
                    case InstructionCodes.COMPENSATE:
                        Instruction.InstructionCompensate compIn = (Instruction.InstructionCompensate) instruction;
                        CompensationTable table = (CompensationTable) ctx.globalProps.get(Constants.COMPENSATION_TABLE);
                        int index = --table.index;
                        if (index >= 0 && (table.compensations.get(index).scope.equals(compIn
                                .scopeName) || compIn.childScopes.contains(table.compensations.get(index).scope))) {
                            CompensationTable.CompensationEntry entry = table.compensations.get(index);

                            int[] retRegsIndexes = {compIn.retRegIndex};
                            ctx = invokeCompensate(ctx, entry.fPointer, entry.functionInfo, sf, retRegsIndexes);
                        }
                        if (ctx == null) {
                            return;
                        }
                        break;
                    case InstructionCodes.LOOP_COMPENSATE:
                        i = operands[0];
                        CompensationTable compTable = (CompensationTable) ctx.globalProps
                                .get(Constants.COMPENSATION_TABLE);
                        if (compTable.index == 0) {
                            compTable.index = compTable.compensations.size();
                        } else {
                            ctx.ip = i;
                        }
                        break;
                    default:
                        throw new UnsupportedOperationException();
                }
            } catch (HandleErrorException e) {
                throw e;
            } catch (Throwable e) {
                ctx.setError(BLangVMErrors.createError(ctx, e.getMessage()));
                handleError(ctx);
            }
        }
    }

    /**
     * Handle sending a message to a channel. If there is a worker already waiting to accept this message, it is
     * resumed.
     * @param ctx Current worker context
     * @param channelName Name os the channel to get the message
     * @param dataType Type od the message
     * @param dataReg Registry location of the message
     * @param keyType Type of message key
     * @param keyReg message key registry index
     */
    private static void handleCHNSend(WorkerExecutionContext ctx, String channelName, BType dataType, int dataReg,
            BType keyType, int keyReg) {
        BRefType keyVal = null;
        if (keyType != null) {
            keyVal = extractValue(ctx.workerLocal, keyType, keyReg);
        }
        BRefType dataVal = extractValue(ctx.workerLocal, dataType, dataReg);
        ChannelRegistry.PendingContext pendingCtx = ChannelManager.channelSenderAction(channelName, keyVal, dataVal,
                keyType, dataType);
        if (pendingCtx != null) {
            //inject the value to the ctx
            copyArgValueForWorkerReceive(pendingCtx.context.workerLocal, pendingCtx.regIndex, dataType, dataVal);
            if (pendingCtx.context.interruptible) {
                String stateId = (String) pendingCtx.context.globalProps.get(STATE_ID);
                PersistenceStore.persistState(new State(pendingCtx.context, stateId, pendingCtx.context.ip + 1));
            }
            BLangScheduler.resume(pendingCtx.context);
        }
        if (ctx.interruptible) {
            String stateId = (String) ctx.globalProps.get(STATE_ID);
            PersistenceStore.persistState(new State(ctx, stateId, ctx.ip + 1));
        }
    }

    /**
     * Handles message receiving using a channel.
     * If the expected message is already available, it is assigned to the receiver reg and returns true.
     * @param ctx Current worker context
     * @param channelName Name os the channel to get the message
     * @param receiverType Type of the expected message
     * @param receiverReg Registry index of the receiving message
     * @param keyType Type of message key
     * @param keyIndex message key registry index
     * @return true if a matching value is available
     */
    private static boolean handleCHNReceive(WorkerExecutionContext ctx, String channelName, BType receiverType,
            int receiverReg, BType keyType, int keyIndex) {
        BValue keyVal = null;
        if (keyType != null) {
            keyVal = extractValue(ctx.workerLocal, keyType, keyIndex);
        }
        BValue value = ChannelManager.channelReceiverAction(channelName, keyVal, keyType, ctx, receiverReg,
                receiverType);
        if (value != null) {
            copyArgValueForWorkerReceive(ctx.workerLocal, receiverReg, receiverType, (BRefType) value);
            if (ctx.interruptible) {
                String stateId = (String) ctx.globalProps.get(STATE_ID);
                PersistenceStore.persistState(new State(ctx, stateId, ctx.ip + 1));
            }
            return true;
        }

        return false;
    }

    private static WorkerExecutionContext invokeCallable(WorkerExecutionContext ctx, BFunctionPointer fp,
                                                         FunctionCallCPEntry funcCallCPEntry,
                                                         FunctionInfo functionInfo, WorkerData sf) {
        List<BClosure> closureVars = fp.getClosureVars();
        int[] argRegs = funcCallCPEntry.getArgRegs();
        if (closureVars.isEmpty()) {
            return BLangFunctions.invokeCallable(functionInfo, ctx, argRegs, funcCallCPEntry.getRetRegs(), false);
        }

        int[] newArgRegs = new int[argRegs.length + closureVars.size()];
        System.arraycopy(argRegs, 0, newArgRegs, closureVars.size(), argRegs.length);
        int argRegIndex = 0;

        int longIndex = expandLongRegs(sf, fp);
        int doubleIndex = expandDoubleRegs(sf, fp);
        int intIndex = expandIntRegs(sf, fp);
        int stringIndex = expandStringRegs(sf, fp);
        int refIndex = expandRefRegs(sf, fp);

        for (BClosure closure : closureVars) {
            switch (closure.getType().getTag()) {
                case TypeTags.INT_TAG: {
                    sf.longRegs[longIndex] = ((BInteger) closure.value()).intValue();
                    newArgRegs[argRegIndex++] = longIndex++;
                    break;
                }
                case TypeTags.BYTE_TAG: {
                    sf.intRegs[intIndex] = ((BByte) closure.value()).byteValue();
                    newArgRegs[argRegIndex++] = intIndex++;
                    break;
                }
                case TypeTags.FLOAT_TAG: {
                    sf.doubleRegs[doubleIndex] = ((BFloat) closure.value()).floatValue();
                    newArgRegs[argRegIndex++] = doubleIndex++;
                    break;
                }
                case TypeTags.BOOLEAN_TAG: {
                    sf.intRegs[intIndex] = ((BBoolean) closure.value()).booleanValue() ? 1 : 0;
                    newArgRegs[argRegIndex++] = intIndex++;
                    break;
                }
                case TypeTags.STRING_TAG: {
                    sf.stringRegs[stringIndex] = (closure.value()).stringValue();
                    newArgRegs[argRegIndex++] = stringIndex++;
                    break;
                }
                default:
                    sf.refRegs[refIndex] = ((BRefType<?>) closure.value());
                    newArgRegs[argRegIndex++] = refIndex++;
            }
        }

        return BLangFunctions.invokeCallable(functionInfo, ctx, newArgRegs, funcCallCPEntry.getRetRegs(), false);
    }

    private static WorkerExecutionContext invokeCompensate(WorkerExecutionContext ctx, BFunctionPointer fp,
                                                           FunctionInfo functionInfo, WorkerData sf, int[] retRegs) {
        List<BClosure> closureVars = fp.getClosureVars();
        if (closureVars.isEmpty()) {
            //compensate functions has no args apart from closure vars
            return BLangFunctions.invokeCallable(functionInfo, ctx, new int[0], retRegs, false);
        }

        int[] newArgRegs = new int[closureVars.size()];
        int argRegIndex = 0;

        int longIndex = expandLongRegs(sf, fp);
        int doubleIndex = expandDoubleRegs(sf, fp);
        int intIndex = expandIntRegs(sf, fp);
        int stringIndex = expandStringRegs(sf, fp);
        int refIndex = expandRefRegs(sf, fp);

        for (BClosure closure : closureVars) {
            switch (closure.getType().getTag()) {
                case TypeTags.INT_TAG: {
                    sf.longRegs[longIndex] = ((BInteger) closure.value()).intValue();
                    newArgRegs[argRegIndex++] = longIndex++;
                    break;
                }
                case TypeTags.BYTE_TAG: {
                    sf.intRegs[intIndex] = ((BByte) closure.value()).byteValue();
                    newArgRegs[argRegIndex++] = intIndex++;
                    break;
                }
                case TypeTags.FLOAT_TAG: {
                    sf.doubleRegs[doubleIndex] = ((BFloat) closure.value()).floatValue();
                    newArgRegs[argRegIndex++] = doubleIndex++;
                    break;
                }
                case TypeTags.BOOLEAN_TAG: {
                    sf.intRegs[intIndex] = ((BBoolean) closure.value()).booleanValue() ? 1 : 0;
                    newArgRegs[argRegIndex++] = intIndex++;
                    break;
                }
                case TypeTags.STRING_TAG: {
                    sf.stringRegs[stringIndex] = (closure.value()).stringValue();
                    newArgRegs[argRegIndex++] = stringIndex++;
                    break;
                }
                default:
                    sf.refRegs[refIndex] = ((BRefType<?>) closure.value());
                    newArgRegs[argRegIndex++] = refIndex++;
            }
        }

        return BLangFunctions.invokeCallable(functionInfo, ctx, newArgRegs, retRegs, false);
    }

    private static int expandLongRegs(WorkerData sf, BFunctionPointer fp) {
        int longIndex = 0;
        if (fp.getAdditionalIndexCount(BTypes.typeInt.getTag()) > 0) {
            if (sf.longRegs == null) {
                sf.longRegs = new long[0];
            }
            long[] newLongRegs = new long[sf.longRegs.length + fp.getAdditionalIndexCount(BTypes.typeInt.getTag())];
            System.arraycopy(sf.longRegs, 0, newLongRegs, 0, sf.longRegs.length);
            longIndex = sf.longRegs.length;
            sf.longRegs = newLongRegs;
        }
        return longIndex;
    }

    private static int expandIntRegs(WorkerData sf, BFunctionPointer fp) {
        int intIndex = 0;
        if (fp.getAdditionalIndexCount(BTypes.typeBoolean.getTag()) > 0  ||
                fp.getAdditionalIndexCount(BTypes.typeByte.getTag()) > 0) {
            if (sf.intRegs == null) {
                sf.intRegs = new int[0];
            }
            int[] newIntRegs = new int[sf.intRegs.length + fp.getAdditionalIndexCount(BTypes.typeBoolean.getTag()) +
                    fp.getAdditionalIndexCount(BTypes.typeByte.getTag())];
            System.arraycopy(sf.intRegs, 0, newIntRegs, 0, sf.intRegs.length);
            intIndex = sf.intRegs.length;
            sf.intRegs = newIntRegs;
        }
        return intIndex;
    }

    private static int expandDoubleRegs(WorkerData sf, BFunctionPointer fp) {
        int doubleIndex = 0;
        if (fp.getAdditionalIndexCount(BTypes.typeFloat.getTag()) > 0) {
            if (sf.doubleRegs == null) {
                sf.doubleRegs = new double[0];
            }
            double[] newDoubleRegs = new double[sf.doubleRegs.length +
                    fp.getAdditionalIndexCount(BTypes.typeFloat.getTag())];
            System.arraycopy(sf.doubleRegs, 0, newDoubleRegs, 0, sf.doubleRegs.length);
            doubleIndex = sf.doubleRegs.length;
            sf.doubleRegs = newDoubleRegs;
        }
        return doubleIndex;
    }

    private static int expandStringRegs(WorkerData sf, BFunctionPointer fp) {
        int stringIndex = 0;
        if (fp.getAdditionalIndexCount(BTypes.typeString.getTag()) > 0) {
            if (sf.stringRegs == null) {
                sf.stringRegs = new String[0];
            }
            String[] newStringRegs = new String[sf.stringRegs.length +
                    fp.getAdditionalIndexCount(BTypes.typeString.getTag())];
            System.arraycopy(sf.stringRegs, 0, newStringRegs, 0, sf.stringRegs.length);
            stringIndex = sf.stringRegs.length;
            sf.stringRegs = newStringRegs;
        }
        return stringIndex;
    }

    private static int expandRefRegs(WorkerData sf, BFunctionPointer fp) {
        int refIndex = 0;
        if (fp.getAdditionalIndexCount(BTypes.typeAny.getTag()) > 0) {
            if (sf.refRegs == null) {
                sf.refRegs = new BRefType[0];
            }
            BRefType<?>[] newRefRegs = new BRefType[sf.refRegs.length +
                    fp.getAdditionalIndexCount(BTypes.typeAny.getTag())];
            System.arraycopy(sf.refRegs, 0, newRefRegs, 0, sf.refRegs.length);
            refIndex = sf.refRegs.length;
            sf.refRegs = newRefRegs;
        }
        return refIndex;
    }

    private static void findAndAddAdditionalVarRegIndexes(WorkerExecutionContext ctx, int[] operands,
                                                          BFunctionPointer fp) {

        int h = operands[3];

        //if '0', then there are no additional indexes needs to be processed
        if (h == 0) {
            return;
        }

        //or else, this is a closure related scenario
        for (int i = 0; i < h; i++) {
            int operandIndex = i + 4;
            int type = operands[operandIndex];
            int index = operands[++operandIndex];
            switch (type) {
                case TypeTags.INT_TAG: {
                    fp.addClosureVar(new BClosure(new BInteger(ctx.workerLocal.longRegs[index]), BTypes.typeInt),
                            TypeTags.INT_TAG);
                    break;
                }
                case TypeTags.BYTE_TAG: {
                    fp.addClosureVar(new BClosure(new BByte((byte) ctx.workerLocal.intRegs[index]), BTypes.typeByte),
                            TypeTags.BYTE_TAG);
                    break;
                }
                case TypeTags.FLOAT_TAG: {
                    fp.addClosureVar(new BClosure(new BFloat(ctx.workerLocal.doubleRegs[index]), BTypes.typeFloat),
                            TypeTags.FLOAT_TAG);
                    break;
                }
                case TypeTags.BOOLEAN_TAG: {
                    fp.addClosureVar(new BClosure(new BBoolean(ctx.workerLocal.intRegs[index] == 1),
                                    BTypes.typeBoolean), TypeTags.BOOLEAN_TAG);
                    break;
                }
                case TypeTags.STRING_TAG: {
                    fp.addClosureVar(new BClosure(new BString(ctx.workerLocal.stringRegs[index]), BTypes.typeString),
                            TypeTags.STRING_TAG);
                    break;
                }
                default:
                    fp.addClosureVar(new BClosure(ctx.workerLocal.refRegs[index], BTypes.typeAny), TypeTags.ANY_TAG);
            }
            i++;
        }
    }

    private static void execCmpAndBranchOpcodes(WorkerExecutionContext ctx, WorkerData sf, int opcode,
                                                int[] operands) {
        int i;
        int j;
        int k;
        switch (opcode) {
            case InstructionCodes.IGT:
                i = operands[0];
                j = operands[1];
                k = operands[2];
                sf.intRegs[k] = sf.longRegs[i] > sf.longRegs[j] ? 1 : 0;
                break;
            case InstructionCodes.FGT:
                i = operands[0];
                j = operands[1];
                k = operands[2];
                sf.intRegs[k] = sf.doubleRegs[i] > sf.doubleRegs[j] ? 1 : 0;
                break;

            case InstructionCodes.IGE:
                i = operands[0];
                j = operands[1];
                k = operands[2];
                sf.intRegs[k] = sf.longRegs[i] >= sf.longRegs[j] ? 1 : 0;
                break;
            case InstructionCodes.FGE:
                i = operands[0];
                j = operands[1];
                k = operands[2];
                sf.intRegs[k] = sf.doubleRegs[i] >= sf.doubleRegs[j] ? 1 : 0;
                break;

            case InstructionCodes.ILT:
                i = operands[0];
                j = operands[1];
                k = operands[2];
                sf.intRegs[k] = sf.longRegs[i] < sf.longRegs[j] ? 1 : 0;
                break;
            case InstructionCodes.FLT:
                i = operands[0];
                j = operands[1];
                k = operands[2];
                sf.intRegs[k] = sf.doubleRegs[i] < sf.doubleRegs[j] ? 1 : 0;
                break;

            case InstructionCodes.ILE:
                i = operands[0];
                j = operands[1];
                k = operands[2];
                sf.intRegs[k] = sf.longRegs[i] <= sf.longRegs[j] ? 1 : 0;
                break;
            case InstructionCodes.FLE:
                i = operands[0];
                j = operands[1];
                k = operands[2];
                sf.intRegs[k] = sf.doubleRegs[i] <= sf.doubleRegs[j] ? 1 : 0;
                break;

            case InstructionCodes.REQ_NULL:
                i = operands[0];
                j = operands[1];
                if (sf.refRegs[i] == null) {
                    sf.intRegs[j] = 1;
                } else {
                    sf.intRegs[j] = 0;
                }
                break;
            case InstructionCodes.RNE_NULL:
                i = operands[0];
                j = operands[1];
                if (sf.refRegs[i] != null) {
                    sf.intRegs[j] = 1;
                } else {
                    sf.intRegs[j] = 0;
                }
                break;
            case InstructionCodes.SEQ_NULL:
                i = operands[0];
                j = operands[1];
                if (sf.stringRegs[i] == null) {
                    sf.intRegs[j] = 1;
                } else {
                    sf.intRegs[j] = 0;
                }
                break;
            case InstructionCodes.SNE_NULL:
                i = operands[0];
                j = operands[1];
                if (sf.stringRegs[i] != null) {
                    sf.intRegs[j] = 1;
                } else {
                    sf.intRegs[j] = 0;
                }
                break;
            case InstructionCodes.BR_TRUE:
                i = operands[0];
                j = operands[1];
                if (sf.intRegs[i] == 1) {
                    ctx.ip = j;
                }
                break;
            case InstructionCodes.BR_FALSE:
                i = operands[0];
                j = operands[1];
                if (sf.intRegs[i] == 0) {
                    ctx.ip = j;
                }
                break;
            case InstructionCodes.GOTO:
                i = operands[0];
                ctx.ip = i;
                break;
            default:
                throw new UnsupportedOperationException();
        }
    }

    private static void execIntegerRangeOpcodes(WorkerData sf, int[] operands) {
        int i = operands[0];
        int j = operands[1];
        int k = operands[2];
        sf.refRegs[k] = new BIntArray(LongStream.rangeClosed(sf.longRegs[i], sf.longRegs[j]).toArray());
    }

    private static void execLoadOpcodes(WorkerExecutionContext ctx, WorkerData sf, int opcode, int[] operands) {
        int i;
        int j;
        int k;
        int pkgIndex;
        int lvIndex; // Index of the local variable

        BIntArray bIntArray;
        BByteArray bByteArray;
        BFloatArray bFloatArray;
        BStringArray bStringArray;
        BBooleanArray bBooleanArray;
        BMap<String, BRefType> bMap;
        switch (opcode) {
            case InstructionCodes.IMOVE:
                lvIndex = operands[0];
                i = operands[1];
                sf.longRegs[i] = sf.longRegs[lvIndex];
                break;
            case InstructionCodes.FMOVE:
                lvIndex = operands[0];
                i = operands[1];
                sf.doubleRegs[i] = sf.doubleRegs[lvIndex];
                break;
            case InstructionCodes.SMOVE:
                lvIndex = operands[0];
                i = operands[1];
                sf.stringRegs[i] = sf.stringRegs[lvIndex];
                break;
            case InstructionCodes.BMOVE:
                lvIndex = operands[0];
                i = operands[1];
                sf.intRegs[i] = sf.intRegs[lvIndex];
                break;
            case InstructionCodes.RMOVE:
                lvIndex = operands[0];
                i = operands[1];
                sf.refRegs[i] = sf.refRegs[lvIndex];
                break;
            case InstructionCodes.IALOAD:
                i = operands[0];
                j = operands[1];
                k = operands[2];
                bIntArray = Optional.of((BIntArray) sf.refRegs[i]).get();
                try {
                    sf.longRegs[k] = bIntArray.get(sf.longRegs[j]);
                } catch (Exception e) {
                    ctx.setError(BLangVMErrors.createError(ctx, e.getMessage()));
                    handleError(ctx);
                }
                break;
            case InstructionCodes.BIALOAD:
                i = operands[0];
                j = operands[1];
                k = operands[2];
                bByteArray = Optional.of((BByteArray) sf.refRegs[i]).get();
                try {
                    sf.intRegs[k] = bByteArray.get(sf.longRegs[j]);
                } catch (Exception e) {
                    ctx.setError(BLangVMErrors.createError(ctx, e.getMessage()));
                    handleError(ctx);
                }
                break;
            case InstructionCodes.FALOAD:
                i = operands[0];
                j = operands[1];
                k = operands[2];
                bFloatArray = Optional.of((BFloatArray) sf.refRegs[i]).get();
                try {
                    sf.doubleRegs[k] = bFloatArray.get(sf.longRegs[j]);
                } catch (Exception e) {
                    ctx.setError(BLangVMErrors.createError(ctx, e.getMessage()));
                    handleError(ctx);
                }
                break;
            case InstructionCodes.SALOAD:
                i = operands[0];
                j = operands[1];
                k = operands[2];
                bStringArray = Optional.of((BStringArray) sf.refRegs[i]).get();
                try {
                    sf.stringRegs[k] = bStringArray.get(sf.longRegs[j]);
                } catch (Exception e) {
                    ctx.setError(BLangVMErrors.createError(ctx, e.getMessage()));
                    handleError(ctx);
                }
                break;
            case InstructionCodes.BALOAD:
                i = operands[0];
                j = operands[1];
                k = operands[2];
                bBooleanArray = Optional.of((BBooleanArray) sf.refRegs[i]).get();
                try {
                    sf.intRegs[k] = bBooleanArray.get(sf.longRegs[j]);
                } catch (Exception e) {
                    ctx.setError(BLangVMErrors.createError(ctx, e.getMessage()));
                    handleError(ctx);
                }
                break;
            case InstructionCodes.RALOAD:
                i = operands[0];
                j = operands[1];
                k = operands[2];
                BNewArray bNewArray = Optional.of((BNewArray) sf.refRegs[i]).get();
                try {
                    sf.refRegs[k] = ListUtils.execListGetOperation(bNewArray, sf.longRegs[j]);
                } catch (Exception e) {
                    ctx.setError(BLangVMErrors.createError(ctx, e.getMessage()));
                    handleError(ctx);
                }
                break;
            case InstructionCodes.JSONALOAD:
                i = operands[0];
                j = operands[1];
                k = operands[2];

                try {
                    sf.refRegs[k] = JSONUtils.getArrayElement(sf.refRegs[i], sf.longRegs[j]);
                } catch (Exception e) {
                    ctx.setError(BLangVMErrors.createError(ctx, e.getMessage()));
                    handleError(ctx);
                }
                break;
            case InstructionCodes.IGLOAD:
                // package index
                pkgIndex = operands[0];
                // package level variable index
                i = operands[1];
                // Stack registry index
                j = operands[2];
                sf.longRegs[j] = ctx.programFile.globalMemArea.getIntField(pkgIndex, i);
                break;
            case InstructionCodes.FGLOAD:
                pkgIndex = operands[0];
                i = operands[1];
                j = operands[2];
                sf.doubleRegs[j] = ctx.programFile.globalMemArea.getFloatField(pkgIndex, i);
                break;
            case InstructionCodes.SGLOAD:
                pkgIndex = operands[0];
                i = operands[1];
                j = operands[2];
                sf.stringRegs[j] = ctx.programFile.globalMemArea.getStringField(pkgIndex, i);
                break;
            case InstructionCodes.BGLOAD:
                pkgIndex = operands[0];
                i = operands[1];
                j = operands[2];
                sf.intRegs[j] = ctx.programFile.globalMemArea.getBooleanField(pkgIndex, i);
                break;
            case InstructionCodes.RGLOAD:
                pkgIndex = operands[0];
                i = operands[1];
                j = operands[2];
                sf.refRegs[j] = ctx.programFile.globalMemArea.getRefField(pkgIndex, i);
                break;

            case InstructionCodes.MAPLOAD:
                i = operands[0];
                j = operands[1];
                k = operands[2];
                bMap = (BMap<String, BRefType>) sf.refRegs[i];
                if (bMap == null) {
                    handleNullRefError(ctx);
                    break;
                }

                IntegerCPEntry exceptCPEntry = (IntegerCPEntry) ctx.constPool[operands[3]];
                boolean except = exceptCPEntry.getValue() == 1;
                sf.refRegs[k] = bMap.get(sf.stringRegs[j], except);
                break;

            case InstructionCodes.JSONLOAD:
                i = operands[0];
                j = operands[1];
                k = operands[2];
                sf.refRegs[k] = JSONUtils.getElement(sf.refRegs[i], sf.stringRegs[j]);
                break;
            default:
                throw new UnsupportedOperationException();
        }
    }

    private static void execStoreOpcodes(WorkerExecutionContext ctx, WorkerData sf, int opcode, int[] operands) {
        int i;
        int j;
        int k;
        int pkgIndex;

        BIntArray bIntArray;
        BByteArray bByteArray;
        BFloatArray bFloatArray;
        BStringArray bStringArray;
        BBooleanArray bBooleanArray;
        BMap<String, BRefType> bMap;
        switch (opcode) {
            case InstructionCodes.IASTORE:
                i = operands[0];
                j = operands[1];
                k = operands[2];
                bIntArray = Optional.of((BIntArray) sf.refRegs[i]).get();
                try {
                    bIntArray.add(sf.longRegs[j], sf.longRegs[k]);
                } catch (Exception e) {
                    ctx.setError(BLangVMErrors.createError(ctx, e.getMessage()));
                    handleError(ctx);
                }
                break;
            case InstructionCodes.BIASTORE:
                i = operands[0];
                j = operands[1];
                k = operands[2];
                bByteArray = Optional.of((BByteArray) sf.refRegs[i]).get();
                try {
                    bByteArray.add(sf.longRegs[j], (byte) sf.intRegs[k]);
                } catch (Exception e) {
                    ctx.setError(BLangVMErrors.createError(ctx, e.getMessage()));
                    handleError(ctx);
                }
                break;
            case InstructionCodes.FASTORE:
                i = operands[0];
                j = operands[1];
                k = operands[2];
                bFloatArray = Optional.of((BFloatArray) sf.refRegs[i]).get();
                try {
                    bFloatArray.add(sf.longRegs[j], sf.doubleRegs[k]);
                } catch (Exception e) {
                    ctx.setError(BLangVMErrors.createError(ctx, e.getMessage()));
                    handleError(ctx);
                }
                break;
            case InstructionCodes.SASTORE:
                i = operands[0];
                j = operands[1];
                k = operands[2];
                bStringArray = Optional.of((BStringArray) sf.refRegs[i]).get();
                try {
                    bStringArray.add(sf.longRegs[j], sf.stringRegs[k]);
                } catch (Exception e) {
                    ctx.setError(BLangVMErrors.createError(ctx, e.getMessage()));
                    handleError(ctx);
                }
                break;
            case InstructionCodes.BASTORE:
                i = operands[0];
                j = operands[1];
                k = operands[2];
                bBooleanArray = Optional.of((BBooleanArray) sf.refRegs[i]).get();
                try {
                    bBooleanArray.add(sf.longRegs[j], sf.intRegs[k]);
                } catch (Exception e) {
                    ctx.setError(BLangVMErrors.createError(ctx, e.getMessage()));
                    handleError(ctx);
                }
                break;
            case InstructionCodes.RASTORE:
                i = operands[0];
                j = operands[1];
                k = operands[2];
                BNewArray list = Optional.of((BNewArray) sf.refRegs[i]).get();
                long index = sf.longRegs[j];
                BRefType refReg = sf.refRegs[k];
                BType elementType = (list.getType().getTag() == TypeTags.ARRAY_TAG)
                        ? ((BArrayType) list.getType()).getElementType()
                        : ((BTupleType) list.getType()).getTupleTypes().get((int) index);
                if (!checkCast(refReg, elementType)) {
                    ctx.setError(BLangVMErrors.createError(ctx,
                            BLangExceptionHelper.getErrorMessage(RuntimeErrors.INCOMPATIBLE_TYPE,
                                    elementType, (refReg != null) ? refReg.getType() : BTypes.typeNull)));
                    handleError(ctx);
                    break;
                }
                ListUtils.execListAddOperation(list, index, refReg);
                break;
            case InstructionCodes.JSONASTORE:
                i = operands[0];
                j = operands[1];
                k = operands[2];

                try {
                    JSONUtils.setArrayElement(sf.refRegs[i], sf.longRegs[j], sf.refRegs[k]);
                } catch (Exception e) {
                    ctx.setError(BLangVMErrors.createError(ctx, e.getMessage()));
                    handleError(ctx);
                }
                break;
            case InstructionCodes.IGSTORE:
                pkgIndex = operands[0];
                // Stack reg index
                i = operands[1];
                // Global var index
                j = operands[2];
                ctx.programFile.globalMemArea.setIntField(pkgIndex, j, sf.longRegs[i]);
                break;
            case InstructionCodes.FGSTORE:
                pkgIndex = operands[0];
                i = operands[1];
                j = operands[2];
                ctx.programFile.globalMemArea.setFloatField(pkgIndex, j, sf.doubleRegs[i]);
                break;
            case InstructionCodes.SGSTORE:
                pkgIndex = operands[0];
                i = operands[1];
                j = operands[2];
                ctx.programFile.globalMemArea.setStringField(pkgIndex, j, sf.stringRegs[i]);
                break;
            case InstructionCodes.BGSTORE:
                pkgIndex = operands[0];
                i = operands[1];
                j = operands[2];
                ctx.programFile.globalMemArea.setBooleanField(pkgIndex, j, sf.intRegs[i]);
                break;
            case InstructionCodes.RGSTORE:
                pkgIndex = operands[0];
                i = operands[1];
                j = operands[2];
                ctx.programFile.globalMemArea.setRefField(pkgIndex, j, sf.refRegs[i]);
                break;
            case InstructionCodes.MAPSTORE:
                i = operands[0];
                j = operands[1];
                k = operands[2];
                bMap = (BMap<String, BRefType>) sf.refRegs[i];
                if (bMap == null) {
                    handleNullRefError(ctx);
                    break;
                }

                BRefType<?> value = sf.refRegs[k];
                if (isValidMapInsertion(bMap.getType(), value)) {
                    bMap.put(sf.stringRegs[j], value);
                } else {
                    // We reach here only for map insertions. Hence bMap.getType() is always BMapType
                    BType expType = ((BMapType) bMap.getType()).getConstrainedType();
                    ctx.setError(BLangVMErrors.createError(ctx, BLangExceptionHelper
                            .getErrorMessage(RuntimeErrors.INVALID_MAP_INSERTION, expType, value.getType())));
                    handleError(ctx);
                    break;
                }
                break;
            case InstructionCodes.JSONSTORE:
                i = operands[0];
                j = operands[1];
                k = operands[2];
                JSONUtils.setElement(sf.refRegs[i], sf.stringRegs[j], sf.refRegs[k]);
                break;
            default:
                throw new UnsupportedOperationException();
        }
    }

    private static void execBinaryOpCodes(WorkerExecutionContext ctx, WorkerData sf, int opcode, int[] operands) {
        int i;
        int j;
        int k;
        switch (opcode) {
            case InstructionCodes.IADD:
                i = operands[0];
                j = operands[1];
                k = operands[2];
                sf.longRegs[k] = sf.longRegs[i] + sf.longRegs[j];
                break;
            case InstructionCodes.FADD:
                i = operands[0];
                j = operands[1];
                k = operands[2];
                sf.doubleRegs[k] = sf.doubleRegs[i] + sf.doubleRegs[j];
                break;
            case InstructionCodes.SADD:
                i = operands[0];
                j = operands[1];
                k = operands[2];
                sf.stringRegs[k] = sf.stringRegs[i] + sf.stringRegs[j];
                break;
            case InstructionCodes.XMLADD:
                i = operands[0];
                j = operands[1];
                k = operands[2];
                BXML lhsXMLVal = (BXML) sf.refRegs[i];
                BXML rhsXMLVal = (BXML) sf.refRegs[j];

                // Here it is assumed that a refType addition can only be a xml-concat.
                sf.refRegs[k] = XMLUtils.concatenate(lhsXMLVal, rhsXMLVal);
                break;
            case InstructionCodes.ISUB:
                i = operands[0];
                j = operands[1];
                k = operands[2];
                sf.longRegs[k] = sf.longRegs[i] - sf.longRegs[j];
                break;
            case InstructionCodes.FSUB:
                i = operands[0];
                j = operands[1];
                k = operands[2];
                sf.doubleRegs[k] = sf.doubleRegs[i] - sf.doubleRegs[j];
                break;
            case InstructionCodes.IMUL:
                i = operands[0];
                j = operands[1];
                k = operands[2];
                sf.longRegs[k] = sf.longRegs[i] * sf.longRegs[j];
                break;
            case InstructionCodes.FMUL:
                i = operands[0];
                j = operands[1];
                k = operands[2];
                sf.doubleRegs[k] = sf.doubleRegs[i] * sf.doubleRegs[j];
                break;
            case InstructionCodes.IDIV:
                i = operands[0];
                j = operands[1];
                k = operands[2];
                if (sf.longRegs[j] == 0) {
                    ctx.setError(BLangVMErrors.createError(ctx, " / by zero"));
                    handleError(ctx);
                    break;
                }

                sf.longRegs[k] = sf.longRegs[i] / sf.longRegs[j];
                break;
            case InstructionCodes.FDIV:
                i = operands[0];
                j = operands[1];
                k = operands[2];
                if (sf.doubleRegs[j] == 0) {
                    ctx.setError(BLangVMErrors.createError(ctx, " / by zero"));
                    handleError(ctx);
                    break;
                }

                sf.doubleRegs[k] = sf.doubleRegs[i] / sf.doubleRegs[j];
                break;
            case InstructionCodes.IMOD:
                i = operands[0];
                j = operands[1];
                k = operands[2];
                if (sf.longRegs[j] == 0) {
                    ctx.setError(BLangVMErrors.createError(ctx, " / by zero"));
                    handleError(ctx);
                    break;
                }

                sf.longRegs[k] = sf.longRegs[i] % sf.longRegs[j];
                break;
            case InstructionCodes.FMOD:
                i = operands[0];
                j = operands[1];
                k = operands[2];
                if (sf.doubleRegs[j] == 0) {
                    ctx.setError(BLangVMErrors.createError(ctx, " / by zero"));
                    handleError(ctx);
                    break;
                }

                sf.doubleRegs[k] = sf.doubleRegs[i] % sf.doubleRegs[j];
                break;
            case InstructionCodes.INEG:
                i = operands[0];
                j = operands[1];
                sf.longRegs[j] = -sf.longRegs[i];
                break;
            case InstructionCodes.FNEG:
                i = operands[0];
                j = operands[1];
                sf.doubleRegs[j] = -sf.doubleRegs[i];
                break;
            case InstructionCodes.BNOT:
                i = operands[0];
                j = operands[1];
                sf.intRegs[j] = sf.intRegs[i] == 0 ? 1 : 0;
                break;
            case InstructionCodes.IEQ:
                i = operands[0];
                j = operands[1];
                k = operands[2];
                sf.intRegs[k] = sf.longRegs[i] == sf.longRegs[j] ? 1 : 0;
                break;
            case InstructionCodes.FEQ:
                i = operands[0];
                j = operands[1];
                k = operands[2];
                sf.intRegs[k] = sf.doubleRegs[i] == sf.doubleRegs[j] ? 1 : 0;
                break;
            case InstructionCodes.SEQ:
                i = operands[0];
                j = operands[1];
                k = operands[2];
                sf.intRegs[k] = StringUtils.isEqual(sf.stringRegs[i], sf.stringRegs[j]) ? 1 : 0;
                break;
            case InstructionCodes.BEQ:
                i = operands[0];
                j = operands[1];
                k = operands[2];
                sf.intRegs[k] = sf.intRegs[i] == sf.intRegs[j] ? 1 : 0;
                break;
            case InstructionCodes.REQ:
                i = operands[0];
                j = operands[1];
                k = operands[2];
                if (sf.refRegs[i] == null) {
                    sf.intRegs[k] = sf.refRegs[j] == null ? 1 : 0;
                } else {
                    sf.intRegs[k] = sf.refRegs[i].equals(sf.refRegs[j]) ? 1 : 0;
                }
                break;
            case InstructionCodes.TEQ:
                i = operands[0];
                j = operands[1];
                k = operands[2];
                if (sf.refRegs[i] == null || sf.refRegs[j] == null) {
                    handleNullRefError(ctx);
                }
                sf.intRegs[k] = sf.refRegs[i].equals(sf.refRegs[j]) ? 1 : 0;
                break;

            case InstructionCodes.INE:
                i = operands[0];
                j = operands[1];
                k = operands[2];
                sf.intRegs[k] = sf.longRegs[i] != sf.longRegs[j] ? 1 : 0;
                break;
            case InstructionCodes.FNE:
                i = operands[0];
                j = operands[1];
                k = operands[2];
                sf.intRegs[k] = sf.doubleRegs[i] != sf.doubleRegs[j] ? 1 : 0;
                break;
            case InstructionCodes.SNE:
                i = operands[0];
                j = operands[1];
                k = operands[2];
                sf.intRegs[k] = !StringUtils.isEqual(sf.stringRegs[i], sf.stringRegs[j]) ? 1 : 0;
                break;
            case InstructionCodes.BNE:
                i = operands[0];
                j = operands[1];
                k = operands[2];
                sf.intRegs[k] = sf.intRegs[i] != sf.intRegs[j] ? 1 : 0;
                break;
            case InstructionCodes.RNE:
                i = operands[0];
                j = operands[1];
                k = operands[2];
                if (sf.refRegs[i] == null) {
                    sf.intRegs[k] = (sf.refRegs[j] != null) ? 1 : 0;
                } else {
                    sf.intRegs[k] = (!sf.refRegs[i].equals(sf.refRegs[j])) ? 1 : 0;
                }
                break;
            case InstructionCodes.TNE:
                i = operands[0];
                j = operands[1];
                k = operands[2];
                if (sf.refRegs[i] == null || sf.refRegs[j] == null) {
                    handleNullRefError(ctx);
                }
                sf.intRegs[k] = (!sf.refRegs[i].equals(sf.refRegs[j])) ? 1 : 0;
                break;
            case InstructionCodes.BIAND:
                i = operands[0];
                j = operands[1];
                k = operands[2];
                sf.intRegs[k] = sf.intRegs[i] & sf.intRegs[j];
                break;
            case InstructionCodes.BIOR:
                i = operands[0];
                j = operands[1];
                k = operands[2];
                sf.intRegs[k] = sf.intRegs[i] | sf.intRegs[j];
                break;
            case InstructionCodes.BIXOR:
                i = operands[0];
                j = operands[1];
                k = operands[2];
                sf.intRegs[k] = sf.intRegs[i] ^ sf.intRegs[j];
                break;
            case InstructionCodes.IAND:
                i = operands[0];
                j = operands[1];
                k = operands[2];
                sf.longRegs[k] = sf.longRegs[i] & sf.longRegs[j];
                break;
            case InstructionCodes.IOR:
                i = operands[0];
                j = operands[1];
                k = operands[2];
                sf.longRegs[k] = sf.longRegs[i] | sf.longRegs[j];
                break;
            case InstructionCodes.IXOR:
                i = operands[0];
                j = operands[1];
                k = operands[2];
                sf.longRegs[k] = sf.longRegs[i] ^ sf.longRegs[j];
                break;
            case InstructionCodes.BILSHIFT:
                i = operands[0];
                j = operands[1];
                k = operands[2];
                sf.intRegs[k] = (byte) (sf.intRegs[i] << sf.longRegs[j]);
                break;
            case InstructionCodes.BIRSHIFT:
                i = operands[0];
                j = operands[1];
                k = operands[2];
                sf.intRegs[k] = (byte) (sf.intRegs[i] >>> sf.longRegs[j]);
                break;
            case InstructionCodes.IRSHIFT:
                i = operands[0];
                j = operands[1];
                k = operands[2];
                sf.longRegs[k] = sf.longRegs[i] >> sf.longRegs[j];
                break;
            case InstructionCodes.ILSHIFT:
                i = operands[0];
                j = operands[1];
                k = operands[2];
                sf.longRegs[k] = sf.longRegs[i] << sf.longRegs[j];
                break;
            case InstructionCodes.IURSHIFT:
                i = operands[0];
                j = operands[1];
                k = operands[2];
                sf.longRegs[k] = sf.longRegs[i] >>> sf.longRegs[j];
                break;
<<<<<<< HEAD
            case InstructionCodes.TYPE_CHECK:
=======
            case InstructionCodes.TYPE_TEST:
>>>>>>> 27ef534a
                i = operands[0];
                j = operands[1];
                k = operands[2];
                TypeRefCPEntry typeRefCPEntry = (TypeRefCPEntry) ctx.constPool[j];
<<<<<<< HEAD
                BValue value = sf.refRegs[i];
                BType type = value == null ? BTypes.typeNull : value.getType();
                sf.intRegs[k] = checkIsType(type, typeRefCPEntry.getType()) ? 1 : 0;
=======
                sf.intRegs[k] = checkIsType(sf.refRegs[i], typeRefCPEntry.getType()) ? 1 : 0;
>>>>>>> 27ef534a
                break;
            default:
                throw new UnsupportedOperationException();
        }
    }

    private static void execXMLOpcodes(WorkerExecutionContext ctx, WorkerData sf, int opcode, int[] operands) {
        int i;
        int j;
        int k;
        int localNameIndex;
        int uriIndex;
        int prefixIndex;

        BXML<?> xmlVal;
        BXMLQName xmlQName;

        switch (opcode) {
            case InstructionCodes.XMLATTRSTORE:
                i = operands[0];
                j = operands[1];
                k = operands[2];

                xmlVal = Optional.of((BXML) sf.refRegs[i]).get();
                xmlQName = Optional.of((BXMLQName) sf.refRegs[j]).get();
                xmlVal.setAttribute(xmlQName.getLocalName(), xmlQName.getUri(), xmlQName.getPrefix(),
                        sf.stringRegs[k]);
                break;
            case InstructionCodes.XMLATTRLOAD:
                i = operands[0];
                j = operands[1];
                k = operands[2];

                xmlVal = Optional.of((BXML) sf.refRegs[i]).get();
                xmlQName = Optional.of((BXMLQName) sf.refRegs[j]).get();
                sf.stringRegs[k] = xmlVal.getAttribute(xmlQName.getLocalName(), xmlQName.getUri(),
                        xmlQName.getPrefix());
                break;
            case InstructionCodes.XML2XMLATTRS:
                i = operands[0];
                j = operands[1];
                xmlVal = (BXML) sf.refRegs[i];
                sf.refRegs[j] = new BXMLAttributes(xmlVal);
                break;
            case InstructionCodes.S2QNAME:
                i = operands[0];
                j = operands[1];
                k = operands[2];

                String qNameStr = sf.stringRegs[i];
                int parenEndIndex = qNameStr.indexOf('}');

                if (qNameStr.startsWith("{") && parenEndIndex > 0) {
                    sf.stringRegs[j] = qNameStr.substring(parenEndIndex + 1, qNameStr.length());
                    sf.stringRegs[k] = qNameStr.substring(1, parenEndIndex);
                } else {
                    sf.stringRegs[j] = qNameStr;
                    sf.stringRegs[k] = STRING_NULL_VALUE;
                }

                break;
            case InstructionCodes.NEWQNAME:
                localNameIndex = operands[0];
                uriIndex = operands[1];
                prefixIndex = operands[2];
                i = operands[3];

                String localname = sf.stringRegs[localNameIndex];
                localname = StringEscapeUtils.escapeXml11(localname);

                String prefix = sf.stringRegs[prefixIndex];
                prefix = StringEscapeUtils.escapeXml11(prefix);

                sf.refRegs[i] = new BXMLQName(localname, sf.stringRegs[uriIndex], prefix);
                break;
            case InstructionCodes.XMLSEQLOAD:
                i = operands[0];
                j = operands[1];
                k = operands[2];

                xmlVal = Optional.of((BXML) sf.refRegs[i]).get();
                long index = sf.longRegs[j];
                sf.refRegs[k] = xmlVal.getItem(index);
                break;
            case InstructionCodes.XMLLOAD:
                i = operands[0];
                j = operands[1];
                k = operands[2];

                xmlVal = Optional.of((BXML) sf.refRegs[i]).get();
                String qname = sf.stringRegs[j];
                sf.refRegs[k] = xmlVal.children(qname);
                break;
            case InstructionCodes.XMLLOADALL:
                i = operands[0];
                j = operands[1];

                xmlVal = Optional.of((BXML) sf.refRegs[i]).get();
                sf.refRegs[j] = xmlVal.children();
                break;
            case InstructionCodes.NEWXMLELEMENT:
            case InstructionCodes.NEWXMLCOMMENT:
            case InstructionCodes.NEWXMLTEXT:
            case InstructionCodes.NEWXMLPI:
            case InstructionCodes.XMLSEQSTORE:
            case InstructionCodes.NEWXMLSEQ:
                execXMLCreationOpcodes(ctx, sf, opcode, operands);
                break;
            default:
                throw new UnsupportedOperationException();
        }
    }

    private static void execTypeCastOpcodes(WorkerExecutionContext ctx, WorkerData sf, int opcode, int[] operands) {
        int i;
        int j;
        int cpIndex; // Index of the constant pool

        BRefType bRefTypeValue;
        TypeRefCPEntry typeRefCPEntry;

        switch (opcode) {
            case InstructionCodes.I2ANY:
                i = operands[0];
                j = operands[1];
                sf.refRegs[j] = new BInteger(sf.longRegs[i]);
                break;
            case InstructionCodes.BI2ANY:
                i = operands[0];
                j = operands[1];
                sf.refRegs[j] = new BByte((byte) sf.intRegs[i]);
                break;
            case InstructionCodes.F2ANY:
                i = operands[0];
                j = operands[1];
                sf.refRegs[j] = new BFloat(sf.doubleRegs[i]);
                break;
            case InstructionCodes.S2ANY:
                i = operands[0];
                j = operands[1];
                sf.refRegs[j] = new BString(sf.stringRegs[i]);
                break;
            case InstructionCodes.B2ANY:
                i = operands[0];
                j = operands[1];
                sf.refRegs[j] = new BBoolean(sf.intRegs[i] == 1);
                break;
            case InstructionCodes.ANY2I:
                i = operands[0];
                j = operands[1];
                sf.longRegs[j] = ((BValueType) sf.refRegs[i]).intValue();
                break;
            case InstructionCodes.ANY2BI:
                i = operands[0];
                j = operands[1];
                sf.intRegs[j] = ((BValueType) sf.refRegs[i]).byteValue();
                break;
            case InstructionCodes.ANY2F:
                i = operands[0];
                j = operands[1];
                sf.doubleRegs[j] = ((BValueType) sf.refRegs[i]).floatValue();
                break;
            case InstructionCodes.ANY2S:
                i = operands[0];
                j = operands[1];
                sf.stringRegs[j] = sf.refRegs[i].stringValue();
                break;
            case InstructionCodes.ANY2B:
                i = operands[0];
                j = operands[1];
                sf.intRegs[j] = ((BBoolean) sf.refRegs[i]).booleanValue() ? 1 : 0;
                break;
            case InstructionCodes.ANY2JSON:
                handleAnyToRefTypeCast(ctx, sf, operands, BTypes.typeJSON);
                break;
            case InstructionCodes.ANY2XML:
                handleAnyToRefTypeCast(ctx, sf, operands, BTypes.typeXML);
                break;
            case InstructionCodes.ANY2MAP:
                handleAnyToRefTypeCast(ctx, sf, operands, BTypes.typeMap);
                break;
            case InstructionCodes.ANY2TYPE:
                handleAnyToRefTypeCast(ctx, sf, operands, BTypes.typeDesc);
                break;
            case InstructionCodes.ANY2DT:
                handleAnyToRefTypeCast(ctx, sf, operands, BTypes.typeTable);
                break;
            case InstructionCodes.ANY2STM:
                handleAnyToRefTypeCast(ctx, sf, operands, BTypes.typeStream);
                break;
            case InstructionCodes.ANY2E:
            case InstructionCodes.ANY2T:
            case InstructionCodes.ANY2C:
            case InstructionCodes.CHECKCAST:
                i = operands[0];
                cpIndex = operands[1];
                j = operands[2];
                typeRefCPEntry = (TypeRefCPEntry) ctx.constPool[cpIndex];

                bRefTypeValue = sf.refRegs[i];

                if (checkCast(bRefTypeValue, typeRefCPEntry.getType())) {
                        sf.refRegs[j] = bRefTypeValue;
                } else {
                    handleTypeCastError(ctx, sf, j, bRefTypeValue != null ? bRefTypeValue.getType() : BTypes.typeNull,
                            typeRefCPEntry.getType());
                }
                break;
            case InstructionCodes.IS_ASSIGNABLE:
                i = operands[0];
                cpIndex = operands[1];
                j = operands[2];
                typeRefCPEntry = (TypeRefCPEntry) ctx.constPool[cpIndex];
                bRefTypeValue = sf.refRegs[i];
                if (checkCast(bRefTypeValue, typeRefCPEntry.getType())) {
                    sf.intRegs[j] = 1;
                } else {
                    sf.intRegs[j] = 0;
                }
                break;
            case InstructionCodes.ARRAY2JSON:
                convertArrayToJSON(ctx, operands, sf);
                break;
            case InstructionCodes.JSON2ARRAY:
                convertJSONToArray(ctx, operands, sf);
                break;
            case InstructionCodes.O2JSON:
                i = operands[0];
                cpIndex = operands[1];
                j = operands[2];
                BJSONType targetType = (BJSONType) ((TypeRefCPEntry) ctx.constPool[cpIndex]).getType();
                bRefTypeValue = sf.refRegs[i];
                sf.refRegs[j] = JSONUtils.convertUnionTypeToJSON(bRefTypeValue, targetType);
                break;
            default:
                throw new UnsupportedOperationException();
        }
    }

    private static void execTypeConversionOpcodes(WorkerExecutionContext ctx, WorkerData sf, int opcode,
                                                  int[] operands) {
        int i;
        int j;
        BRefType bRefType;
        String str;

        switch (opcode) {
            case InstructionCodes.I2F:
                i = operands[0];
                j = operands[1];
                sf.doubleRegs[j] = sf.longRegs[i];
                break;
            case InstructionCodes.I2S:
                i = operands[0];
                j = operands[1];
                sf.stringRegs[j] = Long.toString(sf.longRegs[i]);
                break;
            case InstructionCodes.I2B:
                i = operands[0];
                j = operands[1];
                sf.intRegs[j] = sf.longRegs[i] != 0 ? 1 : 0;
                break;
            case InstructionCodes.I2BI:
                i = operands[0];
                j = operands[1];
                if (isByteLiteral(sf.longRegs[i])) {
                    sf.refRegs[j] = new BByte((byte) sf.longRegs[i]);
                } else {
                    handleTypeConversionError(ctx, sf, j, TypeConstants.INT_TNAME, TypeConstants.BYTE_TNAME);
                }
                break;
            case InstructionCodes.BI2I:
                i = operands[0];
                j = operands[1];
                sf.longRegs[j] = Byte.toUnsignedInt((byte) sf.intRegs[i]);
                break;
            case InstructionCodes.F2I:
                i = operands[0];
                j = operands[1];
                sf.longRegs[j] = (long) sf.doubleRegs[i];
                break;
            case InstructionCodes.F2S:
                i = operands[0];
                j = operands[1];
                sf.stringRegs[j] = Double.toString(sf.doubleRegs[i]);
                break;
            case InstructionCodes.F2B:
                i = operands[0];
                j = operands[1];
                sf.intRegs[j] = sf.doubleRegs[i] != 0.0 ? 1 : 0;
                break;
            case InstructionCodes.S2I:
                i = operands[0];
                j = operands[1];

                str = sf.stringRegs[i];
                try {
                    sf.refRegs[j] = new BInteger(Long.parseLong(str));
                } catch (NumberFormatException e) {
                    handleTypeConversionError(ctx, sf, j, TypeConstants.STRING_TNAME, TypeConstants.INT_TNAME);
                }
                break;
            case InstructionCodes.S2F:
                i = operands[0];
                j = operands[1];

                str = sf.stringRegs[i];
                try {
                    sf.refRegs[j] = new BFloat(Double.parseDouble(str));
                } catch (NumberFormatException e) {
                    handleTypeConversionError(ctx, sf, j, TypeConstants.STRING_TNAME, TypeConstants.FLOAT_TNAME);
                }
                break;
            case InstructionCodes.S2B:
                i = operands[0];
                j = operands[1];
                sf.intRegs[j] = Boolean.parseBoolean(sf.stringRegs[i]) ? 1 : 0;
                break;
            case InstructionCodes.B2I:
                i = operands[0];
                j = operands[1];
                sf.longRegs[j] = sf.intRegs[i];
                break;
            case InstructionCodes.B2F:
                i = operands[0];
                j = operands[1];
                sf.doubleRegs[j] = sf.intRegs[i];
                break;
            case InstructionCodes.B2S:
                i = operands[0];
                j = operands[1];
                sf.stringRegs[j] = sf.intRegs[i] == 1 ? "true" : "false";
                break;
            case InstructionCodes.DT2XML:
                i = operands[0];
                j = operands[1];

                bRefType = sf.refRegs[i];
                if (bRefType == null) {
                    handleTypeConversionError(ctx, sf, j, BTypes.typeNull, BTypes.typeXML);
                    break;
                }

                try {
                    sf.refRegs[j] = XMLUtils.tableToXML((BTable) bRefType);
                } catch (Exception e) {
                    sf.refRegs[j] = null;
                    handleTypeConversionError(ctx, sf, j, TypeConstants.TABLE_TNAME, TypeConstants.XML_TNAME);
                }
                break;
            case InstructionCodes.DT2JSON:
                i = operands[0];
                j = operands[1];

                bRefType = sf.refRegs[i];
                if (bRefType == null) {
                    handleNullRefError(ctx);
                    break;
                }

                try {
                    sf.refRegs[j] = JSONUtils.toJSON((BTable) bRefType, ctx.isInTransaction());
                } catch (Exception e) {
                    handleTypeConversionError(ctx, sf, j, TypeConstants.TABLE_TNAME, TypeConstants.XML_TNAME);
                }
                break;
            case InstructionCodes.T2MAP:
                convertStructToMap(ctx, operands, sf);
                break;
            case InstructionCodes.T2JSON:
                convertStructToJSON(ctx, operands, sf);
                break;
            case InstructionCodes.MAP2JSON:
                convertMapToJSON(ctx, operands, sf);
                break;
            case InstructionCodes.JSON2MAP:
                convertJSONToMap(ctx, operands, sf);
                break;
            case InstructionCodes.MAP2T:
                convertMapToStruct(ctx, operands, sf);
                break;
            case InstructionCodes.JSON2T:
                convertJSONToStruct(ctx, operands, sf);
                break;
            case InstructionCodes.XMLATTRS2MAP:
                i = operands[0];
                j = operands[1];
                bRefType = sf.refRegs[i];
                sf.refRegs[j] = ((BXMLAttributes) sf.refRegs[i]).value();
                break;
            case InstructionCodes.XML2S:
                i = operands[0];
                j = operands[1];
                sf.stringRegs[j] = sf.refRegs[i].stringValue();
                break;
            case InstructionCodes.ANY2SCONV:
                i = operands[0];
                j = operands[1];

                bRefType = sf.refRegs[i];
                if (bRefType == null) {
                    sf.stringRegs[j] = STRING_NULL_VALUE;
                } else {
                    sf.stringRegs[j] = bRefType.stringValue();
                }
                break;
            default:
                throw new UnsupportedOperationException();
        }
    }

    public static boolean isByteLiteral(long longValue) {
        return (longValue >= BBYTE_MIN_VALUE && longValue <= BBYTE_MAX_VALUE);
    }

    private static void execIteratorOperation(WorkerExecutionContext ctx, WorkerData sf, Instruction instruction) {
        int i, j;
        BValue collection;
        BIterator iterator;
        InstructionIteratorNext nextInstruction;
        switch (instruction.getOpcode()) {
            case InstructionCodes.ITR_NEW:
                i = instruction.getOperands()[0];   // collection
                j = instruction.getOperands()[1];   // iterator variable (ref) index.

                collection = sf.refRegs[i];
                if (collection == null) {
                    handleNullRefError(ctx);
                    return;
                } else if (!(collection instanceof BCollection)) {
                    // Value is a value-type JSON.
                    sf.refRegs[j] = new BIterator() {
                        @Override
                        public boolean hasNext() {
                            return false;
                        }

                        @Override
                        public BValue[] getNext(int arity) {
                            return null;
                        }
                    };
                    break;
                }

                sf.refRegs[j] = ((BCollection) collection).newIterator();
                break;
            case InstructionCodes.ITR_HAS_NEXT:
                i = instruction.getOperands()[0];   // iterator
                j = instruction.getOperands()[1];   // boolean variable index to store has next result
                iterator = (BIterator) sf.refRegs[i];
                sf.intRegs[j] = Optional.of(iterator).get().hasNext() ? 1 : 0;
                break;
            case InstructionCodes.ITR_NEXT:
                nextInstruction = (InstructionIteratorNext) instruction;
                iterator = (BIterator) sf.refRegs[nextInstruction.iteratorIndex];
                BValue[] values = Optional.of(iterator).get().getNext(nextInstruction.arity);
                copyValuesToRegistries(nextInstruction.typeTags, nextInstruction.retRegs, values, sf);
                break;
        }
    }

    private static void copyValuesToRegistries(int[] typeTags, int[] targetReg, BValue[] values, WorkerData sf) {
        for (int i = 0; i < typeTags.length; i++) {
            BValue source = values[i];
            int target = targetReg[i];
            switch (typeTags[i]) {
                case TypeTags.INT_TAG:
                    sf.longRegs[target] = ((BInteger) source).intValue();
                    break;
                case TypeTags.BYTE_TAG:
                    sf.intRegs[target] = ((BByte) source).byteValue();
                    break;
                case TypeTags.FLOAT_TAG:
                    sf.doubleRegs[target] = ((BFloat) source).floatValue();
                    break;
                case TypeTags.STRING_TAG:
                    sf.stringRegs[target] = source.stringValue();
                    break;
                case TypeTags.BOOLEAN_TAG:
                    sf.intRegs[target] = ((BBoolean) source).booleanValue() ? 1 : 0;
                    break;
                default:
                    sf.refRegs[target] = (BRefType) source;
            }
        }
    }

    private static void execXMLCreationOpcodes(WorkerExecutionContext ctx, WorkerData sf, int opcode,
                                               int[] operands) {
        int i;
        int j;
        int k;
        int l;
        BXML<?> xmlVal;

        switch (opcode) {
            case InstructionCodes.NEWXMLELEMENT:
                i = operands[0];
                j = operands[1];
                k = operands[2];
                l = operands[3];

                BXMLQName startTagName = (BXMLQName) sf.refRegs[j];
                BXMLQName endTagName = (BXMLQName) sf.refRegs[k];

                try {
                    sf.refRegs[i] = XMLUtils.createXMLElement(startTagName, endTagName, sf.stringRegs[l]);
                } catch (Exception e) {
                    ctx.setError(BLangVMErrors.createError(ctx, e.getMessage()));
                    handleError(ctx);
                }
                break;
            case InstructionCodes.NEWXMLCOMMENT:
                i = operands[0];
                j = operands[1];

                sf.refRegs[i] = XMLUtils.createXMLComment(sf.stringRegs[j]);
                break;
            case InstructionCodes.NEWXMLTEXT:
                i = operands[0];
                j = operands[1];

                sf.refRegs[i] = XMLUtils.createXMLText(sf.stringRegs[j]);
                break;
            case InstructionCodes.NEWXMLPI:
                i = operands[0];
                j = operands[1];
                k = operands[2];

                sf.refRegs[i] = XMLUtils.createXMLProcessingInstruction(sf.stringRegs[j], sf.stringRegs[k]);
                break;
            case InstructionCodes.XMLSEQSTORE:
                i = operands[0];
                j = operands[1];

                xmlVal = (BXML<?>) sf.refRegs[i];
                BXML<?> child = (BXML<?>) sf.refRegs[j];
                xmlVal.addChildren(child);
                break;
            case InstructionCodes.NEWXMLSEQ:
                i = operands[0];
                sf.refRegs[i] = new BXMLSequence();
                break;
        }
    }

    private static boolean handleVariableLock(WorkerExecutionContext ctx, BType[] types,
                                              int[] pkgRegs, int[] varRegs) {
        boolean lockAcquired = true;
        for (int i = 0; i < varRegs.length && lockAcquired; i++) {
            BType paramType = types[i];
            int pkgIndex = pkgRegs[i];
            int regIndex = varRegs[i];
            switch (paramType.getTag()) {
                case TypeTags.INT_TAG:
                    lockAcquired = ctx.programFile.globalMemArea.lockIntField(ctx, pkgIndex, regIndex);
                    break;
                case TypeTags.BYTE_TAG:
                    lockAcquired = ctx.programFile.globalMemArea.lockBooleanField(ctx, pkgIndex, regIndex);
                    break;
                case TypeTags.FLOAT_TAG:
                    lockAcquired = ctx.programFile.globalMemArea.lockFloatField(ctx, pkgIndex, regIndex);
                    break;
                case TypeTags.STRING_TAG:
                    lockAcquired = ctx.programFile.globalMemArea.lockStringField(ctx, pkgIndex, regIndex);
                    break;
                case TypeTags.BOOLEAN_TAG:
                    lockAcquired = ctx.programFile.globalMemArea.lockBooleanField(ctx, pkgIndex, regIndex);
                    break;
                default:
                    lockAcquired = ctx.programFile.globalMemArea.lockRefField(ctx, pkgIndex, regIndex);
            }
        }
        return lockAcquired;
    }

    private static void handleVariableUnlock(WorkerExecutionContext ctx, BType[] types,
                                             int[] pkgRegs, int[] varRegs) {
        for (int i = varRegs.length - 1; i > -1; i--) {
            BType paramType = types[i];
            int pkgIndex = pkgRegs[i];
            int regIndex = varRegs[i];
            switch (paramType.getTag()) {
                case TypeTags.INT_TAG:
                    ctx.programFile.globalMemArea.unlockIntField(pkgIndex, regIndex);
                    break;
                case TypeTags.BYTE_TAG:
                    ctx.programFile.globalMemArea.unlockBooleanField(pkgIndex, regIndex);
                    break;
                case TypeTags.FLOAT_TAG:
                    ctx.programFile.globalMemArea.unlockFloatField(pkgIndex, regIndex);
                    break;
                case TypeTags.STRING_TAG:
                    ctx.programFile.globalMemArea.unlockStringField(pkgIndex, regIndex);
                    break;
                case TypeTags.BOOLEAN_TAG:
                    ctx.programFile.globalMemArea.unlockBooleanField(pkgIndex, regIndex);
                    break;
                default:
                    ctx.programFile.globalMemArea.unlockRefField(pkgIndex, regIndex);
            }
        }
    }

    /**
     * Method to calculate and detect debug points when the instruction point is given.
     */
    private static boolean debug(WorkerExecutionContext ctx) {
        Debugger debugger = ctx.programFile.getDebugger();
        if (!debugger.isClientSessionActive()) {
            return false;
        }
        DebugContext debugContext = ctx.getDebugContext();

        if (debugContext.isWorkerPaused()) {
            debugContext.setWorkerPaused(false);
            return false;
        }

        LineNumberInfo currentExecLine = debugger
                .getLineNumber(ctx.callableUnitInfo.getPackageInfo().getPkgPath(), ctx.ip);
        /*
         Below if check stops hitting the same debug line again and again in case that single line has
         multiple instructions.
         */
        if (currentExecLine.equals(debugContext.getLastLine())) {
            return false;
        }
        if (debugPointCheck(ctx, currentExecLine, debugger)) {
            return true;
        }

        switch (debugContext.getCurrentCommand()) {
            case RESUME:
                /*
                 In case of a for loop, need to clear the last hit line, so that, same line can get hit again.
                 */
                debugContext.clearLastDebugLine();
                break;
            case STEP_IN:
            case STEP_OVER:
                debugHit(ctx, currentExecLine, debugger);
                return true;
            case STEP_OUT:
                break;
            default:
                debugger.notifyExit();
                debugger.stopDebugging();
        }
        return false;
    }

    /**
     * Helper method to check whether given point is a debug point or not.
     * If it's a debug point, then notify the debugger.
     *
     * @param ctx             Current ctx.
     * @param currentExecLine Current execution line.
     * @param debugger        Debugger object.
     * @return Boolean true if it's a debug point, false otherwise.
     */
    private static boolean debugPointCheck(WorkerExecutionContext ctx, LineNumberInfo currentExecLine,
                                           Debugger debugger) {
        if (!currentExecLine.isDebugPoint()) {
            return false;
        }
        debugHit(ctx, currentExecLine, debugger);
        return true;
    }

    /**
     * Helper method to set required details when a debug point hits.
     * And also to notify the debugger.
     *
     * @param ctx             Current ctx.
     * @param currentExecLine Current execution line.
     * @param debugger        Debugger object.
     */
    private static void debugHit(WorkerExecutionContext ctx, LineNumberInfo currentExecLine, Debugger debugger) {
        ctx.getDebugContext().setLastLine(currentExecLine);
        debugger.pauseWorker(ctx);
        debugger.notifyDebugHit(ctx, currentExecLine, ctx.getDebugContext().getWorkerId());
    }

    private static void handleAnyToRefTypeCast(WorkerExecutionContext ctx, WorkerData sf, int[] operands,
                                               BType targetType) {
        int i = operands[0];
        int j = operands[1];

        BRefType bRefType = sf.refRegs[i];
        if (bRefType == null) {
            sf.refRegs[j] = null;
        } else if (bRefType.getType() == targetType) {
            sf.refRegs[j] = bRefType;
        } else {
            handleTypeCastError(ctx, sf, j, bRefType.getType(), targetType);
        }
    }

    private static void handleTypeCastError(WorkerExecutionContext ctx, WorkerData sf, int errorRegIndex,
                                            BType sourceType, BType targetType) {
        handleTypeCastError(ctx, sf, errorRegIndex, sourceType.toString(), targetType.toString());
    }

    private static void handleTypeCastError(WorkerExecutionContext ctx, WorkerData sf, int errorRegIndex,
                                            String sourceType, String targetType) {
        BMap<String, BValue> errorVal = BLangVMErrors.createTypeCastError(ctx, sourceType, targetType);
        sf.refRegs[errorRegIndex] = errorVal;
    }

    private static void handleTypeConversionError(WorkerExecutionContext ctx, WorkerData sf, int errorRegIndex,
                                                  BType sourceType, BType targetType) {
        handleTypeConversionError(ctx, sf, errorRegIndex, sourceType.toString(), targetType.toString());
    }

    private static void handleTypeConversionError(WorkerExecutionContext ctx, WorkerData sf, int errorRegIndex,
                                                  String sourceTypeName, String targetTypeName) {
        String errorMsg = "'" + sourceTypeName + "' cannot be converted to '" + targetTypeName + "'";
        handleTypeConversionError(ctx, sf, errorRegIndex, errorMsg);
    }

    private static void handleTypeConversionError(WorkerExecutionContext ctx, WorkerData sf,
                                                  int errorRegIndex, String errorMessage) {
        BMap<String, BValue> errorVal = BLangVMErrors.createTypeConversionError(ctx, errorMessage);
        sf.refRegs[errorRegIndex] = errorVal;
    }

    private static void createNewIntRange(int[] operands, WorkerData sf) {
        long startValue = sf.longRegs[operands[0]];
        long endValue = sf.longRegs[operands[1]];
        sf.refRegs[operands[2]] = new BIntRange(startValue, endValue);
    }

    private static void createNewStruct(WorkerExecutionContext ctx, int[] operands, WorkerData sf) {
        int cpIndex = operands[0];
        int i = operands[1];
        StructureRefCPEntry structureRefCPEntry = (StructureRefCPEntry) ctx.constPool[cpIndex];
        StructureTypeInfo structInfo = (StructureTypeInfo) ((TypeDefInfo) structureRefCPEntry
                .getStructureTypeInfo()).typeInfo;
        sf.refRegs[i] = new BMap<>(structInfo.getType());
    }

    private static void beginTransaction(WorkerExecutionContext ctx, int transactionBlockId, int retryCountRegIndex,
                                         int committedFuncIndex, int abortedFuncIndex) {
        //If global tx enabled, it is managed via transaction coordinator. Otherwise it is managed locally without
        //any interaction with the transaction coordinator.
        boolean isGlobalTransactionEnabled = ctx.getGlobalTransactionEnabled();

        //Transaction is attempted three times by default to improve resiliency
        int retryCount = TransactionConstants.DEFAULT_RETRY_COUNT;
        if (retryCountRegIndex != -1) {
            retryCount = (int) ctx.workerLocal.longRegs[retryCountRegIndex];
            if (retryCount < 0) {
                ctx.setError(BLangVMErrors
                        .createError(ctx, BLangExceptionHelper.getErrorMessage(RuntimeErrors.INVALID_RETRY_COUNT)));
                handleError(ctx);
                return;
            }
        }

        //Register committed function handler if exists.
        if (committedFuncIndex != -1) {
            FunctionRefCPEntry funcRefCPEntry = (FunctionRefCPEntry) ctx.constPool[committedFuncIndex];
            BFunctionPointer fpCommitted = new BFunctionPointer(funcRefCPEntry.getFunctionInfo());
            TransactionResourceManager.getInstance().registerCommittedFunction(transactionBlockId, fpCommitted);
        }

        //Register aborted function handler if exists.
        if (abortedFuncIndex != -1) {
            FunctionRefCPEntry funcRefCPEntry = (FunctionRefCPEntry) ctx.constPool[abortedFuncIndex];
            BFunctionPointer fpAborted = new BFunctionPointer(funcRefCPEntry.getFunctionInfo());
            TransactionResourceManager.getInstance().registerAbortedFunction(transactionBlockId, fpAborted);
        }

        LocalTransactionInfo localTransactionInfo = ctx.getLocalTransactionInfo();
        if (localTransactionInfo == null) {
            String globalTransactionId;
            String protocol = null;
            String url = null;
            if (isGlobalTransactionEnabled) {
                BValue[] returns = TransactionUtils.notifyTransactionBegin(ctx, null, null, transactionBlockId,
                        TransactionConstants.DEFAULT_COORDINATION_TYPE);
                BMap<String, BValue> txDataStruct = (BMap<String, BValue>) returns[0];
                globalTransactionId = txDataStruct.get(TransactionConstants.TRANSACTION_ID).stringValue();
                protocol = txDataStruct.get(TransactionConstants.CORDINATION_TYPE).stringValue();
                url = txDataStruct.get(TransactionConstants.REGISTER_AT_URL).stringValue();
            } else {
                globalTransactionId = UUID.randomUUID().toString().replaceAll("-", "");
            }
            localTransactionInfo = new LocalTransactionInfo(globalTransactionId, url, protocol);
            ctx.setLocalTransactionInfo(localTransactionInfo);
        } else {
            if (isGlobalTransactionEnabled) {
                TransactionUtils.notifyTransactionBegin(ctx, localTransactionInfo.getGlobalTransactionId(),
                        localTransactionInfo.getURL(), transactionBlockId, localTransactionInfo.getProtocol());
            }
        }
        localTransactionInfo.beginTransactionBlock(transactionBlockId, retryCount);
    }

    private static void retryTransaction(WorkerExecutionContext ctx, int transactionBlockId, int startOfAbortIP,
                                         int startOfNoThrowEndIP) {
        LocalTransactionInfo localTransactionInfo = ctx.getLocalTransactionInfo();
        if (!localTransactionInfo.isRetryPossible(ctx, transactionBlockId)) {
            if (ctx.getError() == null) {
                ctx.ip = startOfNoThrowEndIP;
            } else {
                String errorMsg = ctx.getError().get(BLangVMErrors.ERROR_MESSAGE_FIELD).stringValue();
                if (BLangVMErrors.TRANSACTION_ERROR.equals(errorMsg)) {
                    ctx.ip = startOfNoThrowEndIP;
                } else {
                    ctx.ip = startOfAbortIP;
                }
            }
        }
        localTransactionInfo.incrementCurrentRetryCount(transactionBlockId);
    }

    private static void endTransaction(WorkerExecutionContext ctx, int transactionBlockId, int status) {
        LocalTransactionInfo localTransactionInfo = ctx.getLocalTransactionInfo();
        boolean isGlobalTransactionEnabled = ctx.getGlobalTransactionEnabled();
        boolean notifyCoordinator;
        try {
            //In success case no need to do anything as with the transaction end phase it will be committed.
            if (status == TransactionStatus.FAILED.value()) {
                notifyCoordinator = localTransactionInfo.onTransactionFailed(ctx, transactionBlockId);
                if (notifyCoordinator) {
                    if (isGlobalTransactionEnabled) {
                        TransactionUtils.notifyTransactionAbort(ctx, localTransactionInfo.getGlobalTransactionId(),
                                transactionBlockId);
                    } else {
                        TransactionResourceManager.getInstance()
                                .notifyAbort(localTransactionInfo.getGlobalTransactionId(), transactionBlockId, false);
                    }
                }
            } else if (status == TransactionStatus.ABORTED.value()) {
                if (isGlobalTransactionEnabled) {
                    TransactionUtils.notifyTransactionAbort(ctx, localTransactionInfo.getGlobalTransactionId(),
                            transactionBlockId);
                } else {
                    TransactionResourceManager.getInstance()
                            .notifyAbort(localTransactionInfo.getGlobalTransactionId(), transactionBlockId, false);
                }
            } else if (status == TransactionStatus.SUCCESS.value()) {
                //We dont' need to notify the coordinator in this case. If it does not receive abort from the tx
                //it will commit at the end message
                if (!isGlobalTransactionEnabled) {
                    TransactionResourceManager.getInstance()
                            .prepare(localTransactionInfo.getGlobalTransactionId(), transactionBlockId);
                    TransactionResourceManager.getInstance()
                            .notifyCommit(localTransactionInfo.getGlobalTransactionId(), transactionBlockId);
                }
            } else if (status == TransactionStatus.END.value()) { //status = 1 Transaction end
                boolean isOuterTx = localTransactionInfo.onTransactionEnd(transactionBlockId);
                if (isGlobalTransactionEnabled) {
                    TransactionUtils.notifyTransactionEnd(ctx, localTransactionInfo.getGlobalTransactionId(),
                            transactionBlockId);
                }
                if (isOuterTx) {
                    BLangVMUtils.removeTransactionInfo(ctx);
                }
            }
        } catch (Throwable e) {
            ctx.setError(BLangVMErrors.createError(ctx, e.getMessage()));
            handleError(ctx);
        }
    }

    private static WorkerExecutionContext invokeVirtualFunction(WorkerExecutionContext ctx, int receiver,
                                                                FunctionInfo virtualFuncInfo, int[] argRegs,
                                                                int[] retRegs, int flags) {
        BMap<String, BValue> structVal = (BMap<String, BValue>) ctx.workerLocal.refRegs[receiver];

        // TODO use ObjectTypeInfo once record init function is removed
        StructureTypeInfo structInfo = (StructureTypeInfo) ((BStructureType) structVal.getType()).getTypeInfo();
        FunctionInfo attachedFuncInfo = structInfo.funcInfoEntries.get(virtualFuncInfo.getName());
        return BLangFunctions.invokeCallable(attachedFuncInfo, ctx, argRegs, retRegs, false, flags);
    }

    private static void handleWorkerSend(WorkerExecutionContext ctx, WorkerDataChannelInfo workerDataChannelInfo,
                                         BType type, int reg) {
        BRefType val = extractValue(ctx.workerLocal, type, reg);
        WorkerDataChannel dataChannel = getWorkerChannel(ctx, workerDataChannelInfo.getChannelName());
        dataChannel.putData(val);
    }

    private static WorkerDataChannel getWorkerChannel(WorkerExecutionContext ctx, String name) {
        return ctx.respCtx.getWorkerDataChannel(name);
    }

    private static BRefType extractValue(WorkerData data, BType type, int reg) {
        BRefType result;
        switch (type.getTag()) {
            case TypeTags.INT_TAG:
                result = new BInteger(data.longRegs[reg]);
                break;
            case TypeTags.BYTE_TAG:
                result = new BByte((byte) data.intRegs[reg]);
                break;
            case TypeTags.FLOAT_TAG:
                result = new BFloat(data.doubleRegs[reg]);
                break;
            case TypeTags.STRING_TAG:
                result = new BString(data.stringRegs[reg]);
                break;
            case TypeTags.BOOLEAN_TAG:
                result = new BBoolean(data.intRegs[reg] > 0);
                break;
            default:
                result = data.refRegs[reg];
        }
        return result;
    }

    private static WorkerExecutionContext invokeForkJoin(WorkerExecutionContext ctx, InstructionFORKJOIN forkJoinIns) {
        ForkjoinInfo forkjoinInfo = forkJoinIns.forkJoinCPEntry.getForkjoinInfo();
        return BLangFunctions.invokeForkJoin(ctx, forkjoinInfo, forkJoinIns.joinBlockAddr, forkJoinIns.joinVarRegIndex,
                forkJoinIns.timeoutRegIndex, forkJoinIns.timeoutBlockAddr, forkJoinIns.timeoutVarRegIndex);
    }

    private static boolean handleWorkerReceive(WorkerExecutionContext ctx, WorkerDataChannelInfo workerDataChannelInfo,
                                               BType type, int reg) {
        WorkerDataChannel.WorkerResult passedInValue = getWorkerChannel(
                ctx, workerDataChannelInfo.getChannelName()).tryTakeData(ctx);
        if (passedInValue != null) {
            WorkerData currentFrame = ctx.workerLocal;
            copyArgValueForWorkerReceive(currentFrame, reg, type, passedInValue.value);
            return true;
        } else {
            return false;
        }
    }

    public static void copyArgValueForWorkerReceive(WorkerData currentSF, int regIndex, BType paramType,
                                                     BRefType passedInValue) {
        switch (paramType.getTag()) {
            case TypeTags.INT_TAG:
                currentSF.longRegs[regIndex] = ((BInteger) passedInValue).intValue();
                break;
            case TypeTags.BYTE_TAG:
                currentSF.intRegs[regIndex] = ((BByte) passedInValue).byteValue();
                break;
            case TypeTags.FLOAT_TAG:
                currentSF.doubleRegs[regIndex] = ((BFloat) passedInValue).floatValue();
                break;
            case TypeTags.STRING_TAG:
                currentSF.stringRegs[regIndex] = (passedInValue).stringValue();
                break;
            case TypeTags.BOOLEAN_TAG:
                currentSF.intRegs[regIndex] = (((BBoolean) passedInValue).booleanValue()) ? 1 : 0;
                break;
            default:
                currentSF.refRegs[regIndex] = passedInValue;
        }
    }

    private static WorkerExecutionContext handleReturn(WorkerExecutionContext ctx) {
        BLangScheduler.workerDone(ctx);
        return ctx.respCtx.signal(new WorkerSignal(ctx, SignalType.RETURN, ctx.workerResult));
    }

    private static boolean checkFiniteTypeAssignable(BValue bRefTypeValue, BType lhsType) {
        BFiniteType fType = (BFiniteType) lhsType;
        if (bRefTypeValue == null) {
            // we should not reach here
            return false;
        } else {
            Iterator<BValue> valueSpaceItr = fType.valueSpace.iterator();
            while (valueSpaceItr.hasNext()) {
                BValue valueSpaceItem = valueSpaceItr.next();
                if (valueSpaceItem.getType().getTag() == bRefTypeValue.getType().getTag()) {
                    if (valueSpaceItem.equals(bRefTypeValue)) {
                        return true;
                    }
                }
            }
        }
        return false;
    }
    
    private static boolean checkUnionCast(BValue rhsValue, BType lhsType, List<TypePair> unresolvedTypes) {
        BUnionType unionType = (BUnionType) lhsType;
        for (BType memberType : unionType.getMemberTypes()) {
            if (checkCast(rhsValue, memberType, unresolvedTypes)) {
                return true;
            }
        }
        return false;
    }

    public static boolean checkCast(BValue rhsValue, BType lhsType) {
        return checkCast(rhsValue, lhsType, new ArrayList<>());
    }

    private static boolean checkCast(BValue rhsValue, BType lhsType, List<TypePair> unresolvedTypes) {
        BType rhsType = rhsValue == null ? BTypes.typeNull : rhsValue.getType();
        if (isSameOrAnyType(rhsType, lhsType)) {
            return true;
        }

        if (rhsType.getTag() == TypeTags.INT_TAG && lhsType.getTag() == TypeTags.BYTE_TAG) {
            return isByteLiteral(((BInteger) rhsValue).intValue());
        }

        if (lhsType.getTag() == TypeTags.UNION_TAG) {
            return checkUnionCast(rhsValue, lhsType, unresolvedTypes);
        }

        if (getElementType(rhsType).getTag() == TypeTags.JSON_TAG) {
            return checkJSONCast(rhsValue, rhsType, lhsType, unresolvedTypes);
        }

        if (lhsType.getTag() == TypeTags.ARRAY_TAG && rhsValue instanceof BNewArray) {
            BType sourceType = rhsValue.getType();
            if (sourceType.getTag() == TypeTags.ARRAY_TAG) {
                if (((BArrayType) sourceType).getState() == BArrayState.CLOSED_SEALED
                        && ((BArrayType) lhsType).getState() == BArrayState.CLOSED_SEALED
                        && ((BArrayType) sourceType).getSize() != ((BArrayType) lhsType).getSize()) {
                    return false;
                }
                sourceType = ((BArrayType) rhsValue.getType()).getElementType();
            }
            return checkArrayCast(sourceType, ((BArrayType) lhsType).getElementType(), unresolvedTypes);
        }

        if (rhsType.getTag() == TypeTags.TUPLE_TAG && lhsType.getTag() == TypeTags.TUPLE_TAG) {
            return checkTupleCast(rhsValue, lhsType, unresolvedTypes);
        }

        if (lhsType.getTag() == TypeTags.FINITE_TYPE_TAG) {
            return checkFiniteTypeAssignable(rhsValue, lhsType);
        }

        return checkCastByType(rhsType, lhsType, unresolvedTypes);
    }

    /**
     * This method is for use as the first check in checking for cast/assignability for two types.
     * Checks whether the source type is the same as the target type or if the target type is any type, and if true
     * the return value would be true.
     *
     * @param rhsType   the source type - the type (of the value) being cast/assigned
     * @param lhsType   the target type against which cast/assignability is checked
     * @return          true if the lhsType is any or is the same as rhsType
     */
    private static boolean isSameOrAnyType(BType rhsType, BType lhsType) {
        return lhsType.getTag() == TypeTags.ANY_TAG || rhsType.equals(lhsType);
    }

    private static boolean checkCastByType(BType rhsType, BType lhsType, List<TypePair> unresolvedTypes) {
        if (rhsType.getTag() == TypeTags.INT_TAG && lhsType.getTag() == TypeTags.FLOAT_TAG) {
            return true;
        } else if (rhsType.getTag() == TypeTags.BYTE_TAG && lhsType.getTag() == TypeTags.INT_TAG) {
            return true;
        }

        if (lhsType.getTag() == TypeTags.JSON_TAG) {
            switch (rhsType.getTag()) {
                case TypeTags.INT_TAG:
                case TypeTags.FLOAT_TAG:
                case TypeTags.STRING_TAG:
                case TypeTags.BOOLEAN_TAG:
                case TypeTags.NULL_TAG:
                case TypeTags.JSON_TAG:
                    return true;
                case TypeTags.ARRAY_TAG:
                    if (((BJSONType) lhsType).getConstrainedType() != null) {
                        return false;
                    }
                    return checkCastByType(((BArrayType) rhsType).getElementType(), lhsType, unresolvedTypes);
                default:
                    return false;
            }
        }

        if (rhsType.getTag() == TypeTags.OBJECT_TYPE_TAG && lhsType.getTag() == TypeTags.OBJECT_TYPE_TAG) {
            return checkObjectEquivalency((BStructureType) rhsType, (BStructureType) lhsType, unresolvedTypes);
        }

        if (rhsType.getTag() == TypeTags.RECORD_TYPE_TAG && lhsType.getTag() == TypeTags.RECORD_TYPE_TAG) {
            return checkRecordEquivalency((BRecordType) lhsType, (BRecordType) rhsType, unresolvedTypes);
        }

        if (rhsType.getTag() == TypeTags.MAP_TAG && lhsType.getTag() == TypeTags.MAP_TAG) {
            return checkMapCast(rhsType, lhsType, unresolvedTypes);
        }

        if (rhsType.getTag() == TypeTags.TABLE_TAG && lhsType.getTag() == TypeTags.TABLE_TAG) {
            return true;
        }

        if (rhsType.getTag() == TypeTags.STREAM_TAG && lhsType.getTag() == TypeTags.STREAM_TAG) {
            return isAssignable(((BStreamType) rhsType).getConstrainedType(),
                    ((BStreamType) lhsType).getConstrainedType(), unresolvedTypes);
        }

        if (rhsType.getTag() == TypeTags.FUNCTION_POINTER_TAG && lhsType.getTag() == TypeTags.FUNCTION_POINTER_TAG) {
            return checkFunctionCast(rhsType, (BFunctionType) lhsType);
        }

        return false;
    }

    private static boolean checkMapCast(BType sourceType, BType targetType, List<TypePair> unresolvedTypes) {
        BMapType sourceMapType = (BMapType) sourceType;
        BMapType targetMapType = (BMapType) targetType;

        if (sourceMapType.equals(targetMapType)) {
            return true;
        }

        if (targetMapType.getConstrainedType().getTag() == TypeTags.ANY_TAG) {
            return true;
        }

        if (sourceMapType.getConstrainedType().getTag() == TypeTags.OBJECT_TYPE_TAG &&
                targetMapType.getConstrainedType().getTag() == TypeTags.OBJECT_TYPE_TAG) {
            return checkObjectEquivalency((BStructureType) sourceMapType.getConstrainedType(),
                    (BStructureType) targetMapType.getConstrainedType(), unresolvedTypes);
        }

        if (sourceMapType.getConstrainedType().getTag() == TypeTags.RECORD_TYPE_TAG &&
                targetMapType.getConstrainedType().getTag() == TypeTags.RECORD_TYPE_TAG) {
            return checkRecordEquivalency((BRecordType) targetMapType.getConstrainedType(),
                                          (BRecordType) sourceMapType.getConstrainedType(), unresolvedTypes);
        }

        return false;
    }

    private static boolean checkArrayCast(BType sourceType, BType targetType, List<TypePair> unresolvedTypes) {
        if (targetType.getTag() == TypeTags.ARRAY_TAG && sourceType.getTag() == TypeTags.ARRAY_TAG) {
            BArrayType sourceArrayType = (BArrayType) sourceType;
            BArrayType targetArrayType = (BArrayType) targetType;
            if (targetArrayType.getDimensions() > sourceArrayType.getDimensions()) {
                return false;
            }

            return checkArrayCast(sourceArrayType.getElementType(), targetArrayType.getElementType(), unresolvedTypes);
        } else if (targetType.getTag() == TypeTags.UNION_TAG) {
            return checkUnionAssignable(sourceType, targetType, unresolvedTypes);
        }

        if (targetType.getTag() == TypeTags.ANY_TAG) {
            return true;
        }

        return sourceType.equals(targetType);
    }
    
    private static boolean checkTupleCast(BValue sourceValue, BType targetType, List<TypePair> unresolvedTypes) {
        BRefValueArray source = (BRefValueArray) sourceValue;
        BTupleType target = (BTupleType) targetType;
        List<BType> targetTupleTypes = target.getTupleTypes();
        if (source.size() != targetTupleTypes.size()) {
            return false;
        }
        for (int i = 0; i < source.size(); i++) {
            if (!checkCast(source.getBValue(i), targetTupleTypes.get(i), unresolvedTypes)) {
                return false;
            }
        }
        return true;
    }

    private static BType getElementType(BType type) {
        if (type.getTag() != TypeTags.ARRAY_TAG) {
            return type;
        }

        return getElementType(((BArrayType) type).getElementType());
    }

    public static boolean checkStructEquivalency(BStructureType rhsType, BStructureType lhsType) {
        return checkObjectEquivalency(rhsType, lhsType, new ArrayList<>());
    }

    private static boolean checkObjectEquivalency(BStructureType rhsType, BStructureType lhsType,
                                                 List<TypePair> unresolvedTypes) {
        // If we encounter two types that we are still resolving, then skip it.
        // This is done to avoid recursive checking of the same type.
        TypePair pair = new TypePair(rhsType, lhsType);
        if (unresolvedTypes.contains(pair)) {
            return true;
        }
        unresolvedTypes.add(pair);

        // Both structs should be public or private.
        // Get the XOR of both flags(masks)
        // If both are public, then public bit should be 0;
        // If both are private, then public bit should be 0;
        // The public bit is on means, one is public, and the other one is private.
        if (Flags.isFlagOn(lhsType.flags ^ rhsType.flags, Flags.PUBLIC)) {
            return false;
        }

        // If both structs are private, they should be in the same package.
        if (!Flags.isFlagOn(lhsType.flags, Flags.PUBLIC) &&
                !rhsType.getPackagePath().equals(lhsType.getPackagePath())) {
            return false;
        }

        // Adjust the number of the attached functions of the lhs struct based on
        //  the availability of the initializer function.
        int lhsAttachedFunctionCount = lhsType.initializer != null ?
                lhsType.getAttachedFunctions().length - 1 :
                lhsType.getAttachedFunctions().length;

        if (lhsType.getFields().length > rhsType.getFields().length ||
                lhsAttachedFunctionCount > rhsType.getAttachedFunctions().length) {
            return false;
        }

        return !Flags.isFlagOn(lhsType.flags, Flags.PUBLIC) &&
                rhsType.getPackagePath().equals(lhsType.getPackagePath()) ?
                checkPrivateObjectsEquivalency(lhsType, rhsType, unresolvedTypes) :
                checkPublicObjectsEquivalency(lhsType, rhsType, unresolvedTypes);
    }

    public static boolean checkRecordEquivalency(BRecordType lhsType, BRecordType rhsType,
                                                 List<TypePair> unresolvedTypes) {
        // Both records should be public or private.
        // Get the XOR of both flags(masks)
        // If both are public, then public bit should be 0;
        // If both are private, then public bit should be 0;
        // The public bit is on means, one is public, and the other one is private.
        if (Flags.isFlagOn(lhsType.flags ^ rhsType.flags, Flags.PUBLIC)) {
            return false;
        }

        // If both records are private, they should be in the same package.
        if (!Flags.isFlagOn(lhsType.flags, Flags.PUBLIC) &&
                !rhsType.getPackagePath().equals(lhsType.getPackagePath())) {
            return false;
        }

        if (lhsType.getFields().length > rhsType.getFields().length) {
            return false;
        }

        // If only one is a closed record, the records aren't equivalent
        if (lhsType.sealed && !rhsType.sealed) {
            return false;
        }

        // The rest field types should match if they are open records
        if ((!lhsType.sealed && !rhsType.sealed) &&
                !isAssignable(rhsType.restFieldType, lhsType.restFieldType, unresolvedTypes)) {
            return false;
        }

        return checkFieldEquivalency(lhsType, rhsType);
    }

    private static boolean checkPrivateObjectsEquivalency(BStructureType lhsType, BStructureType rhsType,
                                                           List<TypePair> unresolvedTypes) {
        Map<String, BField> rhsFields = Arrays.stream(rhsType.getFields()).collect(
                Collectors.toMap(BField::getFieldName, field -> field));
        for (BField lhsField : lhsType.getFields()) {
            BField rhsField = rhsFields.get(lhsField.fieldName);
            if (rhsField == null || !isSameType(rhsField.fieldType, lhsField.fieldType)) {
                return false;
            }
        }

        BAttachedFunction[] lhsFuncs = lhsType.getAttachedFunctions();
        BAttachedFunction[] rhsFuncs = rhsType.getAttachedFunctions();
        for (BAttachedFunction lhsFunc : lhsFuncs) {
            if (lhsFunc == lhsType.initializer || lhsFunc == lhsType.defaultsValuesInitFunc) {
                continue;
            }

            BAttachedFunction rhsFunc = getMatchingInvokableType(rhsFuncs, lhsFunc, unresolvedTypes);
            if (rhsFunc == null) {
                return false;
            }
        }
        return true;
    }

    private static boolean checkPublicObjectsEquivalency(BStructureType lhsType, BStructureType rhsType,
                                                           List<TypePair> unresolvedTypes) {
        // Check the whether there is any private fields in RHS type
        if (Arrays.stream(rhsType.getFields()).anyMatch(field -> !Flags.isFlagOn(field.flags, Flags.PUBLIC))) {
            return false;
        }

        Map<String, BField> rhsFields =
                Arrays.stream(rhsType.getFields()).collect(Collectors.toMap(BField::getFieldName, field -> field));
        for (BField lhsField : lhsType.getFields()) {
            BField rhsField = rhsFields.get(lhsField.fieldName);
            if (rhsField == null || !Flags.isFlagOn(lhsField.flags, Flags.PUBLIC) ||
                    !isSameType(rhsField.fieldType, lhsField.fieldType)) {
                return false;
            }
        }

        BAttachedFunction[] lhsFuncs = lhsType.getAttachedFunctions();
        BAttachedFunction[] rhsFuncs = rhsType.getAttachedFunctions();
        for (BAttachedFunction lhsFunc : lhsFuncs) {
            if (lhsFunc == lhsType.initializer || lhsFunc == lhsType.defaultsValuesInitFunc) {
                continue;
            }

            if (!Flags.isFlagOn(lhsFunc.flags, Flags.PUBLIC)) {
                return false;
            }

            BAttachedFunction rhsFunc = getMatchingInvokableType(rhsFuncs, lhsFunc, unresolvedTypes);
            if (rhsFunc == null || !Flags.isFlagOn(rhsFunc.flags, Flags.PUBLIC)) {
                return false;
            }
        }

        // Check for private attached function in RHS type
        for (BAttachedFunction rhsFunc : rhsFuncs) {
            if (!Flags.isFlagOn(rhsFunc.flags, Flags.PUBLIC)) {
                return false;
            }
        }

        return true;
    }

    private static boolean checkFieldEquivalency(BRecordType lhsType, BRecordType rhsType) {
        Map<String, BField> rhsFields = Arrays.stream(rhsType.getFields()).collect(
                Collectors.toMap(BField::getFieldName, field -> field));
        for (BField lhsField : lhsType.getFields()) {
            BField rhsField = rhsFields.get(lhsField.fieldName);

            if (rhsField == null || !isSameType(rhsField.fieldType, lhsField.fieldType)) {
                return false;
            }
        }
<<<<<<< HEAD

=======
>>>>>>> 27ef534a
        return true;
    }

    private static boolean checkFunctionTypeEqualityForObjectType(BFunctionType source, BFunctionType target,
                                                                  List<TypePair> unresolvedTypes) {
        if (source.paramTypes.length != target.paramTypes.length ||
                source.retParamTypes.length != target.retParamTypes.length) {
            return false;
        }

        for (int i = 0; i < source.paramTypes.length; i++) {
            if (!isAssignable(source.paramTypes[i], target.paramTypes[i], unresolvedTypes)) {
                return false;
            }
        }

        if (source.retParamTypes == null && target.retParamTypes == null) {
            return true;
        } else if (source.retParamTypes == null || target.retParamTypes == null) {
            return false;
        }

        for (int i = 0; i < source.retParamTypes.length; i++) {
            if (!isAssignable(source.retParamTypes[i], target.retParamTypes[i], unresolvedTypes)) {
                return false;
            }
        }

        return true;
    }

    private static BAttachedFunction getMatchingInvokableType(BAttachedFunction[] rhsFuncs, BAttachedFunction lhsFunc,
                                                              List<TypePair> unresolvedTypes) {
        return Arrays.stream(rhsFuncs)
                .filter(rhsFunc -> lhsFunc.funcName.equals(rhsFunc.funcName))
                .filter(rhsFunc -> checkFunctionTypeEqualityForObjectType(rhsFunc.type, lhsFunc.type, unresolvedTypes))
                .findFirst()
                .orElse(null);
    }


    private static boolean isSameType(BType rhsType, BType lhsType) {
        // First check whether both references points to the same object.
        if (rhsType == lhsType || rhsType.equals(lhsType)) {
            return true;
        }

        if (rhsType.getTag() == lhsType.getTag() && rhsType.getTag() == TypeTags.ARRAY_TAG) {
            return checkArrayEquivalent(rhsType, lhsType);
        }

        // TODO Support function types, json/map constrained types etc.
        if (rhsType.getTag() == TypeTags.MAP_TAG && lhsType.getTag() == TypeTags.MAP_TAG) {
            return lhsType.equals(rhsType);
        }

        return false;
    }

    private static boolean checkArrayEquivalent(BType actualType, BType expType) {
        if (expType.getTag() == TypeTags.ARRAY_TAG && actualType.getTag() == TypeTags.ARRAY_TAG) {
            // Both types are array types
            BArrayType lhrArrayType = (BArrayType) expType;
            BArrayType rhsArrayType = (BArrayType) actualType;
            return checkArrayEquivalent(lhrArrayType.getElementType(), rhsArrayType.getElementType());
        }
        // Now one or both types are not array types and they have to be equal
        if (expType == actualType) {
            return true;
        }
        return false;
    }

    private static boolean checkJSONEquivalency(BValue json, BJSONType sourceType, BJSONType targetType,
                                                List<TypePair> unresolvedTypes) {
        BRecordType sourceConstrainedType = (BRecordType) sourceType.getConstrainedType();
        BRecordType targetConstrainedType = (BRecordType) targetType.getConstrainedType();

        // Casting to an unconstrained JSON
        if (targetConstrainedType == null) {
            return true;
        }

        // Casting from constrained JSON to constrained JSON
        if (sourceConstrainedType != null) {
            if (sourceConstrainedType.equals(targetConstrainedType)) {
                return true;
            }

            return checkRecordEquivalency(targetConstrainedType, sourceConstrainedType, unresolvedTypes);
        }

        // Casting from unconstrained JSON to constrained JSON
        if (json == null) {
            return true;
        }

        // Return false if the JSON is not a json-object
        if (json.getType().getTag() != TypeTags.JSON_TAG) {
            return false;
        }

        BMap<String, BValue> jsonObject = (BMap<String, BValue>) json;
        BField[] tFields = targetConstrainedType.getFields();
        for (int i = 0; i < tFields.length; i++) {
            String fieldName = tFields[i].getFieldName();
            if (!jsonObject.hasKey(fieldName)) {
                return false;
            }

            BValue fieldVal = jsonObject.get(fieldName);
            if (!checkJSONCast(fieldVal, fieldVal.getType(), tFields[i].getFieldType(), unresolvedTypes)) {
                return false;
            }
        }

        return true;
    }

    /**
     * Check the compatibility of casting a JSON to a target type.
     *
     * @param json       JSON to cast
     * @param sourceType Type of the source JSON
     * @param targetType Target type
     * @param unresolvedTypes Unresolved types
     * @return Runtime compatibility for casting
     */
    private static boolean checkJSONCast(BValue json, BType sourceType, BType targetType,
                                         List<TypePair> unresolvedTypes) {
        switch (targetType.getTag()) {
            case TypeTags.STRING_TAG:
            case TypeTags.INT_TAG:
            case TypeTags.FLOAT_TAG:
            case TypeTags.BOOLEAN_TAG:
                return json != null && json.getType().getTag() == targetType.getTag();
            case TypeTags.ARRAY_TAG:
                if (json == null || json.getType().getTag() != TypeTags.ARRAY_TAG) {
                    return false;
                }
                BArrayType arrayType = (BArrayType) targetType;
                BRefValueArray array = (BRefValueArray) json;
                for (int i = 0; i < array.size(); i++) {
                    // get the element type of source and json, and recursively check for json casting.
                    BType sourceElementType = sourceType.getTag() == TypeTags.ARRAY_TAG
                            ? ((BArrayType) sourceType).getElementType() : sourceType;
                    if (!checkJSONCast(array.get(i), sourceElementType, arrayType.getElementType(), unresolvedTypes)) {
                        return false;
                    }
                }
                return true;
            case TypeTags.JSON_TAG:
                // If JSON is unconstrained, any JSON value is compatible
                if (((BJSONType) targetType).getConstrainedType() == null &&
                        getElementType(sourceType).getTag() == TypeTags.JSON_TAG) {
                    return true;
                } else if (sourceType.getTag() != TypeTags.JSON_TAG) {
                    // If JSON is constrained, only JSON objects are compatible
                    return false;
                }
                return checkJSONEquivalency(json, (BJSONType) sourceType, (BJSONType) targetType, unresolvedTypes);
            case TypeTags.ANY_TAG:
                return true;
            default:
                return false;
        }
    }

    private static void convertStructToMap(WorkerExecutionContext ctx, int[] operands, WorkerData sf) {
        int i = operands[0];
        int j = operands[1];

        // TODO: do validation for type?
        BMap newMap = new BMap(BTypes.typeMap);
        ((BMap) sf.refRegs[i]).getMap().forEach((key, value)
                -> newMap.put(key, value == null ? null : ((BValue) value).copy()));
        sf.refRegs[j] = newMap;
    }

    private static void convertStructToJSON(WorkerExecutionContext ctx, int[] operands, WorkerData sf) {
        int i = operands[0];
        int cpIndex = operands[1];
        int j = operands[2];
        BJSONType targetType = (BJSONType) ((TypeRefCPEntry) ctx.constPool[cpIndex]).getType();

        BMap<String, BValue> bStruct = (BMap<String, BValue>) sf.refRegs[i];
        try {
            sf.refRegs[j] = JSONUtils.convertMapToJSON(bStruct, targetType);
        } catch (Exception e) {
            String errorMsg = "cannot convert '" + bStruct.getType() + "' to type '" + targetType + "': " +
                    e.getMessage();
            handleTypeConversionError(ctx, sf, j, errorMsg);
        }
    }
    
    private static void convertArrayToJSON(WorkerExecutionContext ctx, int[] operands, WorkerData sf) {
        int i = operands[0];
        int j = operands[1];

        BNewArray bArray = (BNewArray) sf.refRegs[i];
        try {
            sf.refRegs[j] = JSONUtils.convertArrayToJSON(bArray);
        } catch (Exception e) {
            String errorMsg = "cannot convert '" + bArray.getType() + "' to type '" + BTypes.typeJSON + "': " +
                    e.getMessage();
            handleTypeConversionError(ctx, sf, j, errorMsg);
        }
    }
    
    private static void convertJSONToArray(WorkerExecutionContext ctx, int[] operands, WorkerData sf) {
        int i = operands[0];
        int cpIndex = operands[1];
        int j = operands[2];
        BArrayType targetType = (BArrayType) ((TypeRefCPEntry) ctx.constPool[cpIndex]).getType();

        BRefType<?> json = sf.refRegs[i];
        if (json == null) {
            handleTypeConversionError(ctx, sf, j, BTypes.typeNull, targetType);
            return;
        }

        try {
            sf.refRegs[j] = JSONUtils.convertJSON(json, targetType);
        } catch (Exception e) {
            String errorMsg = "cannot convert '" + json.getType() + "' to type '" + targetType + "': " +
                    e.getMessage();
            handleTypeConversionError(ctx, sf, j, errorMsg);
        }
    }
    
    private static void convertMapToJSON(WorkerExecutionContext ctx, int[] operands, WorkerData sf) {
        int i = operands[0];
        int cpIndex = operands[1];
        int j = operands[2];
        BJSONType targetType = (BJSONType) ((TypeRefCPEntry) ctx.constPool[cpIndex]).getType();

        BMap<String, ?> bMap = (BMap<String, ?>) sf.refRegs[i];
        try {
            sf.refRegs[j] = JSONUtils.convertMapToJSON((BMap<String, BValue>) bMap, targetType);
        } catch (Exception e) {
            String errorMsg = "cannot convert '" + bMap.getType() + "' to type '" + targetType + "': " +
                    e.getMessage();
            handleTypeConversionError(ctx, sf, j, errorMsg);
        }
    }
    
    private static void convertJSONToMap(WorkerExecutionContext ctx, int[] operands, WorkerData sf) {
        int i = operands[0];
        int cpIndex = operands[1];
        int j = operands[2];
        BMapType targetType = (BMapType) ((TypeRefCPEntry) ctx.constPool[cpIndex]).getType();

        BRefType<?> json = sf.refRegs[i];
        if (json == null) {
            handleTypeConversionError(ctx, sf, j, BTypes.typeNull, targetType);
            return;
        }

        try {
            sf.refRegs[j] = JSONUtils.jsonToBMap(json, targetType);
        } catch (Exception e) {
            String errorMsg = "cannot convert '" + json.getType() + "' to type '" + targetType + "': " +
                    e.getMessage();
            handleTypeConversionError(ctx, sf, j, errorMsg);
        }
    }

    private static void convertMapToStruct(WorkerExecutionContext ctx, int[] operands, WorkerData sf) {
        int i = operands[0];
        int cpIndex = operands[1];
        int j = operands[2];

        TypeRefCPEntry typeRefCPEntry = (TypeRefCPEntry) ctx.constPool[cpIndex];
        BStructureType structType = (BStructureType) typeRefCPEntry.getType();
        BMap<String, BValue> bMap = (BMap<String, BValue>) sf.refRegs[i];

        try {
            sf.refRegs[j] = convertMapToStruct(ctx, bMap, structType);
        } catch (BallerinaException e) {
            sf.refRegs[j] = null;
            String errorMsg = "cannot convert '" + bMap.getType() + "' to type '" + structType + ": " +
                    e.getMessage();
            handleTypeConversionError(ctx, sf, j, errorMsg);
        }
    }

    private static BMap<String, BValue> convertMapToStruct(WorkerExecutionContext ctx,
                                                           BMap<String, BValue> bMap, BStructureType structType) {
        BMap<String, BValue> bStruct = new BMap<>(structType);
        StructureTypeInfo structInfo = ctx.callableUnitInfo.getPackageInfo().getStructInfo(structType.getName());

        for (StructFieldInfo fieldInfo : structInfo.getFieldInfoEntries()) {
            String key = fieldInfo.getName();
            BType fieldType = fieldInfo.getFieldType();

            boolean containsField = bMap.hasKey(key);
            if (!containsField) {
                DefaultValueAttributeInfo defaultValAttrInfo = (DefaultValueAttributeInfo)
                        getAttributeInfo(fieldInfo, AttributeInfo.Kind.DEFAULT_VALUE_ATTRIBUTE);
                if (defaultValAttrInfo != null) {
                    switch (fieldType.getTag()) {
                        case TypeTags.INT_TAG:
                            bStruct.put(key, new BInteger(defaultValAttrInfo.getDefaultValue().getIntValue()));
                            continue;
                        case TypeTags.BYTE_TAG:
                            bStruct.put(key, new BByte(defaultValAttrInfo.getDefaultValue().getByteValue()));
                            continue;
                        case TypeTags.FLOAT_TAG:
                            bStruct.put(key, new BFloat(defaultValAttrInfo.getDefaultValue().getFloatValue()));
                            continue;
                        case TypeTags.STRING_TAG:
                            bStruct.put(key, new BString(defaultValAttrInfo.getDefaultValue().getStringValue()));
                            continue;
                        case TypeTags.BOOLEAN_TAG:
                            bStruct.put(key, new BBoolean(defaultValAttrInfo.getDefaultValue().getBooleanValue()));
                            continue;
                    }
                }
                bStruct.put(key, fieldType.getZeroValue());
                continue;
            }

            BValue mapVal = bMap.get(key);
            if (mapVal == null && BTypes.isValueType(fieldType)) {
                throw BLangExceptionHelper.getRuntimeException(
                        RuntimeErrors.INCOMPATIBLE_FIELD_TYPE_FOR_CASTING, key, fieldType, null);
            }

            if (mapVal != null && mapVal.getType().getTag() == TypeTags.MAP_TAG) {
                bStruct.put(key, convertMap(ctx, (BMap<String, BValue>) mapVal, fieldType, key));
                continue;
            }

            if (!checkCast(mapVal, fieldType, new ArrayList<TypePair>())) {
                throw BLangExceptionHelper.getRuntimeException(RuntimeErrors.INCOMPATIBLE_FIELD_TYPE_FOR_CASTING,
                                                               key, fieldType,
                                                               mapVal == null ? null : mapVal.getType());
            }
            bStruct.put(key, mapVal);
        }
        return bStruct;
    }

    private static BValue convertMap(WorkerExecutionContext ctx, BMap<String, BValue> mapValue, BType targetType,
                                     String key) {
        switch (targetType.getTag()) {
            case TypeTags.RECORD_TYPE_TAG:
                return convertMapToStruct(ctx, mapValue, (BStructureType) targetType);
            case TypeTags.JSON_TAG:
                return JSONUtils.convertMapToJSON(mapValue, (BJSONType) targetType);
            case TypeTags.UNION_TAG:
                for (BType memType : ((BUnionType) targetType).getMemberTypes()) {
                    try {
                        return convertMap(ctx, mapValue, memType, key);
                    } catch (BallerinaException e) {
                        // ignore conversion exception if thrown when the expected type is a union
                        // type, to allow attempting conversion for other types
                    }
                }
                break;
            default:
                if (checkCast(mapValue, targetType, new ArrayList<TypePair>())) {
                    return mapValue;
                }
        }
        throw BLangExceptionHelper.getRuntimeException(RuntimeErrors.INCOMPATIBLE_FIELD_TYPE_FOR_CASTING, key,
                                                       targetType, mapValue.getType());
    }

    private static void convertJSONToStruct(WorkerExecutionContext ctx, int[] operands, WorkerData sf) {
        int i = operands[0];
        int cpIndex = operands[1];
        int j = operands[2];

        TypeRefCPEntry typeRefCPEntry = (TypeRefCPEntry) ctx.constPool[cpIndex];
        BRefType<?> bjson = sf.refRegs[i];
        if (bjson == null) {
            handleTypeConversionError(ctx, sf, j, bjson != null ? bjson.getType() : BTypes.typeNull,
                    typeRefCPEntry.getType());
            return;
        }

        try {
            sf.refRegs[j] = JSONUtils.convertJSONToStruct(bjson, (BStructureType) typeRefCPEntry.getType());
        } catch (Exception e) {
            String errorMsg = "cannot convert '" + TypeConstants.JSON_TNAME + "' to type '" +
                    typeRefCPEntry.getType() + "': " + e.getMessage();
            handleTypeConversionError(ctx, sf, j, errorMsg);
        }
    }

    private static void handleNullRefError(WorkerExecutionContext ctx) {
        ctx.setError(BLangVMErrors.createNullRefException(ctx));
        handleError(ctx);
    }

    public static void handleError(WorkerExecutionContext ctx) {
        int ip = ctx.ip;
        ip--;
        ErrorTableEntry match = ErrorTableEntry.getMatch(ctx.callableUnitInfo.getPackageInfo(), ip,
                ctx.getError());
        if (match != null) {
            ctx.ip = match.getIpTarget();
        } else {
            BLangScheduler.workerExcepted(ctx);
            throw new HandleErrorException(
                    ctx.respCtx.signal(new WorkerSignal(ctx, SignalType.ERROR, ctx.workerResult)));
        }
    }

    private static AttributeInfo getAttributeInfo(AttributeInfoPool attrInfoPool, AttributeInfo.Kind attrInfoKind) {
        for (AttributeInfo attributeInfo : attrInfoPool.getAttributeInfoEntries()) {
            if (attributeInfo.getKind() == attrInfoKind) {
                return attributeInfo;
            }
        }
        return null;
    }

    private static void calculateLength(WorkerExecutionContext ctx, int[] operands, WorkerData sf) {
        int i = operands[0];
        int cpIndex = operands[1];
        int j = operands[2];

        TypeRefCPEntry typeRefCPEntry = (TypeRefCPEntry) ctx.constPool[cpIndex];
        int typeTag = typeRefCPEntry.getType().getTag();
        if (typeTag == TypeTags.STRING_TAG) {
            sf.longRegs[j] = sf.stringRegs[i].length();
            return;
        }

        BValue entity = sf.refRegs[i];
        if (entity == null) {
            handleNullRefError(ctx);
            return;
        }

        if (typeTag == TypeTags.XML_TAG) {
            sf.longRegs[j] = ((BXML) entity).length();
            return;
        } else if (entity instanceof BMap) {
            sf.longRegs[j] = ((BMap) entity).size();
            return;
        } else if (entity instanceof BNewArray) {
            sf.longRegs[j] = ((BNewArray) entity).size();
            return;
        }

        sf.longRegs[j] = -1;
        return;
    }

    private static WorkerExecutionContext execAwait(WorkerExecutionContext ctx, int[] operands) {
        int futureReg = operands[0];
        int retValReg = operands[1];
        BFuture future = (BFuture) ctx.workerLocal.refRegs[futureReg];
        WorkerResponseContext respCtx = future.value();
        if (retValReg != -1) {
            return respCtx.joinTargetContextInfo(ctx, new int[]{retValReg});
        } else {
            return respCtx.joinTargetContextInfo(ctx, new int[0]);
        }
    }

    /**
     * This is used to propagate the results of {@link CPU#handleError(WorkerExecutionContext)} to the
     * main CPU instruction loop.
     */
    public static class HandleErrorException extends BallerinaException {

        private static final long serialVersionUID = 1L;

        public WorkerExecutionContext ctx;

        public HandleErrorException(WorkerExecutionContext ctx) {
            this.ctx = ctx;
        }

    }

    private static boolean isValidMapInsertion(BType mapType, BValue value) {
        if (value == null) {
            return true;
        }

        if (mapType.getTag() == TypeTags.RECORD_TYPE_TAG || mapType.getTag() == TypeTags.OBJECT_TYPE_TAG) {
            return true;
        }

        BType constraintType = ((BMapType) mapType).getConstrainedType();
        if (constraintType == BTypes.typeAny || constraintType.equals(value.getType())) {
            return true;
        }

        return checkCast(value, constraintType, new ArrayList<>());
    }

    public static boolean isAssignable(BType sourceType, BType targetType, List<TypePair> unresolvedTypes) {
        if (isSameOrAnyType(sourceType, targetType)) {
            return true;
        }

        if (targetType.getTag() == TypeTags.UNION_TAG) {
            return checkUnionAssignable(sourceType, targetType, unresolvedTypes);
        }

        // TODO: 6/26/18 complete impl. for JSON assignable
        if (targetType.getTag() == TypeTags.JSON_TAG && sourceType.getTag() == TypeTags.JSON_TAG) {
            return true;
        }

        if (targetType.getTag() == TypeTags.ARRAY_TAG && sourceType.getTag() == TypeTags.ARRAY_TAG) {
            if (((BArrayType) sourceType).getState() == BArrayState.CLOSED_SEALED
                    && ((BArrayType) targetType).getState() == BArrayState.CLOSED_SEALED
                    && ((BArrayType) sourceType).getSize() != ((BArrayType) targetType).getSize()) {
                return false;
            }
            return checkArrayCast(((BArrayType) sourceType).getElementType(),
                                  ((BArrayType) targetType).getElementType(), unresolvedTypes);
        }

        if (sourceType.getTag() == TypeTags.TUPLE_TAG && targetType.getTag() == TypeTags.TUPLE_TAG) {
            return checkTupleAssignable(sourceType, targetType, unresolvedTypes);
        }

        return checkCastByType(sourceType, targetType, unresolvedTypes);
    }

    private static boolean checkUnionAssignable(BType sourceType, BType targetType, List<TypePair> unresolvedTypes) {
        if (sourceType.getTag() == TypeTags.UNION_TAG) {
            for (BType sourceMemberType : ((BUnionType) sourceType).getMemberTypes()) {
                if (!checkUnionAssignable(sourceMemberType, targetType, unresolvedTypes)) {
                    return false;
                }
            }
            return true;
        } else {
            BUnionType targetUnionType = (BUnionType) targetType;
            for (BType memberType : targetUnionType.getMemberTypes()) {
                if (isAssignable(sourceType, memberType, unresolvedTypes)) {
                    return true;
                }
            }
            return false;
        }
    }

    private static boolean checkTupleAssignable(BType sourceType, BType targetType, List<TypePair> unresolvedTypes) {
        List<BType> targetTupleTypes = ((BTupleType) targetType).getTupleTypes();
        List<BType> sourceTupleTypes = ((BTupleType) sourceType).getTupleTypes();

        if (sourceTupleTypes.size() != targetTupleTypes.size()) {
            return false;
        }
        for (int i = 0; i < sourceTupleTypes.size(); i++) {
            if (!isAssignable(sourceTupleTypes.get(i), targetTupleTypes.get(i), unresolvedTypes)) {
                return false;
            }
        }
        return true;
    }

    private static boolean checkFunctionCast(BType sourceType, BFunctionType targetType) {
        if (sourceType.getTag() != TypeTags.FUNCTION_POINTER_TAG) {
<<<<<<< HEAD
            return false;
        }

        BFunctionType source = (BFunctionType) sourceType;
        if (source.paramTypes.length != targetType.paramTypes.length ||
                source.retParamTypes.length != targetType.retParamTypes.length) {
            return false;
        }

=======
            return false;
        }

        BFunctionType source = (BFunctionType) sourceType;
        if (source.paramTypes.length != targetType.paramTypes.length ||
                source.retParamTypes.length != targetType.retParamTypes.length) {
            return false;
        }

>>>>>>> 27ef534a
        for (int i = 0; i < source.paramTypes.length; i++) {
            if (!isSameType(source.paramTypes[i], targetType.paramTypes[i])) {
                return false;
            }
        }

        for (int i = 0; i < source.retParamTypes.length; i++) {
            if (!isSameType(source.retParamTypes[i], targetType.retParamTypes[i])) {
                return false;
            }
        }

        return true;
    }

    /**
     * Add the corresponding compensation function pointer of the given scope, to the compensations table. A copy of
     * current worker data of the args also added to the table.
     * @param scopeEnd current scope instruction
     * @param ctx current WorkerExecutionContext
     */
    private static void addToCompensationTable(Instruction.InstructionScopeEnd scopeEnd, WorkerExecutionContext ctx,
            BFunctionPointer fp) {
        CompensationTable compensationTable = (CompensationTable) ctx.globalProps.get(Constants.COMPENSATION_TABLE);
        CompensationTable.CompensationEntry entry = compensationTable.getNewEntry();
        entry.functionInfo = scopeEnd.function;
        entry.scope = scopeEnd.scopeName;
        entry.fPointer = fp;
        compensationTable.compensations.add(entry);
        compensationTable.index++;
    }

<<<<<<< HEAD
    private static boolean checkIsType(BType sourceType, BType targetType) {
=======
    private static boolean checkIsType(BValue sourceVal, BType targetType) {
        if (targetType.getTag() == TypeTags.FINITE_TYPE_TAG) {
            return checkFiniteTypeAssignable(sourceVal, targetType);
        }

        BType sourceType = sourceVal == null ? BTypes.typeNull : sourceVal.getType();
>>>>>>> 27ef534a
        return checkIsType(sourceType, targetType, new ArrayList<>());
    }

    private static boolean checkIsType(BType sourceType, BType targetType, List<TypePair> unresolvedTypes) {
        // First check whether both types are the same.
        if (sourceType == targetType || sourceType.equals(targetType)) {
            return true;
        }

        switch (targetType.getTag()) {
            case TypeTags.INT_TAG:
            case TypeTags.FLOAT_TAG:
            case TypeTags.STRING_TAG:
            case TypeTags.BOOLEAN_TAG:
            case TypeTags.BYTE_TAG:
            case TypeTags.NULL_TAG:
            case TypeTags.XML_TAG:
<<<<<<< HEAD
            case TypeTags.FUTURE_TAG:
=======
>>>>>>> 27ef534a
                return sourceType.getTag() == targetType.getTag();
            case TypeTags.MAP_TAG:
                return checkIsMapType(sourceType, (BMapType) targetType, unresolvedTypes);
            case TypeTags.JSON_TAG:
                return checkIsJSONType(sourceType, (BJSONType) targetType, unresolvedTypes);
            case TypeTags.RECORD_TYPE_TAG:
                return checkIsRecordType(sourceType, (BRecordType) targetType, unresolvedTypes);
            case TypeTags.FUNCTION_POINTER_TAG:
                return checkFunctionCast(sourceType, (BFunctionType) targetType);
            case TypeTags.ARRAY_TAG:
                return checkIsArrayType(sourceType, (BArrayType) targetType, unresolvedTypes);
            case TypeTags.TUPLE_TAG:
                return checkIsTupleType(sourceType, (BTupleType) targetType, unresolvedTypes);
            case TypeTags.UNION_TAG:
                return ((BUnionType) targetType).getMemberTypes().stream()
                        .anyMatch(type -> checkIsType(sourceType, type, unresolvedTypes));
            case TypeTags.TABLE_TAG:
                return checkIsTableType(sourceType, (BTableType) targetType, unresolvedTypes);
            case TypeTags.ANY_TAG:
                return true;
            case TypeTags.OBJECT_TYPE_TAG:
                return isAssignable(sourceType, targetType, unresolvedTypes);
<<<<<<< HEAD
=======
            case TypeTags.FINITE_TYPE_TAG:
                return checkIsFiniteType(sourceType, (BFiniteType) targetType, unresolvedTypes);
            case TypeTags.FUTURE_TAG:
                return checkIsFutureType(sourceType, (BFutureType) targetType, unresolvedTypes);
>>>>>>> 27ef534a
            default:
                return false;
        }
    }

    private static boolean checkIsMapType(BType sourceType, BMapType targetType, List<TypePair> unresolvedTypes) {
        if (sourceType.getTag() != TypeTags.MAP_TAG) {
            return false;
        }
<<<<<<< HEAD

        BType sourceConstraint = ((BMapType) sourceType).getConstrainedType();
        BType targetConstraint = targetType.getConstrainedType();
        if (sourceConstraint == targetConstraint) {
            return true;
        }

        if (sourceConstraint == null || targetConstraint == null) {
            return false;
        }

        return checkIsType(sourceConstraint, targetConstraint, unresolvedTypes);
=======
        return checkContraints(((BMapType) sourceType).getConstrainedType(), targetType.getConstrainedType(),
                unresolvedTypes);
>>>>>>> 27ef534a
    }

    private static boolean checkIsJSONType(BType sourceType, BJSONType targetType,
                                         List<TypePair> unresolvedTypes) {
        // If the target is an constrained JSON, then value also should be of 
        // constrained JSON type. And the constraints should satisfy 'is type'
        // relationship.
        if (targetType.getConstrainedType() != null) {
            if (sourceType.getTag() != TypeTags.JSON_TAG) {
                return false;
            }

            BType constraintType = ((BJSONType) sourceType).getConstrainedType();
            if (constraintType == null) {
                return false;
            }

            return checkIsType(constraintType, targetType.getConstrainedType(), unresolvedTypes);
        }

        switch (sourceType.getTag()) {
            case TypeTags.STRING_TAG:
            case TypeTags.INT_TAG:
            case TypeTags.FLOAT_TAG:
            case TypeTags.BOOLEAN_TAG:
            case TypeTags.NULL_TAG:
                return true;
            case TypeTags.JSON_TAG:
                // JSON should be unconstrained
                return targetType.getConstrainedType() == null;
            case TypeTags.ARRAY_TAG:
                // Element type of the array should be 'is type' JSON
                return checkIsType(((BArrayType) sourceType).getElementType(), targetType, unresolvedTypes);
            default:
                return false;
        }
    }

    private static boolean checkIsRecordType(BType sourceType, BRecordType targetType, List<TypePair> unresolvedTypes) {
        if (sourceType.getTag() != TypeTags.RECORD_TYPE_TAG) {
            return false;
        }

        // If we encounter two types that we are still resolving, then skip it.
        // This is done to avoid recursive checking of the same type.
        TypePair pair = new TypePair(sourceType, targetType);
        if (unresolvedTypes.contains(pair)) {
            return true;
        }
        unresolvedTypes.add(pair);

        // Unsealed records are not equivalent to sealed records. But vice-versa is allowed.
        BRecordType sourceRecordType = (BRecordType) sourceType;
        if (targetType.sealed && !sourceRecordType.sealed) {
            return false;
        }

<<<<<<< HEAD
        if (targetType.getFields().length> sourceRecordType.getFields().length) {
=======
        if (targetType.getFields().length > sourceRecordType.getFields().length) {
>>>>>>> 27ef534a
            return false;
        }

        // If both are sealed (one is sealed means other is also sealed) check the rest field type
        if (sourceRecordType.sealed &&
                !checkIsType(sourceRecordType.restFieldType, targetType.restFieldType, unresolvedTypes)) {
            return false;
        }

        Map<String, BField> sourceFields = Arrays.stream(sourceRecordType.getFields())
                .collect(Collectors.toMap(BField::getFieldName, field -> field));

        return Stream.of(targetType.getFields()).noneMatch(targetField -> {
            BField sourceField = sourceFields.get(targetField.fieldName);
            return sourceField == null || !checkIsType(sourceField.fieldType, targetField.fieldType, unresolvedTypes);
        });
    }

    private static boolean checkIsTableType(BType sourceType, BTableType targetType, List<TypePair> unresolvedTypes) {
        if (sourceType.getTag() != TypeTags.TABLE_TAG) {
            return false;
        }
<<<<<<< HEAD

        BType sourceConstraint = ((BTableType) sourceType).getConstrainedType();
        BType targetConstraint = targetType.getConstrainedType();
        if (sourceConstraint == targetConstraint) {
            return true;
        }

        if (sourceConstraint == null || targetConstraint == null) {
            return false;
        }

        return checkIsType(sourceConstraint, targetConstraint, unresolvedTypes);
=======
        return checkContraints(((BTableType) sourceType).getConstrainedType(), targetType.getConstrainedType(),
                unresolvedTypes);
>>>>>>> 27ef534a
    }

    private static boolean checkIsArrayType(BType sourceType, BArrayType targetType, List<TypePair> unresolvedTypes) {
        if (sourceType.getTag() != TypeTags.ARRAY_TAG) {
            return false;
        }

        BArrayType sourceArrayType = (BArrayType) sourceType;
        if (sourceArrayType.getState() != targetType.getState() || sourceArrayType.getSize() != targetType.getSize()) {
            return false;
        }
        return checkIsType(sourceArrayType.getElementType(), targetType.getElementType(), unresolvedTypes);
    }

    private static boolean checkIsTupleType(BType sourceType, BTupleType targetType, List<TypePair> unresolvedTypes) {
        if (sourceType.getTag() != TypeTags.TUPLE_TAG) {
            return false;
        }

        List<BType> sourceTypes = ((BTupleType) sourceType).getTupleTypes();
        List<BType> targetTypes = targetType.getTupleTypes();
        if (sourceTypes.size() != targetTypes.size()) {
            return false;
        }

        for (int i = 0; i < sourceTypes.size(); i++) {
            if (!checkIsType(sourceTypes.get(i), targetTypes.get(i), unresolvedTypes)) {
                return false;
            }
        }
        return true;
    }

<<<<<<< HEAD
=======
    private static boolean checkIsFiniteType(BType sourceType, BFiniteType targetType, List<TypePair> unresolvedTypes) {
        if (sourceType.getTag() != TypeTags.FINITE_TYPE_TAG) {
            return false;
        }

        BFiniteType sourceFiniteType = (BFiniteType) sourceType;
        if (sourceFiniteType.valueSpace.size() != targetType.valueSpace.size()) {
            return false;
        }

        return sourceFiniteType.valueSpace.stream().allMatch(value -> targetType.valueSpace.contains(value));
    }

    private static boolean checkIsFutureType(BType sourceType, BFutureType targetType, List<TypePair> unresolvedTypes) {
        if (sourceType.getTag() != TypeTags.FUTURE_TAG) {
            return false;
        }
        return checkContraints(((BFutureType) sourceType).getConstrainedType(), targetType.getConstrainedType(),
                unresolvedTypes);
    }

    private static boolean checkContraints(BType sourceConstraint, BType targetConstraint,
                                           List<TypePair> unresolvedTypes) {
        if (sourceConstraint == null) {
            sourceConstraint = BTypes.typeAny;
        }

        if (targetConstraint == null) {
            targetConstraint = BTypes.typeAny;
        }

        return checkIsType(sourceConstraint, targetConstraint, unresolvedTypes);
    }

>>>>>>> 27ef534a
    /**
     * Type vector of size two, to hold the source and the target types.
     *
     * @since 0.982.0
     */
    private static class TypePair {
        BType sourceType;
        BType targetType;

        public TypePair(BType sourceType, BType targetType) {
            this.sourceType = sourceType;
            this.targetType = targetType;
        }

        @Override
        public boolean equals(Object obj) {
            if (!(obj instanceof TypePair)) {
                return false;
            }

            TypePair other = (TypePair) obj;
            return this.sourceType.equals(other.sourceType) && this.targetType.equals(other.targetType);
        }
    }
}<|MERGE_RESOLUTION|>--- conflicted
+++ resolved
@@ -28,7 +28,6 @@
 import org.ballerinalang.model.types.BFutureType;
 import org.ballerinalang.model.types.BJSONType;
 import org.ballerinalang.model.types.BMapType;
-import org.ballerinalang.model.types.BObjectType;
 import org.ballerinalang.model.types.BRecordType;
 import org.ballerinalang.model.types.BStreamType;
 import org.ballerinalang.model.types.BStructureType;
@@ -365,11 +364,7 @@
                     case InstructionCodes.IRSHIFT:
                     case InstructionCodes.ILSHIFT:
                     case InstructionCodes.IURSHIFT:
-<<<<<<< HEAD
-                    case InstructionCodes.TYPE_CHECK:
-=======
                     case InstructionCodes.TYPE_TEST:
->>>>>>> 27ef534a
                         execBinaryOpCodes(ctx, sf, opcode, operands);
                         break;
     
@@ -1836,22 +1831,12 @@
                 k = operands[2];
                 sf.longRegs[k] = sf.longRegs[i] >>> sf.longRegs[j];
                 break;
-<<<<<<< HEAD
-            case InstructionCodes.TYPE_CHECK:
-=======
             case InstructionCodes.TYPE_TEST:
->>>>>>> 27ef534a
                 i = operands[0];
                 j = operands[1];
                 k = operands[2];
                 TypeRefCPEntry typeRefCPEntry = (TypeRefCPEntry) ctx.constPool[j];
-<<<<<<< HEAD
-                BValue value = sf.refRegs[i];
-                BType type = value == null ? BTypes.typeNull : value.getType();
-                sf.intRegs[k] = checkIsType(type, typeRefCPEntry.getType()) ? 1 : 0;
-=======
                 sf.intRegs[k] = checkIsType(sf.refRegs[i], typeRefCPEntry.getType()) ? 1 : 0;
->>>>>>> 27ef534a
                 break;
             default:
                 throw new UnsupportedOperationException();
@@ -3187,10 +3172,6 @@
                 return false;
             }
         }
-<<<<<<< HEAD
-
-=======
->>>>>>> 27ef534a
         return true;
     }
 
@@ -3755,7 +3736,6 @@
 
     private static boolean checkFunctionCast(BType sourceType, BFunctionType targetType) {
         if (sourceType.getTag() != TypeTags.FUNCTION_POINTER_TAG) {
-<<<<<<< HEAD
             return false;
         }
 
@@ -3765,17 +3745,6 @@
             return false;
         }
 
-=======
-            return false;
-        }
-
-        BFunctionType source = (BFunctionType) sourceType;
-        if (source.paramTypes.length != targetType.paramTypes.length ||
-                source.retParamTypes.length != targetType.retParamTypes.length) {
-            return false;
-        }
-
->>>>>>> 27ef534a
         for (int i = 0; i < source.paramTypes.length; i++) {
             if (!isSameType(source.paramTypes[i], targetType.paramTypes[i])) {
                 return false;
@@ -3808,16 +3777,12 @@
         compensationTable.index++;
     }
 
-<<<<<<< HEAD
-    private static boolean checkIsType(BType sourceType, BType targetType) {
-=======
     private static boolean checkIsType(BValue sourceVal, BType targetType) {
         if (targetType.getTag() == TypeTags.FINITE_TYPE_TAG) {
             return checkFiniteTypeAssignable(sourceVal, targetType);
         }
 
         BType sourceType = sourceVal == null ? BTypes.typeNull : sourceVal.getType();
->>>>>>> 27ef534a
         return checkIsType(sourceType, targetType, new ArrayList<>());
     }
 
@@ -3835,10 +3800,6 @@
             case TypeTags.BYTE_TAG:
             case TypeTags.NULL_TAG:
             case TypeTags.XML_TAG:
-<<<<<<< HEAD
-            case TypeTags.FUTURE_TAG:
-=======
->>>>>>> 27ef534a
                 return sourceType.getTag() == targetType.getTag();
             case TypeTags.MAP_TAG:
                 return checkIsMapType(sourceType, (BMapType) targetType, unresolvedTypes);
@@ -3861,13 +3822,10 @@
                 return true;
             case TypeTags.OBJECT_TYPE_TAG:
                 return isAssignable(sourceType, targetType, unresolvedTypes);
-<<<<<<< HEAD
-=======
             case TypeTags.FINITE_TYPE_TAG:
                 return checkIsFiniteType(sourceType, (BFiniteType) targetType, unresolvedTypes);
             case TypeTags.FUTURE_TAG:
                 return checkIsFutureType(sourceType, (BFutureType) targetType, unresolvedTypes);
->>>>>>> 27ef534a
             default:
                 return false;
         }
@@ -3877,23 +3835,8 @@
         if (sourceType.getTag() != TypeTags.MAP_TAG) {
             return false;
         }
-<<<<<<< HEAD
-
-        BType sourceConstraint = ((BMapType) sourceType).getConstrainedType();
-        BType targetConstraint = targetType.getConstrainedType();
-        if (sourceConstraint == targetConstraint) {
-            return true;
-        }
-
-        if (sourceConstraint == null || targetConstraint == null) {
-            return false;
-        }
-
-        return checkIsType(sourceConstraint, targetConstraint, unresolvedTypes);
-=======
         return checkContraints(((BMapType) sourceType).getConstrainedType(), targetType.getConstrainedType(),
                 unresolvedTypes);
->>>>>>> 27ef534a
     }
 
     private static boolean checkIsJSONType(BType sourceType, BJSONType targetType,
@@ -3951,11 +3894,7 @@
             return false;
         }
 
-<<<<<<< HEAD
-        if (targetType.getFields().length> sourceRecordType.getFields().length) {
-=======
         if (targetType.getFields().length > sourceRecordType.getFields().length) {
->>>>>>> 27ef534a
             return false;
         }
 
@@ -3978,23 +3917,8 @@
         if (sourceType.getTag() != TypeTags.TABLE_TAG) {
             return false;
         }
-<<<<<<< HEAD
-
-        BType sourceConstraint = ((BTableType) sourceType).getConstrainedType();
-        BType targetConstraint = targetType.getConstrainedType();
-        if (sourceConstraint == targetConstraint) {
-            return true;
-        }
-
-        if (sourceConstraint == null || targetConstraint == null) {
-            return false;
-        }
-
-        return checkIsType(sourceConstraint, targetConstraint, unresolvedTypes);
-=======
         return checkContraints(((BTableType) sourceType).getConstrainedType(), targetType.getConstrainedType(),
                 unresolvedTypes);
->>>>>>> 27ef534a
     }
 
     private static boolean checkIsArrayType(BType sourceType, BArrayType targetType, List<TypePair> unresolvedTypes) {
@@ -4028,8 +3952,6 @@
         return true;
     }
 
-<<<<<<< HEAD
-=======
     private static boolean checkIsFiniteType(BType sourceType, BFiniteType targetType, List<TypePair> unresolvedTypes) {
         if (sourceType.getTag() != TypeTags.FINITE_TYPE_TAG) {
             return false;
@@ -4064,7 +3986,6 @@
         return checkIsType(sourceConstraint, targetConstraint, unresolvedTypes);
     }
 
->>>>>>> 27ef534a
     /**
      * Type vector of size two, to hold the source and the target types.
      *
