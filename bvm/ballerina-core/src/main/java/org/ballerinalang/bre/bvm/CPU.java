/*
 *  Copyright (c) 2018, WSO2 Inc. (http://www.wso2.org) All Rights Reserved.
 *
 *  WSO2 Inc. licenses this file to you under the Apache License,
 *  Version 2.0 (the "License"); you may not use this file except
 *  in compliance with the License.
 *  You may obtain a copy of the License at
 *
 *    http://www.apache.org/licenses/LICENSE-2.0
 *
 *  Unless required by applicable law or agreed to in writing,
 *  software distributed under the License is distributed on an
 *  "AS IS" BASIS, WITHOUT WARRANTIES OR CONDITIONS OF ANY
 *  KIND, either express or implied.  See the License for the
 *  specific language governing permissions and limitations
 *  under the License.
 */
package org.ballerinalang.bre.bvm;

import org.apache.commons.lang3.StringEscapeUtils;
import org.ballerinalang.model.types.BArrayType;
import org.ballerinalang.model.types.BConnectorType;
import org.ballerinalang.model.types.BEnumType;
import org.ballerinalang.model.types.BFunctionType;
import org.ballerinalang.model.types.BJSONType;
import org.ballerinalang.model.types.BMapType;
import org.ballerinalang.model.types.BStructType;
import org.ballerinalang.model.types.BType;
import org.ballerinalang.model.types.BTypes;
import org.ballerinalang.model.types.TypeConstants;
import org.ballerinalang.model.types.TypeTags;
import org.ballerinalang.model.util.Flags;
import org.ballerinalang.model.util.JSONUtils;
import org.ballerinalang.model.util.JsonNode;
import org.ballerinalang.model.util.StringUtils;
import org.ballerinalang.model.util.XMLUtils;
import org.ballerinalang.model.values.BBlob;
import org.ballerinalang.model.values.BBlobArray;
import org.ballerinalang.model.values.BBoolean;
import org.ballerinalang.model.values.BBooleanArray;
import org.ballerinalang.model.values.BCollection;
import org.ballerinalang.model.values.BConnector;
import org.ballerinalang.model.values.BFloat;
import org.ballerinalang.model.values.BFloatArray;
import org.ballerinalang.model.values.BFunctionPointer;
import org.ballerinalang.model.values.BFuture;
import org.ballerinalang.model.values.BIntArray;
import org.ballerinalang.model.values.BIntRange;
import org.ballerinalang.model.values.BInteger;
import org.ballerinalang.model.values.BIterator;
import org.ballerinalang.model.values.BJSON;
import org.ballerinalang.model.values.BMap;
import org.ballerinalang.model.values.BNewArray;
import org.ballerinalang.model.values.BRefType;
import org.ballerinalang.model.values.BRefValueArray;
import org.ballerinalang.model.values.BStream;
import org.ballerinalang.model.values.BString;
import org.ballerinalang.model.values.BStringArray;
import org.ballerinalang.model.values.BStruct;
import org.ballerinalang.model.values.BTable;
import org.ballerinalang.model.values.BTypeDescValue;
import org.ballerinalang.model.values.BValue;
import org.ballerinalang.model.values.BXML;
import org.ballerinalang.model.values.BXMLAttributes;
import org.ballerinalang.model.values.BXMLQName;
import org.ballerinalang.model.values.BXMLSequence;
import org.ballerinalang.model.values.StructureType;
import org.ballerinalang.util.BLangConstants;
import org.ballerinalang.util.TransactionStatus;
import org.ballerinalang.util.codegen.ActionInfo;
import org.ballerinalang.util.codegen.AttachedFunctionInfo;
import org.ballerinalang.util.codegen.ConnectorInfo;
import org.ballerinalang.util.codegen.ErrorTableEntry;
import org.ballerinalang.util.codegen.ForkjoinInfo;
import org.ballerinalang.util.codegen.FunctionInfo;
import org.ballerinalang.util.codegen.Instruction;
import org.ballerinalang.util.codegen.Instruction.InstructionACALL;
import org.ballerinalang.util.codegen.Instruction.InstructionCALL;
import org.ballerinalang.util.codegen.Instruction.InstructionFORKJOIN;
import org.ballerinalang.util.codegen.Instruction.InstructionIteratorNext;
import org.ballerinalang.util.codegen.Instruction.InstructionLock;
import org.ballerinalang.util.codegen.Instruction.InstructionTCALL;
import org.ballerinalang.util.codegen.Instruction.InstructionVCALL;
import org.ballerinalang.util.codegen.Instruction.InstructionWRKSendReceive;
import org.ballerinalang.util.codegen.InstructionCodes;
import org.ballerinalang.util.codegen.LineNumberInfo;
import org.ballerinalang.util.codegen.PackageInfo;
import org.ballerinalang.util.codegen.StructFieldInfo;
import org.ballerinalang.util.codegen.StructInfo;
import org.ballerinalang.util.codegen.WorkerDataChannelInfo;
import org.ballerinalang.util.codegen.attributes.AttributeInfo;
import org.ballerinalang.util.codegen.attributes.AttributeInfoPool;
import org.ballerinalang.util.codegen.attributes.CodeAttributeInfo;
import org.ballerinalang.util.codegen.attributes.DefaultValueAttributeInfo;
import org.ballerinalang.util.codegen.cpentries.FloatCPEntry;
import org.ballerinalang.util.codegen.cpentries.FunctionCallCPEntry;
import org.ballerinalang.util.codegen.cpentries.FunctionRefCPEntry;
import org.ballerinalang.util.codegen.cpentries.IntegerCPEntry;
import org.ballerinalang.util.codegen.cpentries.StringCPEntry;
import org.ballerinalang.util.codegen.cpentries.StructureRefCPEntry;
import org.ballerinalang.util.codegen.cpentries.TypeRefCPEntry;
import org.ballerinalang.util.debugger.DebugContext;
import org.ballerinalang.util.debugger.Debugger;
import org.ballerinalang.util.exceptions.BLangExceptionHelper;
import org.ballerinalang.util.exceptions.BallerinaException;
import org.ballerinalang.util.exceptions.RuntimeErrors;
import org.ballerinalang.util.program.BLangFunctions;
import org.ballerinalang.util.program.BLangVMUtils;
import org.ballerinalang.util.transactions.LocalTransactionInfo;
import org.ballerinalang.util.transactions.TransactionConstants;
import org.ballerinalang.util.transactions.TransactionResourceManager;

import java.io.PrintStream;
import java.util.Arrays;
import java.util.Set;
import java.util.StringJoiner;
import java.util.UUID;

import static org.ballerinalang.util.BLangConstants.STRING_NULL_VALUE;

/**
 * This class executes Ballerina instruction codes by acting as a CPU.
 *
 * @since 0.965.0
 */
public class CPU {

    public static void traceCode(Instruction[] code) {
        PrintStream printStream = System.out;
        for (int i = 0; i < code.length; i++) {
            printStream.println(i + ": " + code[i].toString());
        }
    }

    private static WorkerExecutionContext handleHalt(WorkerExecutionContext ctx) {
        BLangScheduler.workerDone(ctx);
        return ctx.respCtx.signal(new WorkerSignal(ctx, SignalType.HALT, null));
    }

    public static void exec(WorkerExecutionContext ctx) {
        while (ctx != null && !ctx.isRootContext()) {
            try {
                tryExec(ctx);
                break;
            } catch (HandleErrorException e) {
                ctx = e.ctx;
            } catch (Throwable e) {
                ctx.setError(BLangVMErrors.createError(ctx, e.getMessage()));
                try {
                    handleError(ctx);
                } catch (HandleErrorException e2) {
                    ctx = e2.ctx;
                }
            }
        }
    }

    @SuppressWarnings("rawtypes")
    private static void tryExec(WorkerExecutionContext ctx) {
        ctx.state = WorkerState.RUNNING;

        int i;
        int j;
        int cpIndex;
        FunctionCallCPEntry funcCallCPEntry;
        FunctionRefCPEntry funcRefCPEntry;
        TypeRefCPEntry typeRefCPEntry;
        FunctionInfo functionInfo;
        InstructionCALL callIns;

        boolean debugEnabled = ctx.programFile.getDebugger().isDebugEnabled();

        WorkerData currentSF, callersSF;
        int callersRetRegIndex;

        while (ctx.ip >= 0) {
            if (debugEnabled && debug(ctx)) {
                return;
            }

            Instruction instruction = ctx.code[ctx.ip];
            int opcode = instruction.getOpcode();
            int[] operands = instruction.getOperands();
            ctx.ip++;
            WorkerData sf = ctx.workerLocal;

            switch (opcode) {
                case InstructionCodes.ICONST:
                    cpIndex = operands[0];
                    i = operands[1];
                    sf.longRegs[i] = ((IntegerCPEntry) ctx.constPool[cpIndex]).getValue();
                    break;
                case InstructionCodes.FCONST:
                    cpIndex = operands[0];
                    i = operands[1];
                    sf.doubleRegs[i] = ((FloatCPEntry) ctx.constPool[cpIndex]).getValue();
                    break;
                case InstructionCodes.SCONST:
                    cpIndex = operands[0];
                    i = operands[1];
                    sf.stringRegs[i] = ((StringCPEntry) ctx.constPool[cpIndex]).getValue();
                    break;
                case InstructionCodes.ICONST_0:
                    i = operands[0];
                    sf.longRegs[i] = 0;
                    break;
                case InstructionCodes.ICONST_1:
                    i = operands[0];
                    sf.longRegs[i] = 1;
                    break;
                case InstructionCodes.ICONST_2:
                    i = operands[0];
                    sf.longRegs[i] = 2;
                    break;
                case InstructionCodes.ICONST_3:
                    i = operands[0];
                    sf.longRegs[i] = 3;
                    break;
                case InstructionCodes.ICONST_4:
                    i = operands[0];
                    sf.longRegs[i] = 4;
                    break;
                case InstructionCodes.ICONST_5:
                    i = operands[0];
                    sf.longRegs[i] = 5;
                    break;
                case InstructionCodes.FCONST_0:
                    i = operands[0];
                    sf.doubleRegs[i] = 0;
                    break;
                case InstructionCodes.FCONST_1:
                    i = operands[0];
                    sf.doubleRegs[i] = 1;
                    break;
                case InstructionCodes.FCONST_2:
                    i = operands[0];
                    sf.doubleRegs[i] = 2;
                    break;
                case InstructionCodes.FCONST_3:
                    i = operands[0];
                    sf.doubleRegs[i] = 3;
                    break;
                case InstructionCodes.FCONST_4:
                    i = operands[0];
                    sf.doubleRegs[i] = 4;
                    break;
                case InstructionCodes.FCONST_5:
                    i = operands[0];
                    sf.doubleRegs[i] = 5;
                    break;
                case InstructionCodes.BCONST_0:
                    i = operands[0];
                    sf.intRegs[i] = 0;
                    break;
                case InstructionCodes.BCONST_1:
                    i = operands[0];
                    sf.intRegs[i] = 1;
                    break;
                case InstructionCodes.RCONST_NULL:
                    i = operands[0];
                    sf.refRegs[i] = null;
                    break;

                case InstructionCodes.IMOVE:
                case InstructionCodes.FMOVE:
                case InstructionCodes.SMOVE:
                case InstructionCodes.BMOVE:
                case InstructionCodes.LMOVE:
                case InstructionCodes.RMOVE:
                case InstructionCodes.IALOAD:
                case InstructionCodes.FALOAD:
                case InstructionCodes.SALOAD:
                case InstructionCodes.BALOAD:
                case InstructionCodes.LALOAD:
                case InstructionCodes.RALOAD:
                case InstructionCodes.JSONALOAD:
                case InstructionCodes.IGLOAD:
                case InstructionCodes.FGLOAD:
                case InstructionCodes.SGLOAD:
                case InstructionCodes.BGLOAD:
                case InstructionCodes.LGLOAD:
                case InstructionCodes.RGLOAD:
                case InstructionCodes.IFIELDLOAD:
                case InstructionCodes.FFIELDLOAD:
                case InstructionCodes.SFIELDLOAD:
                case InstructionCodes.BFIELDLOAD:
                case InstructionCodes.LFIELDLOAD:
                case InstructionCodes.RFIELDLOAD:
                case InstructionCodes.MAPLOAD:
                case InstructionCodes.JSONLOAD:
                case InstructionCodes.ENUMERATORLOAD:
                    execLoadOpcodes(ctx, sf, opcode, operands);
                    break;

                case InstructionCodes.ISTORE:
                case InstructionCodes.FSTORE:
                case InstructionCodes.SSTORE:
                case InstructionCodes.BSTORE:
                case InstructionCodes.LSTORE:
                case InstructionCodes.RSTORE:
                case InstructionCodes.IASTORE:
                case InstructionCodes.FASTORE:
                case InstructionCodes.SASTORE:
                case InstructionCodes.BASTORE:
                case InstructionCodes.LASTORE:
                case InstructionCodes.RASTORE:
                case InstructionCodes.JSONASTORE:
                case InstructionCodes.IGSTORE:
                case InstructionCodes.FGSTORE:
                case InstructionCodes.SGSTORE:
                case InstructionCodes.BGSTORE:
                case InstructionCodes.LGSTORE:
                case InstructionCodes.RGSTORE:
                case InstructionCodes.IFIELDSTORE:
                case InstructionCodes.FFIELDSTORE:
                case InstructionCodes.SFIELDSTORE:
                case InstructionCodes.BFIELDSTORE:
                case InstructionCodes.LFIELDSTORE:
                case InstructionCodes.RFIELDSTORE:
                case InstructionCodes.MAPSTORE:
                case InstructionCodes.JSONSTORE:
                    execStoreOpcodes(ctx, sf, opcode, operands);
                    break;

                case InstructionCodes.IADD:
                case InstructionCodes.FADD:
                case InstructionCodes.SADD:
                case InstructionCodes.XMLADD:
                case InstructionCodes.ISUB:
                case InstructionCodes.FSUB:
                case InstructionCodes.IMUL:
                case InstructionCodes.FMUL:
                case InstructionCodes.IDIV:
                case InstructionCodes.FDIV:
                case InstructionCodes.IMOD:
                case InstructionCodes.FMOD:
                case InstructionCodes.INEG:
                case InstructionCodes.FNEG:
                case InstructionCodes.BNOT:
                case InstructionCodes.IEQ:
                case InstructionCodes.FEQ:
                case InstructionCodes.SEQ:
                case InstructionCodes.BEQ:
                case InstructionCodes.REQ:
                case InstructionCodes.TEQ:
                case InstructionCodes.INE:
                case InstructionCodes.FNE:
                case InstructionCodes.SNE:
                case InstructionCodes.BNE:
                case InstructionCodes.RNE:
                case InstructionCodes.TNE:
                    execBinaryOpCodes(ctx, sf, opcode, operands);
                    break;

                case InstructionCodes.LENGTHOF:
                    calculateLength(ctx, operands, sf);
                    break;
                case InstructionCodes.TYPELOAD:
                    cpIndex = operands[0];
                    j = operands[1];
                    TypeRefCPEntry typeEntry = (TypeRefCPEntry) ctx.constPool[cpIndex];
                    sf.refRegs[j] = new BTypeDescValue(typeEntry.getType());
                    break;
                case InstructionCodes.TYPEOF:
                    i = operands[0];
                    j = operands[1];
                    if (sf.refRegs[i] == null) {
                        handleNullRefError(ctx);
                        break;
                    }
                    sf.refRegs[j] = new BTypeDescValue(sf.refRegs[i].getType());
                    break;
                case InstructionCodes.HALT:
                    ctx = handleHalt(ctx);
                    if (ctx == null) {
                        return;
                    }
                    break;
                case InstructionCodes.IGT:
                case InstructionCodes.FGT:
                case InstructionCodes.IGE:
                case InstructionCodes.FGE:
                case InstructionCodes.ILT:
                case InstructionCodes.FLT:
                case InstructionCodes.ILE:
                case InstructionCodes.FLE:
                case InstructionCodes.REQ_NULL:
                case InstructionCodes.RNE_NULL:
                case InstructionCodes.BR_TRUE:
                case InstructionCodes.BR_FALSE:
                case InstructionCodes.GOTO:
                case InstructionCodes.SEQ_NULL:
                case InstructionCodes.SNE_NULL:
                    execCmpAndBranchOpcodes(ctx, sf, opcode, operands);
                    break;

                case InstructionCodes.TR_RETRY:
                    i = operands[0];
                    j = operands[1];
                    retryTransaction(ctx, i, j);
                    break;
                case InstructionCodes.CALL:
                    callIns = (InstructionCALL) instruction;
                    ctx = BLangFunctions.invokeCallable(callIns.functionInfo, ctx, callIns.argRegs,
                            callIns.retRegs, false, callIns.async);
                    if (ctx == null) {
                        return;
                    }
                    break;
                case InstructionCodes.VCALL:
                    InstructionVCALL vcallIns = (InstructionVCALL) instruction;
                    ctx = invokeVirtualFunction(ctx, vcallIns.receiverRegIndex, vcallIns.functionInfo,
                            vcallIns.argRegs, vcallIns.retRegs, vcallIns.async);
                    if (ctx == null) {
                        return;
                    }
                    break;
                case InstructionCodes.ACALL:
                    InstructionACALL acallIns = (InstructionACALL) instruction;
                    ctx = invokeAction(ctx, acallIns.actionName, acallIns.argRegs, acallIns.retRegs, acallIns.async);
                    if (ctx == null) {
                        return;
                    }
                    break;
                case InstructionCodes.TCALL:
                    InstructionTCALL tcallIns = (InstructionTCALL) instruction;
                    ctx = BLangFunctions.invokeCallable(tcallIns.transformerInfo, ctx, tcallIns.argRegs,
                            tcallIns.retRegs, false, tcallIns.async);
                    if (ctx == null) {
                        return;
                    }
                    break;
                case InstructionCodes.TR_BEGIN:
                    i = operands[0];
                    j = operands[1];
                    int k = operands[2];
                    int h = operands[3];
                    beginTransaction(ctx, i, j, k, h);
                    break;
                case InstructionCodes.TR_END:
                    i = operands[0];
                    j = operands[1];
                    endTransaction(ctx, i, j);
                    break;
                case InstructionCodes.WRKSEND:
                    InstructionWRKSendReceive wrkSendIns = (InstructionWRKSendReceive) instruction;
                    handleWorkerSend(ctx, wrkSendIns.dataChannelInfo, wrkSendIns.types, wrkSendIns.regs);
                    break;
                case InstructionCodes.WRKRECEIVE:
                    InstructionWRKSendReceive wrkReceiveIns = (InstructionWRKSendReceive) instruction;
                    if (!handleWorkerReceive(ctx, wrkReceiveIns.dataChannelInfo, wrkReceiveIns.types,
                            wrkReceiveIns.regs)) {
                        return;
                    }
                    break;
                case InstructionCodes.FORKJOIN:
                    InstructionFORKJOIN forkJoinIns = (InstructionFORKJOIN) instruction;
                    ctx = invokeForkJoin(ctx, forkJoinIns);
                    if (ctx == null) {
                        return;
                    }
                    break;
                case InstructionCodes.THROW:
                    i = operands[0];
                    if (i >= 0) {
                        BStruct error = (BStruct) sf.refRegs[i];
                        if (error == null) {
                            handleNullRefError(ctx);
                            break;
                        }

                        BLangVMErrors.attachStackFrame(error, ctx);
                        ctx.setError(error);
                    }
                    handleError(ctx);
                    break;
                case InstructionCodes.ERRSTORE:
                    i = operands[0];
                    sf.refRegs[i] = ctx.getError();
                    // clear error
                    ctx.setError(null);
                    break;
                case InstructionCodes.FPCALL:
                    i = operands[0];
                    if (sf.refRegs[i] == null) {
                        handleNullRefError(ctx);
                        break;
                    }
                    cpIndex = operands[1];
                    funcCallCPEntry = (FunctionCallCPEntry) ctx.constPool[cpIndex];
                    funcRefCPEntry = ((BFunctionPointer) sf.refRegs[i]).value();
                    functionInfo = funcRefCPEntry.getFunctionInfo();
                    ctx = BLangFunctions.invokeCallable(functionInfo, ctx, funcCallCPEntry.getArgRegs(),
                            funcCallCPEntry.getRetRegs(), false);
                    if (ctx == null) {
                        return;
                    }
                    break;
                case InstructionCodes.FPLOAD:
                    i = operands[0];
                    j = operands[1];
                    funcRefCPEntry = (FunctionRefCPEntry) ctx.constPool[i];
                    sf.refRegs[j] = new BFunctionPointer(funcRefCPEntry);
                    break;

                case InstructionCodes.I2ANY:
                case InstructionCodes.F2ANY:
                case InstructionCodes.S2ANY:
                case InstructionCodes.B2ANY:
                case InstructionCodes.L2ANY:
                case InstructionCodes.ANY2I:
                case InstructionCodes.ANY2F:
                case InstructionCodes.ANY2S:
                case InstructionCodes.ANY2B:
                case InstructionCodes.ANY2L:
                case InstructionCodes.ANY2JSON:
                case InstructionCodes.ANY2XML:
                case InstructionCodes.ANY2MAP:
                case InstructionCodes.ANY2TYPE:
                case InstructionCodes.ANY2E:
                case InstructionCodes.ANY2T:
                case InstructionCodes.ANY2C:
                case InstructionCodes.ANY2DT:
                case InstructionCodes.NULL2JSON:
                case InstructionCodes.CHECKCAST:
                case InstructionCodes.B2JSON:
                case InstructionCodes.JSON2I:
                case InstructionCodes.JSON2F:
                case InstructionCodes.JSON2S:
                case InstructionCodes.JSON2B:
                case InstructionCodes.NULL2S:
                    execTypeCastOpcodes(ctx, sf, opcode, operands);
                    break;

                case InstructionCodes.I2F:
                case InstructionCodes.I2S:
                case InstructionCodes.I2B:
                case InstructionCodes.I2JSON:
                case InstructionCodes.F2I:
                case InstructionCodes.F2S:
                case InstructionCodes.F2B:
                case InstructionCodes.F2JSON:
                case InstructionCodes.S2I:
                case InstructionCodes.S2F:
                case InstructionCodes.S2B:
                case InstructionCodes.S2JSON:
                case InstructionCodes.B2I:
                case InstructionCodes.B2F:
                case InstructionCodes.B2S:
                case InstructionCodes.DT2XML:
                case InstructionCodes.DT2JSON:
                case InstructionCodes.T2MAP:
                case InstructionCodes.T2JSON:
                case InstructionCodes.MAP2T:
                case InstructionCodes.JSON2T:
                case InstructionCodes.XMLATTRS2MAP:
                case InstructionCodes.S2XML:
                case InstructionCodes.S2JSONX:
                case InstructionCodes.XML2S:
                case InstructionCodes.ANY2SCONV:
                    execTypeConversionOpcodes(ctx, sf, opcode, operands);
                    break;

                case InstructionCodes.INEWARRAY:
                    i = operands[0];
                    sf.refRegs[i] = new BIntArray();
                    break;
                case InstructionCodes.ARRAYLEN:
                    i = operands[0];
                    j = operands[1];

                    BValue value = sf.refRegs[i];

                    if (value == null) {
                        handleNullRefError(ctx);
                        break;
                    }

                    if (value.getType().getTag() == TypeTags.JSON_TAG) {
                        sf.longRegs[j] = ((BJSON) value).value().size();
                        break;
                    }

                    sf.longRegs[j] = ((BNewArray) value).size();
                    break;
                case InstructionCodes.FNEWARRAY:
                    i = operands[0];
                    sf.refRegs[i] = new BFloatArray();
                    break;
                case InstructionCodes.SNEWARRAY:
                    i = operands[0];
                    sf.refRegs[i] = new BStringArray();
                    break;
                case InstructionCodes.BNEWARRAY:
                    i = operands[0];
                    sf.refRegs[i] = new BBooleanArray();
                    break;
                case InstructionCodes.LNEWARRAY:
                    i = operands[0];
                    sf.refRegs[i] = new BBlobArray();
                    break;
                case InstructionCodes.RNEWARRAY:
                    i = operands[0];
                    cpIndex = operands[1];
                    typeRefCPEntry = (TypeRefCPEntry) ctx.constPool[cpIndex];
                    sf.refRegs[i] = new BRefValueArray(typeRefCPEntry.getType());
                    break;
                case InstructionCodes.JSONNEWARRAY:
                    i = operands[0];
                    j = operands[1];
                    // This is a temporary solution to create n-valued JSON array
                    StringJoiner stringJoiner = new StringJoiner(",", "[", "]");
                    for (int index = 0; index < sf.longRegs[j]; index++) {
                        stringJoiner.add(null);
                    }
                    sf.refRegs[i] = new BJSON(stringJoiner.toString());
                    break;

                case InstructionCodes.NEWSTRUCT:
                    createNewStruct(ctx, operands, sf);
                    break;
                case InstructionCodes.NEWCONNECTOR:
                    createNewConnector(ctx, operands, sf);
                    break;
                case InstructionCodes.NEWMAP:
                    i = operands[0];
                    cpIndex = operands[1];
                    typeRefCPEntry = (TypeRefCPEntry) ctx.constPool[cpIndex];
                    BMapType mapType = (BMapType) typeRefCPEntry.getType();
                    sf.refRegs[i] = new BMap<String, BRefType>(mapType);
                    break;
                case InstructionCodes.NEWJSON:
                    i = operands[0];
                    cpIndex = operands[1];
                    typeRefCPEntry = (TypeRefCPEntry) ctx.constPool[cpIndex];
                    sf.refRegs[i] = new BJSON("{}", typeRefCPEntry.getType());
                    break;
                case InstructionCodes.NEWTABLE:
                    i = operands[0];
                    cpIndex = operands[1];
                    typeRefCPEntry = (TypeRefCPEntry) ctx.constPool[cpIndex];
                    sf.refRegs[i] = new BTable(typeRefCPEntry.getType());
                    break;
                case InstructionCodes.NEWSTREAM:
                    i = operands[0];
                    cpIndex = operands[1];
                    typeRefCPEntry = (TypeRefCPEntry) ctx.constPool[cpIndex];
                    StringCPEntry name = (StringCPEntry) ctx.constPool[operands[2]];
                    BStream stream = new BStream(typeRefCPEntry.getType(), name.getValue());
//                    StreamingRuntimeManager.getInstance().addStreamReference(name.getValue(), stream);
                    sf.refRegs[i] = stream;
                    break;
                case InstructionCodes.NEWSTREAMLET:
                    //createNewStreamlet(ctx, operands, sf);
                    break;
                case InstructionCodes.NEW_INT_RANGE:
                    createNewIntRange(operands, sf);
                    break;
                case InstructionCodes.IRET:
                    i = operands[0];
                    j = operands[1];
                    currentSF = ctx.workerLocal;
                    callersSF = ctx.workerResult;
                    callersRetRegIndex = ctx.retRegIndexes[i];
                    callersSF.longRegs[callersRetRegIndex] = currentSF.longRegs[j];
                    break;
                case InstructionCodes.FRET:
                    i = operands[0];
                    j = operands[1];
                    currentSF = ctx.workerLocal;
                    callersSF = ctx.workerResult;
                    callersRetRegIndex = ctx.retRegIndexes[i];
                    callersSF.doubleRegs[callersRetRegIndex] = currentSF.doubleRegs[j];
                    break;
                case InstructionCodes.SRET:
                    i = operands[0];
                    j = operands[1];
                    currentSF = ctx.workerLocal;
                    callersSF = ctx.workerResult;
                    callersRetRegIndex = ctx.retRegIndexes[i];
                    callersSF.stringRegs[callersRetRegIndex] = currentSF.stringRegs[j];
                    break;
                case InstructionCodes.BRET:
                    i = operands[0];
                    j = operands[1];
                    currentSF = ctx.workerLocal;
                    callersSF = ctx.workerResult;
                    callersRetRegIndex = ctx.retRegIndexes[i];
                    callersSF.intRegs[callersRetRegIndex] = currentSF.intRegs[j];
                    break;
                case InstructionCodes.LRET:
                    i = operands[0];
                    j = operands[1];
                    currentSF = ctx.workerLocal;
                    callersSF = ctx.workerResult;
                    callersRetRegIndex = ctx.retRegIndexes[i];
                    callersSF.byteRegs[callersRetRegIndex] = currentSF.byteRegs[j];
                    break;
                case InstructionCodes.RRET:
                    i = operands[0];
                    j = operands[1];
                    currentSF = ctx.workerLocal;
                    callersSF = ctx.workerResult;
                    callersRetRegIndex = ctx.retRegIndexes[i];
                    callersSF.refRegs[callersRetRegIndex] = currentSF.refRegs[j];
                    break;
                case InstructionCodes.RET:
                    ctx = handleReturn(ctx);
                    if (ctx == null) {
                        return;
                    }
                    break;
                case InstructionCodes.XMLATTRSTORE:
                case InstructionCodes.XMLATTRLOAD:
                case InstructionCodes.XML2XMLATTRS:
                case InstructionCodes.S2QNAME:
                case InstructionCodes.NEWQNAME:
                case InstructionCodes.NEWXMLELEMENT:
                case InstructionCodes.NEWXMLCOMMENT:
                case InstructionCodes.NEWXMLTEXT:
                case InstructionCodes.NEWXMLPI:
                case InstructionCodes.XMLSTORE:
                case InstructionCodes.XMLLOAD:
                case InstructionCodes.NEWXMLSEQ:
                    execXMLOpcodes(ctx, sf, opcode, operands);
                    break;
                case InstructionCodes.ITR_NEW:
                case InstructionCodes.ITR_NEXT:
                case InstructionCodes.ITR_HAS_NEXT:
                    execIteratorOperation(ctx, sf, instruction);
                    break;
                case InstructionCodes.LOCK:
                    InstructionLock instructionLock = (InstructionLock) instruction;
                    if (!handleVariableLock(ctx, instructionLock.types, instructionLock.varRegs)) {
                        return;
                    }
                    break;
                case InstructionCodes.UNLOCK:
                    InstructionLock instructionUnLock = (InstructionLock) instruction;
                    handleVariableUnlock(ctx, instructionUnLock.types, instructionUnLock.varRegs);
                    break;
                case InstructionCodes.AWAIT:
                    ctx = execAwait(ctx, operands);
                    if (ctx == null) {
                        return;
                    }
                    break;
                default:
                    throw new UnsupportedOperationException();
            }
        }
    }

    private static void execCmpAndBranchOpcodes(WorkerExecutionContext ctx, WorkerData sf, int opcode,
                                                int[] operands) {
        int i;
        int j;
        int k;
        switch (opcode) {
            case InstructionCodes.IGT:
                i = operands[0];
                j = operands[1];
                k = operands[2];
                sf.intRegs[k] = sf.longRegs[i] > sf.longRegs[j] ? 1 : 0;
                break;
            case InstructionCodes.FGT:
                i = operands[0];
                j = operands[1];
                k = operands[2];
                sf.intRegs[k] = sf.doubleRegs[i] > sf.doubleRegs[j] ? 1 : 0;
                break;

            case InstructionCodes.IGE:
                i = operands[0];
                j = operands[1];
                k = operands[2];
                sf.intRegs[k] = sf.longRegs[i] >= sf.longRegs[j] ? 1 : 0;
                break;
            case InstructionCodes.FGE:
                i = operands[0];
                j = operands[1];
                k = operands[2];
                sf.intRegs[k] = sf.doubleRegs[i] >= sf.doubleRegs[j] ? 1 : 0;
                break;

            case InstructionCodes.ILT:
                i = operands[0];
                j = operands[1];
                k = operands[2];
                sf.intRegs[k] = sf.longRegs[i] < sf.longRegs[j] ? 1 : 0;
                break;
            case InstructionCodes.FLT:
                i = operands[0];
                j = operands[1];
                k = operands[2];
                sf.intRegs[k] = sf.doubleRegs[i] < sf.doubleRegs[j] ? 1 : 0;
                break;

            case InstructionCodes.ILE:
                i = operands[0];
                j = operands[1];
                k = operands[2];
                sf.intRegs[k] = sf.longRegs[i] <= sf.longRegs[j] ? 1 : 0;
                break;
            case InstructionCodes.FLE:
                i = operands[0];
                j = operands[1];
                k = operands[2];
                sf.intRegs[k] = sf.doubleRegs[i] <= sf.doubleRegs[j] ? 1 : 0;
                break;

            case InstructionCodes.REQ_NULL:
                i = operands[0];
                j = operands[1];
                if (sf.refRegs[i] == null) {
                    sf.intRegs[j] = 1;
                } else {
                    sf.intRegs[j] = 0;
                }
                break;
            case InstructionCodes.RNE_NULL:
                i = operands[0];
                j = operands[1];
                if (sf.refRegs[i] != null) {
                    sf.intRegs[j] = 1;
                } else {
                    sf.intRegs[j] = 0;
                }
                break;
            case InstructionCodes.SEQ_NULL:
                i = operands[0];
                j = operands[1];
                if (sf.stringRegs[i] == null) {
                    sf.intRegs[j] = 1;
                } else {
                    sf.intRegs[j] = 0;
                }
                break;
            case InstructionCodes.SNE_NULL:
                i = operands[0];
                j = operands[1];
                if (sf.stringRegs[i] != null) {
                    sf.intRegs[j] = 1;
                } else {
                    sf.intRegs[j] = 0;
                }
                break;
            case InstructionCodes.BR_TRUE:
                i = operands[0];
                j = operands[1];
                if (sf.intRegs[i] == 1) {
                    ctx.ip = j;
                }
                break;
            case InstructionCodes.BR_FALSE:
                i = operands[0];
                j = operands[1];
                if (sf.intRegs[i] == 0) {
                    ctx.ip = j;
                }
                break;
            case InstructionCodes.GOTO:
                i = operands[0];
                ctx.ip = i;
                break;
            default:
                throw new UnsupportedOperationException();
        }
    }

    @SuppressWarnings({"rawtypes", "unchecked"})
    private static void execLoadOpcodes(WorkerExecutionContext ctx, WorkerData sf, int opcode, int[] operands) {
        int i;
        int j;
        int k;
        int lvIndex; // Index of the local variable
        int fieldIndex;

        BIntArray bIntArray;
        BFloatArray bFloatArray;
        BStringArray bStringArray;
        BBooleanArray bBooleanArray;
        BBlobArray bBlobArray;
        BRefValueArray bArray;
        StructureType structureType;
        BMap<String, BRefType> bMap;
        BJSON jsonVal;
        switch (opcode) {
            case InstructionCodes.IMOVE:
                lvIndex = operands[0];
                i = operands[1];
                sf.longRegs[i] = sf.longRegs[lvIndex];
                break;
            case InstructionCodes.FMOVE:
                lvIndex = operands[0];
                i = operands[1];
                sf.doubleRegs[i] = sf.doubleRegs[lvIndex];
                break;
            case InstructionCodes.SMOVE:
                lvIndex = operands[0];
                i = operands[1];
                sf.stringRegs[i] = sf.stringRegs[lvIndex];
                break;
            case InstructionCodes.BMOVE:
                lvIndex = operands[0];
                i = operands[1];
                sf.intRegs[i] = sf.intRegs[lvIndex];
                break;
            case InstructionCodes.LMOVE:
                lvIndex = operands[0];
                i = operands[1];
                sf.byteRegs[i] = sf.byteRegs[lvIndex];
                break;
            case InstructionCodes.RMOVE:
                lvIndex = operands[0];
                i = operands[1];
                sf.refRegs[i] = sf.refRegs[lvIndex];
                break;
            case InstructionCodes.IALOAD:
                i = operands[0];
                j = operands[1];
                k = operands[2];
                bIntArray = (BIntArray) sf.refRegs[i];
                if (bIntArray == null) {
                    handleNullRefError(ctx);
                    break;
                }

                try {
                    sf.longRegs[k] = bIntArray.get(sf.longRegs[j]);
                } catch (Exception e) {
                    ctx.setError(BLangVMErrors.createError(ctx, e.getMessage()));
                    handleError(ctx);
                }
                break;
            case InstructionCodes.FALOAD:
                i = operands[0];
                j = operands[1];
                k = operands[2];
                bFloatArray = (BFloatArray) sf.refRegs[i];
                if (bFloatArray == null) {
                    handleNullRefError(ctx);
                    break;
                }

                try {
                    sf.doubleRegs[k] = bFloatArray.get(sf.longRegs[j]);
                } catch (Exception e) {
                    ctx.setError(BLangVMErrors.createError(ctx, e.getMessage()));
                    handleError(ctx);
                }
                break;
            case InstructionCodes.SALOAD:
                i = operands[0];
                j = operands[1];
                k = operands[2];
                bStringArray = (BStringArray) sf.refRegs[i];
                if (bStringArray == null) {
                    handleNullRefError(ctx);
                    break;
                }

                try {
                    sf.stringRegs[k] = bStringArray.get(sf.longRegs[j]);
                } catch (Exception e) {
                    ctx.setError(BLangVMErrors.createError(ctx, e.getMessage()));
                    handleError(ctx);
                }
                break;
            case InstructionCodes.BALOAD:
                i = operands[0];
                j = operands[1];
                k = operands[2];
                bBooleanArray = (BBooleanArray) sf.refRegs[i];
                if (bBooleanArray == null) {
                    handleNullRefError(ctx);
                    break;
                }

                try {
                    sf.intRegs[k] = bBooleanArray.get(sf.longRegs[j]);
                } catch (Exception e) {
                    ctx.setError(BLangVMErrors.createError(ctx, e.getMessage()));
                    handleError(ctx);
                }
                break;
            case InstructionCodes.LALOAD:
                i = operands[0];
                j = operands[1];
                k = operands[2];
                bBlobArray = (BBlobArray) sf.refRegs[i];
                if (bBlobArray == null) {
                    handleNullRefError(ctx);
                    break;
                }

                try {
                    sf.byteRegs[k] = bBlobArray.get(sf.longRegs[j]);
                } catch (Exception e) {
                    ctx.setError(BLangVMErrors.createError(ctx, e.getMessage()));
                    handleError(ctx);
                }
                break;
            case InstructionCodes.RALOAD:
                i = operands[0];
                j = operands[1];
                k = operands[2];
                bArray = (BRefValueArray) sf.refRegs[i];
                if (bArray == null) {
                    handleNullRefError(ctx);
                    break;
                }

                try {
                    sf.refRegs[k] = bArray.get(sf.longRegs[j]);
                } catch (Exception e) {
                    ctx.setError(BLangVMErrors.createError(ctx, e.getMessage()));
                    handleError(ctx);
                }
                break;
            case InstructionCodes.JSONALOAD:
                i = operands[0];
                j = operands[1];
                k = operands[2];
                jsonVal = (BJSON) sf.refRegs[i];
                if (jsonVal == null) {
                    handleNullRefError(ctx);
                    break;
                }

                try {
                    sf.refRegs[k] = JSONUtils.getArrayElement(jsonVal, sf.longRegs[j]);
                } catch (Exception e) {
                    ctx.setError(BLangVMErrors.createError(ctx, e.getMessage()));
                    handleError(ctx);
                }
                break;
            case InstructionCodes.IGLOAD:
                // Global variable index
                i = operands[0];
                // Stack registry index
                j = operands[1];
                sf.longRegs[j] = ctx.programFile.getGlobalMemoryBlock().getIntField(i);
                break;
            case InstructionCodes.FGLOAD:
                i = operands[0];
                j = operands[1];
                sf.doubleRegs[j] = ctx.programFile.getGlobalMemoryBlock().getFloatField(i);
                break;
            case InstructionCodes.SGLOAD:
                i = operands[0];
                j = operands[1];
                sf.stringRegs[j] = ctx.programFile.getGlobalMemoryBlock().getStringField(i);
                break;
            case InstructionCodes.BGLOAD:
                i = operands[0];
                j = operands[1];
                sf.intRegs[j] = ctx.programFile.getGlobalMemoryBlock().getBooleanField(i);
                break;
            case InstructionCodes.LGLOAD:
                i = operands[0];
                j = operands[1];
                sf.byteRegs[j] = ctx.programFile.getGlobalMemoryBlock().getBlobField(i);
                break;
            case InstructionCodes.RGLOAD:
                i = operands[0];
                j = operands[1];
                sf.refRegs[j] = ctx.programFile.getGlobalMemoryBlock().getRefField(i);
                break;

            case InstructionCodes.IFIELDLOAD:
                i = operands[0];
                fieldIndex = operands[1];
                j = operands[2];
                structureType = (StructureType) sf.refRegs[i];
                if (structureType == null) {
                    handleNullRefError(ctx);
                    break;
                }

                sf.longRegs[j] = structureType.getIntField(fieldIndex);
                break;
            case InstructionCodes.FFIELDLOAD:
                i = operands[0];
                fieldIndex = operands[1];
                j = operands[2];
                structureType = (StructureType) sf.refRegs[i];
                if (structureType == null) {
                    handleNullRefError(ctx);
                    break;
                }

                sf.doubleRegs[j] = structureType.getFloatField(fieldIndex);
                break;
            case InstructionCodes.SFIELDLOAD:
                i = operands[0];
                fieldIndex = operands[1];
                j = operands[2];
                structureType = (StructureType) sf.refRegs[i];
                if (structureType == null) {
                    handleNullRefError(ctx);
                    break;
                }

                sf.stringRegs[j] = structureType.getStringField(fieldIndex);
                break;
            case InstructionCodes.BFIELDLOAD:
                i = operands[0];
                fieldIndex = operands[1];
                j = operands[2];
                structureType = (StructureType) sf.refRegs[i];
                if (structureType == null) {
                    handleNullRefError(ctx);
                    break;
                }

                sf.intRegs[j] = structureType.getBooleanField(fieldIndex);
                break;
            case InstructionCodes.LFIELDLOAD:
                i = operands[0];
                fieldIndex = operands[1];
                j = operands[2];
                structureType = (StructureType) sf.refRegs[i];
                if (structureType == null) {
                    handleNullRefError(ctx);
                    break;
                }

                sf.byteRegs[j] = structureType.getBlobField(fieldIndex);
                break;
            case InstructionCodes.RFIELDLOAD:
                i = operands[0];
                fieldIndex = operands[1];
                j = operands[2];
                structureType = (StructureType) sf.refRegs[i];
                if (structureType == null) {
                    handleNullRefError(ctx);
                    break;
                }

                sf.refRegs[j] = structureType.getRefField(fieldIndex);
                break;

            case InstructionCodes.MAPLOAD:
                i = operands[0];
                j = operands[1];
                k = operands[2];
                bMap = (BMap<String, BRefType>) sf.refRegs[i];
                if (bMap == null) {
                    handleNullRefError(ctx);
                    break;
                }

                sf.refRegs[k] = bMap.get(sf.stringRegs[j]);
                break;

            case InstructionCodes.JSONLOAD:
                i = operands[0];
                j = operands[1];
                k = operands[2];
                jsonVal = (BJSON) sf.refRegs[i];
                if (jsonVal == null) {
                    handleNullRefError(ctx);
                    break;
                }

                sf.refRegs[k] = JSONUtils.getElement(jsonVal, sf.stringRegs[j]);
                break;
            case InstructionCodes.ENUMERATORLOAD:
                i = operands[0];
                j = operands[1];
                k = operands[2];
                TypeRefCPEntry typeRefCPEntry = (TypeRefCPEntry) ctx.constPool[i];
                BEnumType enumType = (BEnumType) typeRefCPEntry.getType();
                sf.refRegs[k] = enumType.getEnumerator(j);
                break;
            default:
                throw new UnsupportedOperationException();
        }
    }

    @SuppressWarnings({"rawtypes", "unchecked"})
    private static void execStoreOpcodes(WorkerExecutionContext ctx, WorkerData sf, int opcode, int[] operands) {
        int i;
        int j;
        int k;
        int lvIndex; // Index of the local variable
        int fieldIndex;

        BIntArray bIntArray;
        BFloatArray bFloatArray;
        BStringArray bStringArray;
        BBooleanArray bBooleanArray;
        BBlobArray bBlobArray;
        BRefValueArray bArray;
        StructureType structureType;
        BMap<String, BRefType> bMap;
        BJSON jsonVal;
        switch (opcode) {
            case InstructionCodes.ISTORE:
                i = operands[0];
                lvIndex = operands[1];
                sf.longRegs[lvIndex] = sf.longRegs[i];
                break;
            case InstructionCodes.FSTORE:
                i = operands[0];
                lvIndex = operands[1];
                sf.doubleRegs[lvIndex] = sf.doubleRegs[i];
                break;
            case InstructionCodes.SSTORE:
                i = operands[0];
                lvIndex = operands[1];
                sf.stringRegs[lvIndex] = sf.stringRegs[i];
                break;
            case InstructionCodes.BSTORE:
                i = operands[0];
                lvIndex = operands[1];
                sf.intRegs[lvIndex] = sf.intRegs[i];
                break;
            case InstructionCodes.LSTORE:
                i = operands[0];
                lvIndex = operands[1];
                sf.byteRegs[lvIndex] = sf.byteRegs[i];
                break;
            case InstructionCodes.RSTORE:
                i = operands[0];
                lvIndex = operands[1];
                sf.refRegs[lvIndex] = sf.refRegs[i];
                break;
            case InstructionCodes.IASTORE:
                i = operands[0];
                j = operands[1];
                k = operands[2];
                bIntArray = (BIntArray) sf.refRegs[i];
                if (bIntArray == null) {
                    handleNullRefError(ctx);
                    break;
                }

                try {
                    bIntArray.add(sf.longRegs[j], sf.longRegs[k]);
                } catch (Exception e) {
                    ctx.setError(BLangVMErrors.createError(ctx, e.getMessage()));
                    handleError(ctx);
                }
                break;
            case InstructionCodes.FASTORE:
                i = operands[0];
                j = operands[1];
                k = operands[2];
                bFloatArray = (BFloatArray) sf.refRegs[i];
                if (bFloatArray == null) {
                    handleNullRefError(ctx);
                    break;
                }

                try {
                    bFloatArray.add(sf.longRegs[j], sf.doubleRegs[k]);
                } catch (Exception e) {
                    ctx.setError(BLangVMErrors.createError(ctx, e.getMessage()));
                    handleError(ctx);
                }
                break;
            case InstructionCodes.SASTORE:
                i = operands[0];
                j = operands[1];
                k = operands[2];
                bStringArray = (BStringArray) sf.refRegs[i];
                if (bStringArray == null) {
                    handleNullRefError(ctx);
                    break;
                }

                try {
                    bStringArray.add(sf.longRegs[j], sf.stringRegs[k]);
                } catch (Exception e) {
                    ctx.setError(BLangVMErrors.createError(ctx, e.getMessage()));
                    handleError(ctx);
                }
                break;
            case InstructionCodes.BASTORE:
                i = operands[0];
                j = operands[1];
                k = operands[2];
                bBooleanArray = (BBooleanArray) sf.refRegs[i];
                if (bBooleanArray == null) {
                    handleNullRefError(ctx);
                    break;
                }

                try {
                    bBooleanArray.add(sf.longRegs[j], sf.intRegs[k]);
                } catch (Exception e) {
                    ctx.setError(BLangVMErrors.createError(ctx, e.getMessage()));
                    handleError(ctx);
                }
                break;
            case InstructionCodes.LASTORE:
                i = operands[0];
                j = operands[1];
                k = operands[2];
                bBlobArray = (BBlobArray) sf.refRegs[i];
                if (bBlobArray == null) {
                    handleNullRefError(ctx);
                    break;
                }

                try {
                    bBlobArray.add(sf.longRegs[j], sf.byteRegs[k]);
                } catch (Exception e) {
                    ctx.setError(BLangVMErrors.createError(ctx, e.getMessage()));
                    handleError(ctx);
                }
                break;
            case InstructionCodes.RASTORE:
                i = operands[0];
                j = operands[1];
                k = operands[2];
                bArray = (BRefValueArray) sf.refRegs[i];
                if (bArray == null) {
                    handleNullRefError(ctx);
                    break;
                }

                try {
                    bArray.add(sf.longRegs[j], sf.refRegs[k]);
                } catch (Exception e) {
                    ctx.setError(BLangVMErrors.createError(ctx, e.getMessage()));
                    handleError(ctx);
                }
                break;
            case InstructionCodes.JSONASTORE:
                i = operands[0];
                j = operands[1];
                k = operands[2];
                jsonVal = (BJSON) sf.refRegs[i];
                if (jsonVal == null) {
                    handleNullRefError(ctx);
                    break;
                }

                try {
                    JSONUtils.setArrayElement(jsonVal, sf.longRegs[j], (BJSON) sf.refRegs[k]);
                } catch (Exception e) {
                    ctx.setError(BLangVMErrors.createError(ctx, e.getMessage()));
                    handleError(ctx);
                }
                break;
            case InstructionCodes.IGSTORE:
                // Stack reg index
                i = operands[0];
                // Global var index
                j = operands[1];
                ctx.programFile.getGlobalMemoryBlock().setIntField(j, sf.longRegs[i]);
                break;
            case InstructionCodes.FGSTORE:
                i = operands[0];
                j = operands[1];
                ctx.programFile.getGlobalMemoryBlock().setFloatField(j, sf.doubleRegs[i]);
                break;
            case InstructionCodes.SGSTORE:
                i = operands[0];
                j = operands[1];
                ctx.programFile.getGlobalMemoryBlock().setStringField(j, sf.stringRegs[i]);
                break;
            case InstructionCodes.BGSTORE:
                i = operands[0];
                j = operands[1];
                ctx.programFile.getGlobalMemoryBlock().setBooleanField(j, sf.intRegs[i]);
                break;
            case InstructionCodes.LGSTORE:
                i = operands[0];
                j = operands[1];
                ctx.programFile.getGlobalMemoryBlock().setBlobField(j, sf.byteRegs[i]);
                break;
            case InstructionCodes.RGSTORE:
                i = operands[0];
                j = operands[1];
                ctx.programFile.getGlobalMemoryBlock().setRefField(j, sf.refRegs[i]);
                break;

            case InstructionCodes.IFIELDSTORE:
                i = operands[0];
                fieldIndex = operands[1];
                j = operands[2];
                structureType = (StructureType) sf.refRegs[i];
                if (structureType == null) {
                    handleNullRefError(ctx);
                    break;
                }

                structureType.setIntField(fieldIndex, sf.longRegs[j]);
                break;
            case InstructionCodes.FFIELDSTORE:
                i = operands[0];
                fieldIndex = operands[1];
                j = operands[2];
                structureType = (StructureType) sf.refRegs[i];
                if (structureType == null) {
                    handleNullRefError(ctx);
                    break;
                }

                structureType.setFloatField(fieldIndex, sf.doubleRegs[j]);
                break;
            case InstructionCodes.SFIELDSTORE:
                i = operands[0];
                fieldIndex = operands[1];
                j = operands[2];
                structureType = (StructureType) sf.refRegs[i];
                if (structureType == null) {
                    handleNullRefError(ctx);
                    break;
                }

                structureType.setStringField(fieldIndex, sf.stringRegs[j]);
                break;
            case InstructionCodes.BFIELDSTORE:
                i = operands[0];
                fieldIndex = operands[1];
                j = operands[2];
                structureType = (StructureType) sf.refRegs[i];
                if (structureType == null) {
                    handleNullRefError(ctx);
                    break;
                }

                structureType.setBooleanField(fieldIndex, sf.intRegs[j]);
                break;
            case InstructionCodes.LFIELDSTORE:
                i = operands[0];
                fieldIndex = operands[1];
                j = operands[2];
                structureType = (StructureType) sf.refRegs[i];
                if (structureType == null) {
                    handleNullRefError(ctx);
                    break;
                }

                structureType.setBlobField(fieldIndex, sf.byteRegs[j]);
                break;
            case InstructionCodes.RFIELDSTORE:
                i = operands[0];
                fieldIndex = operands[1];
                j = operands[2];
                structureType = (StructureType) sf.refRegs[i];
                if (structureType == null) {
                    handleNullRefError(ctx);
                    break;
                }

                structureType.setRefField(fieldIndex, sf.refRegs[j]);
                break;
            case InstructionCodes.MAPSTORE:
                i = operands[0];
                j = operands[1];
                k = operands[2];
                bMap = (BMap<String, BRefType>) sf.refRegs[i];
                if (bMap == null) {
                    handleNullRefError(ctx);
                    break;
                }

                BMapType mapType = (BMapType) bMap.getType();
                if (sf.refRegs[k] == null) {
                    bMap.put(sf.stringRegs[j], sf.refRegs[k]);
                } else if (mapType.getConstrainedType() == BTypes.typeAny ||
                        mapType.getConstrainedType().equals(sf.refRegs[k].getType())) {
                    bMap.put(sf.stringRegs[j], sf.refRegs[k]);
                } else {
                    ctx.setError(BLangVMErrors.createError(ctx,
                            BLangExceptionHelper.getErrorMessage(RuntimeErrors.INVALID_MAP_INSERTION,
                                    mapType.getConstrainedType(), sf.refRegs[k].getType())));
                    handleError(ctx);
                    break;
                }
                break;
            case InstructionCodes.JSONSTORE:
                i = operands[0];
                j = operands[1];
                k = operands[2];
                jsonVal = (BJSON) sf.refRegs[i];
                if (jsonVal == null) {
                    handleNullRefError(ctx);
                    break;
                }
                JSONUtils.setElement(jsonVal, sf.stringRegs[j], (BJSON) sf.refRegs[k]);
                break;
            default:
                throw new UnsupportedOperationException();
        }
    }

    @SuppressWarnings("rawtypes")
    private static void execBinaryOpCodes(WorkerExecutionContext ctx, WorkerData sf, int opcode, int[] operands) {
        int i;
        int j;
        int k;
        switch (opcode) {
            case InstructionCodes.IADD:
                i = operands[0];
                j = operands[1];
                k = operands[2];
                sf.longRegs[k] = sf.longRegs[i] + sf.longRegs[j];
                break;
            case InstructionCodes.FADD:
                i = operands[0];
                j = operands[1];
                k = operands[2];
                sf.doubleRegs[k] = sf.doubleRegs[i] + sf.doubleRegs[j];
                break;
            case InstructionCodes.SADD:
                i = operands[0];
                j = operands[1];
                k = operands[2];
                sf.stringRegs[k] = sf.stringRegs[i] + sf.stringRegs[j];
                break;
            case InstructionCodes.XMLADD:
                i = operands[0];
                j = operands[1];
                k = operands[2];
                BXML lhsXMLVal = (BXML) sf.refRegs[i];
                BXML rhsXMLVal = (BXML) sf.refRegs[j];
                if (lhsXMLVal == null || rhsXMLVal == null) {
                    handleNullRefError(ctx);
                    break;
                }

                // Here it is assumed that a refType addition can only be a xml-concat.
                sf.refRegs[k] = XMLUtils.concatenate(lhsXMLVal, rhsXMLVal);
                break;
            case InstructionCodes.ISUB:
                i = operands[0];
                j = operands[1];
                k = operands[2];
                sf.longRegs[k] = sf.longRegs[i] - sf.longRegs[j];
                break;
            case InstructionCodes.FSUB:
                i = operands[0];
                j = operands[1];
                k = operands[2];
                sf.doubleRegs[k] = sf.doubleRegs[i] - sf.doubleRegs[j];
                break;
            case InstructionCodes.IMUL:
                i = operands[0];
                j = operands[1];
                k = operands[2];
                sf.longRegs[k] = sf.longRegs[i] * sf.longRegs[j];
                break;
            case InstructionCodes.FMUL:
                i = operands[0];
                j = operands[1];
                k = operands[2];
                sf.doubleRegs[k] = sf.doubleRegs[i] * sf.doubleRegs[j];
                break;
            case InstructionCodes.IDIV:
                i = operands[0];
                j = operands[1];
                k = operands[2];
                if (sf.longRegs[j] == 0) {
                    ctx.setError(BLangVMErrors.createError(ctx, " / by zero"));
                    handleError(ctx);
                    break;
                }

                sf.longRegs[k] = sf.longRegs[i] / sf.longRegs[j];
                break;
            case InstructionCodes.FDIV:
                i = operands[0];
                j = operands[1];
                k = operands[2];
                if (sf.doubleRegs[j] == 0) {
                    ctx.setError(BLangVMErrors.createError(ctx, " / by zero"));
                    handleError(ctx);
                    break;
                }

                sf.doubleRegs[k] = sf.doubleRegs[i] / sf.doubleRegs[j];
                break;
            case InstructionCodes.IMOD:
                i = operands[0];
                j = operands[1];
                k = operands[2];
                if (sf.longRegs[j] == 0) {
                    ctx.setError(BLangVMErrors.createError(ctx, " / by zero"));
                    handleError(ctx);
                    break;
                }

                sf.longRegs[k] = sf.longRegs[i] % sf.longRegs[j];
                break;
            case InstructionCodes.FMOD:
                i = operands[0];
                j = operands[1];
                k = operands[2];
                if (sf.doubleRegs[j] == 0) {
                    ctx.setError(BLangVMErrors.createError(ctx, " / by zero"));
                    handleError(ctx);
                    break;
                }

                sf.doubleRegs[k] = sf.doubleRegs[i] % sf.doubleRegs[j];
                break;
            case InstructionCodes.INEG:
                i = operands[0];
                j = operands[1];
                sf.longRegs[j] = -sf.longRegs[i];
                break;
            case InstructionCodes.FNEG:
                i = operands[0];
                j = operands[1];
                sf.doubleRegs[j] = -sf.doubleRegs[i];
                break;
            case InstructionCodes.BNOT:
                i = operands[0];
                j = operands[1];
                sf.intRegs[j] = sf.intRegs[i] == 0 ? 1 : 0;
                break;
            case InstructionCodes.IEQ:
                i = operands[0];
                j = operands[1];
                k = operands[2];
                sf.intRegs[k] = sf.longRegs[i] == sf.longRegs[j] ? 1 : 0;
                break;
            case InstructionCodes.FEQ:
                i = operands[0];
                j = operands[1];
                k = operands[2];
                sf.intRegs[k] = sf.doubleRegs[i] == sf.doubleRegs[j] ? 1 : 0;
                break;
            case InstructionCodes.SEQ:
                i = operands[0];
                j = operands[1];
                k = operands[2];
                sf.intRegs[k] = StringUtils.isEqual(sf.stringRegs[i], sf.stringRegs[j]) ? 1 : 0;
                break;
            case InstructionCodes.BEQ:
                i = operands[0];
                j = operands[1];
                k = operands[2];
                sf.intRegs[k] = sf.intRegs[i] == sf.intRegs[j] ? 1 : 0;
                break;
            case InstructionCodes.REQ:
                i = operands[0];
                j = operands[1];
                k = operands[2];
                sf.intRegs[k] = sf.refRegs[i] == sf.refRegs[j] ? 1 : 0;
                break;
            case InstructionCodes.TEQ:
                i = operands[0];
                j = operands[1];
                k = operands[2];
                if (sf.refRegs[i] == null || sf.refRegs[j] == null) {
                    handleNullRefError(ctx);
                }
                sf.intRegs[k] = sf.refRegs[i].equals(sf.refRegs[j]) ? 1 : 0;
                break;

            case InstructionCodes.INE:
                i = operands[0];
                j = operands[1];
                k = operands[2];
                sf.intRegs[k] = sf.longRegs[i] != sf.longRegs[j] ? 1 : 0;
                break;
            case InstructionCodes.FNE:
                i = operands[0];
                j = operands[1];
                k = operands[2];
                sf.intRegs[k] = sf.doubleRegs[i] != sf.doubleRegs[j] ? 1 : 0;
                break;
            case InstructionCodes.SNE:
                i = operands[0];
                j = operands[1];
                k = operands[2];
                sf.intRegs[k] = !StringUtils.isEqual(sf.stringRegs[i], sf.stringRegs[j]) ? 1 : 0;
                break;
            case InstructionCodes.BNE:
                i = operands[0];
                j = operands[1];
                k = operands[2];
                sf.intRegs[k] = sf.intRegs[i] != sf.intRegs[j] ? 1 : 0;
                break;
            case InstructionCodes.RNE:
                i = operands[0];
                j = operands[1];
                k = operands[2];
                sf.intRegs[k] = sf.refRegs[i] != sf.refRegs[j] ? 1 : 0;
                break;
            case InstructionCodes.TNE:
                i = operands[0];
                j = operands[1];
                k = operands[2];
                if (sf.refRegs[i] == null || sf.refRegs[j] == null) {
                    handleNullRefError(ctx);
                }
                sf.intRegs[k] = (!sf.refRegs[i].equals(sf.refRegs[j])) ? 1 : 0;
                break;
            default:
                throw new UnsupportedOperationException();
        }
    }

    @SuppressWarnings("rawtypes")
    private static void execXMLOpcodes(WorkerExecutionContext ctx, WorkerData sf, int opcode, int[] operands) {
        int i;
        int j;
        int k;
        int localNameIndex;
        int uriIndex;
        int prefixIndex;

        BXML<?> xmlVal;
        BXMLQName xmlQName;

        switch (opcode) {
            case InstructionCodes.XMLATTRSTORE:
                i = operands[0];
                j = operands[1];
                k = operands[2];

                xmlVal = (BXML) sf.refRegs[i];
                if (xmlVal == null) {
                    handleNullRefError(ctx);
                    break;
                }

                xmlQName = (BXMLQName) sf.refRegs[j];
                if (xmlQName == null) {
                    handleNullRefError(ctx);
                    break;
                }

                xmlVal.setAttribute(xmlQName.getLocalName(), xmlQName.getUri(), xmlQName.getPrefix(),
                        sf.stringRegs[k]);
                break;
            case InstructionCodes.XMLATTRLOAD:
                i = operands[0];
                j = operands[1];
                k = operands[2];

                xmlVal = (BXML) sf.refRegs[i];
                if (xmlVal == null) {
                    handleNullRefError(ctx);
                    break;
                }

                xmlQName = (BXMLQName) sf.refRegs[j];
                if (xmlQName == null) {
                    handleNullRefError(ctx);
                    break;
                }

                sf.stringRegs[k] = xmlVal.getAttribute(xmlQName.getLocalName(), xmlQName.getUri(),
                        xmlQName.getPrefix());
                break;
            case InstructionCodes.XML2XMLATTRS:
                i = operands[0];
                j = operands[1];

                xmlVal = (BXML) sf.refRegs[i];
                if (xmlVal == null) {
                    sf.refRegs[j] = null;
                    break;
                }

                sf.refRegs[j] = new BXMLAttributes(xmlVal);
                break;
            case InstructionCodes.S2QNAME:
                i = operands[0];
                j = operands[1];
                k = operands[2];

                String qNameStr = sf.stringRegs[i];
                int parenEndIndex = qNameStr.indexOf('}');

                if (qNameStr.startsWith("{") && parenEndIndex > 0) {
                    sf.stringRegs[j] = qNameStr.substring(parenEndIndex + 1, qNameStr.length());
                    sf.stringRegs[k] = qNameStr.substring(1, parenEndIndex);
                } else {
                    sf.stringRegs[j] = qNameStr;
                    sf.stringRegs[k] = STRING_NULL_VALUE;
                }

                break;
            case InstructionCodes.NEWQNAME:
                localNameIndex = operands[0];
                uriIndex = operands[1];
                prefixIndex = operands[2];
                i = operands[3];

                String localname = sf.stringRegs[localNameIndex];
                localname = StringEscapeUtils.escapeXml11(localname);

                String prefix = sf.stringRegs[prefixIndex];
                prefix = StringEscapeUtils.escapeXml11(prefix);

                sf.refRegs[i] = new BXMLQName(localname, sf.stringRegs[uriIndex], prefix);
                break;
            case InstructionCodes.XMLLOAD:
                i = operands[0];
                j = operands[1];
                k = operands[2];

                xmlVal = (BXML) sf.refRegs[i];
                if (xmlVal == null) {
                    handleNullRefError(ctx);
                    break;
                }

                long index = sf.longRegs[j];
                sf.refRegs[k] = xmlVal.getItem(index);
                break;
            case InstructionCodes.NEWXMLELEMENT:
            case InstructionCodes.NEWXMLCOMMENT:
            case InstructionCodes.NEWXMLTEXT:
            case InstructionCodes.NEWXMLPI:
            case InstructionCodes.XMLSTORE:
            case InstructionCodes.NEWXMLSEQ:
                execXMLCreationOpcodes(ctx, sf, opcode, operands);
                break;
            default:
                throw new UnsupportedOperationException();
        }
    }

    @SuppressWarnings("rawtypes")
    private static void execTypeCastOpcodes(WorkerExecutionContext ctx, WorkerData sf, int opcode, int[] operands) {
        int i;
        int j;
        int k;
        int cpIndex; // Index of the constant pool

        BRefType bRefType;
        TypeRefCPEntry typeRefCPEntry;

        switch (opcode) {
            case InstructionCodes.I2ANY:
                i = operands[0];
                j = operands[1];
                sf.refRegs[j] = new BInteger(sf.longRegs[i]);
                break;
            case InstructionCodes.F2ANY:
                i = operands[0];
                j = operands[1];
                sf.refRegs[j] = new BFloat(sf.doubleRegs[i]);
                break;
            case InstructionCodes.S2ANY:
                i = operands[0];
                j = operands[1];
                sf.refRegs[j] = new BString(sf.stringRegs[i]);
                break;
            case InstructionCodes.B2ANY:
                i = operands[0];
                j = operands[1];
                sf.refRegs[j] = new BBoolean(sf.intRegs[i] == 1);
                break;
            case InstructionCodes.L2ANY:
                i = operands[0];
                j = operands[1];
                sf.refRegs[j] = new BBlob(sf.byteRegs[i]);
                break;
            case InstructionCodes.ANY2I:
                i = operands[0];
                j = operands[1];
                k = operands[2];

                bRefType = sf.refRegs[i];
                if (bRefType == null) {
                    sf.longRegs[j] = 0;
                    handleTypeCastError(ctx, sf, k, BTypes.typeNull, BTypes.typeInt);
                } else if (bRefType.getType() == BTypes.typeInt) {
                    sf.refRegs[k] = null;
                    sf.longRegs[j] = ((BInteger) bRefType).intValue();
                } else {
                    sf.longRegs[j] = 0;
                    handleTypeCastError(ctx, sf, k, bRefType.getType(), BTypes.typeInt);
                }
                break;
            case InstructionCodes.ANY2F:
                i = operands[0];
                j = operands[1];
                k = operands[2];

                bRefType = sf.refRegs[i];
                if (bRefType == null) {
                    sf.doubleRegs[j] = 0;
                    handleTypeCastError(ctx, sf, k, BTypes.typeNull, BTypes.typeFloat);
                } else if (bRefType.getType() == BTypes.typeFloat) {
                    sf.refRegs[k] = null;
                    sf.doubleRegs[j] = ((BFloat) bRefType).floatValue();
                } else if (bRefType.getType() == BTypes.typeInt) {
                    sf.refRegs[k] = null;
                    sf.doubleRegs[j] = ((BInteger) bRefType).floatValue();
                } else {
                    sf.doubleRegs[j] = 0;
                    handleTypeCastError(ctx, sf, k, bRefType.getType(), BTypes.typeFloat);
                }
                break;
            case InstructionCodes.ANY2S:
                i = operands[0];
                j = operands[1];
                k = operands[2];

                bRefType = sf.refRegs[i];
                if (bRefType == null) {
                    sf.stringRegs[j] = STRING_NULL_VALUE;
                    handleTypeCastError(ctx, sf, k, BTypes.typeNull, BTypes.typeString);
                } else if (bRefType.getType() == BTypes.typeString) {
                    sf.refRegs[k] = null;
                    sf.stringRegs[j] = bRefType.stringValue();
                } else {
                    sf.stringRegs[j] = STRING_NULL_VALUE;
                    handleTypeCastError(ctx, sf, k, bRefType.getType(), BTypes.typeString);
                }
                break;
            case InstructionCodes.ANY2B:
                i = operands[0];
                j = operands[1];
                k = operands[2];

                bRefType = sf.refRegs[i];
                if (bRefType == null) {
                    sf.intRegs[j] = 0;
                    handleTypeCastError(ctx, sf, k, BTypes.typeNull, BTypes.typeBoolean);
                } else if (bRefType.getType() == BTypes.typeBoolean) {
                    sf.refRegs[k] = null;
                    sf.intRegs[j] = ((BBoolean) bRefType).booleanValue() ? 1 : 0;
                } else {
                    sf.intRegs[j] = 0;
                    handleTypeCastError(ctx, sf, k, bRefType.getType(), BTypes.typeBoolean);
                }
                break;
            case InstructionCodes.ANY2L:
                i = operands[0];
                j = operands[1];
                k = operands[2];

                bRefType = sf.refRegs[i];
                if (bRefType == null) {
                    sf.byteRegs[j] = new byte[0];
                    handleTypeCastError(ctx, sf, k, BTypes.typeNull, BTypes.typeBlob);
                } else if (bRefType.getType() == BTypes.typeBlob) {
                    sf.refRegs[k] = null;
                    sf.byteRegs[j] = ((BBlob) bRefType).blobValue();
                } else {
                    sf.byteRegs[j] = new byte[0];
                    handleTypeCastError(ctx, sf, k, bRefType.getType(), BTypes.typeBlob);
                }
                break;
            case InstructionCodes.ANY2JSON:
                handleAnyToRefTypeCast(ctx, sf, operands, BTypes.typeJSON);
                break;
            case InstructionCodes.ANY2XML:
                handleAnyToRefTypeCast(ctx, sf, operands, BTypes.typeXML);
                break;
            case InstructionCodes.ANY2MAP:
                handleAnyToRefTypeCast(ctx, sf, operands, BTypes.typeMap);
                break;
            case InstructionCodes.ANY2TYPE:
                handleAnyToRefTypeCast(ctx, sf, operands, BTypes.typeDesc);
                break;
            case InstructionCodes.ANY2DT:
                handleAnyToRefTypeCast(ctx, sf, operands, BTypes.typeTable);
                break;
            case InstructionCodes.ANY2STM:
                handleAnyToRefTypeCast(ctx, sf, operands, BTypes.typeStream);
                break;
            case InstructionCodes.ANY2E:
            case InstructionCodes.ANY2T:
            case InstructionCodes.ANY2C:
            case InstructionCodes.CHECKCAST:
                i = operands[0];
                cpIndex = operands[1];
                j = operands[2];
                k = operands[3];
                typeRefCPEntry = (TypeRefCPEntry) ctx.constPool[cpIndex];

                bRefType = sf.refRegs[i];

                if (bRefType == null) {
                    sf.refRegs[j] = null;
                    sf.refRegs[k] = null;
                } else if (checkCast(bRefType, typeRefCPEntry.getType())) {
                    sf.refRegs[j] = sf.refRegs[i];
                    sf.refRegs[k] = null;
                } else {
                    sf.refRegs[j] = null;
                    handleTypeCastError(ctx, sf, k, bRefType.getType(), typeRefCPEntry.getType());
                }
                break;
            case InstructionCodes.NULL2JSON:
                j = operands[1];
                sf.refRegs[j] = new BJSON("null");
                break;
            case InstructionCodes.B2JSON:
                i = operands[0];
                j = operands[1];
                sf.refRegs[j] = new BJSON(sf.intRegs[i] == 1 ? "true" : "false");
                break;
            case InstructionCodes.JSON2I:
                castJSONToInt(ctx, operands, sf);
                break;
            case InstructionCodes.JSON2F:
                castJSONToFloat(ctx, operands, sf);
                break;
            case InstructionCodes.JSON2S:
                castJSONToString(ctx, operands, sf);
                break;
            case InstructionCodes.JSON2B:
                castJSONToBoolean(ctx, operands, sf);
                break;
            case InstructionCodes.NULL2S:
                j = operands[1];
                sf.stringRegs[j] = null;
                break;
            default:
                throw new UnsupportedOperationException();
        }
    }

    @SuppressWarnings("rawtypes")
    private static void execTypeConversionOpcodes(WorkerExecutionContext ctx, WorkerData sf, int opcode,
                                                  int[] operands) {
        int i;
        int j;
        int k;
        BRefType bRefType;
        String str;

        switch (opcode) {
            case InstructionCodes.I2F:
                i = operands[0];
                j = operands[1];
                sf.doubleRegs[j] = (double) sf.longRegs[i];
                break;
            case InstructionCodes.I2S:
                i = operands[0];
                j = operands[1];
                sf.stringRegs[j] = Long.toString(sf.longRegs[i]);
                break;
            case InstructionCodes.I2B:
                i = operands[0];
                j = operands[1];
                sf.intRegs[j] = sf.longRegs[i] != 0 ? 1 : 0;
                break;
            case InstructionCodes.I2JSON:
                i = operands[0];
                j = operands[1];
                sf.refRegs[j] = new BJSON(Long.toString(sf.longRegs[i]));
                break;
            case InstructionCodes.F2I:
                i = operands[0];
                j = operands[1];
                sf.longRegs[j] = (long) sf.doubleRegs[i];
                break;
            case InstructionCodes.F2S:
                i = operands[0];
                j = operands[1];
                sf.stringRegs[j] = Double.toString(sf.doubleRegs[i]);
                break;
            case InstructionCodes.F2B:
                i = operands[0];
                j = operands[1];
                sf.intRegs[j] = sf.doubleRegs[i] != 0.0 ? 1 : 0;
                break;
            case InstructionCodes.F2JSON:
                i = operands[0];
                j = operands[1];
                sf.refRegs[j] = new BJSON(Double.toString(sf.doubleRegs[i]));
                break;
            case InstructionCodes.S2I:
                i = operands[0];
                j = operands[1];
                k = operands[2];

                str = sf.stringRegs[i];
                if (str == null) {
                    sf.longRegs[j] = 0;
                    handleTypeConversionError(ctx, sf, k, null, TypeConstants.INT_TNAME);
                    break;
                }

                try {
                    sf.longRegs[j] = Long.parseLong(str);
                    sf.refRegs[k] = null;
                } catch (NumberFormatException e) {
                    sf.longRegs[j] = 0;
                    handleTypeConversionError(ctx, sf, k, TypeConstants.STRING_TNAME, TypeConstants.INT_TNAME);
                }
                break;
            case InstructionCodes.S2F:
                i = operands[0];
                j = operands[1];
                k = operands[2];

                str = sf.stringRegs[i];
                if (str == null) {
                    sf.doubleRegs[j] = 0;
                    handleTypeConversionError(ctx, sf, k, null, TypeConstants.FLOAT_TNAME);
                    break;
                }

                try {
                    sf.doubleRegs[j] = Double.parseDouble(str);
                    sf.refRegs[k] = null;
                } catch (NumberFormatException e) {
                    sf.doubleRegs[j] = 0;
                    handleTypeConversionError(ctx, sf, k, TypeConstants.STRING_TNAME, TypeConstants.FLOAT_TNAME);
                }
                break;
            case InstructionCodes.S2B:
                i = operands[0];
                j = operands[1];
                k = operands[2];
                sf.intRegs[j] = Boolean.parseBoolean(sf.stringRegs[i]) ? 1 : 0;
                sf.refRegs[k] = null;
                break;
            case InstructionCodes.S2JSON:
                i = operands[0];
                j = operands[1];
                str = StringEscapeUtils.escapeJson(sf.stringRegs[i]);
                sf.refRegs[j] = str == null ? null : new BJSON("\"" + str + "\"");
                break;
            case InstructionCodes.B2I:
                i = operands[0];
                j = operands[1];
                sf.longRegs[j] = sf.intRegs[i];
                break;
            case InstructionCodes.B2F:
                i = operands[0];
                j = operands[1];
                sf.doubleRegs[j] = sf.intRegs[i];
                break;
            case InstructionCodes.B2S:
                i = operands[0];
                j = operands[1];
                sf.stringRegs[j] = sf.intRegs[i] == 1 ? "true" : "false";
                break;
            case InstructionCodes.DT2XML:
                i = operands[0];
                j = operands[1];
                k = operands[2];

                bRefType = sf.refRegs[i];
                if (bRefType == null) {
                    handleNullRefError(ctx);
                    break;
                }

                try {
                    sf.refRegs[j] = XMLUtils.tableToXML((BTable) bRefType, ctx.isInTransaction());
                    sf.refRegs[k] = null;
                } catch (Exception e) {
                    sf.refRegs[j] = null;
                    handleTypeConversionError(ctx, sf, k, TypeConstants.TABLE_TNAME, TypeConstants.XML_TNAME);
                }
                break;
            case InstructionCodes.DT2JSON:
                i = operands[0];
                j = operands[1];
                k = operands[2];

                bRefType = sf.refRegs[i];
                if (bRefType == null) {
                    handleNullRefError(ctx);
                    break;
                }

                try {
                    sf.refRegs[j] = JSONUtils.toJSON((BTable) bRefType, ctx.isInTransaction());
                    sf.refRegs[k] = null;
                } catch (Exception e) {
                    sf.refRegs[j] = null;
                    handleTypeConversionError(ctx, sf, k, TypeConstants.TABLE_TNAME, TypeConstants.XML_TNAME);
                }
                break;
            case InstructionCodes.T2MAP:
                convertStructToMap(ctx, operands, sf);
                break;
            case InstructionCodes.T2JSON:
                convertStructToJSON(ctx, operands, sf);
                break;
            case InstructionCodes.MAP2T:
                convertMapToStruct(ctx, operands, sf);
                break;
            case InstructionCodes.JSON2T:
                convertJSONToStruct(ctx, operands, sf);
                break;
            case InstructionCodes.XMLATTRS2MAP:
                i = operands[0];
                j = operands[1];

                bRefType = sf.refRegs[i];
                if (bRefType == null) {
                    sf.refRegs[j] = null;
                    break;
                }

                sf.refRegs[j] = ((BXMLAttributes) sf.refRegs[i]).value();
                break;
            case InstructionCodes.S2XML:
                i = operands[0];
                j = operands[1];
                k = operands[2];

                str = sf.stringRegs[i];
                if (str == null) {
                    sf.refRegs[j] = null;
                    sf.refRegs[k] = null;
                    break;
                }

                try {
                    sf.refRegs[j] = XMLUtils.parse(str);
                    sf.refRegs[k] = null;
                } catch (BallerinaException e) {
                    sf.refRegs[j] = null;
                    handleTypeConversionError(ctx, sf, k, e.getMessage());
                }
                break;
            case InstructionCodes.S2JSONX:
                i = operands[0];
                j = operands[1];
                k = operands[2];
                str = sf.stringRegs[i];

                try {
                    sf.refRegs[j] = str == null ? null : new BJSON(str);
                    sf.refRegs[k] = null;
                } catch (BallerinaException e) {
                    sf.refRegs[j] = null;
                    handleTypeConversionError(ctx, sf, k, e.getMessage());
                }
                break;
            case InstructionCodes.XML2S:
                i = operands[0];
                j = operands[1];
                sf.stringRegs[j] = sf.refRegs[i].stringValue();
                break;
            case InstructionCodes.ANY2SCONV:
                i = operands[0];
                j = operands[1];

                bRefType = sf.refRegs[i];
                if (bRefType == null) {
                    sf.stringRegs[j] = STRING_NULL_VALUE;
                } else {
                    sf.stringRegs[j] = bRefType.stringValue();
                }
                break;
            default:
                throw new UnsupportedOperationException();
        }
    }

    private static void execIteratorOperation(WorkerExecutionContext ctx, WorkerData sf, Instruction instruction) {
        int i, j;
        BCollection collection;
        BIterator iterator;
        InstructionIteratorNext nextInstruction;
        switch (instruction.getOpcode()) {
            case InstructionCodes.ITR_NEW:
                i = instruction.getOperands()[0];   // collection
                j = instruction.getOperands()[1];   // iterator variable (ref) index.
                collection = (BCollection) sf.refRegs[i];
                if (collection == null) {
                    handleNullRefError(ctx);
                    return;
                }
                sf.refRegs[j] = collection.newIterator();
                break;
            case InstructionCodes.ITR_HAS_NEXT:
                i = instruction.getOperands()[0];   // iterator
                j = instruction.getOperands()[1];   // boolean variable index to store has next result
                iterator = (BIterator) sf.refRegs[i];
                if (iterator == null) {
                    sf.intRegs[j] = 0;
                    return;
                }
                sf.intRegs[j] = iterator.hasNext() ? 1 : 0;
                break;
            case InstructionCodes.ITR_NEXT:
                nextInstruction = (InstructionIteratorNext) instruction;
                iterator = (BIterator) sf.refRegs[nextInstruction.iteratorIndex];
                if (iterator == null) {
                    return;
                }
                BValue[] values = iterator.getNext(nextInstruction.arity);
                copyValuesToRegistries(nextInstruction.typeTags, nextInstruction.retRegs, values, sf);
                break;
        }
    }

    @SuppressWarnings("rawtypes")
    private static void copyValuesToRegistries(int[] typeTags, int[] targetReg, BValue[] values, WorkerData sf) {
        for (int i = 0; i < typeTags.length; i++) {
            BValue source = values[i];
            int target = targetReg[i];
            switch (typeTags[i]) {
                case TypeTags.INT_TAG:
                    sf.longRegs[target] = ((BInteger) source).intValue();
                    break;
                case TypeTags.FLOAT_TAG:
                    sf.doubleRegs[target] = ((BFloat) source).floatValue();
                    break;
                case TypeTags.STRING_TAG:
                    sf.stringRegs[target] = source.stringValue();
                    break;
                case TypeTags.BOOLEAN_TAG:
                    sf.intRegs[target] = ((BBoolean) source).booleanValue() ? 1 : 0;
                    break;
                case TypeTags.BLOB_TAG:
                    sf.byteRegs[target] = ((BBlob) source).blobValue();
                    break;
                default:
                    sf.refRegs[target] = (BRefType) source;
            }
        }
    }

    private static void execXMLCreationOpcodes(WorkerExecutionContext ctx, WorkerData sf, int opcode,
                                               int[] operands) {
        int i;
        int j;
        int k;
        int l;
        BXML<?> xmlVal;

        switch (opcode) {
            case InstructionCodes.NEWXMLELEMENT:
                i = operands[0];
                j = operands[1];
                k = operands[2];
                l = operands[3];

                BXMLQName startTagName = (BXMLQName) sf.refRegs[j];
                BXMLQName endTagName = (BXMLQName) sf.refRegs[k];

                try {
                    sf.refRegs[i] = XMLUtils.createXMLElement(startTagName, endTagName, sf.stringRegs[l]);
                } catch (Exception e) {
                    ctx.setError(BLangVMErrors.createError(ctx, e.getMessage()));
                    handleError(ctx);
                }
                break;
            case InstructionCodes.NEWXMLCOMMENT:
                i = operands[0];
                j = operands[1];

                try {
                    sf.refRegs[i] = XMLUtils.createXMLComment(sf.stringRegs[j]);
                } catch (Exception e) {
                    ctx.setError(BLangVMErrors.createError(ctx, e.getMessage()));
                    handleError(ctx);
                }
                break;
            case InstructionCodes.NEWXMLTEXT:
                i = operands[0];
                j = operands[1];

                try {
                    sf.refRegs[i] = XMLUtils.createXMLText(sf.stringRegs[j]);
                } catch (Exception e) {
                    ctx.setError(BLangVMErrors.createError(ctx, e.getMessage()));
                    handleError(ctx);
                }
                break;
            case InstructionCodes.NEWXMLPI:
                i = operands[0];
                j = operands[1];
                k = operands[2];

                try {
                    sf.refRegs[i] = XMLUtils.createXMLProcessingInstruction(sf.stringRegs[j], sf.stringRegs[k]);
                } catch (Exception e) {
                    ctx.setError(BLangVMErrors.createError(ctx, e.getMessage()));
                    handleError(ctx);
                }
                break;
            case InstructionCodes.XMLSTORE:
                i = operands[0];
                j = operands[1];

                xmlVal = (BXML<?>) sf.refRegs[i];
                BXML<?> child = (BXML<?>) sf.refRegs[j];
                xmlVal.addChildren(child);
                break;
            case InstructionCodes.NEWXMLSEQ:
                i = operands[0];
                sf.refRegs[i] = new BXMLSequence();
                break;
        }
    }

    private static boolean handleVariableLock(WorkerExecutionContext ctx, BType[] types, int[] varRegs) {
        boolean lockAcquired = true;
        for (int i = 0; i < varRegs.length && lockAcquired; i++) {
            BType paramType = types[i];
            int regIndex = varRegs[i];
            switch (paramType.getTag()) {
                case TypeTags.INT_TAG:
                    lockAcquired = ctx.programFile.getGlobalMemoryBlock().lockIntField(ctx, regIndex);
                    break;
                case TypeTags.FLOAT_TAG:
                    lockAcquired = ctx.programFile.getGlobalMemoryBlock().lockFloatField(ctx, regIndex);
                    break;
                case TypeTags.STRING_TAG:
                    lockAcquired = ctx.programFile.getGlobalMemoryBlock().lockStringField(ctx, regIndex);
                    break;
                case TypeTags.BOOLEAN_TAG:
                    lockAcquired = ctx.programFile.getGlobalMemoryBlock().lockBooleanField(ctx, regIndex);
                    break;
                case TypeTags.BLOB_TAG:
                    lockAcquired = ctx.programFile.getGlobalMemoryBlock().lockBlobField(ctx, regIndex);
                    break;
                default:
                    lockAcquired = ctx.programFile.getGlobalMemoryBlock().lockRefField(ctx, regIndex);
            }
        }
        return lockAcquired;
    }

    private static void handleVariableUnlock(WorkerExecutionContext ctx, BType[] types, int[] varRegs) {
        for (int i = varRegs.length - 1; i > -1; i--) {
            BType paramType = types[i];
            int regIndex = varRegs[i];
            switch (paramType.getTag()) {
                case TypeTags.INT_TAG:
                    ctx.programFile.getGlobalMemoryBlock().unlockIntField(regIndex);
                    break;
                case TypeTags.FLOAT_TAG:
                    ctx.programFile.getGlobalMemoryBlock().unlockFloatField(regIndex);
                    break;
                case TypeTags.STRING_TAG:
                    ctx.programFile.getGlobalMemoryBlock().unlockStringField(regIndex);
                    break;
                case TypeTags.BOOLEAN_TAG:
                    ctx.programFile.getGlobalMemoryBlock().unlockBooleanField(regIndex);
                    break;
                case TypeTags.BLOB_TAG:
                    ctx.programFile.getGlobalMemoryBlock().unlockBlobField(regIndex);
                    break;
                default:
                    ctx.programFile.getGlobalMemoryBlock().unlockRefField(regIndex);
            }
        }
    }

    /**
     * Method to calculate and detect debug points when the instruction point is given.
     */
    private static boolean debug(WorkerExecutionContext ctx) {
        Debugger debugger = ctx.programFile.getDebugger();
        if (!debugger.isClientSessionActive()) {
            return false;
        }
        DebugContext debugContext = ctx.getDebugContext();

        if (debugContext.isWorkerPaused()) {
            debugContext.setWorkerPaused(false);
            return false;
        }

        LineNumberInfo currentExecLine = debugger
                .getLineNumber(ctx.callableUnitInfo.getPackageInfo().getPkgPath(), ctx.ip);
        /*
         Below if check stops hitting the same debug line again and again in case that single line has
         multctx.iple instructions.
         */
        if (currentExecLine.equals(debugContext.getLastLine())) {
            return false;
        }
        if (debugPointCheck(ctx, currentExecLine, debugger)) {
            return true;
        }

        switch (debugContext.getCurrentCommand()) {
            case RESUME:
                /*
                 In case of a for loop, need to clear the last hit line, so that, same line can get hit again.
                 */
                debugContext.clearLastDebugLine();
                break;
            case STEP_IN:
            case STEP_OVER:
                debugHit(ctx, currentExecLine, debugger);
                return true;
            case STEP_OUT:
                break;
            default:
                debugger.notifyExit();
                debugger.stopDebugging();
        }
        return false;
    }

    /**
     * Helper method to check whether given point is a debug point or not.
     * If it's a debug point, then notify the debugger.
     *
     * @param ctx             Current ctx.
     * @param currentExecLine Current execution line.
     * @param debugger        Debugger object.
     * @return Boolean true if it's a debug point, false otherwise.
     */
    private static boolean debugPointCheck(WorkerExecutionContext ctx, LineNumberInfo currentExecLine,
                                           Debugger debugger) {
        if (!currentExecLine.isDebugPoint()) {
            return false;
        }
        debugHit(ctx, currentExecLine, debugger);
        return true;
    }

    /**
     * Helper method to set required details when a debug point hits.
     * And also to notify the debugger.
     *
     * @param ctx             Current ctx.
     * @param currentExecLine Current execution line.
     * @param debugger        Debugger object.
     */
    private static void debugHit(WorkerExecutionContext ctx, LineNumberInfo currentExecLine, Debugger debugger) {
        ctx.getDebugContext().setLastLine(currentExecLine);
        debugger.pauseWorker(ctx);
        debugger.notifyDebugHit(ctx, currentExecLine, ctx.getDebugContext().getWorkerId());
    }

    @SuppressWarnings("rawtypes")
    private static void handleAnyToRefTypeCast(WorkerExecutionContext ctx, WorkerData sf, int[] operands,
                                               BType targetType) {
        int i = operands[0];
        int j = operands[1];
        int k = operands[2];

        BRefType bRefType = sf.refRegs[i];
        if (bRefType == null) {
            sf.refRegs[j] = null;
            sf.refRegs[k] = null;
        } else if (bRefType.getType() == targetType) {
            sf.refRegs[j] = bRefType;
            sf.refRegs[k] = null;
        } else {
            sf.refRegs[j] = null;
            handleTypeCastError(ctx, sf, k, bRefType.getType(), targetType);
        }
    }

    private static void handleTypeCastError(WorkerExecutionContext ctx, WorkerData sf, int errorRegIndex,
                                            BType sourceType, BType targetType) {
        handleTypeCastError(ctx, sf, errorRegIndex, sourceType.toString(), targetType.toString());
    }

    private static void handleTypeCastError(WorkerExecutionContext ctx, WorkerData sf, int errorRegIndex,
                                            String sourceType, String targetType) {
        BStruct errorVal;
        errorVal = BLangVMErrors.createTypeCastError(ctx, sourceType, targetType);
        sf.refRegs[errorRegIndex] = errorVal;
    }

    private static void handleTypeConversionError(WorkerExecutionContext ctx, WorkerData sf, int errorRegIndex,
                                                  String sourceTypeName, String targetTypeName) {
        String errorMsg = "'" + sourceTypeName + "' cannot be converted to '" + targetTypeName + "'";
        handleTypeConversionError(ctx, sf, errorRegIndex, errorMsg);
    }

    private static void handleTypeConversionError(WorkerExecutionContext ctx, WorkerData sf,
                                                  int errorRegIndex, String errorMessage) {
        BStruct errorVal;
        errorVal = BLangVMErrors.createTypeConversionError(ctx, errorMessage);
        if (errorRegIndex == -1) {
            ctx.setError(errorVal);
            handleError(ctx);
            return;
        }

        sf.refRegs[errorRegIndex] = errorVal;
    }

    private static void createNewIntRange(int[] operands, WorkerData sf) {
        long startValue = sf.longRegs[operands[0]];
        long endValue = sf.longRegs[operands[1]];
        sf.refRegs[operands[2]] = new BIntRange(startValue, endValue);
    }

    private static void createNewConnector(WorkerExecutionContext ctx, int[] operands, WorkerData sf) {
        int cpIndex = operands[0];
        int i = operands[1];
        StructureRefCPEntry structureRefCPEntry = (StructureRefCPEntry) ctx.constPool[cpIndex];
        ConnectorInfo connectorInfo = (ConnectorInfo) structureRefCPEntry.getStructureTypeInfo();
        BConnector bConnector = new BConnector(connectorInfo.getType());
        sf.refRegs[i] = bConnector;
    }

    private static void createNewStruct(WorkerExecutionContext ctx, int[] operands, WorkerData sf) {
        int cpIndex = operands[0];
        int i = operands[1];
        StructureRefCPEntry structureRefCPEntry = (StructureRefCPEntry) ctx.constPool[cpIndex];
        StructInfo structInfo = (StructInfo) structureRefCPEntry.getStructureTypeInfo();
        sf.refRegs[i] = new BStruct(structInfo.getType());
    }

//    private static void createNewStreamlet(WorkerExecutionContext ctx, int[] operands, WorkerData sf) {
//        int cpIndex = operands[0];
//        int i = operands[1];
//        StreamletRefCPEntry streamletRefCPEntry = (StreamletRefCPEntry) ctx.constPool[cpIndex];
//        StreamletInfo streamletInfo = streamletRefCPEntry.getStreamletInfo();
//        BStreamlet streamlet = new BStreamlet(streamletInfo.getType());
//        streamlet.setSiddhiApp(streamletInfo.getSiddhiQuery());
//        streamlet.setStreamIdsAsString(streamletInfo.getStreamIdsAsString());
//        sf.refRegs[i] = streamlet;
//    }

    private static void beginTransaction(WorkerExecutionContext ctx, int transactionBlockId, int retryCountRegIndex,
                                         int committedFuncIndex, int abortedFuncIndex) {
        //If global tx enabled, it is managed via transaction coordinator. Otherwise it is managed locally without
        //any interaction with the transaction coordinator.
        boolean isGlobalTransactionEnabled = ctx.getGlobalTransactionEnabled();

        //Transaction is attempted three times by default to improve resiliency
        int retryCount = TransactionConstants.DEFAULT_RETRY_COUNT;
        if (retryCountRegIndex != -1) {
            retryCount = (int) ctx.workerLocal.longRegs[retryCountRegIndex];
            if (retryCount < 0) {
                ctx.setError(BLangVMErrors
                        .createError(ctx, BLangExceptionHelper.getErrorMessage(RuntimeErrors.INVALID_RETRY_COUNT)));
                handleError(ctx);
                return;
            }
        }

        //Register committed function handler if exists.
        if (committedFuncIndex != -1) {
            FunctionRefCPEntry funcRefCPEntry = (FunctionRefCPEntry) ctx.constPool[committedFuncIndex];
            BFunctionPointer fpCommitted = new BFunctionPointer(funcRefCPEntry);
            TransactionResourceManager.getInstance().registerCommittedFunction(transactionBlockId, fpCommitted);
        }

        //Register aborted function handler if exists.
        if (abortedFuncIndex != -1) {
            FunctionRefCPEntry funcRefCPEntry = (FunctionRefCPEntry) ctx.constPool[abortedFuncIndex];
            BFunctionPointer fpAborted = new BFunctionPointer(funcRefCPEntry);
            TransactionResourceManager.getInstance().registerAbortedFunction(transactionBlockId, fpAborted);
        }

        LocalTransactionInfo localTransactionInfo = ctx.getLocalTransactionInfo();
        boolean isInitiator = true;
        if (localTransactionInfo == null) {
            String globalTransactionId;
            String protocol = null;
            String url = null;
            if (isGlobalTransactionEnabled) {
                BValue[] returns = notifyTransactionBegin(ctx, null, null, transactionBlockId,
                        TransactionConstants.DEFAULT_COORDINATION_TYPE, isInitiator);
                BStruct txDataStruct = (BStruct) returns[0];
                globalTransactionId = txDataStruct.getStringField(1);
                protocol = txDataStruct.getStringField(2);
                url = txDataStruct.getStringField(3);
            } else {
                globalTransactionId = UUID.randomUUID().toString().replaceAll("-", "");
            }
            localTransactionInfo = new LocalTransactionInfo(globalTransactionId, url, protocol);
            ctx.setLocalTransactionInfo(localTransactionInfo);
        } else {
            if (isGlobalTransactionEnabled) {
                isInitiator = false;
                notifyTransactionBegin(ctx, localTransactionInfo.getGlobalTransactionId(),
                        localTransactionInfo.getURL(), transactionBlockId, localTransactionInfo.getProtocol(),
                        isInitiator);
            }
        }
        localTransactionInfo.beginTransactionBlock(transactionBlockId, retryCount);
    }

    private static void retryTransaction(WorkerExecutionContext ctx, int transactionBlockId, int startOfAbortIP) {
        LocalTransactionInfo localTransactionInfo = ctx.getLocalTransactionInfo();
        if (localTransactionInfo.isRetryPossible(transactionBlockId)) {
            ctx.ip = startOfAbortIP;
        }
        localTransactionInfo.incrementCurrentRetryCount(transactionBlockId);
    }

    private static void endTransaction(WorkerExecutionContext ctx, int transactionBlockId, int status) {
        LocalTransactionInfo localTransactionInfo = ctx.getLocalTransactionInfo();
        boolean isGlobalTransactionEnabled = ctx.getGlobalTransactionEnabled();
        boolean notifyCoordinator;
        try {
            //In success case no need to do anything as with the transaction end phase it will be committed.
            if (status == TransactionStatus.FAILED.value()) {
                notifyCoordinator = localTransactionInfo.onTransactionFailed(transactionBlockId);
                if (notifyCoordinator) {
                    if (isGlobalTransactionEnabled) {
                        notifyTransactionAbort(ctx, localTransactionInfo.getGlobalTransactionId(), transactionBlockId);
                    } else {
                        TransactionResourceManager.getInstance()
                                .notifyAbort(localTransactionInfo.getGlobalTransactionId(), transactionBlockId, false);
                    }
                }
            } else if (status == TransactionStatus.ABORTED.value()) {
                notifyCoordinator = localTransactionInfo.onTransactionAbort();
                if (notifyCoordinator) {
                    if (isGlobalTransactionEnabled) {
                        notifyTransactionAbort(ctx, localTransactionInfo.getGlobalTransactionId(), transactionBlockId);
                    } else {
                        TransactionResourceManager.getInstance()
                                .notifyAbort(localTransactionInfo.getGlobalTransactionId(), transactionBlockId, false);
                    }
                }
            } else if (status == TransactionStatus.SUCCESS.value()) {
                //We dont' need to notify the coordinator in this case. If it does not receive abort from the tx
                //it will commit at the end message
                if (!isGlobalTransactionEnabled) {
                    TransactionResourceManager.getInstance()
                            .prepare(localTransactionInfo.getGlobalTransactionId(), transactionBlockId);
                    TransactionResourceManager.getInstance()
                            .notifyCommit(localTransactionInfo.getGlobalTransactionId(), transactionBlockId);
                }
            } else if (status == TransactionStatus.END.value()) { //status = 1 Transaction end
                notifyCoordinator = localTransactionInfo.onTransactionEnd(transactionBlockId);
                if (notifyCoordinator && isGlobalTransactionEnabled) {
                    notifyTransactionEnd(ctx, localTransactionInfo.getGlobalTransactionId(), transactionBlockId);
                    BLangVMUtils.removeTransactionInfo(ctx);
                }
            }
        } catch (Throwable e) {
            ctx.setError(BLangVMErrors.createError(ctx, e.getMessage()));
            handleError(ctx);
        }
    }

    private static BValue[] notifyTransactionBegin(WorkerExecutionContext ctx, String glbalTransactionId, String url,
                                                   int transactionBlockId, String protocol, boolean isInitiator) {
        BValue[] args = {
                new BString(glbalTransactionId), new BInteger(transactionBlockId), new BString(url),
                new BString(protocol)
        };
        BValue[] returns = invokeCoordinatorFunction(ctx, TransactionConstants.COORDINATOR_BEGIN_TRANSACTION, args);
        if (isInitiator) {
            if (returns[1] != null) {
                throw new BallerinaException("error in transaction start: " + ((BStruct) returns[1]).getStringField(0));
            }

        }
        return returns;
    }

    private static void notifyTransactionEnd(WorkerExecutionContext ctx, String globalTransactionId,
                                             int transactionBlockId) {
        BValue[] args = {new BString(globalTransactionId), new BInteger(transactionBlockId)};
        BValue[] returns = invokeCoordinatorFunction(ctx, TransactionConstants.COORDINATOR_END_TRANSACTION, args);
        if (returns[1] != null) {
            throw new BallerinaException("error in transaction end: " + ((BStruct) returns[1]).getStringField(0));
        }
    }

    private static void notifyTransactionAbort(WorkerExecutionContext ctx, String globalTransactionId,
                                               int transactionBlockId) {
        BValue[] args = {new BString(globalTransactionId), new BInteger(transactionBlockId)};
        invokeCoordinatorFunction(ctx, TransactionConstants.COORDINATOR_ABORT_TRANSACTION, args);
    }

    private static BValue[] invokeCoordinatorFunction(WorkerExecutionContext ctx, String functionName, BValue[] args) {
        PackageInfo packageInfo = ctx.programFile.getPackageInfo(TransactionConstants.COORDINATOR_PACKAGE);
        FunctionInfo functionInfo = packageInfo.getFunctionInfo(functionName);
        return BLangFunctions.invokeCallable(functionInfo, args);
    }

    private static WorkerExecutionContext invokeVirtualFunction(WorkerExecutionContext ctx, int receiver,
                                                                FunctionInfo virtualFuncInfo, int[] argRegs,
                                                                int[] retRegs, boolean async) {
        BStruct structVal = (BStruct) ctx.workerLocal.refRegs[receiver];
        if (structVal == null) {
            ctx.setError(BLangVMErrors.createNullRefException(ctx));
            handleError(ctx);
            return null;
        }

        StructInfo structInfo = structVal.getType().structInfo;
        AttachedFunctionInfo attachedFuncInfo = structInfo.funcInfoEntries.get(virtualFuncInfo.getName());
        FunctionInfo concreteFuncInfo = attachedFuncInfo.functionInfo;
        return BLangFunctions.invokeCallable(concreteFuncInfo, ctx, argRegs, retRegs, false, async);
    }

    private static WorkerExecutionContext invokeAction(WorkerExecutionContext ctx, String actionName, int[] argRegs,
                                                       int[] retRegs, boolean async) {
        BConnector connector = (BConnector) ctx.workerLocal.refRegs[argRegs[0]];
        if (connector == null) {
            ctx.setError(BLangVMErrors.createNullRefException(ctx));
            handleError(ctx);
            return null;
        }

        BConnectorType actualCon = (BConnectorType) connector.getConnectorType();
        ActionInfo actionInfo = ctx.programFile.getPackageInfo(actualCon.getPackagePath())
                .getConnectorInfo(actualCon.getName()).getActionInfo(actionName);

        return BLangFunctions.invokeCallable(actionInfo, ctx, argRegs, retRegs, false, async);
    }

    @SuppressWarnings("rawtypes")
    private static void handleWorkerSend(WorkerExecutionContext ctx, WorkerDataChannelInfo workerDataChannelInfo,
                                         BType[] types, int[] regs) {
        BRefType[] vals = extractValues(ctx.workerLocal, types, regs);
        WorkerDataChannel dataChannel = getWorkerChannel(ctx, workerDataChannelInfo.getChannelName());
        dataChannel.putData(vals);
    }

    private static WorkerDataChannel getWorkerChannel(WorkerExecutionContext ctx, String name) {
        return ctx.respCtx.getWorkerDataChannel(name);
    }

    @SuppressWarnings("rawtypes")
    private static BRefType[] extractValues(WorkerData data, BType[] types, int[] regs) {
        BRefType[] result = new BRefType[types.length];
        for (int i = 0; i < regs.length; i++) {
            BType paramType = types[i];
            int argReg = regs[i];
            switch (paramType.getTag()) {
                case TypeTags.INT_TAG:
                    result[i] = new BInteger(data.longRegs[argReg]);
                    break;
                case TypeTags.FLOAT_TAG:
                    result[i] = new BFloat(data.doubleRegs[argReg]);
                    break;
                case TypeTags.STRING_TAG:
                    result[i] = new BString(data.stringRegs[argReg]);
                    break;
                case TypeTags.BOOLEAN_TAG:
                    result[i] = new BBoolean(data.intRegs[argReg] > 0);
                    break;
                case TypeTags.BLOB_TAG:
                    result[i] = new BBlob(data.byteRegs[argReg]);
                    break;
                default:
                    result[i] = data.refRegs[argReg];
            }
        }
        return result;
    }

    private static WorkerExecutionContext invokeForkJoin(WorkerExecutionContext ctx, InstructionFORKJOIN forkJoinIns) {
        ForkjoinInfo forkjoinInfo = forkJoinIns.forkJoinCPEntry.getForkjoinInfo();
        return BLangFunctions.invokeForkJoin(ctx, forkjoinInfo, forkJoinIns.joinBlockAddr, forkJoinIns.joinVarRegIndex,
                forkJoinIns.timeoutRegIndex, forkJoinIns.timeoutBlockAddr, forkJoinIns.timeoutVarRegIndex);
    }

    @SuppressWarnings("rawtypes")
    private static boolean handleWorkerReceive(WorkerExecutionContext ctx, WorkerDataChannelInfo workerDataChannelInfo,
                                               BType[] types, int[] regs) {
        BRefType[] passedInValues = getWorkerChannel(
                ctx, workerDataChannelInfo.getChannelName()).tryTakeData(ctx);
        if (passedInValues != null) {
            WorkerData currentFrame = ctx.workerLocal;
            copyArgValuesForWorkerReceive(currentFrame, regs, types, passedInValues);
            return true;
        } else {
            return false;
        }
    }

    @SuppressWarnings("rawtypes")
    public static void copyArgValuesForWorkerReceive(WorkerData currentSF, int[] argRegs, BType[] paramTypes,
                                                     BRefType[] passedInValues) {
        for (int i = 0; i < argRegs.length; i++) {
            int regIndex = argRegs[i];
            BType paramType = paramTypes[i];
            switch (paramType.getTag()) {
                case TypeTags.INT_TAG:
                    currentSF.longRegs[regIndex] = ((BInteger) passedInValues[i]).intValue();
                    break;
                case TypeTags.FLOAT_TAG:
                    currentSF.doubleRegs[regIndex] = ((BFloat) passedInValues[i]).floatValue();
                    break;
                case TypeTags.STRING_TAG:
                    currentSF.stringRegs[regIndex] = (passedInValues[i]).stringValue();
                    break;
                case TypeTags.BOOLEAN_TAG:
                    currentSF.intRegs[regIndex] = (((BBoolean) passedInValues[i]).booleanValue()) ? 1 : 0;
                    break;
                case TypeTags.BLOB_TAG:
                    currentSF.byteRegs[regIndex] = ((BBlob) passedInValues[i]).blobValue();
                    break;
                default:
                    currentSF.refRegs[regIndex] = (BRefType) passedInValues[i];
            }
        }
    }

    public static void copyValues(WorkerExecutionContext ctx, WorkerData parent, WorkerData workerSF) {
        CodeAttributeInfo codeInfo = ctx.parent.callableUnitInfo.getDefaultWorkerInfo().getCodeAttributeInfo();
        System.arraycopy(parent.longRegs, 0, workerSF.longRegs, 0, codeInfo.getMaxLongLocalVars());
        System.arraycopy(parent.doubleRegs, 0, workerSF.doubleRegs, 0, codeInfo.getMaxDoubleLocalVars());
        System.arraycopy(parent.intRegs, 0, workerSF.intRegs, 0, codeInfo.getMaxIntLocalVars());
        System.arraycopy(parent.stringRegs, 0, workerSF.stringRegs, 0, codeInfo.getMaxStringLocalVars());
        System.arraycopy(parent.byteRegs, 0, workerSF.byteRegs, 0, codeInfo.getMaxByteLocalVars());
        System.arraycopy(parent.refRegs, 0, workerSF.refRegs, 0, codeInfo.getMaxRefLocalVars());
    }


    public static void copyArgValues(WorkerData callerSF, WorkerData calleeSF, int[] argRegs, BType[] paramTypes) {
        int longRegIndex = -1;
        int doubleRegIndex = -1;
        int stringRegIndex = -1;
        int booleanRegIndex = -1;
        int refRegIndex = -1;
        int blobRegIndex = -1;

        for (int i = 0; i < argRegs.length; i++) {
            BType paramType = paramTypes[i];
            int argReg = argRegs[i];
            switch (paramType.getTag()) {
                case TypeTags.INT_TAG:
                    calleeSF.longRegs[++longRegIndex] = callerSF.longRegs[argReg];
                    break;
                case TypeTags.FLOAT_TAG:
                    calleeSF.doubleRegs[++doubleRegIndex] = callerSF.doubleRegs[argReg];
                    break;
                case TypeTags.STRING_TAG:
                    calleeSF.stringRegs[++stringRegIndex] = callerSF.stringRegs[argReg];
                    break;
                case TypeTags.BOOLEAN_TAG:
                    calleeSF.intRegs[++booleanRegIndex] = callerSF.intRegs[argReg];
                    break;
                case TypeTags.BLOB_TAG:
                    calleeSF.byteRegs[++blobRegIndex] = callerSF.byteRegs[argReg];
                    break;
                default:
                    calleeSF.refRegs[++refRegIndex] = callerSF.refRegs[argReg];
            }
        }
    }

    private static WorkerExecutionContext handleReturn(WorkerExecutionContext ctx) {
        BLangScheduler.workerDone(ctx);
        return ctx.respCtx.signal(new WorkerSignal(ctx, SignalType.RETURN, ctx.workerResult));
    }

    private static boolean checkCast(BValue sourceValue, BType targetType) {
        BType sourceType = sourceValue.getType();

        if (sourceType.equals(targetType)) {
            return true;
        }

        if (sourceType.getTag() == TypeTags.STRUCT_TAG && targetType.getTag() == TypeTags.STRUCT_TAG) {
            return checkStructEquivalency((BStructType) sourceType, (BStructType) targetType);

        }

        if (targetType.getTag() == TypeTags.ANY_TAG) {
            return true;
        }

        // Check JSON casting
        if (getElementType(sourceType).getTag() == TypeTags.JSON_TAG) {
            return checkJSONCast(((BJSON) sourceValue).value(), sourceType, targetType);
        }

        // Array casting
        if (targetType.getTag() == TypeTags.ARRAY_TAG || sourceType.getTag() == TypeTags.ARRAY_TAG) {
            return checkArrayCast(sourceType, targetType);
        }

        // Check MAP casting
        if (sourceType.getTag() == TypeTags.MAP_TAG && targetType.getTag() == TypeTags.MAP_TAG) {
            return checkMapCast(sourceType, targetType);
        }

        return false;
    }

    private static boolean checkMapCast(BType sourceType, BType targetType) {

        BMapType sourceMapType = (BMapType) sourceType;
        BMapType targetMapType = (BMapType) targetType;

        if (sourceMapType.equals(targetMapType)) {
            return true;
        }

        if (sourceMapType.getConstrainedType().getTag() == TypeTags.STRUCT_TAG
                && targetMapType.getConstrainedType().getTag() == TypeTags.STRUCT_TAG) {
            return checkStructEquivalency((BStructType) sourceMapType.getConstrainedType(),
                    (BStructType) targetMapType.getConstrainedType());
        }

        return false;
    }

    private static boolean checkArrayCast(BType sourceType, BType targetType) {
        if (targetType.getTag() == TypeTags.ARRAY_TAG && sourceType.getTag() == TypeTags.ARRAY_TAG) {
            BArrayType sourceArrayType = (BArrayType) sourceType;
            BArrayType targetArrayType = (BArrayType) targetType;
            if (targetArrayType.getDimensions() > sourceArrayType.getDimensions()) {
                return false;
            }

            return checkArrayCast(sourceArrayType.getElementType(), targetArrayType.getElementType());
        } else if (sourceType.getTag() == TypeTags.ARRAY_TAG) {
            return targetType.getTag() == TypeTags.ANY_TAG;
        }

        return sourceType.equals(targetType);
    }

    private static BType getElementType(BType type) {
        if (type.getTag() != TypeTags.ARRAY_TAG) {
            return type;
        }

        return getElementType(((BArrayType) type).getElementType());
    }

    public static boolean checkStructEquivalency(BStructType rhsType, BStructType lhsType) {
        // Both structs should be public or private.
        // Get the XOR of both flags(masks)
        // If both are public, then public bit should be 0;
        // If both are private, then public bit should be 0;
        // The public bit is on means, one is public, and the other one is private.
        if (Flags.isFlagOn(lhsType.flags ^ rhsType.flags, Flags.PUBLIC)) {
            return false;
        }

        // If both structs are private, they should be in the same package.
        if (!Flags.isFlagOn(lhsType.flags, Flags.PUBLIC) &&
                !rhsType.getPackagePath().equals(lhsType.getPackagePath())) {
            return false;
        }

        // Adjust the number of the attached functions of the lhs struct based on
        //  the availability of the initializer function.
        int lhsAttachedFunctionCount = lhsType.initializer != null ?
                lhsType.getAttachedFunctions().length - 1 :
                lhsType.getAttachedFunctions().length;

        if (lhsType.getStructFields().length > rhsType.getStructFields().length ||
                lhsAttachedFunctionCount > rhsType.getAttachedFunctions().length) {
            return false;
        }

        return !Flags.isFlagOn(lhsType.flags, Flags.PUBLIC) &&
                rhsType.getPackagePath().equals(lhsType.getPackagePath()) ?
                checkEquivalencyOfTwoPrivateStructs(lhsType, rhsType) :
                checkEquivalencyOfPublicStructs(lhsType, rhsType);
    }

    private static boolean checkEquivalencyOfTwoPrivateStructs(BStructType lhsType, BStructType rhsType) {
        for (int fieldCounter = 0; fieldCounter < lhsType.getStructFields().length; fieldCounter++) {
            BStructType.StructField lhsField = lhsType.getStructFields()[fieldCounter];
            BStructType.StructField rhsField = rhsType.getStructFields()[fieldCounter];
            if (lhsField.fieldName.equals(rhsField.fieldName) &&
                    isSameType(rhsField.fieldType, lhsField.fieldType)) {
                continue;
            }
            return false;
        }

        BStructType.AttachedFunction[] lhsFuncs = lhsType.getAttachedFunctions();
        BStructType.AttachedFunction[] rhsFuncs = rhsType.getAttachedFunctions();
        for (BStructType.AttachedFunction lhsFunc : lhsFuncs) {
            if (lhsFunc == lhsType.initializer) {
                continue;
            }

            BStructType.AttachedFunction rhsFunc = getMatchingInvokableType(rhsFuncs, lhsFunc);
            if (rhsFunc == null) {
                return false;
            }
        }
        return true;
    }

    private static boolean checkEquivalencyOfPublicStructs(BStructType lhsType, BStructType rhsType) {
        int fieldCounter = 0;
        for (; fieldCounter < lhsType.getStructFields().length; fieldCounter++) {
            // Return false if either field is private
            BStructType.StructField lhsField = lhsType.getStructFields()[fieldCounter];
            BStructType.StructField rhsField = rhsType.getStructFields()[fieldCounter];
            if (!Flags.isFlagOn(lhsField.flags, Flags.PUBLIC) ||
                    !Flags.isFlagOn(rhsField.flags, Flags.PUBLIC)) {
                return false;
            }

            if (lhsField.fieldName.equals(rhsField.fieldName) &&
                    isSameType(rhsField.fieldType, lhsField.fieldType)) {
                continue;
            }
            return false;
        }

        // Check the rest of the fields in RHS type
        for (; fieldCounter < rhsType.getStructFields().length; fieldCounter++) {
            if (!Flags.isFlagOn(rhsType.getStructFields()[fieldCounter].flags, Flags.PUBLIC)) {
                return false;
            }
        }

        BStructType.AttachedFunction[] lhsFuncs = lhsType.getAttachedFunctions();
        BStructType.AttachedFunction[] rhsFuncs = rhsType.getAttachedFunctions();
        for (BStructType.AttachedFunction lhsFunc : lhsFuncs) {
            if (lhsFunc == lhsType.initializer) {
                continue;
            }

            if (!Flags.isFlagOn(lhsFunc.flags, Flags.PUBLIC)) {
                return false;
            }

            BStructType.AttachedFunction rhsFunc = getMatchingInvokableType(rhsFuncs, lhsFunc);
            if (rhsFunc == null || !Flags.isFlagOn(rhsFunc.flags, Flags.PUBLIC)) {
                return false;
            }
        }

        return true;
    }

    public static boolean checkFunctionTypeEquality(BFunctionType source, BFunctionType target) {
        if (source.paramTypes.length != target.paramTypes.length ||
                source.retParamTypes.length != target.retParamTypes.length) {
            return false;
        }

        for (int i = 0; i < source.paramTypes.length; i++) {
            if (!isSameType(source.paramTypes[i], target.paramTypes[i])) {
                return false;
            }
        }

        for (int i = 0; i < source.retParamTypes.length; i++) {
            if (!isSameType(source.retParamTypes[i], target.retParamTypes[i])) {
                return false;
            }
        }

        return true;
    }

    private static BStructType.AttachedFunction getMatchingInvokableType(BStructType.AttachedFunction[] rhsFuncs,
                                                                         BStructType.AttachedFunction lhsFunc) {
        return Arrays.stream(rhsFuncs)
                .filter(rhsFunc -> lhsFunc.funcName.equals(rhsFunc.funcName))
                .filter(rhsFunc -> checkFunctionTypeEquality(lhsFunc.type, rhsFunc.type))
                .findFirst()
                .orElse(null);
    }


    private static boolean isSameType(BType rhsType, BType lhsType) {
        // First check whether both references points to the same object.
        if (rhsType == lhsType) {
            return true;
        }

        if (rhsType.getTag() == lhsType.getTag() && rhsType.getTag() == TypeTags.ARRAY_TAG) {
            return checkArrayEquivalent(rhsType, lhsType);
        }

        // TODO Support function types, json/map constrained types etc.

        return false;
    }

    private static boolean checkArrayEquivalent(BType actualType, BType expType) {
        if (expType.getTag() == TypeTags.ARRAY_TAG && actualType.getTag() == TypeTags.ARRAY_TAG) {
            // Both types are array types
            BArrayType lhrArrayType = (BArrayType) expType;
            BArrayType rhsArrayType = (BArrayType) actualType;
            return checkArrayEquivalent(lhrArrayType.getElementType(), rhsArrayType.getElementType());
        }
        // Now one or both types are not array types and they have to be equal
        if (expType == actualType) {
            return true;
        }
        return false;
    }

    private static void castJSONToInt(WorkerExecutionContext ctx, int[] operands, WorkerData sf) {
        int i = operands[0];
        int j = operands[1];
        int k = operands[2];

        BJSON jsonValue = (BJSON) sf.refRegs[i];
        if (jsonValue == null) {
            handleNullRefError(ctx);
            return;
        }

        JsonNode jsonNode;
        try {
            jsonNode = jsonValue.value();
        } catch (BallerinaException e) {
            String errorMsg = BLangExceptionHelper.getErrorMessage(RuntimeErrors.CASTING_FAILED_WITH_CAUSE,
                    BTypes.typeJSON, BTypes.typeInt, e.getMessage());
            ctx.setError(BLangVMErrors.createError(ctx, errorMsg));
            handleError(ctx);
            return;
        }

        if (jsonNode.isLong()) {
            sf.longRegs[j] = jsonNode.longValue();
            sf.refRegs[k] = null;
            return;
        }

        sf.longRegs[j] = 0;
        handleTypeCastError(ctx, sf, k, JSONUtils.getTypeName(jsonNode), TypeConstants.INT_TNAME);
    }

    private static void castJSONToFloat(WorkerExecutionContext ctx, int[] operands, WorkerData sf) {
        int i = operands[0];
        int j = operands[1];
        int k = operands[2];

        BJSON jsonValue = (BJSON) sf.refRegs[i];
        if (jsonValue == null) {
            handleNullRefError(ctx);
            return;
        }

        JsonNode jsonNode;
        try {
            jsonNode = jsonValue.value();
        } catch (BallerinaException e) {
            String errorMsg = BLangExceptionHelper.getErrorMessage(RuntimeErrors.CASTING_FAILED_WITH_CAUSE,
                    BTypes.typeJSON, BTypes.typeFloat, e.getMessage());
            ctx.setError(BLangVMErrors.createError(ctx, errorMsg));
            handleError(ctx);
            return;
        }

        if (jsonNode.isDouble()) {
            sf.doubleRegs[j] = jsonNode.doubleValue();
            sf.refRegs[k] = null;
            return;
        }

        sf.doubleRegs[j] = 0;
        handleTypeCastError(ctx, sf, k, JSONUtils.getTypeName(jsonNode), TypeConstants.FLOAT_TNAME);
    }

    private static void castJSONToString(WorkerExecutionContext ctx, int[] operands, WorkerData sf) {
        int i = operands[0];
        int j = operands[1];
        int k = operands[2];

        BJSON jsonValue = (BJSON) sf.refRegs[i];
        if (jsonValue == null) {
            handleNullRefError(ctx);
            return;
        }

        JsonNode jsonNode;
        try {
            jsonNode = jsonValue.value();
        } catch (BallerinaException e) {
            sf.stringRegs[j] = BLangConstants.STRING_EMPTY_VALUE;
            String errorMsg = BLangExceptionHelper.getErrorMessage(RuntimeErrors.CASTING_FAILED_WITH_CAUSE,
                    BTypes.typeJSON, BTypes.typeString, e.getMessage());
            ctx.setError(BLangVMErrors.createError(ctx, errorMsg));
            handleError(ctx);
            return;
        }

        if (jsonNode.isString()) {
            sf.stringRegs[j] = jsonNode.stringValue();
            sf.refRegs[k] = null;
            return;
        }

        sf.stringRegs[j] = STRING_NULL_VALUE;
        handleTypeCastError(ctx, sf, k, JSONUtils.getTypeName(jsonNode), TypeConstants.STRING_TNAME);
    }

    private static void castJSONToBoolean(WorkerExecutionContext ctx, int[] operands, WorkerData sf) {
        int i = operands[0];
        int j = operands[1];
        int k = operands[2];

        BJSON jsonValue = (BJSON) sf.refRegs[i];
        if (jsonValue == null) {
            handleNullRefError(ctx);
            return;
        }

        JsonNode jsonNode;
        try {
            jsonNode = jsonValue.value();
        } catch (BallerinaException e) {
            String errorMsg = BLangExceptionHelper.getErrorMessage(RuntimeErrors.CASTING_FAILED_WITH_CAUSE,
                    BTypes.typeJSON, BTypes.typeBoolean, e.getMessage());
            ctx.setError(BLangVMErrors.createError(ctx, errorMsg));
            handleError(ctx);
            return;
        }

        if (jsonNode.isBoolean()) {
            sf.intRegs[j] = jsonNode.booleanValue() ? 1 : 0;
            sf.refRegs[k] = null;
            return;
        }

        // Reset the value in the case of an error;
        sf.intRegs[j] = 0;
        handleTypeCastError(ctx, sf, k, JSONUtils.getTypeName(jsonNode), TypeConstants.BOOLEAN_TNAME);
    }

    private static boolean checkJSONEquivalency(JsonNode json, BJSONType sourceType, BJSONType targetType) {
        BStructType sourceConstrainedType = (BStructType) sourceType.getConstrainedType();
        BStructType targetConstrainedType = (BStructType) targetType.getConstrainedType();

        // Casting to an unconstrained JSON
        if (targetConstrainedType == null) {
            // ideally we should't reach here. This is checked from typeChecker
            return true;
        }

        // Casting from constrained JSON to constrained JSON
        if (sourceConstrainedType != null) {
            if (sourceConstrainedType.equals(targetConstrainedType)) {
                return true;
            }

            return checkStructEquivalency(sourceConstrainedType, targetConstrainedType);
        }

        // Casting from unconstrained JSON to constrained JSON
        BStructType.StructField[] tFields = targetConstrainedType.getStructFields();
        for (int i = 0; i < tFields.length; i++) {
            String fieldName = tFields[i].getFieldName();
            if (!json.has(fieldName)) {
                return false;
            }

            if (!checkJSONCast(json.get(fieldName), sourceType, tFields[i].getFieldType())) {
                return false;
            }
        }

        return true;
    }

    /**
     * Check the compatibility of casting a JSON to a target type.
     *
     * @param json       JSON to cast
     * @param sourceType Type of the source JSON
     * @param targetType Target type
     * @return Runtime compatibility for casting
     */
    private static boolean checkJSONCast(JsonNode json, BType sourceType, BType targetType) {
        switch (targetType.getTag()) {
            case TypeTags.STRING_TAG:
                return json.isString();
            case TypeTags.INT_TAG:
                return json.isLong();
            case TypeTags.FLOAT_TAG:
                return json.isDouble();
            case TypeTags.ARRAY_TAG:
                if (!json.isArray()) {
                    return false;
                }
                BArrayType arrayType = (BArrayType) targetType;
                for (int i = 0; i < json.size(); i++) {
                    // get the element type of source and json, and recursively check for json casting.
                    BType sourceElementType = sourceType.getTag() == TypeTags.ARRAY_TAG
                            ? ((BArrayType) sourceType).getElementType() : sourceType;
                    if (!checkJSONCast(json.get(i), sourceElementType, arrayType.getElementType())) {
                        return false;
                    }
                }
                return true;
            case TypeTags.JSON_TAG:
                if (sourceType.getTag() != TypeTags.JSON_TAG) {
                    return false;
                }
                return checkJSONEquivalency(json, (BJSONType) sourceType, (BJSONType) targetType);
            default:
                return false;
        }
    }

    private static void convertStructToMap(WorkerExecutionContext ctx, int[] operands, WorkerData sf) {
        int i = operands[0];
        int j = operands[1];

        BStruct bStruct = (BStruct) sf.refRegs[i];
        if (bStruct == null) {
            handleNullRefError(ctx);
            return;
        }

        int longRegIndex = -1;
        int doubleRegIndex = -1;
        int stringRegIndex = -1;
        int booleanRegIndex = -1;
        int blobRegIndex = -1;
        int refRegIndex = -1;

        BStructType.StructField[] structFields = (bStruct.getType()).getStructFields();
        BMap<String, BValue> map = BTypes.typeMap.getEmptyValue();
        for (BStructType.StructField structField : structFields) {
            String key = structField.getFieldName();
            BType fieldType = structField.getFieldType();
            switch (fieldType.getTag()) {
                case TypeTags.INT_TAG:
                    map.put(key, new BInteger(bStruct.getIntField(++longRegIndex)));
                    break;
                case TypeTags.FLOAT_TAG:
                    map.put(key, new BFloat(bStruct.getFloatField(++doubleRegIndex)));
                    break;
                case TypeTags.STRING_TAG:
                    map.put(key, new BString(bStruct.getStringField(++stringRegIndex)));
                    break;
                case TypeTags.BOOLEAN_TAG:
                    map.put(key, new BBoolean(bStruct.getBooleanField(++booleanRegIndex) == 1));
                    break;
                case TypeTags.BLOB_TAG:
                    map.put(key, new BBlob(bStruct.getBlobField(++blobRegIndex)));
                    break;
                default:
                    BValue value = bStruct.getRefField(++refRegIndex);
                    map.put(key, value == null ? null : value.copy());
            }
        }

        sf.refRegs[j] = map;
    }

    private static void convertStructToJSON(WorkerExecutionContext ctx, int[] operands, WorkerData sf) {
        int i = operands[0];
        int j = operands[1];
        int k = operands[2];

        BStruct bStruct = (BStruct) sf.refRegs[i];
        if (bStruct == null) {
            handleNullRefError(ctx);
            return;
        }

        try {
            sf.refRegs[j] = JSONUtils.convertStructToJSON(bStruct);
        } catch (Exception e) {
            sf.refRegs[j] = null;
            String errorMsg = "cannot convert '" + bStruct.getType() + "' to type '" + BTypes.typeJSON + "': " +
                    e.getMessage();
            handleTypeConversionError(ctx, sf, k, errorMsg);
        }
    }

    @SuppressWarnings({"unchecked", "rawtypes"})
    private static void convertMapToStruct(WorkerExecutionContext ctx, int[] operands, WorkerData sf) {
        int i = operands[0];
        int cpIndex = operands[1];
        int j = operands[2];
        int k = operands[3];

        TypeRefCPEntry typeRefCPEntry = (TypeRefCPEntry) ctx.constPool[cpIndex];
        BMap<String, BValue> bMap = (BMap<String, BValue>) sf.refRegs[i];
        if (bMap == null) {
            handleNullRefError(ctx);
            return;
        }

        int longRegIndex = -1;
        int doubleRegIndex = -1;
        int stringRegIndex = -1;
        int booleanRegIndex = -1;
        int blobRegIndex = -1;
        int refRegIndex = -1;
        BStructType structType = (BStructType) typeRefCPEntry.getType();
        BStruct bStruct = new BStruct(structType);
        StructInfo structInfo = ctx.callableUnitInfo.getPackageInfo().getStructInfo(structType.getName());

        Set<String> keys = bMap.keySet();
        for (StructFieldInfo fieldInfo : structInfo.getFieldInfoEntries()) {
            String key = fieldInfo.getName();
            BType fieldType = fieldInfo.getFieldType();
            BValue mapVal = null;
            try {
                boolean containsField = keys.contains(key);
                DefaultValueAttributeInfo defaultValAttrInfo = null;
                if (containsField) {
                    mapVal = bMap.get(key);
                    if (mapVal == null && BTypes.isValueType(fieldType)) {
                        throw BLangExceptionHelper.getRuntimeException(
                                RuntimeErrors.INCOMPATIBLE_FIELD_TYPE_FOR_CASTING, key, fieldType, null);
                    }

                    if (mapVal != null && !checkCast(mapVal, fieldType)) {
                        throw BLangExceptionHelper.getRuntimeException(
                                RuntimeErrors.INCOMPATIBLE_FIELD_TYPE_FOR_CASTING, key, fieldType, mapVal.getType());
                    }
                } else {
                    defaultValAttrInfo = (DefaultValueAttributeInfo) getAttributeInfo(fieldInfo,
                            AttributeInfo.Kind.DEFAULT_VALUE_ATTRIBUTE);
                }

                switch (fieldType.getTag()) {
                    case TypeTags.INT_TAG:
                        longRegIndex++;
                        if (containsField) {
                            bStruct.setIntField(longRegIndex, ((BInteger) mapVal).intValue());
                        } else if (defaultValAttrInfo != null) {
                            bStruct.setIntField(longRegIndex, defaultValAttrInfo.getDefaultValue().getIntValue());
                        }
                        break;
                    case TypeTags.FLOAT_TAG:
                        doubleRegIndex++;
                        if (containsField) {
                            bStruct.setFloatField(doubleRegIndex, ((BFloat) mapVal).floatValue());
                        } else if (defaultValAttrInfo != null) {
                            bStruct.setFloatField(doubleRegIndex, defaultValAttrInfo.getDefaultValue().getFloatValue());
                        }
                        break;
                    case TypeTags.STRING_TAG:
                        stringRegIndex++;
                        if (containsField) {
                            bStruct.setStringField(stringRegIndex, ((BString) mapVal).stringValue());
                        } else if (defaultValAttrInfo != null) {
                            bStruct.setStringField(stringRegIndex,
                                    defaultValAttrInfo.getDefaultValue().getStringValue());
                        }
                        break;
                    case TypeTags.BOOLEAN_TAG:
                        booleanRegIndex++;
                        if (containsField) {
                            bStruct.setBooleanField(booleanRegIndex, ((BBoolean) mapVal).booleanValue() ? 1 : 0);
                        } else if (defaultValAttrInfo != null) {
                            bStruct.setBooleanField(booleanRegIndex,
                                    defaultValAttrInfo.getDefaultValue().getBooleanValue() ? 1 : 0);
                        }
                        break;
                    case TypeTags.BLOB_TAG:
                        blobRegIndex++;
                        if (containsField && mapVal != null) {
                            bStruct.setBlobField(blobRegIndex, ((BBlob) mapVal).blobValue());
                        }
                        break;
                    default:
                        bStruct.setRefField(++refRegIndex, (BRefType) mapVal);
                }
            } catch (BallerinaException e) {
                sf.refRegs[j] = null;
                String errorMsg = "cannot convert '" + bMap.getType() + "' to type '" + structType + ": " +
                        e.getMessage();
                handleTypeConversionError(ctx, sf, k, errorMsg);
                return;
            }
        }

        sf.refRegs[j] = bStruct;
        sf.refRegs[k] = null;
    }

    private static void convertJSONToStruct(WorkerExecutionContext ctx, int[] operands, WorkerData sf) {
        int i = operands[0];
        int cpIndex = operands[1];
        int j = operands[2];
        int k = operands[3];

        TypeRefCPEntry typeRefCPEntry = (TypeRefCPEntry) ctx.constPool[cpIndex];
        BJSON bjson = (BJSON) sf.refRegs[i];
        if (bjson == null) {
            handleNullRefError(ctx);
            return;
        }

        try {
            sf.refRegs[j] = JSONUtils.convertJSONToStruct(bjson, (BStructType) typeRefCPEntry.getType());
            sf.refRegs[k] = null;
        } catch (Exception e) {
            sf.refRegs[j] = null;
            String errorMsg = "cannot convert '" + TypeConstants.JSON_TNAME + "' to type '" +
                    typeRefCPEntry.getType() + "': " + e.getMessage();
            handleTypeConversionError(ctx, sf, k, errorMsg);
        }
    }

    private static void handleNullRefError(WorkerExecutionContext ctx) {
        ctx.setError(BLangVMErrors.createNullRefException(ctx));
        handleError(ctx);
    }

    public static void handleError(WorkerExecutionContext ctx) {
        int ip = ctx.ip;
        ip--;
        ErrorTableEntry match = ErrorTableEntry.getMatch(ctx.callableUnitInfo.getPackageInfo(), ip,
                ctx.getError());
        if (match != null) {
            ctx.ip = match.getIpTarget();
        } else {
            BLangScheduler.workerExcepted(ctx);
            throw new HandleErrorException(
                    ctx.respCtx.signal(new WorkerSignal(ctx, SignalType.ERROR, ctx.workerResult)));
        }
    }

    private static AttributeInfo getAttributeInfo(AttributeInfoPool attrInfoPool, AttributeInfo.Kind attrInfoKind) {
        for (AttributeInfo attributeInfo : attrInfoPool.getAttributeInfoEntries()) {
            if (attributeInfo.getKind() == attrInfoKind) {
                return attributeInfo;
            }
        }
        return null;
    }

    @SuppressWarnings("rawtypes")
    private static void calculateLength(WorkerExecutionContext ctx, int[] operands, WorkerData sf) {
        int i = operands[0];
        int cpIndex = operands[1];
        int j = operands[2];

        TypeRefCPEntry typeRefCPEntry = (TypeRefCPEntry) ctx.constPool[cpIndex];
        int typeTag = typeRefCPEntry.getType().getTag();
        if (typeTag == TypeTags.STRING_TAG) {
            String value = sf.stringRegs[i];
            if (value == null) {
                handleNullRefError(ctx);
            } else {
                sf.longRegs[j] = value.length();
            }
            return;
        } else if (typeTag == TypeTags.BLOB_TAG) {
            // Here it is assumed null is not supported for blob type
            sf.longRegs[j] = sf.byteRegs[i].length;
            return;
        }

        BValue entity = sf.refRegs[i];
        if (entity == null) {
            handleNullRefError(ctx);
            return;
        }

        if (typeTag == TypeTags.XML_TAG) {
            sf.longRegs[j] = ((BXML) entity).length();
            return;
        } else if (entity instanceof BJSON) {
            if (JSONUtils.isJSONArray((BJSON) entity)) {
                sf.longRegs[j] = JSONUtils.getJSONArrayLength((BJSON) sf.refRegs[i]);
            } else {
                sf.longRegs[j] = -1;
            }
            return;
        } else if (typeTag == TypeTags.MAP_TAG) {
            sf.longRegs[j] = ((BMap) entity).size();
            return;
        }

        BNewArray newArray = (BNewArray) entity;
        sf.longRegs[j] = newArray.size();
        return;
    }
<<<<<<< HEAD

    private static void execAsync(WorkerExecutionContext ctx) {
    }

    private static WorkerExecutionContext execAwait(WorkerExecutionContext ctx) {
        return null;
=======
    
    private static WorkerExecutionContext execAwait(WorkerExecutionContext ctx, int[] operands) {
        int futureReg = operands[0];
        int retValReg = operands[1];
        BFuture future = (BFuture) ctx.workerLocal.refRegs[futureReg];
        WorkerResponseContext respCtx = future.value();
        if (retValReg != -1) {
            return respCtx.joinTargetContextInfo(ctx, new int[] { retValReg });
        } else {
            return respCtx.joinTargetContextInfo(ctx, new int[0]);
        }
>>>>>>> da32246f
    }

    /**
     * This is used to propagate the results of {@link CPU#handleError(WorkerExecutionContext)} to the
     * main CPU instruction loop.
     */
    public static class HandleErrorException extends BallerinaException {

        private static final long serialVersionUID = 1L;

        public WorkerExecutionContext ctx;

        public HandleErrorException(WorkerExecutionContext ctx) {
            this.ctx = ctx;
        }

    }

}<|MERGE_RESOLUTION|>--- conflicted
+++ resolved
@@ -2528,7 +2528,7 @@
 
     @SuppressWarnings("rawtypes")
     private static void handleAnyToRefTypeCast(WorkerExecutionContext ctx, WorkerData sf, int[] operands,
-                                               BType targetType) {
+            BType targetType) {
         int i = operands[0];
         int j = operands[1];
         int k = operands[2];
@@ -2559,13 +2559,13 @@
     }
 
     private static void handleTypeConversionError(WorkerExecutionContext ctx, WorkerData sf, int errorRegIndex,
-                                                  String sourceTypeName, String targetTypeName) {
+            String sourceTypeName, String targetTypeName) {
         String errorMsg = "'" + sourceTypeName + "' cannot be converted to '" + targetTypeName + "'";
         handleTypeConversionError(ctx, sf, errorRegIndex, errorMsg);
     }
 
     private static void handleTypeConversionError(WorkerExecutionContext ctx, WorkerData sf,
-                                                  int errorRegIndex, String errorMessage) {
+            int errorRegIndex, String errorMessage) {
         BStruct errorVal;
         errorVal = BLangVMErrors.createTypeConversionError(ctx, errorMessage);
         if (errorRegIndex == -1) {
@@ -2729,7 +2729,7 @@
     }
 
     private static BValue[] notifyTransactionBegin(WorkerExecutionContext ctx, String glbalTransactionId, String url,
-                                                   int transactionBlockId, String protocol, boolean isInitiator) {
+                                            int transactionBlockId, String protocol, boolean isInitiator) {
         BValue[] args = {
                 new BString(glbalTransactionId), new BInteger(transactionBlockId), new BString(url),
                 new BString(protocol)
@@ -2746,7 +2746,7 @@
 
     private static void notifyTransactionEnd(WorkerExecutionContext ctx, String globalTransactionId,
                                              int transactionBlockId) {
-        BValue[] args = {new BString(globalTransactionId), new BInteger(transactionBlockId)};
+        BValue[] args = { new BString(globalTransactionId) , new BInteger(transactionBlockId)};
         BValue[] returns = invokeCoordinatorFunction(ctx, TransactionConstants.COORDINATOR_END_TRANSACTION, args);
         if (returns[1] != null) {
             throw new BallerinaException("error in transaction end: " + ((BStruct) returns[1]).getStringField(0));
@@ -2754,8 +2754,8 @@
     }
 
     private static void notifyTransactionAbort(WorkerExecutionContext ctx, String globalTransactionId,
-                                               int transactionBlockId) {
-        BValue[] args = {new BString(globalTransactionId), new BInteger(transactionBlockId)};
+                                        int transactionBlockId) {
+        BValue[] args = { new BString(globalTransactionId), new BInteger(transactionBlockId) };
         invokeCoordinatorFunction(ctx, TransactionConstants.COORDINATOR_ABORT_TRANSACTION, args);
     }
 
@@ -2799,7 +2799,7 @@
 
     @SuppressWarnings("rawtypes")
     private static void handleWorkerSend(WorkerExecutionContext ctx, WorkerDataChannelInfo workerDataChannelInfo,
-                                         BType[] types, int[] regs) {
+            BType[] types, int[] regs) {
         BRefType[] vals = extractValues(ctx.workerLocal, types, regs);
         WorkerDataChannel dataChannel = getWorkerChannel(ctx, workerDataChannelInfo.getChannelName());
         dataChannel.putData(vals);
@@ -2846,7 +2846,7 @@
 
     @SuppressWarnings("rawtypes")
     private static boolean handleWorkerReceive(WorkerExecutionContext ctx, WorkerDataChannelInfo workerDataChannelInfo,
-                                               BType[] types, int[] regs) {
+            BType[] types, int[] regs) {
         BRefType[] passedInValues = getWorkerChannel(
                 ctx, workerDataChannelInfo.getChannelName()).tryTakeData(ctx);
         if (passedInValues != null) {
@@ -2865,23 +2865,23 @@
             int regIndex = argRegs[i];
             BType paramType = paramTypes[i];
             switch (paramType.getTag()) {
-                case TypeTags.INT_TAG:
-                    currentSF.longRegs[regIndex] = ((BInteger) passedInValues[i]).intValue();
-                    break;
-                case TypeTags.FLOAT_TAG:
-                    currentSF.doubleRegs[regIndex] = ((BFloat) passedInValues[i]).floatValue();
-                    break;
-                case TypeTags.STRING_TAG:
-                    currentSF.stringRegs[regIndex] = (passedInValues[i]).stringValue();
-                    break;
-                case TypeTags.BOOLEAN_TAG:
-                    currentSF.intRegs[regIndex] = (((BBoolean) passedInValues[i]).booleanValue()) ? 1 : 0;
-                    break;
-                case TypeTags.BLOB_TAG:
-                    currentSF.byteRegs[regIndex] = ((BBlob) passedInValues[i]).blobValue();
-                    break;
-                default:
-                    currentSF.refRegs[regIndex] = (BRefType) passedInValues[i];
+            case TypeTags.INT_TAG:
+                currentSF.longRegs[regIndex] = ((BInteger) passedInValues[i]).intValue();
+                break;
+            case TypeTags.FLOAT_TAG:
+                currentSF.doubleRegs[regIndex] = ((BFloat) passedInValues[i]).floatValue();
+                break;
+            case TypeTags.STRING_TAG:
+                currentSF.stringRegs[regIndex] = (passedInValues[i]).stringValue();
+                break;
+            case TypeTags.BOOLEAN_TAG:
+                currentSF.intRegs[regIndex] = (((BBoolean) passedInValues[i]).booleanValue()) ? 1 : 0;
+                break;
+            case TypeTags.BLOB_TAG:
+                currentSF.byteRegs[regIndex] = ((BBlob) passedInValues[i]).blobValue();
+                break;
+            default:
+                currentSF.refRegs[regIndex] = (BRefType) passedInValues[i];
             }
         }
     }
@@ -3448,7 +3448,7 @@
         }
     }
 
-    @SuppressWarnings({"unchecked", "rawtypes"})
+    @SuppressWarnings({ "unchecked", "rawtypes" })
     private static void convertMapToStruct(WorkerExecutionContext ctx, int[] operands, WorkerData sf) {
         int i = operands[0];
         int cpIndex = operands[1];
@@ -3652,14 +3652,6 @@
         sf.longRegs[j] = newArray.size();
         return;
     }
-<<<<<<< HEAD
-
-    private static void execAsync(WorkerExecutionContext ctx) {
-    }
-
-    private static WorkerExecutionContext execAwait(WorkerExecutionContext ctx) {
-        return null;
-=======
     
     private static WorkerExecutionContext execAwait(WorkerExecutionContext ctx, int[] operands) {
         int futureReg = operands[0];
@@ -3671,7 +3663,6 @@
         } else {
             return respCtx.joinTargetContextInfo(ctx, new int[0]);
         }
->>>>>>> da32246f
     }
 
     /**
