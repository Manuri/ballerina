/*
*  Copyright (c) 2018, WSO2 Inc. (http://www.wso2.org) All Rights Reserved.
*
*  WSO2 Inc. licenses this file to you under the Apache License,
*  Version 2.0 (the "License"); you may not use this file except
*  in compliance with the License.
*  You may obtain a copy of the License at
*
*    http://www.apache.org/licenses/LICENSE-2.0
*
*  Unless required by applicable law or agreed to in writing,
*  software distributed under the License is distributed on an
*  "AS IS" BASIS, WITHOUT WARRANTIES OR CONDITIONS OF ANY
*  KIND, either express or implied.  See the License for the
*  specific language governing permissions and limitations
*  under the License.
*/
package org.ballerinalang.bre.bvm;

import org.ballerinalang.model.values.BRefType;
import org.ballerinalang.util.FunctionFlags;
import org.ballerinalang.util.codegen.CallableUnitInfo;
import org.ballerinalang.util.codegen.Instruction;
import org.ballerinalang.util.codegen.PackageInfo;
import org.ballerinalang.util.codegen.attributes.CodeAttributeInfo;
import org.ballerinalang.util.codegen.cpentries.ConstantPoolEntry;
import org.ballerinalang.util.observability.ObserverContext;

import java.util.HashMap;
import java.util.Map;

/**
 * This represents the local variables that are available to a worker. 
 * 
 * @since 0.985.0
 */
public class StackFrame {

    public int invocationFlags = FunctionFlags.NOTHING;

    public long[] longRegs;

    public double[] doubleRegs;

    public String[] stringRegs;

    public int[] intRegs;

    public BRefType<?>[] refRegs;

    public CallableUnitInfo callableUnitInfo;

    public Map<String, Object> localProps = new HashMap<>();

    // Cached value
    ConstantPoolEntry[] constPool;

    // Cached value
    public Instruction[] code;

    // Instruction pointer
    public int ip;

    // Return registry index
    int retReg;

<<<<<<< HEAD
    public ObserverContext observerContext;
=======
    // Indicate this frame belong to a transaction participant
    TransactionParticipantType trxParticipant;

    public StackFrame() {}
>>>>>>> 4f75734c

    public StackFrame() {}

    public StackFrame(PackageInfo packageInfo, CallableUnitInfo callableUnitInfo, CodeAttributeInfo ci, int retReg,
                      int invocationFlags) {
        if (ci.maxLongRegs > 0) {
            this.longRegs = new long[ci.maxLongRegs];
        }
        if (ci.maxDoubleRegs > 0) {
            this.doubleRegs = new double[ci.maxDoubleRegs];
        }
        if (ci.maxStringRegs > 0) {
            this.stringRegs = new String[ci.maxStringRegs];
        }
        if (ci.maxIntRegs > 0) {
            this.intRegs = new int[ci.maxIntRegs];
        }
        if (ci.maxBValueRegs > 0) {
            this.refRegs = new BRefType[ci.maxBValueRegs];
        }
        this.ip = ci.getCodeAddrs();
        this.callableUnitInfo = callableUnitInfo;
        this.constPool = packageInfo.getConstPoolEntries();
        this.code = packageInfo.getInstructions();
        this.retReg = retReg;
        this.invocationFlags = invocationFlags;
    }

    enum TransactionParticipantType {
        LOCAL_PARTICIPANT,
        REMOTE_PARTICIPANT,
        NON_PARTICIPANT
    }
        
}<|MERGE_RESOLUTION|>--- conflicted
+++ resolved
@@ -64,14 +64,10 @@
     // Return registry index
     int retReg;
 
-<<<<<<< HEAD
     public ObserverContext observerContext;
-=======
+
     // Indicate this frame belong to a transaction participant
     TransactionParticipantType trxParticipant;
-
-    public StackFrame() {}
->>>>>>> 4f75734c
 
     public StackFrame() {}
 
@@ -105,5 +101,5 @@
         REMOTE_PARTICIPANT,
         NON_PARTICIPANT
     }
-        
+
 }