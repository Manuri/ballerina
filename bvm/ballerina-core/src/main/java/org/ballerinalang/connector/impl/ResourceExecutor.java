/*
*  Copyright (c) 2017, WSO2 Inc. (http://www.wso2.org) All Rights Reserved.
*
*  WSO2 Inc. licenses this file to you under the Apache License,
*  Version 2.0 (the "License"); you may not use this file except
*  in compliance with the License.
*  You may obtain a copy of the License at
*
*    http://www.apache.org/licenses/LICENSE-2.0
*
*  Unless required by applicable law or agreed to in writing,
*  software distributed under the License is distributed on an
*  "AS IS" BASIS, WITHOUT WARRANTIES OR CONDITIONS OF ANY
*  KIND, either express or implied.  See the License for the
*  specific language governing permissions and limitations
*  under the License.
*/
package org.ballerinalang.connector.impl;

import org.ballerinalang.bre.bvm.CallableUnitCallback;
import org.ballerinalang.bre.bvm.WorkerExecutionContext;
import org.ballerinalang.connector.api.BallerinaConnectorException;
import org.ballerinalang.connector.api.Resource;
import org.ballerinalang.model.values.BValue;
<<<<<<< HEAD
=======
import org.ballerinalang.runtime.Constants;
import org.ballerinalang.util.BLangConstants;
import org.ballerinalang.util.codegen.PackageInfo;
import org.ballerinalang.util.codegen.ProgramFile;
>>>>>>> 62158b2e
import org.ballerinalang.util.codegen.ResourceInfo;
import org.ballerinalang.util.exceptions.BallerinaException;
<<<<<<< HEAD
import org.ballerinalang.util.program.BLangFunctions;
=======
import org.ballerinalang.util.transactions.LocalTransactionInfo;
>>>>>>> 62158b2e

import java.util.Map;

/**
 * {@code ResourceExecutor} This provides the implementation to execute resources within Ballerina.
 *
 * @since 0.94
 */
public class ResourceExecutor {

    /**
     * This method will execute the resource, given required details.
     * And it will use the future instance to notify interested parties about the
     * outcome of the execution.
     *
     * @param resource to be executed.
     * @param connectorFuture to notify.
     * @param properties to be passed to context.
     * @param bValues for parameters.
     */
    public static void execute(Resource resource, BServerConnectorFuture connectorFuture,
                               Map<String, Object> properties, BValue... bValues) {
        if (resource == null) {
            connectorFuture.notifyFailure(new BallerinaException("trying to execute a null resource"));
            return;
        }
        ResourceInfo resourceInfo = ((BResource) resource).getResourceInfo();
        WorkerExecutionContext context = new WorkerExecutionContext();
        if (properties != null) {
<<<<<<< HEAD
            properties.forEach((k, v) -> context.globalProps.put(k, v));
=======
            properties.forEach(context::setProperty);
            if (properties.get(Constants.GLOBAL_TRANSACTION_ID) != null) {
                context.setLocalTransactionInfo(new LocalTransactionInfo(
                        properties.get(Constants.GLOBAL_TRANSACTION_ID).toString(),
                        properties.get(Constants.TRANSACTION_URL).toString(), Constants.TRANSACTION_PROTOCOL_2PC));
            }
>>>>>>> 62158b2e
        }
        BLangFunctions.invokeCallable(resourceInfo, context, bValues);
//        ServiceInfo serviceInfo = resourceInfo.getServiceInfo();
//        // Invoke VM.
//        PackageInfo packageInfo = serviceInfo.getPackageInfo();
//        ProgramFile programFile = packageInfo.getProgramFile();
//
//        //Context context = new Context(programFile);
//        Context context = null;
//        context.setServiceInfo(serviceInfo);
//        context.setConnectorFuture(connectorFuture);
//
//        //TODO remove this with a proper way
//        if (properties != null) {
//            properties.forEach(context::setProperty);
//        }
//
//        ControlStack controlStack = null; // = context.getControlStack();
//
//        // Now create callee's stack-frame
//        WorkerInfo defaultWorkerInfo = resourceInfo.getDefaultWorkerInfo();
//        StackFrame calleeSF = new StackFrame(resourceInfo, defaultWorkerInfo, -1, new int[0]);
//        controlStack.pushFrame(calleeSF);
//
//        CodeAttributeInfo codeAttribInfo = defaultWorkerInfo.getCodeAttributeInfo();
//        //context.setStartIP(codeAttribInfo.getCodeAddrs());
//
//        String[] stringReg = new String[codeAttribInfo.getMaxStringRegs()];
//        Arrays.fill(stringReg, BLangConstants.STRING_NULL_VALUE);
//        int[] intRegs = new int[codeAttribInfo.getMaxIntRegs()];
//        long[] longRegs = new long[codeAttribInfo.getMaxLongRegs()];
//        double[] doubleRegs = new double[codeAttribInfo.getMaxDoubleRegs()];
//        byte[][] byteRegs = new byte[codeAttribInfo.getMaxByteRegs()][];
//        BRefType[] refRegs = new BRefType[codeAttribInfo.getMaxRefRegs()];
//
//        int stringParamCount = 0;
//        int intParamCount = 0;
//        int doubleParamCount = 0;
//        int longParamCount = 0;
//        int byteParamCount = 0;
//        int refParamCount = 0;
//        BType[] bTypes = resourceInfo.getParamTypes();
//
//        if (bValues != null) {
//            for (int i = 0; i < bValues.length; i++) {
//                BType btype = bTypes[i];
//                BValue value = bValues[i];
//
//                // Set default values
//                if (value == null) {
//                    continue;
//                }
//
//                if (btype == BTypes.typeString) {
//                    stringReg[stringParamCount++] = value.stringValue();
//                } else if (btype == BTypes.typeBoolean) {
//                    if ("true".equalsIgnoreCase(value.stringValue())) {
//                        intRegs[intParamCount++] = 1;
//                    } else if ("false".equalsIgnoreCase(value.stringValue())) {
//                        intRegs[intParamCount++] = 0;
//                    } else {
//                        throw new BallerinaException("Unsupported parameter type for parameter " + value);
//                    }
//                } else if (btype == BTypes.typeFloat) {
//                    doubleRegs[doubleParamCount++] = ((BFloat) value).floatValue();
//                } else if (btype == BTypes.typeInt) {
//                    longRegs[longParamCount++] = ((BInteger) value).intValue();
//                } else if (btype == BTypes.typeBlob) {
//                    byteRegs[byteParamCount++] = ((BBlob) value).blobValue();
//                } else if (value instanceof BStruct || value instanceof BRefValueArray || btype == BTypes.typeJSON ||
//                        btype == BTypes.typeXML) {
//                    refRegs[refParamCount++] = (BRefType) value;
//                } else {
//                    connectorFuture.notifyFailure(new BallerinaException("unsupported " +
//                            "parameter type for parameter " + value));
//                }
//            }
//        }
//
//        // It is given that first parameter of the resource is carbon message.
//        calleeSF.setLongRegs(longRegs);
//        calleeSF.setDoubleRegs(doubleRegs);
//        calleeSF.setStringRegs(stringReg);
//        calleeSF.setIntRegs(intRegs);
//        calleeSF.setByteRegs(byteRegs);
//        calleeSF.setRefRegs(refRegs);
//
//        // Execute workers
//        // Pass the incoming message variable into the worker invocations
//        // Fix #2623
//        StackFrame callerSF = new StackFrame(resourceInfo, defaultWorkerInfo, -1, new int[0]);
//        callerSF.setRefRegs(new BRefType[1]);
//        callerSF.getRefRegs()[0] = refRegs[0];
//
//        BLangVM bLangVM = new BLangVM(packageInfo.getProgramFile());
//        //context.setAsResourceContext();
//        //context.startTrackWorker();
//        Debugger debugger = programFile.getDebugger();
//        if (debugger.isDebugEnabled()) {
//            DebuggerUtil.initDebugContext(context, debugger);
//        }
//        bLangVM.run(context);
    }

    public static void execute(Resource resource, CallableUnitCallback responseCallback,
                               Map<String, Object> properties, BValue... bValues) throws BallerinaConnectorException {
        if (resource == null || responseCallback == null) {
            throw new BallerinaConnectorException("invalid arguments provided");
        }
        ResourceInfo resourceInfo = ((BResource) resource).getResourceInfo();
        WorkerExecutionContext context = new WorkerExecutionContext();
        if (properties != null) {
            properties.forEach((k, v) -> context.globalProps.put(k, v));
        }
        BLangFunctions.invokeCallable(resourceInfo, context, bValues, responseCallback);
    }
}<|MERGE_RESOLUTION|>--- conflicted
+++ resolved
@@ -22,20 +22,10 @@
 import org.ballerinalang.connector.api.BallerinaConnectorException;
 import org.ballerinalang.connector.api.Resource;
 import org.ballerinalang.model.values.BValue;
-<<<<<<< HEAD
-=======
 import org.ballerinalang.runtime.Constants;
-import org.ballerinalang.util.BLangConstants;
-import org.ballerinalang.util.codegen.PackageInfo;
-import org.ballerinalang.util.codegen.ProgramFile;
->>>>>>> 62158b2e
 import org.ballerinalang.util.codegen.ResourceInfo;
 import org.ballerinalang.util.exceptions.BallerinaException;
-<<<<<<< HEAD
 import org.ballerinalang.util.program.BLangFunctions;
-=======
-import org.ballerinalang.util.transactions.LocalTransactionInfo;
->>>>>>> 62158b2e
 
 import java.util.Map;
 
@@ -65,16 +55,13 @@
         ResourceInfo resourceInfo = ((BResource) resource).getResourceInfo();
         WorkerExecutionContext context = new WorkerExecutionContext();
         if (properties != null) {
-<<<<<<< HEAD
             properties.forEach((k, v) -> context.globalProps.put(k, v));
-=======
-            properties.forEach(context::setProperty);
             if (properties.get(Constants.GLOBAL_TRANSACTION_ID) != null) {
-                context.setLocalTransactionInfo(new LocalTransactionInfo(
-                        properties.get(Constants.GLOBAL_TRANSACTION_ID).toString(),
-                        properties.get(Constants.TRANSACTION_URL).toString(), Constants.TRANSACTION_PROTOCOL_2PC));
+//                FIXME
+//                context.setLocalTransactionInfo(new LocalTransactionInfo(
+//                        properties.get(Constants.GLOBAL_TRANSACTION_ID).toString(),
+//                        properties.get(Constants.TRANSACTION_URL).toString(), Constants.TRANSACTION_PROTOCOL_2PC));
             }
->>>>>>> 62158b2e
         }
         BLangFunctions.invokeCallable(resourceInfo, context, bValues);
 //        ServiceInfo serviceInfo = resourceInfo.getServiceInfo();
