--- conflicted
+++ resolved
@@ -1527,11 +1527,8 @@
                 case InstructionCodes.ANY2T:
                 case InstructionCodes.ANY2C:
                 case InstructionCodes.ANY2E:
-<<<<<<< HEAD
                 case InstructionCodes.IS_ASSIGNABLE:
-=======
                 case InstructionCodes.TR_RETRY:
->>>>>>> c18fc647
                     i = codeStream.readInt();
                     j = codeStream.readInt();
                     k = codeStream.readInt();
