--- conflicted
+++ resolved
@@ -37,15 +37,9 @@
  */
 public class PackageInfo implements ConstantPool, AttributeInfoPool {
 
-<<<<<<< HEAD
     public int nameCPIndex;
     public String pkgPath;
-    private FunctionInfo initFunctionInfo;
-=======
-    private int pkgNameCPIndex;
-    private String pkgPath;
     private FunctionInfo initFunctionInfo, startFunctionInfo, stopFunctionInfo;
->>>>>>> 859bd4a8
 
     private ConstantPoolEntry[] constPool;
     private List<ConstantPoolEntry> constantPoolEntries = new ArrayList<>();
@@ -77,6 +71,11 @@
 
     // cache values.
     ProgramFile programFile;
+
+    public PackageInfo(int packageNameCPIndex, String packageName) {
+        this.nameCPIndex = packageNameCPIndex;
+        this.pkgPath = packageName;
+    }
 
     public int getPkgNameCPIndex() {
         return nameCPIndex;
@@ -255,16 +254,16 @@
     /**
      * This gets the line number info given the IP. The following example can be taken as a reference
      * to explain the below algorithm.
-     * 
+     *
      *     Code Line                           IP
      *     =======================================
      *     int a = 1 + 1;                      136
      *     runtime:CallStackElement trace1;    138
      *     runtime:CallStackElement trace2;    138
      *     myFunc(a + 1);                      138
-     *     int x = 1 + 2;                      140 
+     *     int x = 1 + 2;                      140
      *     int g = 1 + 3;                      142
-     * 
+     *
      * @param currentIP the current IP
      * @return the resolved line number information
      */
