--- conflicted
+++ resolved
@@ -37,11 +37,7 @@
         tracer.finishSpan();
     }
 
-<<<<<<< HEAD
-    public static Tracer getParentTracer(WorkerExecutionContext ctx) {
-=======
     public static BTracer getParentTracer(WorkerExecutionContext ctx) {
->>>>>>> 23dc637f
         if (TraceManagerWrapper.getInstance().isTraceEnabled() && ctx != null) {
             WorkerExecutionContext parent = ctx;
             do {
