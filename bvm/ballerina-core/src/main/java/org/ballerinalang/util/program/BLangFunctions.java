--- conflicted
+++ resolved
@@ -18,7 +18,6 @@
 package org.ballerinalang.util.program;
 
 import org.ballerinalang.bre.bvm.AsyncTimer;
-import org.ballerinalang.bre.bvm.AsyncTimer.TimerCallback;
 import org.ballerinalang.bre.bvm.BLangScheduler;
 import org.ballerinalang.bre.bvm.BLangVMErrors;
 import org.ballerinalang.bre.bvm.CPU;
@@ -107,44 +106,32 @@
      * This is specifically useful in executing service resources, where the calling transport
      * threads shouldn't be blocked, but rather the worker threads should be used.
      */
-<<<<<<< HEAD
-    private static void invokeCallable(CallableUnitInfo callableUnitInfo,
-                                       WorkerExecutionContext parentCtx, int[] argRegs, int[] retRegs,
-                                       CallableUnitCallback responseCallback) {
-        WorkerInfo[] workerInfos = listWorkerInfos(callableUnitInfo);
-=======
     public static void invokeCallable(CallableUnitInfo callableUnitInfo,
             WorkerExecutionContext parentCtx, int[] argRegs, int[] retRegs,
             CallableUnitCallback responseCallback) {
         WorkerSet workerSet = listWorkers(callableUnitInfo);
->>>>>>> ae64b840
         InvocableWorkerResponseContext respCtx = new CallbackedInvocableWorkerResponseContext(
                 callableUnitInfo.getRetParamTypes(), workerSet.generalWorkers.length, false, responseCallback);
         respCtx.updateTargetContextInfo(parentCtx, retRegs);
         WorkerDataIndex wdi = callableUnitInfo.retWorkerIndex;
         Map<String, Object> globalProps = parentCtx.globalProps;
         BLangScheduler.switchToWaitForResponse(parentCtx);
-<<<<<<< HEAD
-        for (WorkerInfo workerInfo : workerInfos) {
-            executeWorker(respCtx, parentCtx, argRegs, callableUnitInfo, workerInfo, wdi, globalProps, false);
-=======
-        
+
         /* execute the init worker and extract the local variables created by it */
         WorkerData initWorkerLocalData = null;
         CodeAttributeInfo initWorkerCAI = null;
         if (workerSet.initWorker != null) {
-            initWorkerLocalData = executeInitWorker(parentCtx, argRegs, callableUnitInfo, workerSet.initWorker, 
+            initWorkerLocalData = executeInitWorker(parentCtx, argRegs, callableUnitInfo, workerSet.initWorker,
                     wdi, globalProps);
             if (initWorkerLocalData == null) {
                 return;
             }
             initWorkerCAI = workerSet.initWorker.getCodeAttributeInfo();
         }
-        
+
         for (int i = 0; i < workerSet.generalWorkers.length; i++) {
-            executeWorker(respCtx, parentCtx, argRegs, callableUnitInfo, workerSet.generalWorkers[i], 
+            executeWorker(respCtx, parentCtx, argRegs, callableUnitInfo, workerSet.generalWorkers[i],
                     wdi, globalProps, initWorkerLocalData, initWorkerCAI, false);
->>>>>>> ae64b840
         }
     }
 
@@ -158,12 +145,12 @@
         WorkerDataIndex wdi = callableUnitInfo.retWorkerIndex;
         Map<String, Object> globalProps = parentCtx.globalProps;
         BLangScheduler.switchToWaitForResponse(parentCtx);
-        
+
         /* execute the init worker and extract the local variables created by it */
         WorkerData initWorkerLocalData = null;
         CodeAttributeInfo initWorkerCAI = null;
         if (workerSet.initWorker != null) {
-            initWorkerLocalData = executeInitWorker(parentCtx, argRegs, callableUnitInfo, workerSet.initWorker, 
+            initWorkerLocalData = executeInitWorker(parentCtx, argRegs, callableUnitInfo, workerSet.initWorker,
                     wdi, globalProps);
             if (initWorkerLocalData == null) {
                 /* an error has occurred */
@@ -171,9 +158,9 @@
             }
             initWorkerCAI = workerSet.initWorker.getCodeAttributeInfo();
         }
-        
+
         for (int i = 1; i < workerSet.generalWorkers.length; i++) {
-            executeWorker(respCtx, parentCtx, argRegs, callableUnitInfo, workerSet.generalWorkers[i], 
+            executeWorker(respCtx, parentCtx, argRegs, callableUnitInfo, workerSet.generalWorkers[i],
                     wdi, globalProps, initWorkerLocalData, initWorkerCAI, false);
         }
         WorkerExecutionContext runInCallerCtx = executeWorker(respCtx, parentCtx, argRegs, callableUnitInfo, 
@@ -194,7 +181,7 @@
     
     private static WorkerExecutionContext executeWorker(WorkerResponseContext respCtx, 
             WorkerExecutionContext parentCtx, int[] argRegs, CallableUnitInfo callableUnitInfo, 
-            WorkerInfo workerInfo, WorkerDataIndex wdi, Map<String, Object> globalProps, 
+            WorkerInfo workerInfo, WorkerDataIndex wdi, Map<String, Object> globalProps,
             WorkerData initWorkerLocalData, CodeAttributeInfo initWorkerCAI, boolean runInCaller) {
         WorkerData workerLocal = BLangVMUtils.createWorkerDataForLocal(workerInfo, parentCtx, argRegs,
                 callableUnitInfo.getParamTypes());
@@ -207,8 +194,8 @@
         return BLangScheduler.schedule(ctx);
     }
     
-    private static WorkerData executeInitWorker(WorkerExecutionContext parentCtx, int[] argRegs, 
-            CallableUnitInfo callableUnitInfo, WorkerInfo workerInfo, WorkerDataIndex wdi, 
+    private static WorkerData executeInitWorker(WorkerExecutionContext parentCtx, int[] argRegs,
+            CallableUnitInfo callableUnitInfo, WorkerInfo workerInfo, WorkerDataIndex wdi,
             Map<String, Object> globalProps) {
         InitWorkerResponseContext respCtx = new InitWorkerResponseContext(parentCtx);
         WorkerData workerLocal = BLangVMUtils.createWorkerDataForLocal(workerInfo, parentCtx, argRegs,
@@ -224,7 +211,7 @@
             return workerLocal;
         }
     }
-    
+
     private static WorkerSet listWorkers(CallableUnitInfo callableUnitInfo) {
         WorkerSet result = new WorkerSet();
         result.generalWorkers = callableUnitInfo.getWorkerInfoEntries();
@@ -263,7 +250,6 @@
             throw new BLangRuntimeException("error: " + stackTraceStr);
         }
     }
-<<<<<<< HEAD
 
     public static WorkerExecutionContext invokeForkJoin(WorkerExecutionContext parentCtx, ForkjoinInfo forkjoinInfo,
             int joinTargetIp, int joinVarReg, int timeoutRegIndex, int timeoutTargetIp, int timeoutVarReg) {
@@ -316,18 +302,16 @@
                 != null ? v.getWorkerDataChannelInfoForForkJoin().getChannelName() : null));
         return channels;
     }
-=======
-    
+
     /**
      * This represents a worker set with different execution roles.
      */
     private static class WorkerSet {
-        
+
         public WorkerInfo initWorker;
-        
+
         public WorkerInfo[] generalWorkers;
-        
-    }
-    
->>>>>>> ae64b840
+
+    }
+
 }