--- conflicted
+++ resolved
@@ -1240,10 +1240,6 @@
                 case InstructionCodes.XMLATTRS2MAP:
                 case InstructionCodes.ANY2SCONV:
                 case InstructionCodes.XML2S:
-<<<<<<< HEAD
-                case InstructionCodes.WAIT:
-=======
->>>>>>> 5e1df69e
                 case InstructionCodes.XMLLOADALL:
                 case InstructionCodes.ARRAY2JSON:
                 case InstructionCodes.REASON:
