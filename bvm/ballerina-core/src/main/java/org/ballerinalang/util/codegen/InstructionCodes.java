/*
*  Copyright (c) 2017, WSO2 Inc. (http://www.wso2.org) All Rights Reserved.
*
*  WSO2 Inc. licenses this file to you under the Apache License,
*  Version 2.0 (the "License"); you may not use this file except
*  in compliance with the License.
*  You may obtain a copy of the License at
*
*    http://www.apache.org/licenses/LICENSE-2.0
*
*  Unless required by applicable law or agreed to in writing,
*  software distributed under the License is distributed on an
*  "AS IS" BASIS, WITHOUT WARRANTIES OR CONDITIONS OF ANY
*  KIND, either express or implied.  See the License for the
*  specific language governing permissions and limitations
*  under the License.
*/
package org.ballerinalang.util.codegen;

/**
 * Bytecode instructions of a compiled Ballerina program.
 *
 * @since 0.87
 */
public interface InstructionCodes {

    int NOP = 0;
    int ICONST = 2;
    int FCONST = 3;
    int SCONST = 4;
    int ICONST_0 = 5;
    int ICONST_1 = 6;
    int ICONST_2 = 7;
    int ICONST_3 = 8;
    int ICONST_4 = 9;
    int ICONST_5 = 10;
    int FCONST_0 = 11;
    int FCONST_1 = 12;
    int FCONST_2 = 13;
    int FCONST_3 = 14;
    int FCONST_4 = 15;
    int FCONST_5 = 16;
    int BCONST_0 = 17;
    int BCONST_1 = 18;
    int RCONST_NULL = 19;
    int BICONST = 20;

    int IMOVE = 21;
    int FMOVE = 22;
    int SMOVE = 23;
    int BMOVE = 24;
    int RMOVE = 25;
    int BIALOAD = 26;
    int IALOAD = 27;
    int FALOAD = 28;
    int SALOAD = 29;
    int BALOAD = 30;
    int RALOAD = 31;
    int JSONALOAD = 32;

    int IGLOAD = 33;
    int FGLOAD = 34;
    int SGLOAD = 35;
    int BGLOAD = 36;
    int RGLOAD = 37;

    int CHNRECEIVE = 38;
    int CHNSEND = 39;

    int MAPLOAD = 47;
    int JSONLOAD = 48;

    int COMPENSATE = 49;

    int BIASTORE = 50;
    int IASTORE = 51;
    int FASTORE = 52;
    int SASTORE = 53;
    int BASTORE = 54;
    int RASTORE = 55;
    int JSONASTORE = 56;

    int BIAND = 57;
    int IAND = 58;
    int BIOR = 59;
    int IOR = 60;

    int IGSTORE = 61;
    int FGSTORE = 62;
    int SGSTORE = 63;
    int BGSTORE = 64;
    int RGSTORE = 65;

    int ERROR = 70;
    int PANIC = 71;
    int REASON = 72;
    int DETAIL = 73;

    int MAPSTORE = 74;
    int JSONSTORE = 75;

    int IADD = 76;
    int FADD = 77;
    int SADD = 78;

    int SCOPE_END = 79;
    int LOOP_COMPENSATE = 80;

    int XMLADD = 81;
    int ISUB = 82;
    int FSUB = 83;
    int IMUL = 84;
    int FMUL = 85;
    int IDIV = 86;
    int FDIV = 87;
    int IMOD = 88;
    int FMOD = 89;
    int INEG = 90;
    int FNEG = 91;
    int BNOT = 92;

    int IEQ = 93;
    int FEQ = 94;
    int SEQ = 95;
    int BEQ = 96;
    int REQ = 97;
    int REF_EQ = 98;

    int INE = 99;
    int FNE = 100;
    int SNE = 101;
    int BNE = 102;
    int RNE = 103;
    int REF_NEQ = 104;

    int IGT = 105;
    int FGT = 106;

    int IGE = 107;
    int FGE = 108;

    int ILT = 109;
    int FLT = 110;

    int ILE = 111;
    int FLE = 112;

    int REQ_NULL = 113;
    int RNE_NULL = 114;

    int BR_TRUE = 115;
    int BR_FALSE = 116;

    int GOTO = 117;
    int HALT = 118;
    int TR_RETRY = 119;
    int CALL = 120;
    int VCALL = 121;
    int FPCALL = 122;
    int FPLOAD = 123;
    int VFPLOAD = 124;

<<<<<<< HEAD
    int CLONE = 125;

    int SEQ_NULL = 128;
    int SNE_NULL = 129;

=======
>>>>>>> 8b3fdfeb
    // Type Conversion related instructions
    int I2F = 130;
    int I2S = 131;
    int I2B = 132;
    int F2I = 134;
    int F2S = 135;
    int F2B = 136;
    int S2I = 138;
    int S2F = 139;
    int S2B = 140;
    int B2I = 142;
    int B2F = 143;
    int B2S = 144;
    int DT2JSON = 150;
    int DT2XML = 151;
    int T2MAP = 152;
    int T2JSON = 153;
    int MAP2T = 154;
    int JSON2T = 155;
    int XML2S = 157;

    int BILSHIFT = 158;
    int BIRSHIFT = 159;
    int ILSHIFT = 160;
    int IRSHIFT = 161;

    // Type cast
    int I2ANY = 162;
    int F2ANY = 163;
    int S2ANY = 164;
    int B2ANY = 165;
    int ANY2I = 166;
    int ANY2F = 167;
    int ANY2S = 168;
    int ANY2B = 169;
    int ANY2JSON = 170;
    int ANY2XML = 171;
    int ANY2MAP = 172;
    int ANY2STM = 173;
    int ANY2DT = 174;
    int ANY2SCONV = 175;
    int ANY2BI = 176;
    int BI2ANY = 177;
    int ANY2E = 178;
    int ANY2T = 179;
    int ANY2C = 180;
    int CHECKCAST = 181;

    int ANY2TYPE = 183;

    int LOCK = 186;
    int UNLOCK = 187;

    // Transactions
    int TR_BEGIN = 188;
    int TR_END = 189;

    int WRKSEND = 190;
    int WRKRECEIVE = 191;
    int FORKJOIN = 192;
    
    int AWAIT = 193;

    int MAP2JSON = 194;
    int JSON2MAP = 195;

    int IS_ASSIGNABLE = 196;
    int O2JSON = 197;
    
    int ARRAY2JSON = 198;
    int JSON2ARRAY = 199;

    int BINEWARRAY = 200;
    int INEWARRAY = 201;
    int FNEWARRAY = 202;
    int SNEWARRAY = 203;
    int BNEWARRAY = 204;
    int RNEWARRAY = 205;
    int LENGTHOF = 208;

    int NEWSTRUCT = 210;
    int NEWMAP = 212;
    int NEWTABLE = 215;
    int NEWSTREAM = 217;

    int NEW_INT_RANGE = 219;
    int ITR_NEW = 220;
    int ITR_HAS_NEXT = 221;
    int ITR_NEXT = 222;
    int INT_RANGE = 223;

    int I2BI = 224;
    int BI2I = 225;
    int BIXOR = 226;
    int IXOR = 227;
    int BACONST = 228;
    int IURSHIFT = 229;

    int IRET = 230;
    int FRET = 231;
    int SRET = 232;
    int BRET = 233;
    int RRET = 234;
    int RET = 235;

    int XML2XMLATTRS = 236;
    int XMLATTRS2MAP = 237;
    int XMLATTRLOAD = 238;
    int XMLATTRSTORE = 239;
    int S2QNAME = 240;
    int NEWQNAME = 241;
    int NEWXMLELEMENT = 242;
    int NEWXMLCOMMENT = 243;
    int NEWXMLTEXT = 244;
    int NEWXMLPI = 245;
    int XMLSEQSTORE = 246;
    int XMLSEQLOAD = 247;
    int XMLLOAD = 248;
    int XMLLOADALL = 249;
    int NEWXMLSEQ = 250;

    int TYPE_TEST = 251;
    int TYPELOAD = 252;

    int TEQ = 253;
    int TNE = 254;

    int INSTRUCTION_CODE_COUNT = 255;
}<|MERGE_RESOLUTION|>--- conflicted
+++ resolved
@@ -160,14 +160,8 @@
     int FPLOAD = 123;
     int VFPLOAD = 124;
 
-<<<<<<< HEAD
     int CLONE = 125;
 
-    int SEQ_NULL = 128;
-    int SNE_NULL = 129;
-
-=======
->>>>>>> 8b3fdfeb
     // Type Conversion related instructions
     int I2F = 130;
     int I2S = 131;
