--- conflicted
+++ resolved
@@ -44,82 +44,6 @@
     int BCONST_1 = 18;
     int RCONST_NULL = 19;
     int BICONST = 20;
-<<<<<<< HEAD
-
-    int IMOVE = 21;
-    int FMOVE = 22;
-    int SMOVE = 23;
-    int BMOVE = 24;
-    int RMOVE = 25;
-    int BIALOAD = 26;
-    int IALOAD = 27;
-    int FALOAD = 28;
-    int SALOAD = 29;
-    int BALOAD = 30;
-    int RALOAD = 31;
-    int JSONALOAD = 32;
-
-    int IGLOAD = 33;
-    int FGLOAD = 34;
-    int SGLOAD = 35;
-    int BGLOAD = 36;
-    int RGLOAD = 37;
-
-    int CHNRECEIVE = 38;
-    int CHNSEND = 39;
-
-    int MAPLOAD = 47;
-    int JSONLOAD = 48;
-
-    int COMPENSATE = 49;
-
-    int BIASTORE = 50;
-    int IASTORE = 51;
-    int FASTORE = 52;
-    int SASTORE = 53;
-    int BASTORE = 54;
-    int RASTORE = 55;
-    int JSONASTORE = 56;
-
-    int BIAND = 57;
-    int IAND = 58;
-    int BIOR = 59;
-    int IOR = 60;
-
-    int IGSTORE = 61;
-    int FGSTORE = 62;
-    int SGSTORE = 63;
-    int BGSTORE = 64;
-    int RGSTORE = 65;
-
-    int FREEZE = 68;
-    int IS_FROZEN = 69;
-
-    int ERROR = 70;
-    int PANIC = 71;
-    int REASON = 72;
-    int DETAIL = 73;
-
-    int MAPSTORE = 74;
-    int JSONSTORE = 75;
-
-    int IADD = 76;
-    int FADD = 77;
-    int SADD = 78;
-
-    int SCOPE_END = 79;
-    int LOOP_COMPENSATE = 80;
-
-    int XMLADD = 81;
-    int ISUB = 82;
-    int FSUB = 83;
-    int IMUL = 84;
-    int FMUL = 85;
-    int IDIV = 86;
-    int FDIV = 87;
-    int IMOD = 88;
-    int FMOD = 89;
-=======
     int DCONST = 21;
 
     int IMOVE = 22;
@@ -127,46 +51,49 @@
     int SMOVE = 24;
     int BMOVE = 25;
     int RMOVE = 26;
-    int BIALOAD = 28;
-    int IALOAD = 29;
-    int FALOAD = 30;
-    int SALOAD = 31;
-    int BALOAD = 32;
-    int RALOAD = 33;
-    int JSONALOAD = 34;
-
-    int IGLOAD = 36;
-    int FGLOAD = 37;
-    int SGLOAD = 38;
-    int BGLOAD = 39;
-    int RGLOAD = 40;
-
-    int CHNRECEIVE = 42;
-    int CHNSEND = 43;
-
-    int MAPLOAD = 44;
-    int JSONLOAD = 45;
-
-    int COMPENSATE = 46;
-
-    int BIASTORE = 47;
-    int IASTORE = 48;
-    int FASTORE = 49;
-    int SASTORE = 50;
-    int BASTORE = 51;
-    int RASTORE = 52;
-    int JSONASTORE = 53;
-
-    int BIAND = 55;
-    int IAND = 56;
-    int BIOR = 57;
-    int IOR = 58;
-
-    int IGSTORE = 59;
-    int FGSTORE = 60;
-    int SGSTORE = 61;
-    int BGSTORE = 62;
-    int RGSTORE = 63;
+    int BIALOAD = 27;
+    int IALOAD = 28;
+    int FALOAD = 29;
+    int SALOAD = 30;
+    int BALOAD = 31;
+    int RALOAD = 32;
+    int JSONALOAD = 33;
+
+    int IGLOAD = 34;
+    int FGLOAD = 35;
+    int SGLOAD = 36;
+    int BGLOAD = 37;
+    int RGLOAD = 38;
+
+    int CHNRECEIVE = 39;
+    int CHNSEND = 40;
+
+    int MAPLOAD = 41;
+    int JSONLOAD = 42;
+
+    int COMPENSATE = 43;
+
+    int BIASTORE = 44;
+    int IASTORE = 45;
+    int FASTORE = 46;
+    int SASTORE = 47;
+    int BASTORE = 48;
+    int RASTORE = 49;
+    int JSONASTORE = 50;
+
+    int BIAND = 51;
+    int IAND = 52;
+    int BIOR = 53;
+    int IOR = 54;
+
+    int IGSTORE = 55;
+    int FGSTORE = 56;
+    int SGSTORE = 57;
+    int BGSTORE = 58;
+    int RGSTORE = 59;
+
+    int FREEZE = 63;
+    int IS_FROZEN = 64;
 
     int ERROR = 65;
     int PANIC = 66;
@@ -197,7 +124,6 @@
     int IMOD = 87;
     int FMOD = 88;
     int DMOD = 89;
->>>>>>> 49f6e921
     int INEG = 90;
     int FNEG = 91;
     int DNEG = 92;
