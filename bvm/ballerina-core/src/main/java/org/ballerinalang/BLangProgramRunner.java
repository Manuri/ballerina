/*
*  Copyright (c) 2017, WSO2 Inc. (http://www.wso2.org) All Rights Reserved.
*
*  WSO2 Inc. licenses this file to you under the Apache License,
*  Version 2.0 (the "License"); you may not use this file except
*  in compliance with the License.
*  You may obtain a copy of the License at
*
*    http://www.apache.org/licenses/LICENSE-2.0
*
*  Unless required by applicable law or agreed to in writing,
*  software distributed under the License is distributed on an
*  "AS IS" BASIS, WITHOUT WARRANTIES OR CONDITIONS OF ANY
*  KIND, either express or implied.  See the License for the
*  specific language governing permissions and limitations
*  under the License.
*/
package org.ballerinalang;

import org.ballerinalang.bre.Context;
import org.ballerinalang.model.types.BArrayType;
import org.ballerinalang.model.types.BType;
import org.ballerinalang.model.types.BTypes;
import org.ballerinalang.model.values.BStringArray;
import org.ballerinalang.model.values.BValue;
import org.ballerinalang.util.codegen.FunctionInfo;
import org.ballerinalang.util.codegen.PackageInfo;
import org.ballerinalang.util.codegen.ProgramFile;
import org.ballerinalang.util.codegen.ServiceInfo;
import org.ballerinalang.util.debugger.DebugContext;
import org.ballerinalang.util.debugger.Debugger;
import org.ballerinalang.util.exceptions.BallerinaException;
import org.ballerinalang.util.program.BLangFunctions;

/**
 * This class contains utilities to execute Ballerina main and service programs.
 *
 * @since 0.8.0
 */
public class BLangProgramRunner {

    public static void runService(ProgramFile programFile) {
        if (!programFile.isServiceEPAvailable()) {
            throw new BallerinaException("no services found in '" + programFile.getProgramFilePath() + "'");
        }

        // Get the service package
        PackageInfo servicesPackage = programFile.getEntryPackage();
        if (servicesPackage == null) {
            throw new BallerinaException("no services found in '" + programFile.getProgramFilePath() + "'");
        }

        // This is required to invoke package/service init functions;
//        Context bContext = new Context(programFile);
//
//        Debugger debugger = new Debugger(programFile);
//        initDebugger(bContext, debugger);

        // Invoke package init function
        BLangFunctions.invokePackageInitFunction(servicesPackage.getInitFunctionInfo());

<<<<<<< HEAD
        int serviceCount = 0;
        for (ServiceInfo serviceInfo : servicesPackage.getServiceInfoEntries()) {
            // Invoke service init function
            //TODO check this to pass a Service
//            bContext.setServiceInfo(serviceInfo);
//            BLangFunctions.invokeFunction2(programFile, serviceInfo.getInitFunctionInfo(), bContext);
            BLangFunctions.invokeServiceInitFunction(serviceInfo.getInitFunctionInfo());
=======
        deployTransactionCoordinatorServices(programFile, bContext);
>>>>>>> 62158b2e

        ServiceInfo[] declaredServices = servicesPackage.getServiceInfoEntries();
        int serviceCount = 0;
        for (ServiceInfo serviceInfo : declaredServices) {
            deployService(programFile, bContext, serviceInfo);
            serviceCount++;
        }

        if (serviceCount == 0) {
            throw new BallerinaException("no services found in '" + programFile.getProgramFilePath() + "'");
        }
    }
<<<<<<< HEAD
    
=======

    private static void deployTransactionCoordinatorServices(ProgramFile programFile, Context bContext) {
        PackageInfo coordinatorPkgInfo = programFile.getPackageInfo("ballerina.transactions.coordinator");
        ServiceInfo[] coordinatorServices;
        if (coordinatorPkgInfo != null) {
            coordinatorPkgInfo.setProgramFile(programFile);
            coordinatorServices = coordinatorPkgInfo.getServiceInfoEntries();
            if (coordinatorServices != null) {
                for (ServiceInfo coordinatorService : coordinatorServices) {
                    deployService(programFile, bContext, coordinatorService);
                }
            }
        }
    }

    private static void deployService(ProgramFile programFile, Context bContext, ServiceInfo serviceInfo) {
        // Invoke service init function
        //TODO check this to pass a Service
        bContext.setServiceInfo(serviceInfo);
        BLangFunctions.invokeFunction(programFile, serviceInfo.getInitFunctionInfo(), bContext);
        if (bContext.getError() != null) {
            String stackTraceStr = BLangVMErrors.getPrintableStackTrace(bContext.getError());
            throw new BLangRuntimeException("error in deploying service: " + stackTraceStr);
        }

        // Deploy service
        programFile.getServerConnectorRegistry().registerService(serviceInfo);
    }

>>>>>>> 62158b2e
    public static void runMain(ProgramFile programFile, String[] args) {
        if (!programFile.isMainEPAvailable()) {
            throw new BallerinaException("main function not found in  '" + programFile.getProgramFilePath() + "'");
        }
        PackageInfo mainPkgInfo = programFile.getEntryPackage();
        if (mainPkgInfo == null) {
            throw new BallerinaException("main function not found in  '" + programFile.getProgramFilePath() + "'");
        }
        FunctionInfo mainFuncInfo = getMainFunction(mainPkgInfo);
        BLangFunctions.invokeEntrypointCallable(programFile, mainPkgInfo, mainFuncInfo, extractMainArgs(args));
    }
    
    private static BValue[] extractMainArgs(String[] args) {
        BStringArray arrayArgs = new BStringArray();
        for (int i = 0; i < args.length; i++) {
            arrayArgs.add(i, args[i]);
        }
        return new BValue[] { arrayArgs };
    }

    private static void initDebugger(Context bContext, Debugger debugger) {
        bContext.getProgramFile().setDebugger(debugger);
        if (debugger.isDebugEnabled()) {
            DebugContext debugContext = new DebugContext();
            bContext.setDebugContext(debugContext);
            debugger.init();
            debugger.addDebugContextAndWait(debugContext);
        }
    }

    public static FunctionInfo getMainFunction(PackageInfo mainPkgInfo) {
        String errorMsg = "main function not found in  '" +
                mainPkgInfo.getProgramFile().getProgramFilePath() + "'";

        FunctionInfo mainFuncInfo = mainPkgInfo.getFunctionInfo("main");
        if (mainFuncInfo == null) {
            throw new BallerinaException(errorMsg);
        }

        BType[] paramTypes = mainFuncInfo.getParamTypes();
        BType[] retParamTypes = mainFuncInfo.getRetParamTypes();
        BArrayType argsType = new BArrayType(BTypes.typeString);
        if (paramTypes.length != 1 || !paramTypes[0].equals(argsType) || retParamTypes.length != 0) {
            throw new BallerinaException(errorMsg);
        }

        return mainFuncInfo;
    }
}<|MERGE_RESOLUTION|>--- conflicted
+++ resolved
@@ -27,7 +27,6 @@
 import org.ballerinalang.util.codegen.PackageInfo;
 import org.ballerinalang.util.codegen.ProgramFile;
 import org.ballerinalang.util.codegen.ServiceInfo;
-import org.ballerinalang.util.debugger.DebugContext;
 import org.ballerinalang.util.debugger.Debugger;
 import org.ballerinalang.util.exceptions.BallerinaException;
 import org.ballerinalang.util.program.BLangFunctions;
@@ -59,7 +58,9 @@
         // Invoke package init function
         BLangFunctions.invokePackageInitFunction(servicesPackage.getInitFunctionInfo());
 
-<<<<<<< HEAD
+//        FIXME: uncomment
+//        deployTransactionCoordinatorServices(programFile, bContext);
+
         int serviceCount = 0;
         for (ServiceInfo serviceInfo : servicesPackage.getServiceInfoEntries()) {
             // Invoke service init function
@@ -67,14 +68,9 @@
 //            bContext.setServiceInfo(serviceInfo);
 //            BLangFunctions.invokeFunction2(programFile, serviceInfo.getInitFunctionInfo(), bContext);
             BLangFunctions.invokeServiceInitFunction(serviceInfo.getInitFunctionInfo());
-=======
-        deployTransactionCoordinatorServices(programFile, bContext);
->>>>>>> 62158b2e
 
-        ServiceInfo[] declaredServices = servicesPackage.getServiceInfoEntries();
-        int serviceCount = 0;
-        for (ServiceInfo serviceInfo : declaredServices) {
-            deployService(programFile, bContext, serviceInfo);
+            // Deploy service
+            programFile.getServerConnectorRegistry().registerService(serviceInfo);
             serviceCount++;
         }
 
@@ -82,9 +78,6 @@
             throw new BallerinaException("no services found in '" + programFile.getProgramFilePath() + "'");
         }
     }
-<<<<<<< HEAD
-    
-=======
 
     private static void deployTransactionCoordinatorServices(ProgramFile programFile, Context bContext) {
         PackageInfo coordinatorPkgInfo = programFile.getPackageInfo("ballerina.transactions.coordinator");
@@ -103,18 +96,18 @@
     private static void deployService(ProgramFile programFile, Context bContext, ServiceInfo serviceInfo) {
         // Invoke service init function
         //TODO check this to pass a Service
-        bContext.setServiceInfo(serviceInfo);
-        BLangFunctions.invokeFunction(programFile, serviceInfo.getInitFunctionInfo(), bContext);
-        if (bContext.getError() != null) {
-            String stackTraceStr = BLangVMErrors.getPrintableStackTrace(bContext.getError());
-            throw new BLangRuntimeException("error in deploying service: " + stackTraceStr);
-        }
+//        FIXME: uncomment follow
+//        bContext.setServiceInfo(serviceInfo);
+//        BLangFunctions.invokeFunction(programFile, serviceInfo.getInitFunctionInfo(), bContext);
+//        if (bContext.getError() != null) {
+//            String stackTraceStr = BLangVMErrors.getPrintableStackTrace(bContext.getError());
+//            throw new BLangRuntimeException("error in deploying service: " + stackTraceStr);
+//        }
 
         // Deploy service
         programFile.getServerConnectorRegistry().registerService(serviceInfo);
     }
 
->>>>>>> 62158b2e
     public static void runMain(ProgramFile programFile, String[] args) {
         if (!programFile.isMainEPAvailable()) {
             throw new BallerinaException("main function not found in  '" + programFile.getProgramFilePath() + "'");
@@ -136,13 +129,13 @@
     }
 
     private static void initDebugger(Context bContext, Debugger debugger) {
-        bContext.getProgramFile().setDebugger(debugger);
-        if (debugger.isDebugEnabled()) {
-            DebugContext debugContext = new DebugContext();
-            bContext.setDebugContext(debugContext);
-            debugger.init();
-            debugger.addDebugContextAndWait(debugContext);
-        }
+//        bContext.getProgramFile().setDebugger(debugger);
+//        if (debugger.isDebugEnabled()) {
+//            DebugContext debugContext = new DebugContext();
+//            bContext.setDebugContext(debugContext);
+//            debugger.init();
+//            debugger.addDebugContextAndWait(debugContext);
+//        }
     }
 
     public static FunctionInfo getMainFunction(PackageInfo mainPkgInfo) {
