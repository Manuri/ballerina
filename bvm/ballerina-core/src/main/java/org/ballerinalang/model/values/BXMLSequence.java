/*
 * Copyright (c) 2016, WSO2 Inc. (http://www.wso2.org) All Rights Reserved.
 *
 * Licensed under the Apache License, Version 2.0 (the "License");
 * you may not use this file except in compliance with the License.
 * You may obtain a copy of the License at
 *
 * http://www.apache.org/licenses/LICENSE-2.0
 *
 * Unless required by applicable law or agreed to in writing, software
 * distributed under the License is distributed on an "AS IS" BASIS,
 * WITHOUT WARRANTIES OR CONDITIONS OF ANY KIND, either express or implied.
 * See the License for the specific language governing permissions and
 * limitations under the License.
 */

package org.ballerinalang.model.values;

import org.apache.axiom.om.OMElement;
import org.apache.axiom.om.OMNode;
import org.apache.axiom.om.OMText;
import org.ballerinalang.bre.bvm.BVM;
import org.ballerinalang.model.types.BMapType;
import org.ballerinalang.model.types.BTypes;
import org.ballerinalang.model.util.XMLNodeType;
import org.ballerinalang.util.BLangConstants;
import org.ballerinalang.util.exceptions.BallerinaException;

import java.io.OutputStream;
import java.util.ArrayList;
import java.util.Arrays;
import java.util.Iterator;
import java.util.List;
import java.util.Map;
import javax.xml.namespace.QName;

import static org.ballerinalang.model.util.FreezeUtils.handleInvalidUpdate;
import static org.ballerinalang.model.util.FreezeUtils.isOpenForFreeze;
import static org.ballerinalang.util.BLangConstants.STRING_NULL_VALUE;

/**
 * {@code BXMLSequence} represents a sequence of {@link BXMLItem}s in Ballerina.
 *
 * @since 0.88
 */
public final class BXMLSequence extends BXML<BValueArray> {

    private BValueArray sequence;

    /**
     * Create an empty xml sequence.
     */
    public BXMLSequence() {
        sequence = new BValueArray();
    }

    /**
     * Initialize a {@link BXMLSequence} from a {@link org.apache.axiom.om.OMNode} object.
     *
     * @param sequence xml object
     */
    public BXMLSequence(BValueArray sequence) {
        this.sequence = sequence;
    }

    /**
     * {@inheritDoc}
     */
    @Override
    public XMLNodeType getNodeType() {
        return XMLNodeType.SEQUENCE;
    }

    /**
     * {@inheritDoc}
     */
    @Override
    public BBoolean isEmpty() {
        return new BBoolean(sequence.size() == 0);
    }

    /**
     * {@inheritDoc}
     */
    @Override
    public BBoolean isSingleton() {
        return new BBoolean(sequence.size() == 1);
    }

    /**
     * {@inheritDoc}
     */
    @Override
    public BString getItemType() {
        if (sequence.size() == 1) {
            return ((BXMLItem) sequence.getRefValue(0)).getItemType();
        }

        return new BString(XMLNodeType.SEQUENCE.value());
    }

    /**
     * {@inheritDoc}
     */
    @Override
    public BString getElementName() {
        if (sequence.size() == 1) {
            return ((BXMLItem) sequence.getRefValue(0)).getElementName();
        }
        return BTypes.typeString.getZeroValue();
    }

    /**
     * {@inheritDoc}
     */
    @Override
    public BString getTextValue() {
        StringBuilder seqTextBuilder = new StringBuilder();
        for (int i = 0; i < sequence.size(); i++) {
            BXMLItem item = (BXMLItem) sequence.getRefValue(i);
            seqTextBuilder.append(item.getTextValue().stringValue());
        }
        return new BString(seqTextBuilder.toString());
    }

    /**
     * {@inheritDoc}
     */
    @Override
    public String getAttribute(String localName, String namespace) {
        if (sequence.size() == 1) {
            return ((BXMLItem) sequence.getRefValue(0)).getAttribute(localName, namespace);
        }

        return STRING_NULL_VALUE;
    }

    /**
     * {@inheritDoc}
     */
    @Override
    public String getAttribute(String localName, String namespace, String prefix) {
        if (sequence.size() == 1) {
            return ((BXMLItem) sequence.getRefValue(0)).getAttribute(localName, namespace, prefix);
        }

        return STRING_NULL_VALUE;
    }

    /**
     * {@inheritDoc}
     */
    @Override
    public void setAttribute(String localName, String namespace, String prefix, String value) {
        if (sequence.size() == 1) {
            ((BXMLItem) sequence.getRefValue(0)).setAttribute(localName, namespace, prefix, value);
        }
    }

    /**
     * {@inheritDoc}
     */
    @Override
    public BMap<?, ?> getAttributesMap() {
        if (sequence.size() == 1) {
            return ((BXMLItem) sequence.getRefValue(0)).getAttributesMap();
        }

        return new BMap<>(new BMapType(BTypes.typeString));
    }

    @Override
    public void setAttributes(BMap<String, ?> attributes) {
        synchronized (this) {
            if (freezeStatus.getState() != BVM.FreezeStatus.State.UNFROZEN) {
                handleInvalidUpdate(freezeStatus.getState());
            }
        }

        if (sequence.size() == 1) {
            ((BXMLItem) sequence.getRefValue(0)).setAttributes(attributes);
        }
    }

    /**
     * {@inheritDoc}
     */
    @Override
    public BXML<?> elements() {
        BValueArray elementsSeq = new BValueArray(BTypes.typeXML);
        int j = 0;
        for (int i = 0; i < sequence.size(); i++) {
            BXMLItem item = (BXMLItem) sequence.getRefValue(i);
            if (item.getNodeType() == XMLNodeType.ELEMENT) {
                elementsSeq.add(j++, item);
            }
        }
        return new BXMLSequence(elementsSeq);
    }

    /**
     * {@inheritDoc}
     */
    @Override
    public BXML<?> elements(String qname) {
        BValueArray elementsSeq = new BValueArray(BTypes.typeXML);
        String qnameStr = getQname(qname).toString();
        int j = 0;
        for (int i = 0; i < sequence.size(); i++) {
            BXMLItem item = (BXMLItem) sequence.getRefValue(i);
            if (item.getNodeType() == XMLNodeType.ELEMENT
                    && item.getElementName().stringValue().equals(qnameStr)) {
                elementsSeq.add(j++, item);
            }
        }
        return new BXMLSequence(elementsSeq);
    }

    /**
     * {@inheritDoc}
     */
    @Override
    public BXML<?> children() {
        BValueArray elementsSeq = new BValueArray(BTypes.typeXML);
        int index = 0;
        for (int i = 0; i < sequence.size(); i++) {
            BXMLItem element = (BXMLItem) sequence.getRefValue(i);
            if (element.getNodeType() != XMLNodeType.ELEMENT) {
                continue;
            }

            Iterator<OMNode> childrenItr = ((OMElement) element.value()).getChildren();
            while (childrenItr.hasNext()) {
                elementsSeq.add(index++, new BXMLItem(childrenItr.next()));
            }
        }

        return new BXMLSequence(elementsSeq);
    }

    /**
     * {@inheritDoc}
     */
    @Override
    public BXML<?> children(String qname) {
        BValueArray elementsSeq = new BValueArray();
        QName name = getQname(qname);
        int index = 0;
        for (int i = 0; i < sequence.size(); i++) {
            BXMLItem element = (BXMLItem) sequence.getRefValue(i);
            if (element.getNodeType() != XMLNodeType.ELEMENT) {
                continue;
            }

            Iterator<OMNode> childrenItr = ((OMElement) element.value()).getChildrenWithName(name);
            while (childrenItr.hasNext()) {
                OMNode child = childrenItr.next();
                elementsSeq.add(index++, new BXMLItem(child));
            }
        }
        return new BXMLSequence(elementsSeq);
    }

    /**
     * {@inheritDoc}
     */
    @Override
    public void setChildren(BXML<?> seq) {
        synchronized (this) {
            if (freezeStatus.getState() != BVM.FreezeStatus.State.UNFROZEN) {
                handleInvalidUpdate(freezeStatus.getState());
            }
        }

        if (sequence.size() != 1) {
            throw new BallerinaException("not an " + XMLNodeType.ELEMENT);
        }
        
        ((BXMLItem) sequence.getRefValue(0)).setChildren(seq);
    }

    /**
     * {@inheritDoc}
     */
    @Override
    public void addChildren(BXML<?> seq) {
        synchronized (this) {
            if (freezeStatus.getState() != BVM.FreezeStatus.State.UNFROZEN) {
                handleInvalidUpdate(freezeStatus.getState());
            }
        }

        if (sequence.size() != 1) {
            throw new BallerinaException("not an " + XMLNodeType.ELEMENT);
        }
        
        ((BXMLItem) sequence.getRefValue(0)).addChildren(seq);
    }

    /**
     * {@inheritDoc}
     */
    @Override
    public BXML<?> strip() {
        BValueArray elementsSeq = new BValueArray();
        int j = 0;
        for (int i = 0; i < sequence.size(); i++) {
            BXMLItem element = (BXMLItem) sequence.getRefValue(i);
            if (element.value() == null || (element.getNodeType() == XMLNodeType.TEXT && 
                    ((OMText) element.value()).getText().trim().isEmpty())) {
                continue;
            }
            elementsSeq.add(j++, element);
        }

        return new BXMLSequence(elementsSeq);
    }

    /**
     * {@inheritDoc}
     */
    @Override
    public BXML<?> slice(long startIndex, long endIndex) {
        if (startIndex > this.sequence.size() || endIndex > this.sequence.size() || startIndex < -1 || endIndex < -1) {
            throw new BallerinaException("index out of range: [" + startIndex + "," + endIndex + "]");
        }

        if (startIndex == -1) {
            startIndex = 0;
        }

        if (endIndex == -1) {
            endIndex = sequence.size();
        }

        if (startIndex == endIndex) {
            return new BXMLSequence();
        }

        if (startIndex > endIndex) {
            throw new BallerinaException("invalid indices: " + startIndex + " < " + endIndex);
        }

        int j = 0;
        BValueArray elementsSeq = new BValueArray();
        for (long i = startIndex; i < endIndex; i++) {
            elementsSeq.add(j++, sequence.getRefValue(i));
        }

        return new BXMLSequence(elementsSeq);
    }

    /**
     * {@inheritDoc}
     */
    @Override
    public BXML<?> descendants(String qname) {
        List<BXML<?>> descendants = new ArrayList<BXML<?>>();
        for (int i = 0; i < sequence.size(); i++) {
            BXMLItem element = (BXMLItem) sequence.getRefValue(i);
            switch (element.getNodeType()) {
                case ELEMENT:
                    addDescendants(descendants, (OMElement) element.value(), getQname(qname).toString());
                    break;
                default:
                    break;
            }
        }

        return new BXMLSequence(new BValueArray(descendants.toArray(new BXML[descendants.size()]), BTypes.typeXML));
    }

    // Methods from Datasource impl

    /**
     * {@inheritDoc}
     */
    @Override
    public void serialize(OutputStream outputStream) {
        for (int i = 0; i < sequence.size(); i++) {
            ((BXML<?>) sequence.getRefValue(i)).serialize(outputStream);
        }
    }

    /**
     * {@inheritDoc}
     */
    @Override
    public BValueArray value() {
        return sequence;
    }

    /**
     * {@inheritDoc}
     */
    @Override
    public String stringValue() {
        try {
            StringBuilder sb = new StringBuilder();
            for (int i = 0; i < sequence.size(); i++) {
                sb.append(sequence.getRefValue(i).stringValue());
            }
            return sb.toString();
        } catch (Throwable t) {
            handleXmlException("failed to get xml as string: ", t);
        }
        return BLangConstants.STRING_NULL_VALUE;
    }

    /**
     * {@inheritDoc}
     */
    @Override
    public BXMLSequence copy(Map<BValue, BValue> refs) {
        if (isFrozen()) {
            return this;
        }

        if (refs.containsKey(this)) {
            return (BXMLSequence) refs.get(this);
        }

        BRefType[] copiedVals = new BRefType[(int) sequence.size()];
        refs.put(this, new BXMLSequence(new BValueArray(copiedVals, BTypes.typeXML)));
        for (int i = 0; i < sequence.size(); i++) {
            copiedVals[i] = ((BXML<?>) sequence.getRefValue(i)).copy(refs);
        }
        return (BXMLSequence) refs.get(this);
    }

    /**
     * {@inheritDoc}
     */
    @Override
    public BXML<?> getItem(long index) {
        return (BXML<?>) this.sequence.getRefValue(index);
    }

    /**
     * {@inheritDoc}
     */
    public int length() {
        return this.sequence.size;
    }

    /**
     * {@inheritDoc}
     */
    @Override
    public void build() {
        for (int i = 0; i < sequence.size(); i++) {
            ((BXML<?>) sequence.getRefValue(i)).build();
        }
    }

    @Override
    public void removeAttribute(String qname) {
        synchronized (this) {
            if (freezeStatus.getState() != BVM.FreezeStatus.State.UNFROZEN) {
                handleInvalidUpdate(freezeStatus.getState());
            }
        }

        if (sequence.size() != 1) {
            throw new BallerinaException("not an " + XMLNodeType.ELEMENT);
        }
        
        ((BXMLItem) sequence.getRefValue(0)).removeAttribute(qname);
    }

    @Override
    public BIterator newIterator() {
        return new BXMLSequenceIterator(this);
    }

    /**
     * {@code {@link BXMLSequenceIterator }} provides iterator for xml items..
     *
     * @since 0.96.0
     */
    static class BXMLSequenceIterator implements BIterator {

        BXMLSequence value;
        int cursor = 0;

        BXMLSequenceIterator(BXMLSequence bxmlSequence) {
            value = bxmlSequence;
        }

        @Override
<<<<<<< HEAD
        public BValue getNext() {
            if (hasNext()) {
                return value.sequence.get(cursor++);
            }
            return null;
=======
        public BValue[] getNext(int arity) {
            if (arity == 1) {
                return new BValue[] {value.sequence.getRefValue(cursor++)};
            }
            int cursor = this.cursor++;
            return new BValue[] {new BInteger(cursor), value.sequence.getRefValue(cursor)};
>>>>>>> c34e5f65
        }

        @Override
        public boolean hasNext() {
            return cursor < value.sequence.size();
        }
    }

    @Override
    public void removeChildren(String qname) {
        synchronized (this) {
            if (freezeStatus.getState() != BVM.FreezeStatus.State.UNFROZEN) {
                handleInvalidUpdate(freezeStatus.getState());
            }
        }

        if (sequence.size() != 1) {
            throw new BallerinaException("not an " + XMLNodeType.ELEMENT);
        }

        ((BXMLItem) sequence.getRefValue(0)).removeChildren(qname);
    }

    /**
     * {@inheritDoc}
     */
    @Override
    public synchronized void attemptFreeze(BVM.FreezeStatus freezeStatus) {
        if (isOpenForFreeze(this.freezeStatus, freezeStatus)) {
            this.freezeStatus = freezeStatus;
            Arrays.stream(sequence.refValues).forEach(val -> val.attemptFreeze(freezeStatus));
        }
    }
}<|MERGE_RESOLUTION|>--- conflicted
+++ resolved
@@ -275,7 +275,7 @@
         if (sequence.size() != 1) {
             throw new BallerinaException("not an " + XMLNodeType.ELEMENT);
         }
-        
+
         ((BXMLItem) sequence.getRefValue(0)).setChildren(seq);
     }
 
@@ -293,7 +293,7 @@
         if (sequence.size() != 1) {
             throw new BallerinaException("not an " + XMLNodeType.ELEMENT);
         }
-        
+
         ((BXMLItem) sequence.getRefValue(0)).addChildren(seq);
     }
 
@@ -306,7 +306,7 @@
         int j = 0;
         for (int i = 0; i < sequence.size(); i++) {
             BXMLItem element = (BXMLItem) sequence.getRefValue(i);
-            if (element.value() == null || (element.getNodeType() == XMLNodeType.TEXT && 
+            if (element.value() == null || (element.getNodeType() == XMLNodeType.TEXT &&
                     ((OMText) element.value()).getText().trim().isEmpty())) {
                 continue;
             }
@@ -464,7 +464,7 @@
         if (sequence.size() != 1) {
             throw new BallerinaException("not an " + XMLNodeType.ELEMENT);
         }
-        
+
         ((BXMLItem) sequence.getRefValue(0)).removeAttribute(qname);
     }
 
@@ -488,20 +488,11 @@
         }
 
         @Override
-<<<<<<< HEAD
         public BValue getNext() {
             if (hasNext()) {
-                return value.sequence.get(cursor++);
+                return value.sequence.getRefValue(cursor++);
             }
             return null;
-=======
-        public BValue[] getNext(int arity) {
-            if (arity == 1) {
-                return new BValue[] {value.sequence.getRefValue(cursor++)};
-            }
-            int cursor = this.cursor++;
-            return new BValue[] {new BInteger(cursor), value.sequence.getRefValue(cursor)};
->>>>>>> c34e5f65
         }
 
         @Override
