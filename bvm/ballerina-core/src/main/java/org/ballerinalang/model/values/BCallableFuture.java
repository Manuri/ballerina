/*
*  Copyright (c) 2018, WSO2 Inc. (http://www.wso2.org) All Rights Reserved.
*
*  WSO2 Inc. licenses this file to you under the Apache License,
*  Version 2.0 (the "License"); you may not use this file except
*  in compliance with the License.
*  You may obtain a copy of the License at
*
*    http://www.apache.org/licenses/LICENSE-2.0
*
*  Unless required by applicable law or agreed to in writing,
*  software distributed under the License is distributed on an
*  "AS IS" BASIS, WITHOUT WARRANTIES OR CONDITIONS OF ANY
*  KIND, either express or implied.  See the License for the
*  specific language governing permissions and limitations
*  under the License.
*/
package org.ballerinalang.model.values;

import org.ballerinalang.bre.vm.SafeStrandCallback;
import org.ballerinalang.model.types.BType;
import org.ballerinalang.model.types.BTypes;

/**
 * Ballerina value for the callable "future" type.
 */
public class BCallableFuture implements BFuture {

    private String callableName;
<<<<<<< HEAD
    
    private SafeStrandCallback strandCallback;
=======

    private AsyncInvocableWorkerResponseContext respCtx;
>>>>>>> 70b17f36
    
    public BCallableFuture(String callableName, SafeStrandCallback strandCallback) {
        this.callableName = callableName;
        this.strandCallback = strandCallback;
    }

    @Override
    public String stringValue() {
        return "callable future: " + this.callableName;
    }

    @Override
    public BType getType() {
        return BTypes.typeFuture;
    }

    @Override
    public void stamp(BType type) {

    }

    @Override
    public BValue copy() {
        return new BCallableFuture(this.callableName, this.strandCallback);
    }

    @Override
    public SafeStrandCallback value() {
        return this.strandCallback;
    }

    @Override
    public boolean cancel() {
//        return this.respCtx.cancel();
        return true;
    }

    @Override
    public boolean isDone() {
//        return this.respCtx.isDone();
        return true;
    }

    @Override
    public boolean isCancelled() {
//        return this.respCtx.isCancelled();
        return true;
    }

}<|MERGE_RESOLUTION|>--- conflicted
+++ resolved
@@ -27,13 +27,8 @@
 public class BCallableFuture implements BFuture {
 
     private String callableName;
-<<<<<<< HEAD
     
     private SafeStrandCallback strandCallback;
-=======
-
-    private AsyncInvocableWorkerResponseContext respCtx;
->>>>>>> 70b17f36
     
     public BCallableFuture(String callableName, SafeStrandCallback strandCallback) {
         this.callableName = callableName;
