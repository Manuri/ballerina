/*
 * Copyright (c) 2019, WSO2 Inc. (http://www.wso2.org) All Rights Reserved.
 *
 * WSO2 Inc. licenses this file to you under the Apache License,
 * Version 2.0 (the "License"); you may not use this file except
 * in compliance with the License.
 * You may obtain a copy of the License at
 *
 *    http://www.apache.org/licenses/LICENSE-2.0
 *
 * Unless required by applicable law or agreed to in writing,
 * software distributed under the License is distributed on an
 * "AS IS" BASIS, WITHOUT WARRANTIES OR CONDITIONS OF ANY
 * KIND, either express or implied.  See the License for the
 * specific language governing permissions and limitations
 * under the License.
 */
package org.ballerinalang.jvm;

import org.ballerinalang.jvm.types.BTypes;
import org.ballerinalang.jvm.values.ChannelDetails;
import org.ballerinalang.jvm.values.ErrorValue;
import org.ballerinalang.jvm.values.FutureValue;
import org.ballerinalang.jvm.values.MapValue;

import java.util.HashMap;
import java.util.HashSet;
import java.util.List;
import java.util.Map;
import java.util.Set;
import java.util.concurrent.CopyOnWriteArrayList;
import java.util.concurrent.locks.Lock;
import java.util.concurrent.locks.ReentrantLock;

/**
 * Strand base class used with jvm code generation for functions.
 *
 * @since 0.955.0
 */

public class Strand {
    public boolean yield;
    public Object[] frames;
    public int resumeIndex;
    public Object returnValue;
    public boolean blocked;
    public List<Strand> blockedOn;
    public Scheduler scheduler;
    public Strand parent = null;
    public WDChannels wdChannels;
    public FlushDetail flushDetail;
    public boolean blockedOnExtern;
    public Set<ChannelDetails> channelDetails;
    private Map<String, Object> globalProps;
    public boolean cancel;

    public Strand(Scheduler scheduler) {
        this.scheduler = scheduler;
        this.wdChannels = new WDChannels();
        this.blockedOn = new CopyOnWriteArrayList();
        this.channelDetails = new HashSet<>();
        this.globalProps = new HashMap<>();
    }

    public Strand(Scheduler scheduler, Strand parent, Map<String, Object> properties) {
        this.scheduler = scheduler;
        this.parent = parent;
        this.wdChannels = new WDChannels();
        this.blockedOn = new CopyOnWriteArrayList();
<<<<<<< HEAD
        this.channelDetails = new ChannelDetails[0];
        this.globalProps = properties != null ? properties : new HashMap<>();
=======
        this.channelDetails = new HashSet<>();
        this.globalProps = new HashMap<>();
    }

    public Strand(Scheduler scheduler, Map<String, Object> properties) {
        this.scheduler = scheduler;
        this.globalProps = properties;
        this.wdChannels = new WDChannels();
        this.blockedOn = new CopyOnWriteArrayList();
        this.channelDetails = new HashSet<>();
>>>>>>> 9396d827
    }

    public void handleChannelError(ChannelDetails[] channels, ErrorValue error) {
        for (int i = 0; i < channels.length; i++) {
            ChannelDetails channelDetails = channels[i];
            WorkerDataChannel channel = getWorkerDataChannel(channelDetails);

            if (channels[i].send) {
                channel.setSendError(error);
            } else {
                channel.setReceiveError(error);
            }
        }
    }

    public void setReturnValues(Object returnValue) {
        this.returnValue = returnValue;
    }

    public Object getProperty(String key) {
        return this.globalProps.get(key);
    }

    public void setProperty(String key, Object value) {
        this.globalProps.put(key, value);
    }

    public ErrorValue handleFlush(ChannelDetails[] channels) throws Throwable {
        try {
            if (flushDetail == null) {
                this.flushDetail = new FlushDetail(channels);
            }
            this.flushDetail.flushLock.lock();
            if (flushDetail.inProgress) {
                // this is a reschedule when flush is completed
                if (this.flushDetail.panic != null) {
                    throw this.flushDetail.panic;
                }
                ErrorValue result = this.flushDetail.result;
                cleanUpFlush(channels);
                return result;
            } else {
                //this can be another flush in the same worker
                this.flushDetail.panic = null;
                this.flushDetail.result = null;
                this.flushDetail.flushChannels = channels;
            }

            for (int i = 0; i < channels.length; i++) {
                ErrorValue error = getWorkerDataChannel(channels[i]).flushChannel(this);
                if (error != null) {
                    cleanUpFlush(channels);
                    return error;
                } else if (this.flushDetail.flushedCount == this.flushDetail.flushChannels.length) {
                    // flush completed
                    cleanUpFlush(channels);
                    return null;
                }
            }
            flushDetail.inProgress = true;
            this.yield = true;
            this.blocked = true;
            return null;
        } finally {
            this.flushDetail.flushLock.unlock();
        }
    }

    private void cleanUpFlush(ChannelDetails[] channels) {
        this.flushDetail.inProgress = false;
        this.flushDetail.flushedCount = 0;
        this.flushDetail.result = null;
        for (int i = 0; i < channels.length; i++) {
            getWorkerDataChannel(channels[i]).removeFlushWait();
        }
    }

    public void handleWaitMultiple(Map<String, FutureValue> keyValues, MapValue target) throws Throwable {
        this.blockedOn.clear();
        for (Map.Entry<String, FutureValue> entry : keyValues.entrySet()) {
            synchronized (entry.getValue()) {
                if (entry.getValue().isDone) {
                    if (entry.getValue().panic != null) {
                        this.blockedOn.clear();
                        throw entry.getValue().panic;
                    }
                    target.put(entry.getKey(), entry.getValue().result);
                } else {
                    this.yield = true;
                    this.blocked = true;
                    this.blockedOn.add(entry.getValue().strand);
                }
            }
        }
    }

    public WaitResult handleWaitAny(List<FutureValue> futures) throws Throwable {
        WaitResult waitResult = new WaitResult(false, null);
        int completed = 0;
        Object error = null;
        for (FutureValue future : futures) {
            synchronized (future) {
                if (future.isDone) {
                    completed++;
                    if (future.panic != null) {
                        throw future.panic;
                    }

                    if (TypeChecker.checkIsType(future.result, BTypes.typeError)) {
                        // if error, should wait for other futures as well
                        error = future.result;
                        continue;
                    }
                    waitResult = new WaitResult(true, future.result);
                    break;
                } else {
                    this.blockedOn.add(future.strand);
                }
            }
        }

        if (waitResult.done) {
            this.blockedOn.clear();
        } else if (completed == futures.size()) {
            // all futures have error result
            this.blockedOn.clear();
            waitResult = new WaitResult(true, error);
        } else {
            this.yield = true;
            this.blocked = true;
        }

        return waitResult;
    }

    public void updateChannelDetails(ChannelDetails[] channels) {
        for (ChannelDetails details : channels) {
            this.channelDetails.add(details);
        }
    }

    private WorkerDataChannel getWorkerDataChannel(ChannelDetails channel) {
        WorkerDataChannel dataChannel;
        if (channel.channelInSameStrand) {
            dataChannel = this.wdChannels.getWorkerDataChannel(channel.name);
        } else {
            dataChannel = this.parent.wdChannels.getWorkerDataChannel(channel.name);
        }
        return dataChannel;
    }

    /**
     * Class to hold flush action related details.
     *
     * 0.995.0
     */
    public static class FlushDetail {
        public ChannelDetails[] flushChannels;
        public int flushedCount;
        public Lock flushLock;
        public ErrorValue result;
        public boolean inProgress;
        public Throwable panic;

        public FlushDetail(ChannelDetails[] flushChannels) {
            this.flushChannels = flushChannels;
            this.flushedCount = 0;
            this.flushLock = new ReentrantLock();
            this.result = null;
            this.inProgress = false;
        }
    }

    /**
     * Holds both waiting state and result.
     *
     * 0.995.0
     */
    public static class WaitResult {
        public boolean done;
        public Object result;

        public WaitResult(boolean done, Object result) {
            this.done = done;
            this.result = result;
        }
    }
}<|MERGE_RESOLUTION|>--- conflicted
+++ resolved
@@ -67,21 +67,8 @@
         this.parent = parent;
         this.wdChannels = new WDChannels();
         this.blockedOn = new CopyOnWriteArrayList();
-<<<<<<< HEAD
-        this.channelDetails = new ChannelDetails[0];
+        this.channelDetails = new HashSet<>();
         this.globalProps = properties != null ? properties : new HashMap<>();
-=======
-        this.channelDetails = new HashSet<>();
-        this.globalProps = new HashMap<>();
-    }
-
-    public Strand(Scheduler scheduler, Map<String, Object> properties) {
-        this.scheduler = scheduler;
-        this.globalProps = properties;
-        this.wdChannels = new WDChannels();
-        this.blockedOn = new CopyOnWriteArrayList();
-        this.channelDetails = new HashSet<>();
->>>>>>> 9396d827
     }
 
     public void handleChannelError(ChannelDetails[] channels, ErrorValue error) {
