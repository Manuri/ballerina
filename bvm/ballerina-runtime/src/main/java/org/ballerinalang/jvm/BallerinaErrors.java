/*
*   Copyright (c) 2019, WSO2 Inc. (http://www.wso2.org) All Rights Reserved.
*
*  WSO2 Inc. licenses this file to you under the Apache License,
*  Version 2.0 (the "License"); you may not use this file except
*  in compliance with the License.
*  You may obtain a copy of the License at
*
*    http://www.apache.org/licenses/LICENSE-2.0
*
* Unless required by applicable law or agreed to in writing,
* software distributed under the License is distributed on an
* "AS IS" BASIS, WITHOUT WARRANTIES OR CONDITIONS OF ANY
* KIND, either express or implied.  See the License for the
* specific language governing permissions and limitations
* under the License.
*/
package org.ballerinalang.jvm;

import org.ballerinalang.jvm.types.BType;
import org.ballerinalang.jvm.util.exceptions.BLangExceptionHelper;
import org.ballerinalang.jvm.util.exceptions.BallerinaErrorReasons;
import org.ballerinalang.jvm.util.exceptions.RuntimeErrors;
import org.ballerinalang.jvm.values.ArrayValue;
import org.ballerinalang.jvm.values.ErrorValue;
import org.ballerinalang.jvm.values.MapValue;
import org.ballerinalang.jvm.values.MapValueImpl;

<<<<<<< HEAD
=======
import java.util.ArrayList;
import java.util.List;

import static org.ballerinalang.jvm.util.BLangConstants.BALLERINA_RUNTIME_PKG;
import static org.ballerinalang.jvm.util.BLangConstants.BLANG_SRC_FILE_SUFFIX;
import static org.ballerinalang.jvm.util.BLangConstants.INIT_FUNCTION_SUFFIX;
import static org.ballerinalang.jvm.util.BLangConstants.MODULE_INIT_CLASS_NAME;

>>>>>>> f503bc4c
/**
 * Util Class for handling Error in Ballerina VM.
 *
 * @since 0.995.0
 */
public class BallerinaErrors {
    
    public static final String ERROR_MESSAGE_FIELD = "message";
    public static final String NULL_REF_EXCEPTION = "NullReferenceException";
    public static final String CALL_STACK_ELEMENT = "CallStackElement";


    public static final String ERROR_PRINT_PREFIX = "error: ";

    public static ErrorValue createError(String reason) {
        return new ErrorValue(reason, new MapValueImpl<>());
    }

    public static ErrorValue createError(String reason, String detail) {
        MapValueImpl<String, Object> detailMap = new MapValueImpl<>();
        if (detail != null) {
            detailMap.put(ERROR_MESSAGE_FIELD, detail);
        }
        return new ErrorValue(reason, detailMap);
    }

    public static ErrorValue createError(String reason, MapValueImpl detailMap) {
        return new ErrorValue(reason, detailMap);
    }

    public static ErrorValue createConversionError(Object inputValue, BType targetType) {
        return createError(org.ballerinalang.jvm.util.exceptions.BallerinaErrorReasons.CONVERSION_ERROR,
                             org.ballerinalang.jvm.util.exceptions.BLangExceptionHelper
                                     .getErrorMessage(org.ballerinalang.jvm.util.exceptions.RuntimeErrors
                                                              .INCOMPATIBLE_CONVERT_OPERATION,
                                                      TypeChecker.getType(inputValue), targetType));
    }

    static ErrorValue createTypeCastError(Object sourceVal, BType targetType) {
        throw createError(BallerinaErrorReasons.TYPE_CAST_ERROR,
                             BLangExceptionHelper.getErrorMessage(RuntimeErrors.TYPE_CAST_ERROR,
                                                                  TypeChecker.getType(sourceVal), targetType));
    }

    static ErrorValue createNumericConversionError(Object inputValue, BType targetType) {
        throw createError(BallerinaErrorReasons.NUMBER_CONVERSION_ERROR,
                             BLangExceptionHelper.getErrorMessage(
                                     RuntimeErrors.INCOMPATIBLE_SIMPLE_TYPE_CONVERT_OPERATION,
                                     TypeChecker.getType(inputValue), inputValue, targetType));
    }
<<<<<<< HEAD
=======

    public static String getPrintableStackTrace(ErrorValue error) {
        return getPrintableStackTrace(getErrorMessage(error), error.getStackTrace());
    }

    public static String getPrintableStackTrace(String errorMsg, StackTraceElement[] stackTrace) {

        StringBuilder sb = new StringBuilder();
        sb.append(errorMsg).append("\n\tat ");
        // Append function/action/resource name with package path (if any)
        appendStackTraceElement(sb, stackTrace, 0, "");
        for (int i = 1; i < stackTrace.length; i++) {
            if (!appendStackTraceElement(sb, stackTrace, i, "\n\t   ")) {
                break;
            }
        }
        return sb.toString();
    }

    private static boolean appendStackTraceElement(StringBuilder sb, StackTraceElement[] stackTrace, int currentIndex,
                                                   String tab) {
        StackTraceElement stackFrame = stackTrace[currentIndex];
        String pkgName = stackFrame.getClassName();
        String fileName = stackFrame.getFileName();
        int lineNo = stackFrame.getLineNumber();
        if (lineNo < 0) {
            return false;
        }
        // Handle init function
        if (pkgName.equals(MODULE_INIT_CLASS_NAME)) {
            sb.append(tab);
            sb.append(INIT_FUNCTION_SUFFIX);
            if (currentIndex != 0) {
                fileName = stackTrace[currentIndex - 1].getFileName();
            }
            sb.append("(").append(fileName);
            // Append the line number
            sb.append(":").append(lineNo);
            sb.append(")");
            return false;
        }
        // Remove java sources for bal stacktrace.
        if (!fileName.equals(pkgName.concat(BLANG_SRC_FILE_SUFFIX))) {
            return true;
        }
        // Append the method name
        sb.append(tab).append(stackFrame.getMethodName());
        // Append the filename
        sb.append("(").append(fileName);
        // Append the line number
        sb.append(":").append(lineNo).append(")");
        return true;
    }

    private static String getErrorMessage(ErrorValue errorValue) {
        String errorMsg = "";
        boolean reasonAdded = false;
        String reason = errorValue.getReason();
        Object details = errorValue.getDetails();
        if (reason != null && !reason.isEmpty()) {
            errorMsg = reason;
            reasonAdded = true;
        }
        if (details != null) {
            errorMsg = errorMsg + (reasonAdded ? " " : "") + details.toString();
        }
        return errorMsg;
    }

    public static void printStackTraceOnMainMethodError(ErrorValue errorValue) {
        ErrorHandlerUtils.printError("error: " + getPrintableStackTrace(errorValue));
    }

    public static ArrayValue generateCallStack() {
        List<MapValue<String, Object>> sfList = new ArrayList<>();
        for (StackTraceElement frame : Thread.currentThread().getStackTrace()) {
            MapValue<String, Object> sf = getStackFrame(frame);
            if (sf != null) {
                sfList.add(0, sf);
            }
        }
        BType recordType = BallerinaValues.createRecordValue(BALLERINA_RUNTIME_PKG, CALL_STACK_ELEMENT).getType();
        ArrayValue callStack = new ArrayValue(recordType);
        for (int i = 0; i < sfList.size(); i++) {
            callStack.add(i, sfList.get(i));
        }
        return callStack;
    }

    private static MapValue<String, Object> getStackFrame(StackTraceElement stackTraceElement) {
        Object[] values = new Object[4];
        values[0] = stackTraceElement.getMethodName();
        values[1] = stackTraceElement.getClassName();
        values[2] = stackTraceElement.getFileName();
        values[3] = stackTraceElement.getLineNumber();
        return BallerinaValues.populateRecordFields(
                BallerinaValues.createRecordValue(BALLERINA_RUNTIME_PKG, CALL_STACK_ELEMENT), values);
    }
>>>>>>> f503bc4c
}<|MERGE_RESOLUTION|>--- conflicted
+++ resolved
@@ -26,17 +26,11 @@
 import org.ballerinalang.jvm.values.MapValue;
 import org.ballerinalang.jvm.values.MapValueImpl;
 
-<<<<<<< HEAD
-=======
 import java.util.ArrayList;
 import java.util.List;
 
 import static org.ballerinalang.jvm.util.BLangConstants.BALLERINA_RUNTIME_PKG;
-import static org.ballerinalang.jvm.util.BLangConstants.BLANG_SRC_FILE_SUFFIX;
-import static org.ballerinalang.jvm.util.BLangConstants.INIT_FUNCTION_SUFFIX;
-import static org.ballerinalang.jvm.util.BLangConstants.MODULE_INIT_CLASS_NAME;
 
->>>>>>> f503bc4c
 /**
  * Util Class for handling Error in Ballerina VM.
  *
@@ -87,80 +81,6 @@
                                      RuntimeErrors.INCOMPATIBLE_SIMPLE_TYPE_CONVERT_OPERATION,
                                      TypeChecker.getType(inputValue), inputValue, targetType));
     }
-<<<<<<< HEAD
-=======
-
-    public static String getPrintableStackTrace(ErrorValue error) {
-        return getPrintableStackTrace(getErrorMessage(error), error.getStackTrace());
-    }
-
-    public static String getPrintableStackTrace(String errorMsg, StackTraceElement[] stackTrace) {
-
-        StringBuilder sb = new StringBuilder();
-        sb.append(errorMsg).append("\n\tat ");
-        // Append function/action/resource name with package path (if any)
-        appendStackTraceElement(sb, stackTrace, 0, "");
-        for (int i = 1; i < stackTrace.length; i++) {
-            if (!appendStackTraceElement(sb, stackTrace, i, "\n\t   ")) {
-                break;
-            }
-        }
-        return sb.toString();
-    }
-
-    private static boolean appendStackTraceElement(StringBuilder sb, StackTraceElement[] stackTrace, int currentIndex,
-                                                   String tab) {
-        StackTraceElement stackFrame = stackTrace[currentIndex];
-        String pkgName = stackFrame.getClassName();
-        String fileName = stackFrame.getFileName();
-        int lineNo = stackFrame.getLineNumber();
-        if (lineNo < 0) {
-            return false;
-        }
-        // Handle init function
-        if (pkgName.equals(MODULE_INIT_CLASS_NAME)) {
-            sb.append(tab);
-            sb.append(INIT_FUNCTION_SUFFIX);
-            if (currentIndex != 0) {
-                fileName = stackTrace[currentIndex - 1].getFileName();
-            }
-            sb.append("(").append(fileName);
-            // Append the line number
-            sb.append(":").append(lineNo);
-            sb.append(")");
-            return false;
-        }
-        // Remove java sources for bal stacktrace.
-        if (!fileName.equals(pkgName.concat(BLANG_SRC_FILE_SUFFIX))) {
-            return true;
-        }
-        // Append the method name
-        sb.append(tab).append(stackFrame.getMethodName());
-        // Append the filename
-        sb.append("(").append(fileName);
-        // Append the line number
-        sb.append(":").append(lineNo).append(")");
-        return true;
-    }
-
-    private static String getErrorMessage(ErrorValue errorValue) {
-        String errorMsg = "";
-        boolean reasonAdded = false;
-        String reason = errorValue.getReason();
-        Object details = errorValue.getDetails();
-        if (reason != null && !reason.isEmpty()) {
-            errorMsg = reason;
-            reasonAdded = true;
-        }
-        if (details != null) {
-            errorMsg = errorMsg + (reasonAdded ? " " : "") + details.toString();
-        }
-        return errorMsg;
-    }
-
-    public static void printStackTraceOnMainMethodError(ErrorValue errorValue) {
-        ErrorHandlerUtils.printError("error: " + getPrintableStackTrace(errorValue));
-    }
 
     public static ArrayValue generateCallStack() {
         List<MapValue<String, Object>> sfList = new ArrayList<>();
@@ -187,5 +107,4 @@
         return BallerinaValues.populateRecordFields(
                 BallerinaValues.createRecordValue(BALLERINA_RUNTIME_PKG, CALL_STACK_ELEMENT), values);
     }
->>>>>>> f503bc4c
 }