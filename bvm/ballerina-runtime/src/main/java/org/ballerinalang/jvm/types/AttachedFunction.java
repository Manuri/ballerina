--- conflicted
+++ resolved
@@ -47,10 +47,6 @@
         return sj.toString();
     }
 
-<<<<<<< HEAD
-    public Object getAnnotation(String key) {
-        return this.type.getAnnotation(key);
-=======
     public BType[] getParameterType() {
         return type.paramTypes;
     }
@@ -58,7 +54,6 @@
     @Override
     public String getName() {
         return this.funcName;
->>>>>>> 311046de
     }
 
     @Override
