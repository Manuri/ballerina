--- conflicted
+++ resolved
@@ -20,15 +20,10 @@
 import org.ballerinalang.jvm.types.AnnotatableType;
 import org.ballerinalang.jvm.types.AttachedFunction;
 import org.ballerinalang.jvm.types.BObjectType;
-<<<<<<< HEAD
-import org.ballerinalang.jvm.types.BType;
-import org.ballerinalang.jvm.types.TypeTags;
-=======
 import org.ballerinalang.jvm.types.BServiceType;
 import org.ballerinalang.jvm.types.BType;
 import org.ballerinalang.jvm.types.TypeTags;
 import org.ballerinalang.jvm.values.FPValue;
->>>>>>> 311046de
 import org.ballerinalang.jvm.values.MapValue;
 
 /**
@@ -53,17 +48,6 @@
         String annotationKey = type.getAnnotationKey();
         if (globalAnnotMap.containsKey(annotationKey)) {
             type.setAnnotations((MapValue<String, Object>) globalAnnotMap.get(annotationKey));
-<<<<<<< HEAD
-        }
-
-        if (type.getTag() == TypeTags.OBJECT_TYPE_TAG) {
-            BObjectType objectType = (BObjectType) type;
-            for (AttachedFunction attachedFunction : objectType.getAttachedFunctions()) {
-                annotationKey = attachedFunction.getAnnotationKey();
-                if (globalAnnotMap.containsKey(annotationKey)) {
-                    attachedFunction.setAnnotations((MapValue<String, Object>) globalAnnotMap.get(annotationKey));
-                }
-=======
         }
 
         if (type.getTag() == TypeTags.OBJECT_TYPE_TAG) {
@@ -90,7 +74,6 @@
                 attachedFunction.setAnnotations((MapValue<String, Object>)
                                                         ((FPValue) globalAnnotMap.get(annotationKey))
                                                                 .apply(new Object[]{strand}));
->>>>>>> 311046de
             }
         }
     }
