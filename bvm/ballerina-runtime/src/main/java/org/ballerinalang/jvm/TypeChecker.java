--- conflicted
+++ resolved
@@ -537,14 +537,8 @@
         AttachedFunction[] targetFuncs = targetType.getAttachedFunctions();
         AttachedFunction[] sourceFuncs = sourceObjectType.getAttachedFunctions();
 
-<<<<<<< HEAD
-        // If both structs are private, they should be in the same package.
-        if (!Flags.isFlagOn(targetType.flags, Flags.PUBLIC) &&
-                !sourceObjectType.getPackage().getName().equals(targetType.getPackage().getName())) {
-=======
         if (targetType.getFields().values().stream().anyMatch(field -> Flags.isFlagOn(field.flags, Flags.PRIVATE))
                 || Stream.of(targetFuncs).anyMatch(func -> Flags.isFlagOn(func.flags, Flags.PRIVATE))) {
->>>>>>> 1bbd4203
             return false;
         }
 
@@ -558,28 +552,13 @@
             return false;
         }
 
-<<<<<<< HEAD
-        return !Flags.isFlagOn(targetType.flags, Flags.PUBLIC) &&
-                sourceObjectType.getPackage().getName().equals(targetType.getPackage().getName())
-                        ? checkPrivateObjectsEquivalency(targetType, sourceObjectType, unresolvedTypes)
-                        : checkPublicObjectsEquivalency(targetType, sourceObjectType, unresolvedTypes);
-    }
-
-    private static boolean checkPrivateObjectsEquivalency(BObjectType lhsType, BObjectType rhsType,
-                                                          List<TypePair> unresolvedTypes) {
-        Map<String, BField> rhsFields = rhsType.getFields();
-        for (Map.Entry<String, BField> lhsFieldEntry : lhsType.getFields().entrySet()) {
-            BField rhsField = rhsFields.get(lhsFieldEntry.getKey());
-            if (rhsField == null || !isSameType(rhsField.type, lhsFieldEntry.getValue().type)) {
-=======
         for (BField lhsField : targetFields.values()) {
             BField rhsField = sourceFields.get(lhsField.name);
             if (rhsField == null ||
-                    !isInSameVisibilityRegion(Optional.ofNullable(lhsField.type.getPackagePath()).orElse(""),
-                                              Optional.ofNullable(rhsField.type.getPackagePath()).orElse(""),
-                                              lhsField.flags, rhsField.flags) ||
+                    !isInSameVisibilityRegion(Optional.ofNullable(lhsField.type.getPackage().name).orElse(""),
+                            Optional.ofNullable(rhsField.type.getPackage().name).orElse(""),
+                            lhsField.flags, rhsField.flags) ||
                     !checkIsType(rhsField.type, lhsField.type, new ArrayList<>())) {
->>>>>>> 1bbd4203
                 return false;
             }
         }
@@ -591,9 +570,9 @@
 
             AttachedFunction rhsFunc = getMatchingInvokableType(sourceFuncs, lhsFunc, unresolvedTypes);
             if (rhsFunc == null ||
-                    !isInSameVisibilityRegion(Optional.ofNullable(lhsFunc.type.getPackagePath()).orElse(""),
-                                              Optional.ofNullable(rhsFunc.type.getPackagePath()).orElse(""),
-                                              lhsFunc.flags, rhsFunc.flags)) {
+                    !isInSameVisibilityRegion(Optional.ofNullable(lhsFunc.type.getPackage().name).orElse(""),
+                            Optional.ofNullable(rhsFunc.type.getPackage().name).orElse(""),
+                            lhsFunc.flags, rhsFunc.flags)) {
                 return false;
             }
         }
