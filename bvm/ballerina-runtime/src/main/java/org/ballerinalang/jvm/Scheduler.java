--- conflicted
+++ resolved
@@ -69,9 +69,6 @@
     public void execute() {
         while (!runnableList.isEmpty()) {
             SchedulerItem item = runnableList.poll();
-<<<<<<< HEAD
-            Object result = item.function.apply(item.params);
-=======
             Object result = null;
 
             if (item.isVoid) {
@@ -85,7 +82,6 @@
                 runnableList.add(item);
                 continue;
             }
->>>>>>> f532e263
 
             //TODO: Need to improve for performance and support conditional waits
             if (item.future.strand.blocked) {
