/*
 *  Copyright (c) 2019, WSO2 Inc. (http://www.wso2.org) All Rights Reserved.
 *
 *  WSO2 Inc. licenses this file to you under the Apache License,
 *  Version 2.0 (the "License"); you may not use this file except
 *  in compliance with the License.
 *  You may obtain a copy of the License at
 *
 *    http://www.apache.org/licenses/LICENSE-2.0
 *
 *  Unless required by applicable law or agreed to in writing,
 *  software distributed under the License is distributed on an
 *  "AS IS" BASIS, WITHOUT WARRANTIES OR CONDITIONS OF ANY
 *  KIND, either express or implied.  See the License for the
 *  specific language governing permissions and limitations
 *  under the License.
 */
package org.ballerinalang.jvm.util;

import org.ballerinalang.jvm.TypeConverter;
import org.ballerinalang.jvm.types.BArrayType;
import org.ballerinalang.jvm.types.BType;
import org.ballerinalang.jvm.types.TypeTags;
import org.ballerinalang.jvm.values.ArrayValue;
import org.ballerinalang.jvm.values.ErrorValue;
import org.slf4j.Logger;
import org.slf4j.LoggerFactory;

import java.io.PrintStream;
import java.util.Optional;

import static org.ballerinalang.jvm.util.BLangConstants.BBYTE_MAX_VALUE;
import static org.ballerinalang.jvm.util.BLangConstants.BBYTE_MIN_VALUE;

/**
 * Util methods required for jBallerina runtime.
 *
 * @since 0.995.0
 */

public class RuntimeUtils {

    private static PrintStream errStream = System.err;

    private static final Logger breLog = LoggerFactory.getLogger(RuntimeUtils.class);

    /**
     * Used to handle rest args passed in to the main method.
     *
     * @param args  args from main method
     * @param index starting index of var args
     * @param type  array type
     * @return ArrayValue
     */
    public static ArrayValue createVarArgsArray(String[] args, int index, BArrayType type) {

        ArrayValue array = new ArrayValue(type, type.getSize());
        for (int i = index; i < args.length; i++) {
            addToArray(type.getElementType(), args[i], array);
        }
        return array;
    }

    public static void addToArray(BType type, String value, ArrayValue array) {
        // TODO: need to add parsing logic for ref values for both var args and other args as well.
        switch (type.getTag()) {
            case TypeTags.STRING_TAG:
                array.add(array.size(), value);
                break;
            case TypeTags.INT_TAG:
                array.add(array.size(), (long) TypeConverter.convertValues(type, value));
                break;
            case TypeTags.FLOAT_TAG:
                array.add(array.size(), (double) TypeConverter.convertValues(type, value));
                break;
            case TypeTags.BOOLEAN_TAG:
                array.add(array.size(), (boolean) TypeConverter.convertValues(type, value));
                break;
            case TypeTags.BYTE_TAG:
                array.add(array.size(), (int) TypeConverter.convertValues(type, value));
                break;
            default:
                array.append((Object) value);
        }
    }

    /**
     * Check a given int value is within ballerina byte value range.
     *
     * @param intValue integer value
     * @return true if within byte value range
     */
    public static boolean isByteLiteral(int intValue) {

        return (intValue >= BBYTE_MIN_VALUE && intValue <= BBYTE_MAX_VALUE);
    }

    /**
     * Keep a function parameter info, required for argument parsing.
     */
    public static class ParamInfo {

        String name;
        boolean hasDefaultable;
        BType type;
        int index = -1;

        public ParamInfo(boolean hasDefaultable, String name, BType type) {

            this.name = name;
            this.hasDefaultable = hasDefaultable;
            this.type = type;
        }
    }

    public static void handleRuntimeErrors(Throwable throwable) {
        if (throwable instanceof ErrorValue) {
            errStream.println("error: " + ((ErrorValue) throwable).getPrintableStackTrace());
        } else {
            // These errors are unhandled errors in JVM, hence logging them to bre log.
            errStream.println(BLangConstants.INTERNAL_ERROR_MESSAGE);
            breLog.error(throwable.getMessage(), throwable);
        }

        Runtime.getRuntime().exit(1);
    }

    public static void handleRuntimeReturnValues(Object returnValue) {
        if (returnValue instanceof ErrorValue) {
            ErrorValue errorValue = (ErrorValue) returnValue;
            errStream.println("error: " + errorValue.getReason() +
                    Optional.ofNullable(errorValue.getDetails()).map(details -> " " + details).orElse(""));
            Runtime.getRuntime().exit(1);
        }
    }

<<<<<<< HEAD
    public static void handleInitError(String errorMessage) {
        errStream.println(errorMessage);
        Runtime.getRuntime().exit(1);
    }

    public static void handleInvalidOption(String arg) {
        handleInitError("ballerina: value for option '--' (<String=String>) should be in KEY=VALUE format "
                                  + "but was " + arg);
    }

    public static void handleInvalidConfig() {
        handleInitError("ballerina: value for option 'config' is missing");
=======
    public static void silentlyLogBadSad(Throwable throwable) {
        // These errors are unhandled errors in JVM, hence logging them to bre log.
        breLog.error(throwable.getMessage(), throwable);
>>>>>>> 5f44e4fa
    }
}<|MERGE_RESOLUTION|>--- conflicted
+++ resolved
@@ -134,7 +134,6 @@
         }
     }
 
-<<<<<<< HEAD
     public static void handleInitError(String errorMessage) {
         errStream.println(errorMessage);
         Runtime.getRuntime().exit(1);
@@ -147,10 +146,10 @@
 
     public static void handleInvalidConfig() {
         handleInitError("ballerina: value for option 'config' is missing");
-=======
+    }
+    
     public static void silentlyLogBadSad(Throwable throwable) {
         // These errors are unhandled errors in JVM, hence logging them to bre log.
         breLog.error(throwable.getMessage(), throwable);
->>>>>>> 5f44e4fa
     }
 }