/*
 *  Copyright (c) 2019, WSO2 Inc. (http://www.wso2.org) All Rights Reserved.
 *
 *  WSO2 Inc. licenses this file to you under the Apache License,
 *  Version 2.0 (the "License"); you may not use this file except
 *  in compliance with the License.
 *  You may obtain a copy of the License at
 *
 *    http://www.apache.org/licenses/LICENSE-2.0
 *
 *  Unless required by applicable law or agreed to in writing,
 *  software distributed under the License is distributed on an
 *  "AS IS" BASIS, WITHOUT WARRANTIES OR CONDITIONS OF ANY
 *  KIND, either express or implied.  See the License for the
 *  specific language governing permissions and limitations
 *  under the License.
 */
package org.ballerinalang.jvm.util;

import org.ballerinalang.jvm.TypeConverter;
import org.ballerinalang.jvm.types.BArrayType;
import org.ballerinalang.jvm.types.BType;
import org.ballerinalang.jvm.types.TypeTags;
import org.ballerinalang.jvm.values.ArrayValue;
import org.ballerinalang.jvm.values.ErrorValue;
import org.slf4j.Logger;
import org.slf4j.LoggerFactory;

import java.io.PrintStream;

import static org.ballerinalang.jvm.util.BLangConstants.BBYTE_MAX_VALUE;
import static org.ballerinalang.jvm.util.BLangConstants.BBYTE_MIN_VALUE;

/**
 * Util methods required for jBallerina runtime.
 *
 * @since 0.995.0
 */

public class RuntimeUtils {

    private static PrintStream errStream = System.err;

    private static final Logger breLog = LoggerFactory.getLogger(RuntimeUtils.class);
    private static PrintStream errStream = System.err;

    /**
     * Used to handle rest args passed in to the main method.
     *
     * @param args  args from main method
     * @param index starting index of var args
     * @param type  array type
     * @return ArrayValue
     */
    public static ArrayValue createVarArgsArray(String[] args, int index, BArrayType type) {

        ArrayValue array = new ArrayValue(type, type.getSize());
        for (int i = index; i < args.length; i++) {
            addToArray(type.getElementType(), args[i], array);
        }
        return array;
    }

    public static void addToArray(BType type, String value, ArrayValue array) {
        // TODO: need to add parsing logic for ref values for both var args and other args as well.
        switch (type.getTag()) {
            case TypeTags.STRING_TAG:
                array.add(array.size(), value);
                break;
            case TypeTags.INT_TAG:
                array.add(array.size(), (long) TypeConverter.convertValues(type, value));
                break;
            case TypeTags.FLOAT_TAG:
                array.add(array.size(), (double) TypeConverter.convertValues(type, value));
                break;
            case TypeTags.BOOLEAN_TAG:
                array.add(array.size(), (boolean) TypeConverter.convertValues(type, value));
                break;
            case TypeTags.BYTE_TAG:
                array.add(array.size(), (int) TypeConverter.convertValues(type, value));
                break;
            default:
                array.append((Object) value);
        }
    }

    /**
     * Check a given int value is within ballerina byte value range.
     *
     * @param intValue integer value
     * @return true if within byte value range
     */
    public static boolean isByteLiteral(int intValue) {

        return (intValue >= BBYTE_MIN_VALUE && intValue <= BBYTE_MAX_VALUE);
    }

    /**
     * Keep a function parameter info, required for argument parsing.
     */
    public static class ParamInfo {

        String name;
        boolean hasDefaultable;
        BType type;
        int index = -1;

        public ParamInfo(boolean hasDefaultable, String name, BType type) {

            this.name = name;
            this.hasDefaultable = hasDefaultable;
            this.type = type;
        }
    }

<<<<<<< HEAD
    public static void handleRuntimeErrors(Throwable throwable) {
        if (throwable instanceof ErrorValue) {
            errStream.println("error: " + ((ErrorValue) throwable).getPrintableStackTrace());
            Runtime.getRuntime().exit(1);
        }

        // These errors are unhandled errors in JVM, hence logging them to bre log.
=======
    public static void handleRuntimeThrowable(Throwable throwable) {
        errStream.println(BLangConstants.INTERNAL_ERROR_MESSAGE);
>>>>>>> 93c58d96
        breLog.error(throwable.getMessage(), throwable);
        Runtime.getRuntime().exit(1);
    }
}<|MERGE_RESOLUTION|>--- conflicted
+++ resolved
@@ -42,7 +42,6 @@
     private static PrintStream errStream = System.err;
 
     private static final Logger breLog = LoggerFactory.getLogger(RuntimeUtils.class);
-    private static PrintStream errStream = System.err;
 
     /**
      * Used to handle rest args passed in to the main method.
@@ -113,19 +112,15 @@
         }
     }
 
-<<<<<<< HEAD
     public static void handleRuntimeErrors(Throwable throwable) {
         if (throwable instanceof ErrorValue) {
             errStream.println("error: " + ((ErrorValue) throwable).getPrintableStackTrace());
-            Runtime.getRuntime().exit(1);
+        } else {
+            // These errors are unhandled errors in JVM, hence logging them to bre log.
+            errStream.println(BLangConstants.INTERNAL_ERROR_MESSAGE);
+            breLog.error(throwable.getMessage(), throwable);
         }
 
-        // These errors are unhandled errors in JVM, hence logging them to bre log.
-=======
-    public static void handleRuntimeThrowable(Throwable throwable) {
-        errStream.println(BLangConstants.INTERNAL_ERROR_MESSAGE);
->>>>>>> 93c58d96
-        breLog.error(throwable.getMessage(), throwable);
         Runtime.getRuntime().exit(1);
     }
 }