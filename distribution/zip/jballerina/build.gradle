/*
 * Copyright (c) 2019, WSO2 Inc. (http://www.wso2.org) All Rights Reserved.
 *
 * Licensed under the Apache License, Version 2.0 (the "License");
 * you may not use this file except in compliance with the License.
 * You may obtain a copy of the License at
 *
 * http://www.apache.org/licenses/LICENSE-2.0
 *
 * Unless required by applicable law or agreed to in writing, software
 * distributed under the License is distributed on an "AS IS" BASIS,
 * WITHOUT WARRANTIES OR CONDITIONS OF ANY KIND, either express or implied.
 * See the License for the specific language governing permissions and
 * limitations under the License.
 *
 */
 
plugins {
    id 'base'
}

apply from: "$rootDir/gradle/repositories.gradle"

configurations {
    dist {
      transitive false
    }
    distBal {
        transitive false
    }
    jar
    bir
    birJar
    balo
    bin
    balSource
    staticArtifacts
    staticFiles
    source
    zip
    resourceFiles
    balx
}

dependencies {
    dist 'com.h2database:h2:1.4.199'
    dist 'com.squareup.okhttp3:okhttp:3.9.1'
    dist 'com.squareup.okio:okio:1.13.0'
    dist 'com.uber.jaeger:jaeger-core:0.24.0'
    dist 'com.uber.jaeger:jaeger-thrift:0.24.0'
    dist 'com.zaxxer:HikariCP:3.3.1'
    dist 'io.dropwizard.metrics:metrics-core:3.1.0'
    dist 'javax.jms:javax.jms-api:2.0.1'
    dist 'javax.transaction:javax.transaction-api:1.2'
    dist 'org.apache.thrift:libthrift:0.10.0'
    dist 'org.hdrhistogram:HdrHistogram:2.1.10'
    dist 'org.jvnet.mimepull:mimepull:1.9.7'
    dist 'org.quartz-scheduler:quartz-jobs:2.3.0'
    dist 'org.quartz-scheduler:quartz:2.3.0'
    dist 'org.slf4j:slf4j-api:1.7.22'
    dist 'org.slf4j:slf4j-jdk14:1.7.22'
    dist 'org.wso2.carbon:org.wso2.carbon.core:5.1.0'
    dist 'org.wso2.orbit.com.lmax:disruptor:3.3.2.wso2v2'
    dist 'org.wso2.securevault:org.wso2.securevault:1.0.0-wso2v2'
    dist 'org.wso2.transport.file:org.wso2.transport.local-file-system:6.0.55'
    dist 'org.wso2.transport.http:org.wso2.transport.http.netty:6.0.298'
    dist 'org.bouncycastle:bcprov-jdk15on:1.61'
    dist 'org.bouncycastle:bcpkix-jdk15on:1.61'

    dist 'info.picocli:picocli:3.3.0'
    dist 'org.wso2.orbit.org.antlr:antlr4-runtime:4.5.1.wso2v1'
    dist 'org.apache.james:apache-mime4j-core:0.7.2'
    dist 'org.apache.ws.commons.axiom:axiom-api:1.2.20'
    dist 'org.apache.ws.commons.axiom:axiom-c14n:1.2.22'
    dist 'org.apache.ws.commons.axiom:axiom-dom:1.2.2'
    dist 'org.apache.ws.commons.axiom:axiom-impl:1.2.20'
    dist 'io.ballerina.messaging:broker-auth:0.970.0'
    dist 'io.ballerina.messaging:broker-common:0.970.0'
    dist 'io.ballerina.messaging:broker-coordination:0.970.0'
    dist 'io.ballerina.messaging:broker-core:0.970.5'
    dist 'io.ballerina.messaging:broker-rest-runner:0.970.0'
    dist 'org.apache.geronimo.specs:geronimo-activation_1.1_spec:1.1'
    dist 'org.apache.geronimo.specs:geronimo-stax-api_1.0_spec:1.0.1'
    dist 'com.google.code.gson:gson:2.7'
    dist 'com.google.guava:guava:19.0'
    dist 'com.github.jknack:handlebars:4.0.6'
    dist 'jaxen:jaxen:1.1.6'
    dist 'io.netty:netty-buffer:4.1.34.Final'
    dist 'io.netty:netty-codec-http2:4.1.34.Final'
    dist 'io.netty:netty-codec-http:4.1.34.Final'
    dist 'io.netty:netty-codec:4.1.34.Final'
    dist 'io.netty:netty-common:4.1.34.Final'
    dist 'io.netty:netty-handler-proxy:4.1.34.Final'
    dist 'io.netty:netty-handler:4.1.34.Final'
    dist 'io.netty:netty-resolver:4.1.34.Final'
    dist 'io.netty:netty-tcnative-boringssl-static:2.0.23.Final'
    dist 'io.netty:netty-transport:4.1.34.Final'
    dist 'org.apache.commons:commons-lang3:3.5'
    dist 'commons-logging:commons-logging:1.1.1'
    dist 'commons-pool.wso2:commons-pool:1.5.6.wso2v1'
    dist 'io.opentracing:opentracing-api:0.31.0'
    dist 'io.opentracing:opentracing-util:0.31.0'
    dist 'org.wso2.carbon.messaging:org.wso2.carbon.messaging:2.3.7'
    dist 'org.wso2.carbon.metrics:org.wso2.carbon.metrics.core:2.3.7'
    dist 'com.google.protobuf:protobuf-java:3.5.1'
    dist 'org.wso2.orbit.org.yaml:snakeyaml:1.16.0.wso2v1'
    dist 'org.wso2.staxon:staxon-core:1.2.0.wso2v2'
    dist 'com.rabbitmq:amqp-client:5.6.0'
    dist 'com.jcraft:jzlib:1.1.3'
    dist 'org.apache.activemq:artemis-core-client:2.7.0'
    dist 'org.apache.activemq:artemis-commons:2.7.0'
    dist 'io.nats:java-nats-streaming:2.1.0'
    dist 'io.nats:jnats:2.1.0'
    dist 'commons-beanutils:commons-beanutils:1.9.3'
    dist 'org.jboss.logging:jboss-logging:3.3.1.Final'
    dist 'commons-collections:commons-collections:3.2.2'
    dist 'org.apache.geronimo.specs:geronimo-json_1.0_spec:1.0-alpha-1'
    dist 'io.netty:netty-transport-native-epoll:4.1.34.Final'
    dist 'io.netty:netty-transport-native-kqueue:4.1.34.Final'


    distBal project(path: ':ballerina-auth', configuration: 'baloImplementation')
    distBal project(path: ':ballerina-builtin', configuration: 'baloImplementation')
    distBal project(path: ':ballerina-cache', configuration: 'baloImplementation')
    distBal project(path: ':ballerina-config-api', configuration: 'baloImplementation')
    distBal project(path: ':ballerina-crypto', configuration: 'baloImplementation')
    distBal project(path: ':ballerina-file', configuration: 'baloImplementation')
    distBal project(path: ':ballerina-filepath', configuration: 'baloImplementation')
    distBal project(path: ':ballerina-grpc', configuration: 'baloImplementation')
    distBal project(path: ':ballerina-jdbc', configuration: 'baloImplementation')
    distBal project(path: ':ballerina-http', configuration: 'baloImplementation')
    distBal project(path: ':ballerina-encoding', configuration: 'baloImplementation')
    distBal project(path: ':ballerina-internal', configuration: 'baloImplementation')
    distBal project(path: ':ballerina-io', configuration: 'baloImplementation')
    distBal project(path: ':ballerina-jms', configuration: 'baloImplementation')
    distBal project(path: ':ballerina-log-api', configuration: 'baloImplementation')
    distBal project(path: ':ballerina-math', configuration: 'baloImplementation')
    distBal project(path: ':ballerina-mime', configuration: 'baloImplementation')
    distBal project(path: ':ballerina-observability', configuration: 'baloImplementation')
    distBal project(path: ':ballerina-reflect', configuration: 'baloImplementation')
    distBal project(path: ':ballerina-runtime-api', configuration: 'baloImplementation')
    distBal project(path: ':ballerina-socket', configuration: 'baloImplementation')
    distBal project(path: ':ballerina-streams', configuration: 'baloImplementation')
    distBal project(path: ':ballerina-openapi', configuration: 'baloImplementation')
    distBal project(path: ':ballerina-system', configuration: 'baloImplementation')
    distBal project(path: ':ballerina-task', configuration: 'baloImplementation')
    distBal project(path: ':ballerina-time', configuration: 'baloImplementation')
    distBal project(path: ':ballerina-transactions', configuration: 'baloImplementation')
<<<<<<< HEAD
    distBal project(path: ':ballerina-websub', configuration: 'baloImplementation')
=======
    // distBal project(path: ':ballerina-websub', configuration: 'baloImplementation')
    distBal project(path: ':ballerina-xslt', configuration: 'baloImplementation')
>>>>>>> 014f8c1d
    distBal project(path: ':ballerina-activemq-artemis', configuration: 'baloImplementation')
    distBal project(path: ':ballerina-rabbitmq', configuration: 'baloImplementation')
    distBal project(path: ':ballerina-nats', configuration: 'baloImplementation')
    distBal project(path: ':ballerina-utils', configuration: 'baloImplementation')
    distBal project(path: ':ballerina-jwt', configuration: 'baloImplementation')
    distBal project(path: ':ballerina-ldap', configuration: 'baloImplementation')
    distBal project(path: ':ballerina-oauth2', configuration: 'baloImplementation')

    balSource project(path: ':ballerina-auth', configuration: 'balSource')
    balSource project(path: ':ballerina-builtin', configuration: 'balSource')
    balSource project(path: ':ballerina-cache', configuration: 'balSource')
    balSource project(path: ':ballerina-config-api', configuration: 'balSource')
    balSource project(path: ':ballerina-crypto', configuration: 'balSource')
    balSource project(path: ':ballerina-file', configuration: 'balSource')
    balSource project(path: ':ballerina-filepath', configuration: 'balSource')
    balSource project(path: ':ballerina-grpc', configuration: 'balSource')
    balSource project(path: ':ballerina-jdbc', configuration: 'balSource')
    balSource project(path: ':ballerina-http', configuration: 'balSource')
    balSource project(path: ':ballerina-encoding', configuration: 'balSource')
    balSource project(path: ':ballerina-internal', configuration: 'balSource')
    balSource project(path: ':ballerina-io', configuration: 'balSource')
    balSource project(path: ':ballerina-jms', configuration: 'balSource')
    balSource project(path: ':ballerina-log-api', configuration: 'balSource')
    balSource project(path: ':ballerina-math', configuration: 'balSource')
    balSource project(path: ':ballerina-mime', configuration: 'balSource')
    balSource project(path: ':ballerina-observability', configuration: 'balSource')
    balSource project(path: ':ballerina-reflect', configuration: 'balSource')
    balSource project(path: ':ballerina-runtime-api', configuration: 'balSource')
    balSource project(path: ':ballerina-socket', configuration: 'balSource')
    balSource project(path: ':ballerina-streams', configuration: 'balSource')
    balSource project(path: ':ballerina-openapi', configuration: 'balSource')
    balSource project(path: ':ballerina-system', configuration: 'balSource')
    balSource project(path: ':ballerina-task', configuration: 'balSource')
    balSource project(path: ':ballerina-time', configuration: 'balSource')
    balSource project(path: ':ballerina-transactions', configuration: 'balSource')
<<<<<<< HEAD
    balSource project(path: ':ballerina-websub', configuration: 'balSource')
=======
    // balSource project(path: ':ballerina-websub', configuration: 'balSource')
    balSource project(path: ':ballerina-xslt', configuration: 'balSource')
>>>>>>> 014f8c1d
    balSource project(path: ':ballerina-activemq-artemis', configuration: 'balSource')
    balSource project(path: ':ballerina-rabbitmq', configuration: 'balSource')
    balSource project(path: ':ballerina-nats', configuration: 'balSource')
    balSource project(path: ':ballerina-utils', configuration: 'balSource')
    balSource project(path: ':ballerina-jwt', configuration: 'balSource')
    balSource project(path: ':ballerina-ldap', configuration: 'balSource')
    balSource project(path: ':ballerina-oauth2', configuration: 'balSource')

    dist project(':ballerina-auth')
    dist project(':ballerina-builtin')
    dist project(':ballerina-cli-utils')
    dist project(':ballerina-config')
    dist project(':ballerina-config-api')
    dist project(':ballerina-core')
    dist project(':ballerina-crypto')
    dist project(':ballerina-file')
    dist project(':ballerina-filepath')
    dist project(':ballerina-grpc')
    dist project(':ballerina-jdbc')
    dist project(':ballerina-http')
    dist project(':ballerina-encoding')
    dist project(':ballerina-internal')
    dist project(':ballerina-io')
    dist project(':ballerina-jms')
    dist project(':ballerina-lang')
    dist project(':ballerina-launcher')
    dist project(':ballerina-log-api')
    dist project(':ballerina-logging')
    dist project(':ballerina-math')
    dist project(':ballerina-mime')
    dist project(':ballerina-observability')
    dist project(':ballerina-reflect')
    dist project(':ballerina-runtime-api')
    dist project(':ballerina-runtime')
    dist project(':ballerina-socket')
    dist project(':ballerina-streaming:siddhi-annotations')
    dist project(':ballerina-streaming:siddhi-core')
    dist project(':ballerina-streaming:siddhi-query-api')
    dist project(':ballerina-streaming:siddhi-query-compiler')
    dist project(':ballerina-streams')
    dist project(':ballerina-system')
    dist project(':ballerina-task')
    dist project(':ballerina-time')
    dist project(':ballerina-transactions')
<<<<<<< HEAD
    dist project(':ballerina-websub')
=======
    // dist project(':ballerina-websub')
    dist project(':ballerina-xslt')
>>>>>>> 014f8c1d
    dist project(':ballerina-utils')
    dist project(':metrics-extensions:ballerina-metrics-extension')
//    dist project(':metrics-extensions:ballerina-prometheus-extension')
    dist project(':toml-parser')
    dist project(':tracing-extensions:ballerina-jaeger-extension')
    dist project(':ballerina-activemq-artemis')
    dist project(':ballerina-rabbitmq')
    dist project(':ballerina-nats')
    dist project(':ballerina-jwt')
    dist project(':ballerina-ldap')
    dist project(':ballerina-oauth2')

//    balx project(path: ':metrics-extensions:ballerina-prometheus-extension', configuration: 'balx')

    staticArtifacts files('COPYRIGHT', 'LICENSE', 'README.md')
}

task configured {
    configurations.distBal.allDependencies.withType(ProjectDependency) {
        def path = it.getDependencyProject().path
        dependencies.add("bir", dependencies.project(path: path, configuration: 'bir'))
        dependencies.add("birJar", dependencies.project(path: path, configuration: 'birJar'))
    }
}

def basePath = '/' + project.name + '-' + project.version

CopySpec copyJarSpec = copySpec {
    from configurations.dist
    into(basePath + '/bre/lib')
}

CopySpec copyBaloSpec = copySpec {
    from configurations.distBal
    into(basePath + '/lib')
}

CopySpec copyBalxSpec = copySpec {
    from configurations.balx
    into(basePath + '/lib/balx')
}

CopySpec copyBinSpec = copySpec {
    from ('bin')
    filter { line -> line.replace('${project.version}', "${project.version}") }
    into(basePath + '/bin')
}

CopySpec copyStaticSpec = copySpec {
    from configurations.staticArtifacts.files
    into(basePath + '/')
}

CopySpec copyResourceSpec = copySpec {
    from files('resources')
    into(basePath + '/bre')
}

//CopySpec copySrcBaloSpec = copySpec {
//    from configurations.balSource.files
//    into("$basePath/src")
//}


task createZip(type: Zip) {
    with copyJarSpec
    with copyBaloSpec
    with copyBinSpec
    with copyStaticSpec
    with copyResourceSpec
//    with copySrcBaloSpec
    with copyBalxSpec
}

artifacts {
    jar configurations.dist.files
    balo configurations.distBal.files
    source configurations.balSource.files
    bin file('bin')
    staticFiles configurations.staticArtifacts.files
    resourceFiles file('resources')
    zip file: file("$buildDir/distributions/${basePath}.zip"), builtBy: createZip
}

build {
    dependsOn createZip
}

// This section makes sure that checkstyle/spotbug runs when dist is build.
project.afterEvaluate {
    configurations.dist.dependencies
        .findAll { it instanceof ProjectDependency }
        .each {
            it.dependencyProject.afterEvaluate {
                def dependencyCheck = it.tasks.find { it.name == 'check' }
                check.dependsOn dependencyCheck
            }
        }
}<|MERGE_RESOLUTION|>--- conflicted
+++ resolved
@@ -146,12 +146,8 @@
     distBal project(path: ':ballerina-task', configuration: 'baloImplementation')
     distBal project(path: ':ballerina-time', configuration: 'baloImplementation')
     distBal project(path: ':ballerina-transactions', configuration: 'baloImplementation')
-<<<<<<< HEAD
     distBal project(path: ':ballerina-websub', configuration: 'baloImplementation')
-=======
-    // distBal project(path: ':ballerina-websub', configuration: 'baloImplementation')
     distBal project(path: ':ballerina-xslt', configuration: 'baloImplementation')
->>>>>>> 014f8c1d
     distBal project(path: ':ballerina-activemq-artemis', configuration: 'baloImplementation')
     distBal project(path: ':ballerina-rabbitmq', configuration: 'baloImplementation')
     distBal project(path: ':ballerina-nats', configuration: 'baloImplementation')
@@ -187,12 +183,8 @@
     balSource project(path: ':ballerina-task', configuration: 'balSource')
     balSource project(path: ':ballerina-time', configuration: 'balSource')
     balSource project(path: ':ballerina-transactions', configuration: 'balSource')
-<<<<<<< HEAD
     balSource project(path: ':ballerina-websub', configuration: 'balSource')
-=======
-    // balSource project(path: ':ballerina-websub', configuration: 'balSource')
     balSource project(path: ':ballerina-xslt', configuration: 'balSource')
->>>>>>> 014f8c1d
     balSource project(path: ':ballerina-activemq-artemis', configuration: 'balSource')
     balSource project(path: ':ballerina-rabbitmq', configuration: 'balSource')
     balSource project(path: ':ballerina-nats', configuration: 'balSource')
@@ -237,12 +229,8 @@
     dist project(':ballerina-task')
     dist project(':ballerina-time')
     dist project(':ballerina-transactions')
-<<<<<<< HEAD
     dist project(':ballerina-websub')
-=======
-    // dist project(':ballerina-websub')
     dist project(':ballerina-xslt')
->>>>>>> 014f8c1d
     dist project(':ballerina-utils')
     dist project(':metrics-extensions:ballerina-metrics-extension')
 //    dist project(':metrics-extensions:ballerina-prometheus-extension')
