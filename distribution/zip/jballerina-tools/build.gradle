--- conflicted
+++ resolved
@@ -78,13 +78,10 @@
     dist project(':ballerina-backend-jvm')
     dist project(':language-server:language-server-compiler')
     dist project(':ballerina-packerina')
-<<<<<<< HEAD
     // dist project(':protobuf-ballerina')
     dist project(':openapi-ballerina:openapi-validator')
     dist project(':openapi-ballerina:ballerina-client-generator')
-=======
     dist project(':openapi-ballerina:openapi-to-ballerina-generator')
->>>>>>> c287784c
     dist project(':docerina')
     docerina project(':docerina-gradle-plugin')
 
