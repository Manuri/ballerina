<!--
  ~ /*
  ~ * Copyright (c) 2017, WSO2 Inc. (http://www.wso2.org) All Rights Reserved.
  ~ *
  ~ * Licensed under the Apache License, Version 2.0 (the "License");
  ~ * you may not use this file except in compliance with the License.
  ~ * You may obtain a copy of the License at
  ~ *
  ~ * http://www.apache.org/licenses/LICENSE-2.0
  ~ *
  ~ * Unless required by applicable law or agreed to in writing, software
  ~ * distributed under the License is distributed on an "AS IS" BASIS,
  ~ * WITHOUT WARRANTIES OR CONDITIONS OF ANY KIND, either express or implied.
  ~ * See the License for the specific language governing permissions and
  ~ * limitations under the License.
  ~ */
  -->
<assembly>
    <includeBaseDirectory>true</includeBaseDirectory>
    <baseDirectory>ballerina-${project.version}</baseDirectory>
    <id>Ballerina Distribution</id>
    <formats>
        <format>zip</format>
    </formats>

    <fileSets>
        <fileSet>
            <directory>
                ${project.build.directory}/lib
            </directory>
            <outputDirectory>lib</outputDirectory>
            <fileMode>0444</fileMode>
        </fileSet>
        <fileSet>
            <directory>./</directory>
            <outputDirectory>.</outputDirectory>
            <includes>
                <include>LICENSE</include>
            </includes>
        </fileSet>

        <fileSet>
            <directory>resources/security</directory>
            <outputDirectory>bre/security</outputDirectory>
            <fileMode>644</fileMode>
        </fileSet>

        <fileSet>
            <directory>
                ${project.build.directory}/extracted-distributions/ballerina-auth-jar/META-INF/ballerina
            </directory>
            <outputDirectory>src</outputDirectory>
        </fileSet>
        <fileSet>
            <directory>
                ${project.build.directory}/extracted-distributions/ballerina-builtin-jar/META-INF/ballerina
            </directory>
            <outputDirectory>src</outputDirectory>
        </fileSet>
        <fileSet>
            <directory>
                ${project.build.directory}/extracted-distributions/ballerina-cache-jar/META-INF/ballerina
            </directory>
            <outputDirectory>src</outputDirectory>
        </fileSet>
        <fileSet>
            <directory>
                ${project.build.directory}/extracted-distributions/ballerina-config-api-jar/META-INF/ballerina
            </directory>
            <outputDirectory>src</outputDirectory>
        </fileSet>
        <fileSet>
            <directory>
                ${project.build.directory}/extracted-distributions/ballerina-crypto-jar/META-INF/ballerina
            </directory>
            <outputDirectory>src</outputDirectory>
        </fileSet>
        <fileSet>
            <directory>
                ${project.build.directory}/extracted-distributions/ballerina-file-jar/META-INF/ballerina
            </directory>
            <outputDirectory>src</outputDirectory>
        </fileSet>
        <fileSet>
            <directory>
                ${project.build.directory}/extracted-distributions/ballerina-http-jar/META-INF/ballerina
            </directory>
            <outputDirectory>src</outputDirectory>
        </fileSet>
        <fileSet>
            <directory>
                ${project.build.directory}/extracted-distributions/ballerina-io-jar/META-INF/ballerina
            </directory>
            <outputDirectory>src</outputDirectory>
        </fileSet>
        <fileSet>
            <directory>
                ${project.build.directory}/extracted-distributions/ballerina-internal-jar/META-INF/ballerina
            </directory>
            <outputDirectory>src</outputDirectory>
        </fileSet>
        <fileSet>
            <directory>
                ${project.build.directory}/extracted-distributions/ballerina-log-api-jar/META-INF/ballerina
            </directory>
            <outputDirectory>src</outputDirectory>
        </fileSet>
        <fileSet>
            <directory>
                ${project.build.directory}/extracted-distributions/ballerina-math-jar/META-INF/ballerina
            </directory>
            <outputDirectory>src</outputDirectory>
        </fileSet>
        <fileSet>
            <directory>
                ${project.build.directory}/extracted-distributions/ballerina-reflect-jar/META-INF/ballerina
            </directory>
            <outputDirectory>src</outputDirectory>
        </fileSet>
        <fileSet>
            <directory>
                ${project.build.directory}/extracted-distributions/ballerina-runtime-jar/META-INF/ballerina
            </directory>
            <outputDirectory>src</outputDirectory>
        </fileSet>
        <fileSet>
            <directory>
                ${project.build.directory}/extracted-distributions/ballerina-system-jar/META-INF/ballerina
            </directory>
            <outputDirectory>src</outputDirectory>
        </fileSet>
        <fileSet>
            <directory>
                ${project.build.directory}/extracted-distributions/ballerina-task-jar/META-INF/ballerina
            </directory>
            <outputDirectory>src</outputDirectory>
        </fileSet>
        <fileSet>
            <directory>
                ${project.build.directory}/extracted-distributions/ballerina-time-jar/META-INF/ballerina
            </directory>
            <outputDirectory>src</outputDirectory>
        </fileSet>
        <fileSet>
            <directory>
                ${project.build.directory}/extracted-distributions/ballerina-mime-jar/META-INF/ballerina
            </directory>
            <outputDirectory>src</outputDirectory>
        </fileSet>
        <fileSet>
            <directory>
                ${project.build.directory}/extracted-distributions/ballerina-grpc-jar/META-INF/ballerina
            </directory>
            <outputDirectory>src</outputDirectory>
        </fileSet>
        <fileSet>
            <directory>
                ${project.build.directory}/extracted-distributions/ballerina-websub-jar/META-INF/ballerina
            </directory>
            <outputDirectory>src</outputDirectory>
        </fileSet>
        <fileSet>
            <directory>
                ${project.build.directory}/extracted-distributions/ballerina-jms-jar/META-INF/ballerina
            </directory>
            <outputDirectory>src</outputDirectory>
        </fileSet>
        <fileSet>
            <directory>
                ${project.build.directory}/extracted-distributions/ballerina-database-jar/META-INF/ballerina
            </directory>
            <outputDirectory>src</outputDirectory>
        </fileSet>
        <fileSet>
            <directory>
                ${project.build.directory}/extracted-distributions/ballerina-transactions-jar/META-INF/ballerina
            </directory>
            <outputDirectory>src</outputDirectory>
        </fileSet>
        <fileSet>
            <directory>
                ${project.build.directory}/extracted-distributions/ballerina-observability-jar/META-INF/ballerina
            </directory>
            <outputDirectory>src</outputDirectory>
        </fileSet>
    </fileSets>

    <files>
        <file>
            <source>bin/version.txt</source>
            <outputDirectory>lib/</outputDirectory>
            <filtered>true</filtered>
            <fileMode>644</fileMode>
        </file>
        <file>
            <source>bin/ballerina</source>
            <outputDirectory>bin/</outputDirectory>
            <filtered>true</filtered>
            <fileMode>755</fileMode>
        </file>
        <file>
            <source>bin/ballerina.bat</source>
            <outputDirectory>bin/</outputDirectory>
            <filtered>true</filtered>
            <fileMode>644</fileMode>
        </file>
        <file>
            <source>LICENSE</source>
            <outputDirectory>.</outputDirectory>
            <filtered>true</filtered>
            <fileMode>644</fileMode>
        </file>
        <file>
            <source>COPYRIGHT</source>
            <outputDirectory>.</outputDirectory>
            <filtered>true</filtered>
            <fileMode>644</fileMode>
        </file>
        <file>
            <source>README.md</source>
            <outputDirectory>.</outputDirectory>
            <filtered>true</filtered>
            <fileMode>644</fileMode>
        </file>
    </files>

    <dependencySets>
        <dependencySet>
            <outputDirectory>bre/lib</outputDirectory>
            <scope>runtime</scope>
            <includes>
                <include>org.ballerinalang:ballerina-auth:jar</include>
                <include>org.ballerinalang:ballerina-builtin:jar</include>
                <include>org.ballerinalang:ballerina-cache:jar</include>
                <include>org.ballerinalang:ballerina-config-api:jar</include>
                <include>org.ballerinalang:ballerina-crypto:jar</include>
                <include>org.ballerinalang:ballerina-h2:jar</include>
                <include>org.ballerinalang:ballerina-jdbc:jar</include>
                <include>org.ballerinalang:ballerina-mysql:jar</include>
                <include>org.ballerinalang:ballerina-sql:jar</include>
                <include>org.ballerinalang:ballerina-file:jar</include>
                <include>org.ballerinalang:ballerina-grpc:jar</include>
                <include>org.ballerinalang:ballerina-http:jar</include>
                <include>org.ballerinalang:ballerina-internal:jar</include>
                <include>org.ballerinalang:ballerina-io:jar</include>
                <include>org.ballerinalang:ballerina-jms:jar</include>
                <include>org.ballerinalang:ballerina-log-api:jar</include>
                <include>org.ballerinalang:ballerina-math:jar</include>
                <include>org.ballerinalang:ballerina-mime:jar</include>
                <include>org.ballerinalang:ballerina-reflect:jar</include>
                <include>org.ballerinalang:ballerina-runtime:jar</include>
                <include>org.ballerinalang:ballerina-system:jar</include>
                <include>org.ballerinalang:ballerina-task:jar</include>
                <include>org.ballerinalang:ballerina-time:jar</include>
                <include>org.ballerinalang:ballerina-transactions:jar</include>
                <include>org.ballerinalang:ballerina-websub:jar</include>
<<<<<<< HEAD
                <include>org.ballerinalang:ballerina-jms:jar</include>
                <include>org.ballerinalang:ballerina-observability:jar</include>
                <include>org.ballerinalang:ballerina-database:jar</include>
=======
                <include>org.ballerinalang:ballerina-core:jar</include>
                <include>org.ballerinalang:ballerina-lang:jar</include>
                <include>org.ballerinalang:ballerina-launcher:jar</include>
                <include>org.ballerinalang:ballerina-config:jar</include>
                <include>org.ballerinalang:ballerina-logging:jar</include>
>>>>>>> f7aa2502
                <include>org.ballerinalang:strip-bouncycastle:jar</include>
                <include>org.ballerinalang:ballerina-packerina:jar</include>
                <include>org.ballerinalang:ballerina-cli-utils:jar</include>
                <include>org.ballerinalang:toml-parser:jar</include>
                <include>org.wso2.orbit.org.antlr:antlr4-runtime</include>
                <include>org.wso2.transport.http:org.wso2.transport.http.netty</include>
                <include>org.wso2.carbon.messaging:org.wso2.carbon.messaging</include>
                <include>org.wso2.orbit.net.sf.saxon:Saxon-HE</include>
                <include>org.apache.ws.commons.axiom:axiom-api</include>
                <include>org.apache.ws.commons.axiom:axiom-impl</include>
                <include>org.apache.ws.commons.axiom:axiom-dom</include>
                <include>jaxen:jaxen</include>
                <include>org.apache.geronimo.specs:geronimo-activation_1.1_spec</include>
                <include>org.apache.geronimo.specs:geronimo-stax-api_1.0_spec</include>
                <include>org.apache.james:apache-mime4j-core</include>
                <include>com.beust:jcommander</include>
                <include>org.slf4j:slf4j-api</include>
                <include>org.slf4j:slf4j-jdk14</include>
                <include>io.netty:netty-common</include>
                <include>io.netty:netty-buffer</include>
                <include>io.netty:netty-transport</include>
                <include>io.netty:netty-handler</include>
                <include>io.netty:netty-codec</include>
                <include>io.netty:netty-codec-http</include>
                <include>io.netty:netty-codec-http2</include>
                <include>io.netty:netty-handler-proxy</include>
                <include>io.netty:netty-resolver</include>
                <include>io.grpc:grpc-netty</include>
                <include>io.grpc:grpc-protobuf</include>
                <include>io.grpc:grpc-stub</include>
                <include>io.grpc:grpc-context</include>
                <include>io.grpc:grpc-core</include>
                <include>io.grpc:grpc-protobuf-lite</include>
                <include>com.google.protobuf:protobuf-java</include>
                <include>com.google.guava:guava</include>
                <include>io.opencensus:opencensus-api</include>
                <include>io.opencensus:opencensus-contrib-grpc-metrics</include>
                <include>com.github.jknack:handlebars</include>
                <include>commons-pool.wso2:commons-pool</include>
                <include>org.apache.commons:commons-pool2</include>
                <include>org.wso2.orbit.org.yaml:snakeyaml</include>
                <include>commons-logging:commons-logging</include>
                <include>org.wso2.staxon:staxon-core</include>
                <include>org.apache.commons:commons-lang3</include>
                <include>org.wso2.carbon:org.wso2.carbon.core:jar</include>
                <include>com.zaxxer:HikariCP</include>
                <include>javax.transaction:javax.transaction-api</include>
                <include>org.quartz-scheduler:quartz</include>
                <include>org.quartz-scheduler:quartz-jobs</include>
                <include>org.jvnet.mimepull:mimepull</include>
                <include>com.h2database:h2</include>
                <include>io.ballerina.messaging:broker-core</include>
                <include>io.ballerina.messaging:broker-common</include>
                <include>io.ballerina.messaging:broker-rest-runner</include>
                <include>io.ballerina.messaging:broker-coordination</include>
                <include>io.ballerina.messaging:broker-auth</include>
                <include>org.wso2.carbon.metrics:org.wso2.carbon.metrics.core</include>
                <include>io.netty:netty-tcnative-boringssl-static</include>

                <!-- Observability Dependencies -->
                <include>org.ballerinalang:ballerina-jaeger-extension:jar</include>
                <include>io.opentracing:opentracing-api</include>
                <include>io.opentracing:opentracing-util</include>
                <include>com.uber.jaeger:jaeger-core</include>
                <include>com.uber.jaeger:jaeger-thrift</include>
                <include>org.apache.thrift:libthrift</include>
                <include>com.squareup.okhttp3:okhttp</include>
                <include>com.squareup.okio:okio</include>
                <include>io.micrometer:micrometer-core</include>
                <include>org.ballerinalang:ballerina-micrometer-extension</include>
                <include>org.ballerinalang:ballerina-prometheus-extension</include>
                <include>io.micrometer:micrometer-registry-prometheus</include>
                <include>org.hdrhistogram:HdrHistogram</include>
                <include>org.latencyutils:LatencyUtils</include>
                <include>io.prometheus:simpleclient</include>
                <include>io.prometheus:simpleclient_common</include>
                <include>io.prometheus:simpleclient_httpserver</include>

                <!-- Siddhi Dependencies -->
                <include>org.ballerinalang:siddhi-core:jar</include>
                <include>org.ballerinalang:siddhi-query-api:jar</include>
                <include>org.ballerinalang:siddhi-query-compiler:jar</include>
                <include>org.ballerinalang:siddhi-annotations:jar</include>

                <include>org.wso2.orbit.com.lmax:disruptor:jar</include>
                <include>io.dropwizard.metrics:metrics-core:jar</include>
                <include>org.wso2.transport.file:org.wso2.transport.local-file-system</include>

                <!-- JMS connector dependencies -->
                <include>javax.jms:javax.jms-api:jar</include>
                <include>org.wso2.andes.wso2:andes-client:jar</include>
                <include>org.wso2.securevault:org.wso2.securevault:jar</include>

            </includes>
        </dependencySet>

    </dependencySets>
</assembly><|MERGE_RESOLUTION|>--- conflicted
+++ resolved
@@ -254,17 +254,12 @@
                 <include>org.ballerinalang:ballerina-time:jar</include>
                 <include>org.ballerinalang:ballerina-transactions:jar</include>
                 <include>org.ballerinalang:ballerina-websub:jar</include>
-<<<<<<< HEAD
-                <include>org.ballerinalang:ballerina-jms:jar</include>
-                <include>org.ballerinalang:ballerina-observability:jar</include>
-                <include>org.ballerinalang:ballerina-database:jar</include>
-=======
                 <include>org.ballerinalang:ballerina-core:jar</include>
                 <include>org.ballerinalang:ballerina-lang:jar</include>
                 <include>org.ballerinalang:ballerina-launcher:jar</include>
                 <include>org.ballerinalang:ballerina-config:jar</include>
                 <include>org.ballerinalang:ballerina-logging:jar</include>
->>>>>>> f7aa2502
+                <include>org.ballerinalang:ballerina-observability:jar</include>
                 <include>org.ballerinalang:strip-bouncycastle:jar</include>
                 <include>org.ballerinalang:ballerina-packerina:jar</include>
                 <include>org.ballerinalang:ballerina-cli-utils:jar</include>
