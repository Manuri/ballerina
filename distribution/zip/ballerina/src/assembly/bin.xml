<!--
  ~ /*
  ~ * Copyright (c) 2017, WSO2 Inc. (http://www.wso2.org) All Rights Reserved.
  ~ *
  ~ * Licensed under the Apache License, Version 2.0 (the "License");
  ~ * you may not use this file except in compliance with the License.
  ~ * You may obtain a copy of the License at
  ~ *
  ~ * http://www.apache.org/licenses/LICENSE-2.0
  ~ *
  ~ * Unless required by applicable law or agreed to in writing, software
  ~ * distributed under the License is distributed on an "AS IS" BASIS,
  ~ * WITHOUT WARRANTIES OR CONDITIONS OF ANY KIND, either express or implied.
  ~ * See the License for the specific language governing permissions and
  ~ * limitations under the License.
  ~ */
  -->
<assembly>
    <includeBaseDirectory>true</includeBaseDirectory>
    <baseDirectory>ballerina-${project.version}</baseDirectory>
    <id>Ballerina Distribution</id>
    <formats>
        <format>zip</format>
    </formats>

    <fileSets>
        <fileSet>
            <directory>./</directory>
            <outputDirectory>.</outputDirectory>
            <includes>
                <include>LICENSE</include>
            </includes>
        </fileSet>

        <fileSet>
            <directory>conf</directory>
            <outputDirectory>bre/conf</outputDirectory>
            <fileMode>644</fileMode>
        </fileSet>

        <fileSet>
            <directory>logs</directory>
            <outputDirectory>logs</outputDirectory>
            <fileMode>644</fileMode>
        </fileSet>

        <fileSet>
            <directory>resources/security</directory>
            <outputDirectory>bre/security</outputDirectory>
            <fileMode>644</fileMode>
        </fileSet>

        <fileSet>
            <directory>
                ${project.build.directory}/extracted-distributions/ballerina-builtin-jar/META-INF/ballerina
            </directory>
            <outputDirectory>src</outputDirectory>
        </fileSet>
        <fileSet>
            <directory>
                ${project.build.directory}/extracted-distributions/ballerina-http-jar/META-INF/natives
            </directory>
            <outputDirectory>src</outputDirectory>
        </fileSet>
        <fileSet>
            <directory>
                ${project.build.directory}/extracted-distributions/ballerina-mime-jar/META-INF/natives
            </directory>
            <outputDirectory>src</outputDirectory>
        </fileSet>
        <fileSet>
            <directory>
                ${project.build.directory}/extracted-distributions/ballerina-trace-jar/META-INF/natives
            </directory>
            <outputDirectory>src</outputDirectory>
        </fileSet>
    </fileSets>

    <files>
        <file>
            <source>${project.build.directory}/extracted-distributions/ballerina-logging-jar/logging.properties</source>
            <outputDirectory>bre/conf/</outputDirectory>
            <filtered>true</filtered>
            <fileMode>644</fileMode>
        </file>
        <file>
            <source>bin/version.txt</source>
            <outputDirectory>bin/</outputDirectory>
            <filtered>true</filtered>
            <fileMode>644</fileMode>
        </file>
        <file>
            <source>bin/ballerina</source>
            <outputDirectory>bin/</outputDirectory>
            <filtered>true</filtered>
            <fileMode>755</fileMode>
        </file>
        <file>
            <source>bin/ballerina.bat</source>
            <outputDirectory>bin/</outputDirectory>
            <filtered>true</filtered>
            <fileMode>644</fileMode>
        </file>
        <file>
            <source>LICENSE</source>
            <outputDirectory>.</outputDirectory>
            <filtered>true</filtered>
            <fileMode>644</fileMode>
        </file>
        <file>
            <source>COPYRIGHT</source>
            <outputDirectory>.</outputDirectory>
            <filtered>true</filtered>
            <fileMode>644</fileMode>
        </file>
        <file>
            <source>README</source>
            <outputDirectory>.</outputDirectory>
            <filtered>true</filtered>
            <fileMode>644</fileMode>
        </file>
    </files>

    <dependencySets>
        <dependencySet>
            <outputDirectory>bre/lib</outputDirectory>
            <scope>runtime</scope>
            <includes>
                <include>org.ballerinalang:ballerina-config:jar</include>
                <include>org.ballerinalang:ballerina-core:jar</include>
                <include>org.ballerinalang:ballerina-lang:jar</include>
                <include>org.ballerinalang:ballerina-launcher:jar</include>
                <include>org.ballerinalang:ballerina-builtin:jar</include>
                <include>org.ballerinalang:ballerina-logging:jar</include>
                <include>org.ballerinalang:ballerina-http:jar</include>
                <include>org.ballerinalang:ballerina-grpc:jar</include>
                <include>org.ballerinalang:ballerina-mime:jar</include>
<<<<<<< HEAD
                <include>org.ballerinalang:ballerina-observe:jar</include>
                <include>org.ballerinalang:ballerina-trace:jar</include>
                <include>io.opentracing:opentracing-api</include>
                <include>io.opentracing:opentracing-util</include>
=======
                <include>org.ballerinalang:ballerina-websub:jar</include>
>>>>>>> 310d8a55
                <include>org.ballerinalang:toml-parser:jar</include>
                <include>org.wso2.orbit.org.antlr:antlr4-runtime</include>
                <include>org.wso2.transport.http:org.wso2.transport.http.netty</include>
                <include>org.wso2.carbon.messaging:org.wso2.carbon.messaging</include>
                <include>org.wso2.orbit.net.sf.saxon:Saxon-HE</include>
                <include>org.apache.ws.commons.axiom:axiom-api</include>
                <include>org.apache.ws.commons.axiom:axiom-impl</include>
                <include>org.apache.ws.commons.axiom:axiom-dom</include>
                <include>jaxen:jaxen</include>
                <include>org.apache.geronimo.specs:geronimo-activation_1.1_spec</include>
                <include>org.apache.geronimo.specs:geronimo-stax-api_1.0_spec</include>
                <include>org.apache.james:apache-mime4j-core</include>
                <include>com.beust:jcommander</include>
                <include>org.slf4j:slf4j-api</include>
                <include>org.slf4j:slf4j-jdk14</include>
                <include>io.netty:netty-common</include>
                <include>io.netty:netty-buffer</include>
                <include>io.netty:netty-transport</include>
                <include>io.netty:netty-handler</include>
                <include>io.netty:netty-codec</include>
                <include>io.netty:netty-codec-http</include>
                <include>io.netty:netty-codec-http2</include>
                <include>io.netty:netty-handler-proxy</include>
                <include>io.netty:netty-resolver</include>
                <include>io.grpc:grpc-netty</include>
                <include>io.grpc:grpc-protobuf</include>
                <include>io.grpc:grpc-stub</include>
                <include>io.grpc:grpc-context</include>
                <include>io.grpc:grpc-core</include>
                <include>io.grpc:grpc-protobuf-lite</include>
                <include>com.google.protobuf:protobuf-java</include>
                <include>com.google.guava:guava</include>
                <include>io.opencensus:opencensus-api</include>
                <include>io.opencensus:opencensus-contrib-grpc-metrics</include>
                <include>com.github.jknack:handlebars</include>
                <include>commons-pool.wso2:commons-pool</include>
                <include>org.apache.commons:commons-pool2</include>
                <include>org.wso2.orbit.org.yaml:snakeyaml</include>
                <include>commons-logging:commons-logging</include>
                <include>org.wso2.staxon:staxon-core</include>
                <include>org.apache.commons:commons-lang3</include>
                <include>javax.websocket:javax.websocket-api</include>
                <include>org.wso2.carbon:org.wso2.carbon.core:jar</include>
                <include>com.zaxxer:HikariCP</include>
                <include>javax.transaction:javax.transaction-api</include>
                <include>org.quartz-scheduler:quartz</include>
                <include>org.quartz-scheduler:quartz-jobs</include>
                <include>org.jvnet.mimepull:mimepull</include>
                <include>com.h2database:h2</include>
                <include>io.ballerina.messaging:broker-core</include>
                <include>io.ballerina.messaging:broker-common</include>
                <include>io.ballerina.messaging:broker-rest-runner</include>
                <include>io.ballerina.messaging:broker-coordination</include>
                <include>com.google.guava:guava</include>
                <include>org.wso2.carbon.metrics:org.wso2.carbon.metrics.core</include>

                <!-- Siddhi Dependencies -->
                <include>org.ballerinalang:siddhi-core:jar</include>
                <include>org.ballerinalang:siddhi-query-api:jar</include>
                <include>org.ballerinalang:siddhi-query-compiler:jar</include>
                <include>org.ballerinalang:siddhi-annotations:jar</include>

                <include>org.wso2.orbit.com.lmax:disruptor:jar</include>
                <include>io.dropwizard.metrics:metrics-core:jar</include>
                <include>io.ballerina.messaging:broker-common:jar</include>
                <include>io.ballerina.messaging:broker-core:jar</include>

            </includes>
        </dependencySet>

    </dependencySets>
</assembly><|MERGE_RESOLUTION|>--- conflicted
+++ resolved
@@ -135,14 +135,11 @@
                 <include>org.ballerinalang:ballerina-http:jar</include>
                 <include>org.ballerinalang:ballerina-grpc:jar</include>
                 <include>org.ballerinalang:ballerina-mime:jar</include>
-<<<<<<< HEAD
+                <include>org.ballerinalang:ballerina-websub:jar</include>
                 <include>org.ballerinalang:ballerina-observe:jar</include>
                 <include>org.ballerinalang:ballerina-trace:jar</include>
                 <include>io.opentracing:opentracing-api</include>
                 <include>io.opentracing:opentracing-util</include>
-=======
-                <include>org.ballerinalang:ballerina-websub:jar</include>
->>>>>>> 310d8a55
                 <include>org.ballerinalang:toml-parser:jar</include>
                 <include>org.wso2.orbit.org.antlr:antlr4-runtime</include>
                 <include>org.wso2.transport.http:org.wso2.transport.http.netty</include>
