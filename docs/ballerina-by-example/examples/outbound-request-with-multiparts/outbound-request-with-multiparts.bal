import ballerina/http;
import ballerina/mime;
import ballerina/file;
import ballerina/io;

endpoint http:Client clientEP {
    targets:[{url:"http://localhost:9090"}]
};

endpoint http:Listener multipartEP {
    port:9092
};

@http:ServiceConfig {basePath:"/multiparts"}
service<http:Service> test bind multipartEP {
    @http:ResourceConfig {
        methods:["POST"],
        path:"/encoder"
    }
    encodeMultiparts (endpoint conn, http:Request req) {

        //Create a json body part.
        mime:Entity jsonBodyPart = new;
        mime:MediaType contentTypeOfJsonPart = mime:getMediaType(mime:APPLICATION_JSON);
        jsonBodyPart.contentType = contentTypeOfJsonPart;
        jsonBodyPart.contentDisposition = getContentDispositionForFormData("json part");
        jsonBodyPart.setJson({"name":"wso2"});

        //Create an xml body part as a file upload.
        mime:Entity xmlFilePart = new;
        mime:MediaType contentTypeOfFilePart = mime:getMediaType(mime:TEXT_XML);
        xmlFilePart.contentType = contentTypeOfFilePart;
        xmlFilePart.contentDisposition = getContentDispositionForFormData("xml file part");
        //This file path is relative to where the ballerina is running. If your file is located outside, please
        //give the absolute file path instead.
        file:Path fileHandler = new("./files/test.xml");
        xmlFilePart.setFileAsEntityBody(fileHandler);

        //Create an xml body part.
        mime:Entity xmlBodyPart = new;
        mime:MediaType contentType = mime:getMediaType(mime:APPLICATION_XML);
        xmlBodyPart.contentType = contentType;
        xmlBodyPart.contentDisposition = getContentDispositionForFormData("xml part");
        xml xmlContent= xml `<name>Ballerina</name>`;
        xmlBodyPart.setXml(xmlContent);

        //Create an array to hold all the body parts.
        mime:Entity[] bodyParts = [xmlBodyPart, xmlFilePart, jsonBodyPart];

        http:Request request = new;
        // Set the body parts to the request. Here the content-type is set as multipart form data. This also works with
        // any other multipart media type. eg:- multipart/mixed, multipart/related etc. You need to pass the content
        // type that suit your requirement.
<<<<<<< HEAD
        request.setMultiparts(bodyParts, mime:MULTIPART_FORM_DATA);
=======
        request.setBodyParts(bodyParts, mime:MULTIPART_FORM_DATA);
>>>>>>> 303c8197
        var returnResponse = clientEP -> post("/multiparts/decode_in_request", request);
        match returnResponse {
            http:HttpConnectorError err => {
                http:Response resp1 = new;
                io:println(err);
                resp1.setStringPayload("Error occurred while sending multipart request!");
                resp1.statusCode = 500;
                _ = conn -> respond(resp1);
            }
            http:Response returnResult => {_ = conn -> respond(returnResult);}
        }
    }
}

function getContentDispositionForFormData(string partName) returns (mime:ContentDisposition){
    mime:ContentDisposition contentDisposition = new;
    contentDisposition.name =  partName;
    contentDisposition.disposition = "form-data";
    return contentDisposition;
}<|MERGE_RESOLUTION|>--- conflicted
+++ resolved
@@ -51,11 +51,7 @@
         // Set the body parts to the request. Here the content-type is set as multipart form data. This also works with
         // any other multipart media type. eg:- multipart/mixed, multipart/related etc. You need to pass the content
         // type that suit your requirement.
-<<<<<<< HEAD
-        request.setMultiparts(bodyParts, mime:MULTIPART_FORM_DATA);
-=======
         request.setBodyParts(bodyParts, mime:MULTIPART_FORM_DATA);
->>>>>>> 303c8197
         var returnResponse = clientEP -> post("/multiparts/decode_in_request", request);
         match returnResponse {
             http:HttpConnectorError err => {
