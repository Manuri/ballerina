<<<<<<< HEAD
# To run this sample, navigate to the directory that contains the
# `.bal` file and issue the `ballerina run` command.
$ ballerina run channels_workers.bal
=======
//At the command line, navigate to the directory that contains the
//.bal file and run the ballerina run command.
$ ballerina run --experimental channels_workers.bal
>>>>>>> 9b763af1
w1 Waiting for a message...
Sent message from w3
Sent message from w2
w1 Received message: <msg><name>ballerina</name><worker>w2</worker></msg>
w1 Waiting for a null key message...
w1 Received message: <msg><name>ballerina</name><worker>w3</worker></msg><|MERGE_RESOLUTION|>--- conflicted
+++ resolved
@@ -1,12 +1,6 @@
-<<<<<<< HEAD
 # To run this sample, navigate to the directory that contains the
 # `.bal` file and issue the `ballerina run` command.
-$ ballerina run channels_workers.bal
-=======
-//At the command line, navigate to the directory that contains the
-//.bal file and run the ballerina run command.
 $ ballerina run --experimental channels_workers.bal
->>>>>>> 9b763af1
 w1 Waiting for a message...
 Sent message from w3
 Sent message from w2
