import ballerina/caching;
import ballerina/io;
import ballerina/runtime;

public function main (string[] args) {
<<<<<<< HEAD
    // Create a new cache. Cache cleanup task runs every 5 seconds and clears
    // any expired cache. So cache expiry time is set to 4 seconds to demonstrate
    // cache cleaning.
    caching:Cache cache = new;
=======
    // Create a new cache. The cache cleanup task runs every 5 seconds and clears
    // any expired cache. To test cache cleaning, the cache 
    // expiry time is set to 4 seconds here.
    caching:Cache cache = caching:createCache("UserCache", 4000, 10, 0.1);
>>>>>>> 43b79d34
    // Add a new entry to the cache.
    cache.put("Name", "Ballerina");
    // Get the cached value.
    string name;
    if (cache.hasKey("Name")){
        name = <string>cache.get("Name");
    }
    io:println("Name: " + name);

    // Send the current worker to sleep mode for 6 seconds. No execution takes place during this period.
    runtime:sleepCurrentWorker(6000);
    // Since the cache expiry time is 4 seconds, the cache cleanup task runs at the 5th
    // second and cleans the cache while this thread is sleeping. Now, this value
    // is null.

    if (cache.hasKey("Name")){
        name = <string>cache.get("Name");
    } else {
        name = "";
    }
    io:println("Name: " + name);
}<|MERGE_RESOLUTION|>--- conflicted
+++ resolved
@@ -3,17 +3,11 @@
 import ballerina/runtime;
 
 public function main (string[] args) {
-<<<<<<< HEAD
     // Create a new cache. Cache cleanup task runs every 5 seconds and clears
     // any expired cache. So cache expiry time is set to 4 seconds to demonstrate
     // cache cleaning.
     caching:Cache cache = new;
-=======
-    // Create a new cache. The cache cleanup task runs every 5 seconds and clears
-    // any expired cache. To test cache cleaning, the cache 
-    // expiry time is set to 4 seconds here.
-    caching:Cache cache = caching:createCache("UserCache", 4000, 10, 0.1);
->>>>>>> 43b79d34
+
     // Add a new entry to the cache.
     cache.put("Name", "Ballerina");
     // Get the cached value.
