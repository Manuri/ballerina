--- conflicted
+++ resolved
@@ -1,17 +1,10 @@
 # To start the service, navigate to the directory that contains the
 # `.bal` file and use the `ballerina run` command with `--observe` param.
 $ ballerina run --observe gauge_metrics.bal
-<<<<<<< HEAD
 [ballerina/http] started HTTP/WS Listener 0.0.0.0:9797
-ballerina: started Prometheus HTTP endpoint 0.0.0.0:9797
+ballerina: started Prometheus HTTP Listener 0.0.0.0:9797
 ballerina: started publishing tracers to Jaeger on localhost:5775
 [ballerina/http] started HTTP/WS Listener 0.0.0.0:9090
-=======
-ballerina: started publishing tracers to Jaeger on localhost:5775
-[ballerina/http] started HTTP/WS listener 0.0.0.0:9797
-ballerina: started Prometheus HTTP listener 0.0.0.0:9797
-[ballerina/http] started HTTP/WS listener 0.0.0.0:9090
->>>>>>> 3ae43acb
 
 ------------------------------------------
 Gauge - global_gauge Snapshot: [{"timeWindow":600000, "mean":15.0, "max":15.0, "min":15.0, "stdDev":0.0, "percentileValues":[{"percentile":0.33, "value":15.0}, {"percentile":0.5, "value":15.0}, {"percentile":0.66, "value":15.0}, {"percentile":0.99, "value":15.0}]}]
