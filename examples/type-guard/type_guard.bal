--- conflicted
+++ resolved
@@ -1,13 +1,5 @@
 import ballerina/io;
 
-<<<<<<< HEAD
-type KeyNotFoundError error<string, record { string key; }>;
-
-// The values of this `map` are constrained to the values of the optional `string` type.
-map<string?> values = {"key1": "value1", "key2": ()};
-
-=======
->>>>>>> 109004cb
 type Person record {
     string name;
     Address? address;
@@ -41,16 +33,12 @@
     }
 }
 
-<<<<<<< HEAD
-// This function returns either a `string`, a `KeyNotFoundError` or `nil`.
-=======
 type KeyNotFoundError error<string, record { string key; }>;
 
 // The values of this map are constrained to the values of the optional string type.
 map<string?> values = {"key1": "value1", "key2": ()};
 
 // This function returns either a `string`, a `KeyNotFoundError` or nil.
->>>>>>> 109004cb
 function getValue(string key) returns string?|KeyNotFoundError {
     if (!values.hasKey(key)) {
         KeyNotFoundError err = error("key '" + key + "' not found",
