--- conflicted
+++ resolved
@@ -452,8 +452,6 @@
         ]
     },
  	{
-<<<<<<< HEAD
-=======
         "title": "Database",
         "column": 3,
         "category": "Language concepts",
@@ -467,25 +465,12 @@
                 "url": "mysql-client"
             },
             {
-                "name": "JDBC Client CRUD Operations",
-                "url": "jdbc-client-crud-operations"
-            },
-            {
-                "name": "JDBC Client Batch Update",
-                "url": "jdbc-client-batch-update"
-            },
-            {
-                "name": "JDBC Client Call Procedures",
-                "url": "jdbc-client-call-procedures"
-            },
-            {
                 "name": "Streaming a Big Dataset",
                 "url": "streaming-big-dataset"
             }
         ]
     },
  	{
->>>>>>> ef4845b4
         "title": "Transactions",
         "column": 3,
         "category": "Language concepts",
