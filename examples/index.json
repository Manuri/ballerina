--- conflicted
+++ resolved
@@ -109,17 +109,12 @@
                 "url": "record-match-statement"
             },
             {
-<<<<<<< HEAD
                 "name": "Error Match",
                 "url": "error-match-statement"
             },
             {
-                "name": "Type Check Expression",
-                "url": "type-check-expression"
-=======
                 "name": "Type Test Expression",
                 "url": "type-test-expression"
->>>>>>> ae219450
             },
             {
                 "name": "Type Guard",
