import ballerina/test;
import ballerina/io;

any[] outputs = [];
int counter = 0;

// This is the mock function which will replace the real function
@test:Mock {
    packageName: "ballerina.io",
    functionName: "println"
}
public function mockPrint(any... s) {
    outputs[counter] = s[0];
    counter++;
}

@test:Config
function testFunc() {
    // Invoking the main function
    main();
    //TODO fix follows
    //test:assertEquals("737100", outputs[0]);
    test:assertEquals(false, outputs[1]);
    test:assertEquals(false, outputs[2]);
    test:assertEquals(true, outputs[3]);
    //test:assertEquals(16810815, a[4]);
    test:assertEquals(true, outputs[5]);
    test:assertEquals(true, outputs[6]);
    test:assertEquals(100, outputs[7]);
    test:assertEquals(false, outputs[8]);
<<<<<<< HEAD
    //json j = check <json>outputs[9];
    //json j2 = {"test": "123"};
=======
    json j = check <json>outputs[10];
    json j2 = { "test": "123" };
>>>>>>> f1d4d335
    //test:assertTrue(j.args == j2);
    test:assertEquals(true, outputs[10]);
}<|MERGE_RESOLUTION|>--- conflicted
+++ resolved
@@ -18,7 +18,7 @@
 function testFunc() {
     // Invoking the main function
     main();
-    //TODO fix follows
+    //TODO fix following commented assertions
     //test:assertEquals("737100", outputs[0]);
     test:assertEquals(false, outputs[1]);
     test:assertEquals(false, outputs[2]);
@@ -28,13 +28,8 @@
     test:assertEquals(true, outputs[6]);
     test:assertEquals(100, outputs[7]);
     test:assertEquals(false, outputs[8]);
-<<<<<<< HEAD
-    //json j = check <json>outputs[9];
-    //json j2 = {"test": "123"};
-=======
-    json j = check <json>outputs[10];
-    json j2 = { "test": "123" };
->>>>>>> f1d4d335
+    //json j = check <json>outputs[10];
+    //json j2 = { "test": "123" };
     //test:assertTrue(j.args == j2);
     test:assertEquals(true, outputs[10]);
 }