--- conflicted
+++ resolved
@@ -1,9 +1,5 @@
 // Workers in Ballerina allow developers to delegate their tasks to parallel running executions.
-<<<<<<< HEAD
-// Workers can be declared within functions or resources.
 // Worker execution starts immediately after invoking the relevant function, remote function, or resource that encloses the worker(s).
-=======
 // Workers can be declared within functions, remote functions, or resources.
 // Worker execution starts immediately after executing the statements declared before the first worker declaration in the relevant function,
-// remote function, or resource that encloses the worker(s).
->>>>>>> 7e6010dc
+// remote function, or resource that encloses the worker(s).