import ballerina/io;

public function main() {

<<<<<<< HEAD
    // Here, you can define the type of `a` as a pair that consists of an `int` and a `string`.
=======
    // Define the type of `a` as a pair that consists of an `int` and a `string`.
>>>>>>> 109004cb
    (int, string) a = (10, "John");
    io:println(a);

    int aint;
    string astr;
    // Define a tuple of variable names on the left, with a variable reference of which the type is a tuple.
    // The assignment statement assigns values of the tuple on the right to the variables on the left.
    // In Ballerina, this is referred to as tuple destructuring.
    (aint, astr) = a;
    io:println(aint);
    io:println(astr);

    // You can declare and assign values with `var` as shown here.
    var (aint1, astr1) = a;

    // Invoke a function that returns a tuple.
    var (q, r) = divideBy10(6);
    io:println("06/10: " + "quotient=" + q + " " + "remainder=" + r);

<<<<<<< HEAD
    //To ignore a return value, use `_`.
    //This ignores the second return value.
=======
    // To ignore a value in a tuple, use '_'.
    // This ignores the second return value.
>>>>>>> 109004cb
    var (q1, _) = divideBy10(57);
    io:println("57/10: " + "quotient=" + q1);

    (int, int) returnValue = divideBy10(9);
    // This ignores the first value of a tuple.
    var (_, r1) = returnValue;
    io:println("09/10: " + "remainder=" + r1);
}

// This function returns a tuple of two integers.
function divideBy10(int d) returns (int, int) {
    int q = d / 10;
    int r = d % 10;
    return (q, r);
}<|MERGE_RESOLUTION|>--- conflicted
+++ resolved
@@ -2,11 +2,7 @@
 
 public function main() {
 
-<<<<<<< HEAD
-    // Here, you can define the type of `a` as a pair that consists of an `int` and a `string`.
-=======
     // Define the type of `a` as a pair that consists of an `int` and a `string`.
->>>>>>> 109004cb
     (int, string) a = (10, "John");
     io:println(a);
 
@@ -26,13 +22,8 @@
     var (q, r) = divideBy10(6);
     io:println("06/10: " + "quotient=" + q + " " + "remainder=" + r);
 
-<<<<<<< HEAD
-    //To ignore a return value, use `_`.
-    //This ignores the second return value.
-=======
-    // To ignore a value in a tuple, use '_'.
+    // To ignore a value in a tuple, use `_`.
     // This ignores the second return value.
->>>>>>> 109004cb
     var (q1, _) = divideBy10(57);
     io:println("57/10: " + "quotient=" + q1);
 
