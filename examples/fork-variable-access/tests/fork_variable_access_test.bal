--- conflicted
+++ resolved
@@ -25,12 +25,6 @@
 function testFunc() {
     // Invoking the main function
     main();
-<<<<<<< HEAD
-    test:assertEquals(outputs[0], "[value type variables] before fork: value of integer variable is [100] value of string variable is [WSO2]");
-    test:assertEquals(outputs[1], "[reference type variables] before fork: value of name is [Bert] value of city is [New York] value of postcode is [10001]");
-    test:assertEquals(outputs[2], "[value type variables] after fork: value of integer variable is [123] value of string variable is [Ballerina]");
-    test:assertEquals(outputs[3], "[reference type variables] after fork: value of name is [Moose] value of city is [Manhattan] value of street is [Wall Street] value of postcode is [10001]");
-=======
 
     // Retry for 10 times and wait for all workers to finish
     int i = 0;
@@ -65,5 +59,4 @@
             }
         }
     }
->>>>>>> e4f3055f
 }