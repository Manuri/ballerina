--- conflicted
+++ resolved
@@ -130,31 +130,6 @@
         if (null != srcFiles && srcFiles.size() > 0) {
             for (SrcFile srcFile : srcFiles) {
                 Path packagePath = projectPath.resolve(srcFile.getName());
-<<<<<<< HEAD
-                if (srcFile.getSrcFileType().equals(FileType.MAIN_TEST) || srcFile.getSrcFileType()
-                                                                                  .equals(FileType.SERVICE_TEST)) {
-                    // Ignore top level tests created
-                    if (!Files.isSameFile(projectPath, packagePath)) {
-                        Path testDirPath = packagePath.resolve("tests");
-                        if (!Files.exists(testDirPath)) {
-                            Files.createDirectory(testDirPath);
-                        }
-                        Path testFilePath = testDirPath.resolve(srcFile.getSrcFileType().getFileName());
-                        if (!Files.exists(testFilePath)) {
-                            Files.createFile(testFilePath);
-                            writeContent(testFilePath, srcFile.getSrcFileType().getContent());
-                        }
-                    }
-                } else {
-                    if (!Files.exists(packagePath)) {
-                        Files.createDirectory(packagePath);
-                    }
-                    Path srcFilePath = packagePath.resolve(srcFile.getSrcFileType().getFileName());
-                    if (!Files.exists(srcFilePath)) {
-                        Files.createFile(srcFilePath);
-                        writeContent(srcFilePath, srcFile.getSrcFileType().getContent());
-                    }
-=======
                 if ((srcFile.getSrcFileType().equals(FileType.MAIN_TEST) ||
                         srcFile.getSrcFileType().equals(FileType.SERVICE_TEST)) &&
                         !Files.isSameFile(projectPath, packagePath)) {
@@ -166,7 +141,6 @@
                     createDirectory(packagePath);
                     Path srcFilePath = packagePath.resolve(srcFile.getSrcFileType().getFileName());
                     createAndWriteToFile(srcFilePath, srcFile.getSrcFileType().getContent());
->>>>>>> bcddc6b9
                 }
             }
         }
