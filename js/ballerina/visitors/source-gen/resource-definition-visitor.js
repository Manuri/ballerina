--- conflicted
+++ resolved
@@ -53,19 +53,10 @@
         log.info('End Visit ResourceDefinition');
     };
 
-<<<<<<< HEAD
-        ResourceDefinitionVisitor.prototype.visitStatement = function(statement){
-            var statementVisitor = new StatementVisitor(this);
-            statement.accept(statementVisitor);
-        };
-        return ResourceDefinitionVisitor;
-    });
-=======
     ResourceDefinitionVisitor.prototype.visitStatement = function (statement) {
         var statementVisitorFactory = new StatementVisitorFactory();
         var statementVisitor = statementVisitorFactory.getStatementVisitor(statement, this);
         statement.accept(statementVisitor);
     };
     return ResourceDefinitionVisitor;
-});
->>>>>>> e1ca1a4f
+});