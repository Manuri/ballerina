/**
 * Copyright (c) 2016, WSO2 Inc. (http://www.wso2.org) All Rights Reserved.
 *
 * WSO2 Inc. licenses this file to you under the Apache License,
 * Version 2.0 (the "License"); you may not use this file except
 * in compliance with the License.
 * You may obtain a copy of the License at
 *
 *     http://www.apache.org/licenses/LICENSE-2.0
 *
 * Unless required by applicable law or agreed to in writing,
 * software distributed under the License is distributed on an
 * "AS IS" BASIS, WITHOUT WARRANTIES OR CONDITIONS OF ANY
 * KIND, either express or implied. See the License for the
 * specific language governing permissions and limitations
 * under the License.
 */
define(['require','lodash', 'log', 'event_channel', './abstract-statement-source-gen-visitor', '../../ast/assignment'],
    function(require, _, log, EventChannel, AbstractStatementSourceGenVisitor, AssignmentStatement) {

        var AssignmentStatementVisitor = function(parent){
            AbstractStatementSourceGenVisitor.call(this,parent);
        };

        AssignmentStatementVisitor.prototype = Object.create(AbstractStatementSourceGenVisitor.prototype);
        AssignmentStatementVisitor.prototype.constructor = AssignmentStatementVisitor;

        AssignmentStatementVisitor.prototype.canVisitStatement = function(assignmentStatement){
            return assignmentStatement instanceof AssignmentStatement;
        };

<<<<<<< HEAD
        AssignmentStatementVisitor.prototype.beginVisitAssignment = function(assignmentStatement){
            this.appendSource(assignmentStatement.getExpression());
=======
        AssignmentStatementVisitor.prototype.beginVisitStatement = function(assignmentStatement){
            this.appendSource(assignmentStatement.getVariableAccessor() + "=" +assignmentStatement.getExpression());
>>>>>>> e73a4b5e
            log.debug('Begin Visit assignment Statement Definition');
        };

        AssignmentStatementVisitor.prototype.endVisitStatement = function(assignmentStatement){
            this.appendSource(";\n");
            this.getParent().appendSource(this.getGeneratedSource());
            log.debug('End Visit assignment Statement Definition');
        };

        return AssignmentStatementVisitor;
    });<|MERGE_RESOLUTION|>--- conflicted
+++ resolved
@@ -29,13 +29,8 @@
             return assignmentStatement instanceof AssignmentStatement;
         };
 
-<<<<<<< HEAD
         AssignmentStatementVisitor.prototype.beginVisitAssignment = function(assignmentStatement){
             this.appendSource(assignmentStatement.getExpression());
-=======
-        AssignmentStatementVisitor.prototype.beginVisitStatement = function(assignmentStatement){
-            this.appendSource(assignmentStatement.getVariableAccessor() + "=" +assignmentStatement.getExpression());
->>>>>>> e73a4b5e
             log.debug('Begin Visit assignment Statement Definition');
         };
 
