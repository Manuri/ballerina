--- conflicted
+++ resolved
@@ -142,13 +142,8 @@
 
         // Create http-connectors tool group
         var httpConnectorsToolGroup = new ToolGroup({
-<<<<<<< HEAD
-            toolGroupName: "HTTP-Connectors",
-            toolGroupID: "http-connectors-tool-group",
-=======
             toolGroupName: "HTTP-Connector Actions",
             toolGroupID: "http-connector-tool-group",
->>>>>>> 76606889
             toolDefinitions: httpConnectorToolArray
         });
         initialToolGroups.push(httpConnectorsToolGroup);
