/**
 * Copyright (c) 2016, WSO2 Inc. (http://www.wso2.org) All Rights Reserved.
 *
 * WSO2 Inc. licenses this file to you under the Apache License,
 * Version 2.0 (the "License"); you may not use this file except
 * in compliance with the License.
 * You may obtain a copy of the License at
 *
 *     http://www.apache.org/licenses/LICENSE-2.0
 *
 * Unless required by applicable law or agreed to in writing,
 * software distributed under the License is distributed on an
 * "AS IS" BASIS, WITHOUT WARRANTIES OR CONDITIONS OF ANY
 * KIND, either express or implied. See the License for the
 * specific language governing permissions and limitations
 * under the License.
 */
define(['require', 'log', 'jquery', 'lodash', 'backbone', 'breadcrumbs', 'file_browser', 'tab/service-tab-list', 'app/tool-palette/tool-palette',

    'welcome','command','workspace',/* void modules */ 'jquery_ui', 'bootstrap'],

    function (require, log, $, _, Backbone, BreadcrumbController, FileBrowser, TabController, ToolPalette, WelcomeScreen, CommandManager, Workspace) {

    var Application = Backbone.View.extend(
    /** @lends Application.prototype */
    {
        /**
         * @augments Backbone.View
         * @constructs
         * @class Application wraps all the application logic and it is the main starting point.
         * @param {Object} config configuration options for the application
         */
        initialize: function (config) {
            this.validateConfig(config);
            this.config = config;
            this.initComponents();
        },

        initComponents: function(){

            // init command manager
            this.commandManager = new CommandManager();

            //init workspace manager
<<<<<<< HEAD
            this.workspaceManager = new Workspace(this);
=======
            this.workspaceManager = new Workspace.Manager(this);
>>>>>>> 4ce4b588

            // init breadcrumbs controller
            this.breadcrumbController = new BreadcrumbController(_.get(this.config, "breadcrumbs"));

            //init workspace explorer
            var workspaceExplorerOpts = _.get(this.config, "workspace_explorer");
            _.set(workspaceExplorerOpts, 'application', this);
            this.workspaceExplorer = new Workspace.Explorer(workspaceExplorerOpts);

            //init tool palette
            var toolPaletteOpts = _.get(this.config, "tab_controller.tool_palette");
            _.set(toolPaletteOpts, 'application', this);
            this.toolPalette = new ToolPalette(toolPaletteOpts);

            //init tab controller
            var tabControlOpts = _.get(this.config, "tab_controller");
            _.set(tabControlOpts, 'application', this);

            // tab controller will take care of rendering tool palette
            _.set(tabControlOpts, 'toolPalette', this.toolPalette);
            this.tabController = new TabController(tabControlOpts);

            //TODO : get from module
            var welcomeOpts = _.get(this.config, "welcome");
            _.set(welcomeOpts, 'application', this);
            this.initialWelcomePage = new WelcomeScreen.Views.PrimaryView(welcomeOpts);

            //init the regular welcome screen
            var regWelcomeScreenOpts = {
                container: '#page-content-wrapper',
                commandManager: this.commandManager
            };
            this.reqularWelcomeScreen = new WelcomeScreen.Views.RegularView(regWelcomeScreenOpts);
        },

        validateConfig: function(config){
            if(!_.has(config, 'services.workspace.endpoint')){
                throw 'config services.workspace.endpoint could not be found for remote log initialization.'
            } else {
                log.initAjaxAppender(_.get(config, 'services.workspace.endpoint'));
            }
            if(!_.has(config, 'breadcrumbs')){
                log.error('breadcrumbs configuration is not provided.');
            }
            if(!_.has(config, 'file_browser')){
                log.error('file_browser configuration is not provided.');
            }
            if(!_.has(config, 'tab_controller.tool_palette')){
                log.error('tool_palette configuration is not provided.');
            }
            if(!_.has(config, 'tab_controller')){
                log.error('tab_controller configuration is not provided.');
            }
        },

        render: function () {
            //TODO: if check to decide the welcome page type
             this.initialWelcomePage.render();
            //this.reqularWelcomeScreen.render(this);
            log.debug("start: rendering breadcrumbs control");
            this.breadcrumbController.render();
            log.debug("end: rendering breadcrumbs control");

            log.debug("start: rendering workspace explorer control");
            this.workspaceExplorer.render();
            log.debug("end: rendering workspace explorer control");

            log.debug("start: rendering tab controller");
            this.tabController.render();
            log.debug("end: rendering tab controller");
        },

        showWelcomeScreen: function () {
            this.workspaceManager.popupRegularWelcomeScreen();
        }

    });

    return Application;
});<|MERGE_RESOLUTION|>--- conflicted
+++ resolved
@@ -42,11 +42,7 @@
             this.commandManager = new CommandManager();
 
             //init workspace manager
-<<<<<<< HEAD
-            this.workspaceManager = new Workspace(this);
-=======
             this.workspaceManager = new Workspace.Manager(this);
->>>>>>> 4ce4b588
 
             // init breadcrumbs controller
             this.breadcrumbController = new BreadcrumbController(_.get(this.config, "breadcrumbs"));
