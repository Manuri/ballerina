/**
 * Copyright (c) 2016, WSO2 Inc. (http://www.wso2.org) All Rights Reserved.
 *
 * WSO2 Inc. licenses this file to you under the Apache License,
 * Version 2.0 (the "License"); you may not use this file except
 * in compliance with the License.
 * You may obtain a copy of the License at
 *
 *     http://www.apache.org/licenses/LICENSE-2.0
 *
 * Unless required by applicable law or agreed to in writing,
 * software distributed under the License is distributed on an
 * "AS IS" BASIS, WITHOUT WARRANTIES OR CONDITIONS OF ANY
 * KIND, either express or implied. See the License for the
 * specific language governing permissions and limitations
 * under the License.
 */

var MainElements = (function (mainElements) {
    var lifelines = mainElements.lifelines || {};

    var resourceLifeline = {
        id: "Resource",
        title: "Pipe Line",
        icon: "images/tool-icons/lifeline.svg",
        colour : "#ffffff",
        class : "resource",
        dragCursorOffset : { left: 50, top: 50 },
        createCloneCallback : function(view){
            function cloneCallBack() {
                var div = view.createContainerForDraggable();
                d3.xml("images/tool-icons/lifeline.svg").mimeType("image/svg+xml").get(function(error, xml) {
                    if (error) throw error;
                    var svg = xml.getElementsByTagName("svg")[0];
                    d3.select(svg).attr("width", "100px").attr("height", "100px");
                    d3.select(svg).attr("width", "100px");
                    div.node().appendChild(svg);
                });
                return div.node();
            }
            return cloneCallBack;
        },
<<<<<<< HEAD
        propertyPaneSchema: [
            {
                key: "title",
                text: "Title"
            },
            {
                key: "path",
                text: "Path"
            },
            {
                key: "get",
                checkbox: "GET"
            },
            {
                key: "put",
                checkbox: "PUT"
            },
            {
                key: "post",
                checkbox: "POST"
            }
        ],
        parameters: [
            {
                key: "title",
                value: "Resource"
            },
            {
                key: "path",
                value: ""
            },
            {
                key: "get",
                value: false
            },
            {
                key: "put",
                value: false
            },
            {
                key: "post",
                value: false
            }
        ],
        saveMyProperties: function (model, inputs) {
            model.attributes.title = inputs.title.value;
            model.attributes.parameters = [
                {
                    key: "title",
                    value: inputs.title.value
                },
                {
                    key: "path",
                    value: inputs.path.value
                },
                {
                    key: "get",
                    value: inputs.get.checked
                },
                {
                    key: "put",
                    value: inputs.put.checked
                },
                {
                    key: "post",
                    value: inputs.post.checked
                }
            ];
=======
        utils: {
            propertyPaneSchema: [
                {
                    key: "title",
                    text: "Title"
                },
                {
                    key: "path",
                    text: "Path"
                },
                {
                    key: "get",
                    checkbox: "GET"
                },
                {
                    key: "put",
                    checkbox: "PUT"
                },
                {
                    key: "post",
                    checkbox: "POST"
                }
            ],
            parameters: [
                {
                    key: "title",
                    value: "Resource"
                },
                {
                    key: "path",
                    value: ""
                },
                {
                    key: "get",
                    value: false
                },
                {
                    key: "put",
                    value: false
                },
                {
                    key: "post",
                    value: false
                }
            ],
            saveMyProperties: function (model, inputs) {
                model.attributes.title = inputs.title.value;
                model.attributes.utils.utils.parameters = [
                    {
                        key: "title",
                        value: inputs.title.value
                    },
                    {
                        key: "path",
                        value: inputs.path.value
                    },
                    {
                        key: "get",
                        value: inputs.get.checked
                    },
                    {
                        key: "put",
                        value: inputs.put.checked
                    },
                    {
                        key: "post",
                        value: inputs.post.checked
                    }
                ];
            }
>>>>>>> 61071ad7
        }
    };

    lifelines.ResourceLifeline = resourceLifeline;
    mainElements.lifelines = lifelines;

    return mainElements;
})(MainElements || {});<|MERGE_RESOLUTION|>--- conflicted
+++ resolved
@@ -40,76 +40,6 @@
             }
             return cloneCallBack;
         },
-<<<<<<< HEAD
-        propertyPaneSchema: [
-            {
-                key: "title",
-                text: "Title"
-            },
-            {
-                key: "path",
-                text: "Path"
-            },
-            {
-                key: "get",
-                checkbox: "GET"
-            },
-            {
-                key: "put",
-                checkbox: "PUT"
-            },
-            {
-                key: "post",
-                checkbox: "POST"
-            }
-        ],
-        parameters: [
-            {
-                key: "title",
-                value: "Resource"
-            },
-            {
-                key: "path",
-                value: ""
-            },
-            {
-                key: "get",
-                value: false
-            },
-            {
-                key: "put",
-                value: false
-            },
-            {
-                key: "post",
-                value: false
-            }
-        ],
-        saveMyProperties: function (model, inputs) {
-            model.attributes.title = inputs.title.value;
-            model.attributes.parameters = [
-                {
-                    key: "title",
-                    value: inputs.title.value
-                },
-                {
-                    key: "path",
-                    value: inputs.path.value
-                },
-                {
-                    key: "get",
-                    value: inputs.get.checked
-                },
-                {
-                    key: "put",
-                    value: inputs.put.checked
-                },
-                {
-                    key: "post",
-                    value: inputs.post.checked
-                }
-            ];
-=======
         utils: {
             propertyPaneSchema: [
                 {
@@ -180,7 +110,6 @@
                     }
                 ];
             }
->>>>>>> 61071ad7
         }
     };
 
