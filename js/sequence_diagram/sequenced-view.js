/**
 * Copyright (c) 2016, WSO2 Inc. (http://www.wso2.org) All Rights Reserved.
 *
 * WSO2 Inc. licenses this file to you under the Apache License,
 * Version 2.0 (the "License"); you may not use this file except
 * in compliance with the License.
 * You may obtain a copy of the License at
 *
 *     http://www.apache.org/licenses/LICENSE-2.0
 *
 * Unless required by applicable law or agreed to in writing,
 * software distributed under the License is distributed on an
 * "AS IS" BASIS, WITHOUT WARRANTIES OR CONDITIONS OF ANY
 * KIND, either express or implied. See the License for the
 * specific language governing permissions and limitations
 * under the License.
 */

/**
 * SequenceD-Views Module extension.
 *
 * Definition of Backbone Views required for Sequence Diagrams.
 */
var SequenceD = (function (sequenced) {
    var views = sequenced.Views = sequenced.Views || {};
    var toolPaletteWidth = 240;
    var imageHeight = 20;

    var Processor = Diagrams.Views.ShapeView.extend(
        /** @lends Processor.prototype */
        {
            /**
             * @augments ShapeView
             * @constructs
             * @class Processor Represents the view for processor components in Sequence Diagrams.
             * @param {Object} options Rendering options for the view
             */
            initialize: function (options) {
                Diagrams.Views.ShapeView.prototype.initialize.call(this, options);
            },

            verticalDrag: function () {
                return false;
            },

            render: function (paperID, centerPoint, status) {
                if (status == "processors") {
                    Diagrams.Views.ShapeView.prototype.render.call(this, paperID);
                    var processor = this.drawProcessor(paperID, centerPoint, this.modelAttr('title'), this.options);
                    var viewObj = this;
                    var drag = d3.drag()
                        .on("start", function () {
                            viewObj.dragStart(d3.event);
                        })
                        .on("drag", function () {
                            viewObj.dragMove(d3.event);
                        })
                        .on("end", function () {
                            viewObj.dragStop();
                        });

                    this.d3el = processor;
                    this.el = processor.node();
                    return processor;
                }
            },

            updateProcessorProperties: function () {
                diagram.selectedNode = this.model;

                //get processor parameters
                var parameters = [];
                var processorParameters = diagram.selectedNode.parameters.parameters;
                processorParameters.forEach(function (parameter, index) {
                    parameters[index] = parameter.value;
                });

                //get processor definition
                var processorDefinition;
                var type = this.model.type;
                if (type === "LogMediator") {
                    processorDefinition = Processors.manipulators.LogMediator;
                } else if (type === "PayLoadFactoryMediator") {
                    processorDefinition = Processors.manipulators.PayLoadFactoryMediator;
                } else if (type === "InvokeMediator") {
                    processorDefinition = Processors.flowControllers.InvokeMediator;
                } else if (type === "HeaderProcessor") {
                    processorDefinition = Processors.manipulators.HeaderProcessor;
                } else if (type === "PayloadProcessor") {
                    processorDefinition = Processors.manipulators.PayloadProcessor;
                }

                ppView.loadPropertyPane(this, processorDefinition, parameters);
            },

            drawProcessor: function (paperID, center, title, prefs) {
                var d3Ref = this.getD3Ref();
                var group = d3Ref.draw.group();
<<<<<<< HEAD
                var propertiesIconGroup = group.append("g").attr("class", "properties-icon circle-hide");
                var deleteIconGroup = group.append("g").attr("class", "close-icon circle-hide");
=======
                var optionsMenuGroup = group.append("g").attr("class", "option-menu option-menu-hide");
>>>>>>> ee6cdd08
                var viewObj = this;

                if (this.model.model.type === "UnitProcessor") {
                    var height = this.model.getHeight();
                    var width = this.model.getWidth();
<<<<<<< HEAD
                    var path = "M " + (center.x() + width/2 - 3) + "," + (center.y() - height/2 - 3) + " L " + (center.x() + width/2 + 3) + "," +
                        (center.y() - height/2 + 3) + " M " + (center.x() + width/2 + 3) + "," + (center.y() - height/2 - 3) + " L " +
                        (center.x() + width/2 - 3) + "," + (center.y() - height/2 + 3);

                    var closeCircle = d3Ref.draw.circle((center.x() + width/2), (center.y() - height/2),
                        7, deleteIconGroup).
                        attr("fill", "#95a5a6").
                        attr("style", "stroke: black; stroke-width: 2; opacity:0.8");
                    var propertiesCircle = d3Ref.draw.circle((center.x() + width / 2 - 14), (center.y() - height / 2),
                                                             7, propertiesIconGroup)
                        .attr("fill", "#95a5a6")
                        .attr("style", "stroke: black; stroke-width: 2; opacity:0.8");

                    deleteIconGroup.append("path")
                        .attr("d", path)
                        .attr("style", "stroke: black;fill: transparent; stroke-linecap:round; stroke-width: 1.5;");
=======

                    var optionMenuWrapper = d3Ref.draw.rect((center.x() + 10 + width/2),
                        (center.y() - height/2),
                        30,
                        58,
                        0,
                        0,
                        optionsMenuGroup, "#f8f8f3").
                        attr("style", "stroke: #ede9dc; stroke-width: 1; opacity:0.5; cursor: pointer").
                        on("mouseover", function () {
                            d3.select(this).attr("style", "stroke: #ede9dc; stroke-width: 1; opacity: .7; cursor: pointer");
                        }).
                        on("mouseout", function () {
                            d3.select(this).attr("style", "stroke: #ede9dc; stroke-width: 1; opacity: 0.5; cursor: pointer");
                        });

                    var deleteOption = d3Ref.draw.rect((center.x() + 13 + width/2),
                        (center.y() + 3 - height/2),
                        24,
                        24,
                        0,
                        0,
                        optionsMenuGroup, "url(#delIcon)").
                        attr("style", "opacity:0.5; cursor: pointer").
                        on("mouseover", function () {
                            d3.select(this).attr("style", "stroke: #ede9dc; stroke-width: 1; opacity: 1; cursor: pointer");
                            optionMenuWrapper.attr("style", "stroke: #ede9dc; stroke-width: 1; opacity: .7");
                        }).
                        on("mouseout", function () {
                            d3.select(this).attr("style", "stroke: #ede9dc; stroke-width: 1; opacity: 0.5; cursor: pointer");
                            optionMenuWrapper.attr("style", "stroke: #ede9dc; stroke-width: 1; opacity: 0.5; cursor: pointer");
                        });

                    var editOption = d3Ref.draw.rect((center.x() + 13 + width/2),
                        (center.y() + 31 - height/2),
                        24,
                        24,
                        0,
                        0,
                        optionsMenuGroup, "url(#editIcon)").
                        attr("style", "opacity:0.5; cursor: pointer").
                        on("mouseover", function () {
                            d3.select(this).attr("style", "stroke: #ede9dc; stroke-width: 1; opacity: 1; cursor: pointer");
                            optionMenuWrapper.attr("style", "stroke: #ede9dc; stroke-width: 1; opacity: .7; cursor: pointer");
                        }).
                        on("mouseout", function () {
                            d3.select(this).attr("style", "stroke: #ede9dc; stroke-width: 1; opacity: 0.5; cursor: pointer");
                            optionMenuWrapper.attr("style", "stroke: #ede9dc; stroke-width: 1; opacity: 0.5; cursor: pointer");
                        });
>>>>>>> ee6cdd08

                    var rectBottomXXX = d3Ref.draw.centeredRect(center,
                        this.model.getWidth(),
                        this.model.getHeight(),//prefs.rect.height,
                        0,
                        0,
                        group, //element.viewAttributes.colour
                        this.modelAttr('viewAttributes').colour
                    );
                    var mediatorText = d3Ref.draw.centeredText(center,
                        title,
                        group)
                        .classed(prefs.text.class, true);
                    group.rect = rectBottomXXX;
                    group.title = mediatorText;

<<<<<<< HEAD
                    var orderedElements = [rectBottomXXX, mediatorText, deleteIconGroup, propertiesIconGroup];
=======
                    var orderedElements = [rectBottomXXX, mediatorText, optionsMenuGroup];
>>>>>>> ee6cdd08

                    var newGroup = d3Ref.draw.regroup(orderedElements);
                    group.remove();

                    // On click of the mediator show/hide the options menu
                    rectBottomXXX.on("click", function () {
<<<<<<< HEAD
                        if (deleteIconGroup.classed("circle-hide")) {
                            if (diagram.propertyWindow) {
                                $('#property-pane-svg').empty();
                                diagram.propertyWindow = false;
                            }
                            deleteIconGroup.classed("circle-hide", false);
                            deleteIconGroup.classed("circle-show", true);
                            propertiesIconGroup.classed("circle-hide", false);
                            propertiesIconGroup.classed("circle-show", true);
                            diagram.selectedNode = viewObj.model;
                        } else {
                            deleteIconGroup.classed("circle-hide", true);
                            deleteIconGroup.classed("circle-show", false);
                            propertiesIconGroup.classed("circle-hide", true);
                            propertiesIconGroup.classed("circle-show", false);
                            defaultView.render();
                        }

                        diagram.currentDeleteIconGroup = deleteIconGroup;
                        diagram.currentPropertyIconGroup = propertiesIconGroup;
=======
                        if (optionsMenuGroup.classed("option-menu-hide")) {
                            optionsMenuGroup.classed("option-menu-hide", false);
                            optionsMenuGroup.classed("option-menu-show", true);
                        } else {
                            optionsMenuGroup.classed("option-menu-hide", true);
                            optionsMenuGroup.classed("option-menu-show", false);
                        }
                    });

                    // On click of the edit icon will show the properties to to edit
                    editOption.on("click", function () {
>>>>>>> ee6cdd08
                        viewObj.updateProcessorProperties();
                    });

                    // On click of the delete icon will delete the processor
                    deleteOption.on("click", function () {
                        // Get the parent of the model and delete it from the parent
                        var parentModelChildren = viewObj.model.get("parent").get("children").models;
                        for (var itr = 0; itr < parentModelChildren.length; itr ++) {
                            if (parentModelChildren[itr].cid === viewObj.model.cid) {

                                parentModelChildren.splice(itr, 1);
                                defaultView.render();
                                break;
                            }
                        }

                        if (propertyPane) {
                            propertyPane.destroy();
                        }
                    });

                    var getPropertyPaneSchema = function (type) {
                        if (type === "LogMediator") {
                            return Processors.manipulators.LogMediator.propertyPaneSchema;
                        }
                    };

                    propertiesIconGroup.on("click", function () {
                        if (diagram.propertyWindow) {
                            diagram.propertyWindow = false;
                            diagram.previousDeleteIconGroup.classed("circle-hide", true);
                            diagram.previousDeleteIconGroup.classed("circle-show", false);
                            diagram.previousPropertyIconGroup.classed("circle-hide", true);
                            diagram.previousPropertyIconGroup.classed("circle-show", false);
                            defaultView.render();
                        } else {
                            diagram.propertyWindow = true;
                            var options = {
                                x: parseInt(jQuery(event.target).attr("cx")) - 5,
                                y: parseInt(jQuery(event.target).attr("cy")) + 3
                            };
                            defaultView.selectedNode = viewObj.model;
                            defaultView.drawPropertiesPane(d3Ref, options,
                                                           viewObj.model.attributes.parameters.parameters,
                                                           getPropertyPaneSchema(viewObj.model.type));
                        }
                    });

                    group.rect = rectBottomXXX;
                    group.title = mediatorText;
                    //this.renderViewForElement(element, opts);
                } else if (this.model.model.type === "DynamicContainableProcessor") {

                    console.log("Processor added");
                    var rectBottomXXX = d3Ref.draw.rectWithTitle(center,
                        60,
                        prefs.rect.height,
                        150,
                        200,
                        0,
                        0,
                        group,
                        this.modelAttr('viewAttributes').colour,
                        this.modelAttr('title')
                    );
                    console.log("started");
                    var middleRect = d3Ref.draw.centeredBasicRect(createPoint(center.x(),
                        center.y()+75), 150, 200 - prefs.rect.height, 0, 0, group);
                    middleRect.on("mousedown", function () {
                        var m = d3.mouse(this);
                        this.mouseDown(prefs, center.x(), m[1]);
                    }).on('mouseover', function () {
                        console.log("middle rect detected");
                        diagram.selectedNode = viewObj.model;
                        d3.select(this).style("fill", "green").style("fill-opacity", 0.1);
                    }).on('mouseout', function () {
                        diagram.destinationLifeLine = diagram.selectedNode;
                        diagram.selectedNode = null;
                        d3.select(this).style("fill-opacity", 0.01);
                    }).on('mouseup', function (data) {
                    });
                    console.log(middleRect);
                    group.rect = rectBottomXXX;
                    group.middleRect = middleRect;

                    var centerPoint = center;
                    var xValue = centerPoint.x();
                    var yValue = centerPoint.y();
                    //lifeLine.call(drag);
                    yValue += 60;
                    for (var id in this.modelAttr("children").models) {
                        var processor = this.modelAttr("children").models[id];
                        var processorView = new SequenceD.Views.Processor({model: processor, options: lifeLineOptions});
                        var processorCenterPoint = createPoint(xValue, yValue);
                        processorView.render("#" + defaultView.options.diagram.wrapperId, processorCenterPoint, "processors");
                        processor.setY(yValue);
                        yValue += processor.getHeight()+ 30;
                    }


                } else if (this.model.model.type === "ComplexProcessor") {

                    console.log("Processor added");

                    var containableProcessorElementViewArray = [];


                    var centerPoint = center;
                    var xValue = centerPoint.x();
                    var yValue = centerPoint.y();

                    var totalHeight=0;
                    var maximumWidth = 150;

                    for (var id in this.modelAttr("containableProcessorElements").models) {

                        var containableProcessorElement = this.modelAttr("containableProcessorElements").models[id];
                        var containableProcessorElementView = new SequenceD.Views.ContainableProcessorElement({model: containableProcessorElement, options: lifeLineOptions});
                        var processorCenterPoint = createPoint(xValue, yValue);
                        var elemView = containableProcessorElementView.render("#" + defaultView.options.diagram.wrapperId, processorCenterPoint);
                        containableProcessorElementViewArray.push(elemView);
                        yValue = yValue+containableProcessorElement.getHeight();
                        totalHeight+=containableProcessorElement.getHeight();
                        //yValue += 60;
                        //var processor = this.modelAttr("children").models[id];
                        //var processorView = new SequenceD.Views.Processor({model: processor, options:
                        // lifeLineOptions}); var processorCenterPoint = createPoint(xValue, yValue);
                        // processorView.render("#diagramWrapper", processorCenterPoint); processor.setY(yValue);

                        if(maximumWidth < containableProcessorElement.getWidth()){
                            maximumWidth = containableProcessorElement.getWidth();
                        }
                    }


                    var arrayLength = containableProcessorElementViewArray.length;
                    for (var i = 0; i < arrayLength; i++) {

                        var middleRect = containableProcessorElementViewArray[i].middleRect;
                        var rect = containableProcessorElementViewArray[i].rect;
                        var titleRect = containableProcessorElementViewArray[i].titleRect;
                        var text = containableProcessorElementViewArray[i].text;

                        var initWidth = middleRect.attr("width");
                        middleRect.attr("width", maximumWidth);
                        rect.attr("width", maximumWidth);

                        var deviation = (maximumWidth - initWidth)/2;

                        middleRect.attr("x", parseInt(middleRect.attr("x")) - deviation);
                        rect.attr("x", parseInt(rect.attr("x")) - deviation);
                        titleRect.attr("x", parseInt(titleRect.attr("x")) - deviation);
                        text.attr("x", parseInt(text.attr("x")) - deviation);

                    }

                    this.model.setHeight(totalHeight);
                    this.model.setWidth(maximumWidth);
                } else if(this.model.model.type === "Custom") {
                    if(!_.isUndefined(this.model.model.initMethod)){
                        this.viewRoot = group;
                        this.model.set('center', center);
                        this.model.model.initMethod(this);
                    }
                }

                /*var rect = d3Ref.draw.centeredRect(center, prefs.rect.width, prefs.rect.height, 3, 3, group)
                 .classed(prefs.rect.class, true);
                 var text = d3Ref.draw.centeredText(center, title, group)
                 .classed(prefs.text.class, true);*/

                Object.getPrototypeOf(group).translate = function (dx, dy) {
                    this.attr("transform", function () {
                        return "translate(" + [dx, dy] + ")"
                    })
                };

                return group;
            }

        });

    var MessageLink = Diagrams.Views.DiagramElementView.extend(
        /** @lends Processor.prototype */
        {
            /**
             * @augments ShapeView
             * @constructs
             * @class Processor Represents the view for processor components in Sequence Diagrams.
             * @param {Object} options Rendering options for the view
             */
            initialize: function (options) {
                Diagrams.Views.DiagramElementView.prototype.initialize.call(this, options);
            },

            verticalDrag: function () {
                return false;
            },

            render: function (paperID, status) {
                if (status == "messages") {
                    Diagrams.Views.DiagramElementView.prototype.render.call(this, paperID);
                    var d3ref = this.getD3Ref();

                    var line = d3ref.draw.lineFromPoints(this.model.source().centerPoint(), this.model.destination().centerPoint())
                        .classed(this.options.class, true);

                    //this.model.source().on("connectingPointChanged", this.sourceMoved, this);
                    //this.model.destination().on("connectingPointChanged", this.destinationMoved, this);

                    this.d3el = line;
                    this.el = line.node();
                    return this.d3el;
                }
            }

        });

    var LifeLineView = Diagrams.Views.ShapeView.extend(
        /** @lends LifeLineView.prototype */
        {
            /**
             * @augments ShapeView
             * @constructs
             * @class LifeLineView Represents the view for lifeline components in Sequence Diagrams.
             * @param {Object} options Rendering options for the view
             */
            initialize: function (options) {
                Diagrams.Views.ShapeView.prototype.initialize.call(this, options);
                this.listenTo(this.model, 'change:title', this.renderTitle);
            },

            handleDropEvent: function (event, ui) {
            },

            verticalDrag: function () {
                return false;
            },
            horizontalDrag: function () {
                return false;
            },

            renderTitle: function () {
                if (this.d3el) {
                    this.d3el.svgTitle.text(this.model.attributes.title);
                    this.d3el.svgTitleBottom.text(this.model.attributes.title);
                    if (propertyPane && defaultView.model.selectedNode) {
                        var lifeLineDefinition;
                        if (defaultView.model.selectedNode.attributes.cssClass === "resource") {
                            lifeLineDefinition = MainElements.lifelines.ResourceLifeline;
                        } else if (defaultView.model.selectedNode.attributes.cssClass === "endpoint") {
                            lifeLineDefinition = MainElements.lifelines.EndPointLifeline;
                        }
                    }
                }
                if (!propertyPane.getValue().Title) {
                    propertyPane = ppView.createPropertyPane(lifeLineDefinition.getSchema(),
                              lifeLineDefinition.getEditableProperties(defaultView.model.selectedNode.get('title')),
                              defaultView.model.selectedNode);
                }
            },

            render: function (paperID, status, colour) {
                if (status == "processors") {
                    Diagrams.Views.ShapeView.prototype.render.call(this, paperID);
                    thisModel = this.model;
                    var centerPoint = this.modelAttr('centerPoint');
                    var lifeLine = this.drawLifeLine(centerPoint, this.modelAttr('title'), this.options, colour);
                    var viewObj = this;
                    var drag = d3.drag()
                        .on("start", function () {
                            viewObj.dragStart(d3.event);
                        })
                        .on("drag", function () {
                            viewObj.dragMove(d3.event);
                        })
                        .on("end", function () {
                            viewObj.dragStop();
                        });
                    var xValue = centerPoint.x();
                    var yValue = centerPoint.y();

                    lifeLine.call(drag);
                    yValue += 60;

                    var initialHeight = parseInt(lifeLine.line.attr("y2")) - parseInt(lifeLine.line.attr("y1")) ;
                    var totalIncrementedHeight = 0;

                    for (var id in this.modelAttr("children").models) {

                        if (this.modelAttr("children").models[id] instanceof SequenceD.Models.Processor) {
                            var processor = this.modelAttr("children").models[id];
                            var processorView = new SequenceD.Views.Processor({
                                model: processor,
                                options: lifeLineOptions
                            });

                            var processorCenterPoint = createPoint(xValue, yValue);
                            processorView.render("#" + defaultView.options.diagram.wrapperId, processorCenterPoint, "processors");
                            processor.setY(yValue);
                            yValue += processor.getHeight()+ 30;
                            totalIncrementedHeight = totalIncrementedHeight + processor.getHeight()+ 30;
                        } else {
                            var messagePoint = this.modelAttr("children").models[id];
                            var linkCenterPoint = createPoint(xValue, yValue);
                            //link.source.setY()
                            if (messagePoint.direction() == "outbound") {
                                if(!_.isUndefined(messagePoint.forceY) && _.isEqual(messagePoint.forceY, true)){
                                    yValue = messagePoint.y();
                                }
                                messagePoint.x(xValue);
                            } else {
                                if(!_.isUndefined(messagePoint.forceY) && _.isEqual(messagePoint.forceY, true)){
                                    yValue = messagePoint.y();
                                }
                                var sourceY = messagePoint.message().source().y();
                                if (yValue < sourceY) {
                                    messagePoint.y(sourceY);
                                } else {
                                    messagePoint.y(yValue);
                                    messagePoint.message().source().y(yValue);
                                }
                                messagePoint.x(xValue);
                            }
                            yValue += 60;
                            totalIncrementedHeight = totalIncrementedHeight + 40;
                        }
                    }

                    var totalHeight = totalIncrementedHeight + initialHeight;
                    if (!_.isUndefined(diagram.highestLifeline) && diagram.highestLifeline !== null && diagram.highestLifeline.getHeight() > totalHeight) {
                        totalHeight = diagram.highestLifeline.getHeight();
                    }
                    this.model.setHeight(totalHeight);
                    this.adjustHeight(lifeLine, totalHeight - initialHeight);

                    if (diagram.highestLifeline == undefined || diagram.highestLifeline.getHeight() < this.model.getHeight()) {
                        diagram.highestLifeline = this.model;
                        defaultView.render();
                        return false;
                    }

                    //this.model.on("addChildProcessor", this.onAddChildProcessor, this);

                    this.d3el = lifeLine;
                    this.el = lifeLine.node();
                    return lifeLine;
                } else if (status == "messages") {
                    for (var id in this.modelAttr("children").models) {
                        var messagePoint = this.modelAttr("children").models[id];
                        if (messagePoint instanceof SequenceD.Models.MessagePoint) {
                            var linkView = new SequenceD.Views.MessageLink({
                                model: messagePoint.message(),
                                options: {class: "message"}
                            });
                            linkView.render("#" + defaultView.options.diagram.wrapperId, "messages");
                        }
                    }
                }
            },

            adjustHeight: function (lifeLine, difference) {
                lifeLine.rectBottom.attr("y", parseInt(lifeLine.rectBottom.attr("y")) + difference);
                lifeLine.line.attr("y2", parseInt(lifeLine.line.attr("y2")) + difference);
                lifeLine.textBottom.attr("y", parseInt(lifeLine.textBottom.attr("y")) + difference);
                lifeLine.drawMessageRect.attr("height", parseInt(lifeLine.drawMessageRect.attr("height")) + difference);
                lifeLine.middleRect.attr("height", parseInt(lifeLine.middleRect.attr("height")) + difference);

            },

            onAddChildProcessor: function (element, opts) {

                if (element instanceof SequenceD.Models.Processor) {

                    if (element.model.type === "UnitProcessor") {

                        var d3Ref = this.getD3Ref();
                        console.log("Processor added");
                        var rectBottomXXX = d3Ref.draw.centeredRect(
                            createPoint(defaultView.model.selectedNode.get('centerPoint').get('x'),
                                element.get('centerPoint').get('y')),
                            this.prefs.rect.width,
                            this.prefs.rect.height,
                            0,
                            0,
                            this.group, element.viewAttributes.colour
                        );
                        rectBottomXXX.on('click',this.updateProcessorProperties, this);
                        var mediatorText = d3Ref.draw.centeredText(
                            createPoint(defaultView.model.selectedNode.get('centerPoint').get('x'),
                                element.get('centerPoint').get('y')),
                            element.get('title'),
                            this.group)
                            .classed(this.prefs.text.class, true);
                        //this.renderViewForElement(element, opts);
                    } else if (element.model.type === "DynamicContainableProcessor") {
                        var d3Ref = this.getD3Ref();
                        console.log("Processor added");
                        var rectBottomXXX = d3Ref.draw.rectWithTitle(
                            createPoint(defaultView.model.selectedNode.get('centerPoint').get('x'),
                                element.get('centerPoint').get('y')),
                            60,
                            this.prefs.rect.height,
                            150,
                            200,
                            0,
                            0,
                            this.group, element.viewAttributes.colour,
                            element.attributes.title
                        );

                    } else if (element.model.type === "ComplexProcessor") {
                        var d3Ref = this.getD3Ref();
                        console.log("Processor added");
                        var rectBottomXXX = d3Ref.draw.rectWithTitle(
                            createPoint(defaultView.model.selectedNode.get('centerPoint').get('x'),
                                element.get('centerPoint').get('y')),
                            60,
                            this.prefs.rect.height,
                            150,
                            200,
                                0,
                            0,
                            this.group, element.viewAttributes.colour,
                            element.attributes.title
                        );

                    }

                } else if (element instanceof SequenceD.Models.Message) {
                    console.log("Message Link added !!!")
                    if (opts.direction == 'inbound') {
                        defaultView.model.addElement(element, opts);
                    }
                }

            },

            drawLifeLine: function (center, title, prefs, colour) {
                var d3Ref = this.getD3Ref();
                this.diagram = prefs.diagram;
                var viewObj = this;
                var group = d3Ref.draw.group()
                    .classed(this.model.viewAttributes.class, true);
                this.group = group;
                this.prefs = prefs;
                this.center = center;
                this.title = title;

                var rect = d3Ref.draw.centeredRect(center, prefs.rect.width + 30, prefs.rect.height, 0, 0, group)
                    .classed(prefs.rect.class, true);

                var middleRect = d3Ref.draw.centeredBasicRect(createPoint(center.get('x'), center.get('y') + prefs.rect.height / 2 + prefs.line.height / 2), prefs.middleRect.width, prefs.middleRect.height, 0, 0, group)
                    .classed(prefs.middleRect.class, true);

                var drawMessageRect = d3Ref.draw.centeredBasicRect(createPoint(center.get('x'), center.get('y') + prefs.rect.height / 2 + prefs.line.height / 2), (prefs.middleRect.width * 0.4), prefs.middleRect.height, 0, 0, group)
                    .on("mousedown", function () {
                        d3.event.preventDefault();
                        d3.event.stopPropagation();
                        var m = d3.mouse(this);
                        prefs.diagram.clickedLifeLine = viewObj.model;
                        prefs.diagram.trigger("messageDrawStart", viewObj.model,  new GeoCore.Models.Point({'x': center.x(), 'y': m[1]}));

                    });

                var rectBottom = d3Ref.draw.centeredRect(createPoint(center.get('x'), center.get('y') + prefs.line.height), prefs.rect.width + 30, prefs.rect.height, 0, 0, group)
                    .classed(prefs.rect.class, true);

                var line = d3Ref.draw.verticalLine(createPoint(center.get('x'), center.get('y') + prefs.rect.height / 2), prefs.line.height - prefs.rect.height, group)
                    .classed(prefs.line.class, true);
                var text = d3Ref.draw.centeredText(center, title, group)
                    .classed(prefs.text.class, true);
                var textBottom = d3Ref.draw.centeredText(createPoint(center.get('x'), center.get('y') + prefs.line.height), title, group)
                    .classed(prefs.text.class, true);
                group.rect = rect;
                group.rectBottom = rectBottom;
                group.line = line;
                group.middleRect = middleRect;
                group.drawMessageRect = drawMessageRect;
                group.textBottom = textBottom;
                group.svgTitle = text;
                group.svgTitleBottom = textBottom;
                //Object.getPrototypeOf(group).title = text;
                //Object.getPrototypeOf(group).titleBottom = textBottom;
                group.translate = function (dx, dy) {
                    this.attr("transform", function () {
                        return "translate(" + [dx, dy] + ")"
                    })
                };

<<<<<<< HEAD
                var circleCenterX = center.x() + (prefs.rect.width + 30)/2;
                var circleCenterY = center.y() - prefs.rect.height/2;
                var deleteIconGroup = group.append("g")
                    .attr("class", "close-icon circle-hide");
                var propertiesIconGroup = group.append("g").attr("class", "properties-icon circle-hide");
                path = "M " + (circleCenterX - 3) + "," + (circleCenterY - 3) + " L " + (circleCenterX + 3) + "," +
                    (circleCenterY + 3) + " M " + (circleCenterX + 3) + "," + (circleCenterY - 3) + " L " +
                    (circleCenterX - 3) + "," + (circleCenterY + 3);
                var closeCircle = d3Ref.draw.circle(circleCenterX, circleCenterY, 7, deleteIconGroup).
                    attr("fill", "#95a5a6").
                    attr("style", "stroke: black; stroke-width: 2; opacity:0.8");
                deleteIconGroup.append("path")
                    .attr("d", path)
                    .attr("style", "stroke: black;fill: transparent; stroke-linecap:round; stroke-width: 1.5;");

                var propertiesCircle = d3Ref.draw.circle(circleCenterX - 14, circleCenterY, 7, propertiesIconGroup)
                    .attr("fill", "#95a5a6")
                    .attr("style", "stroke: black; stroke-width: 2; opacity:0.8");
=======
                var optionMenuStartX = center.x() + 2 + (prefs.rect.width + 30)/2;
                var optionMenuStartY = center.y() - prefs.rect.height/2;
                var optionsMenuGroup = group.append("g").attr("class", "option-menu option-menu-hide");

                var optionMenuWrapper = d3Ref.draw.rect(optionMenuStartX + 8,
                    optionMenuStartY,
                    30,
                    58,
                    0,
                    0,
                    optionsMenuGroup, "#f8f8f3").
                    attr("style", "stroke: #ede9dc; stroke-width: 1; opacity:0.5; cursor: pointer").
                    on("mouseover", function () {
                        d3.select(this).attr("style", "stroke: #ede9dc; stroke-width: 1; opacity: .7; cursor: pointer");
                    }).
                    on("mouseout", function () {
                        d3.select(this).attr("style", "stroke: #ede9dc; stroke-width: 1; opacity: 0.5; cursor: pointer");
                    });

                var deleteOption = d3Ref.draw.rect(optionMenuStartX + 11,
                    optionMenuStartY + 3,
                    24,
                    24,
                    0,
                    0,
                    optionsMenuGroup, "url(#delIcon)").
                    attr("style", "opacity:0.5; cursor: pointer").
                    on("mouseover", function () {
                        d3.select(this).attr("style", "stroke: #ede9dc; stroke-width: 1; opacity: 1; cursor: pointer");
                        optionMenuWrapper.attr("style", "stroke: #ede9dc; stroke-width: 1; opacity: .7");
                    }).
                    on("mouseout", function () {
                        d3.select(this).attr("style", "stroke: #ede9dc; stroke-width: 1; opacity: 0.5; cursor: pointer");
                        optionMenuWrapper.attr("style", "stroke: #ede9dc; stroke-width: 1; opacity: 0.5; cursor: pointer");
                    });

                var editOption = d3Ref.draw.rect(optionMenuStartX + 11,
                    optionMenuStartY + 32,
                    24,
                    24,
                    0,
                    0,
                    optionsMenuGroup, "url(#editIcon)").
                    attr("style", "opacity:0.5; cursor: pointer").
                    on("mouseover", function () {
                        d3.select(this).attr("style", "stroke: #ede9dc; stroke-width: 1; opacity: 1; cursor: pointer");
                        optionMenuWrapper.attr("style", "stroke: #ede9dc; stroke-width: 1; opacity: .7; cursor: pointer");
                    }).
                    on("mouseout", function () {
                        d3.select(this).attr("style", "stroke: #ede9dc; stroke-width: 1; opacity: 0.5; cursor: pointer");
                        optionMenuWrapper.attr("style", "stroke: #ede9dc; stroke-width: 1; opacity: 0.5; cursor: pointer");
                    });
>>>>>>> ee6cdd08

                var viewObj = this;
                middleRect.on('mouseover', function () {
                    //setting current tab view based diagram model
                     diagram = defaultView.model;
                    diagram.selectedNode = viewObj.model;
                    d3.select(this).style("fill", "green").style("fill-opacity", 0.1);
                    // Update event manager with current active element type for validation
                    eventManager.isActivated(diagram.selectedNode.attributes.title);
                }).on('mouseout', function () {
                    diagram.destinationLifeLine = diagram.selectedNode;
                    diagram.selectedNode = null;
                    d3.select(this).style("fill-opacity", 0.01);
                    // Update event manager with out of focus on active element
                    eventManager.isActivated("none");
                }).on('mouseup', function (data) {

                });

                drawMessageRect.on('mouseover', function () {
                    //setting current tab view based diagram model
                    diagram = defaultView.model;
                    diagram.selectedNode = viewObj.model;
                    d3.select(this).style("fill", "black").style("fill-opacity", 0.2)
                        .style("cursor", 'url(images/BlackHandwriting.cur), pointer');
                    // Update event manager with current active element type for validation
                    eventManager.isActivated(diagram.selectedNode.attributes.title);
                }).on('mouseout', function () {
                    d3.select(this).style("fill-opacity", 0.0);
                    // Update event manager with out of focus on active element
                    eventManager.isActivated("none");
                }).on('mouseup', function (data) {
                });

<<<<<<< HEAD
                // function updatePropertyPane() {
                //     var lifeLineDefinition;
                //     if (defaultView.model.selectedNode.attributes.cssClass === "resource") {
                //         lifeLineDefinition = MainElements.lifelines.ResourceLifeline;
                //     } else if (defaultView.model.selectedNode.attributes.cssClass === "endpoint") {
                //         lifeLineDefinition = MainElements.lifelines.EndPointLifeline;
                //     } else if (defaultView.model.selectedNode.attributes.cssClass === "source") {
                //         lifeLineDefinition = MainElements.lifelines.SourceLifeline;
                //     }
                //     propertyPane = ppView.createPropertyPane(lifeLineDefinition.getSchema(),
                //                 lifeLineDefinition.getEditableProperties(defaultView.model.selectedNode.get('parameters')),
                //                 defaultView.model.selectedNode);
                // }

                rect.on("click", (function () {
                    if (deleteIconGroup.classed("circle-hide")) {
                        deleteIconGroup.classed("circle-hide", false);
                        deleteIconGroup.classed("circle-show", true);
                        propertiesIconGroup.classed("circle-hide", false);
                        propertiesIconGroup.classed("circle-show", true);
                    } else {
                        deleteIconGroup.classed("circle-hide", true);
                        deleteIconGroup.classed("circle-show", false);
                        propertiesIconGroup.classed("circle-hide", true);
                        propertiesIconGroup.classed("circle-show", false);
                        if (diagram.propertyWindow) {
                            $('#property-pane-svg').empty();
                            diagram.propertyWindow = false;
                        }
                    }
                    defaultView.model.selectedNode = viewObj.model;
                    diagram.currentDeleteIconGroup = deleteIconGroup;
                    diagram.currentPropertyIconGroup = propertiesIconGroup;

=======
                function updatePropertyPane() {
                    var lifeLineDefinition;
                    if (defaultView.model.selectedNode.attributes.cssClass === "resource") {
                        lifeLineDefinition = MainElements.lifelines.ResourceLifeline;
                    } else if (defaultView.model.selectedNode.attributes.cssClass === "endpoint") {
                        lifeLineDefinition = MainElements.lifelines.EndPointLifeline;
                    }
                        propertyPane = ppView.createPropertyPane(lifeLineDefinition.getSchema(),
                                lifeLineDefinition.getEditableProperties(defaultView.model.selectedNode.get('parameters')),
                                defaultView.model.selectedNode);
                }

                rect.on("click", (function () {
                    defaultView.model.selectedNode = viewObj.model;
                    if (optionsMenuGroup.classed("option-menu-hide")) {
                        optionsMenuGroup.classed("option-menu-hide", false);
                        optionsMenuGroup.classed("option-menu-show", true);
                    } else {
                        optionsMenuGroup.classed("option-menu-hide", true);
                        optionsMenuGroup.classed("option-menu-show", false);
                    }
                }));

                editOption.on("click", function () {
>>>>>>> ee6cdd08
                    if (selected) {
                        if (this == selected) {
                            if (propertyPane) {
                                propertyPane.destroy();
                            }
                            selected = '';
                        } else {
<<<<<<< HEAD
                            if (diagram.previousDeleteIconGroup) {
                                diagram.previousDeleteIconGroup.classed("circle-hide", true);
                                diagram.previousDeleteIconGroup.classed("circle-show", false);
                                diagram.previousPropertyIconGroup.classed("circle-hide", true);
                                diagram.previousPropertyIconGroup.classed("circle-show", false);
                                if (diagram.propertyWindow) {
                                    $('#property-pane-svg').empty();
                                    diagram.propertyWindow = false;
                                }
                            }
                            //updatePropertyPane();
=======
                            updatePropertyPane();
>>>>>>> ee6cdd08
                            selected = this;
                        }
                    } else {
                        defaultView.model.selected = false;
                        //updatePropertyPane();
                        selected = this;
                    }
<<<<<<< HEAD
                    diagram.previousDeleteIconGroup = diagram.currentDeleteIconGroup;
                    diagram.previousPropertyIconGroup = diagram.currentPropertyIconGroup;
                    diagram.currentPropertyIconGroup = null;
                }));
=======
                });
>>>>>>> ee6cdd08

                deleteOption.on("click", function () {
                    //Get the parent of the model and delete it from the parent
                    if (~viewObj.model.get("title").indexOf("Resource")) {
                        var resourceElements = defaultView.model.get("diagramResourceElements").models;
                        for (var itr = 0; itr < resourceElements.length; itr ++) {
                            if (resourceElements[itr].cid === viewObj.model.cid) {
                                resourceElements.splice(itr, 1);
                                var currentResources = defaultView.model.resourceLifeLineCounter();
                                defaultView.model.resourceLifeLineCounter(currentResources - 1);
                                defaultView.model.get("diagramResourceElements").length -= 1;
                                defaultView.render();
                                break;
                            }
                        }
                    } else {
                        var endpointElements = defaultView.model.get("diagramEndpointElements").models;
                        for (var itr = 0; itr < endpointElements.length; itr ++) {
                            if (endpointElements[itr].cid === viewObj.model.cid) {
                                endpointElements.splice(itr, 1);
                                var currentEndpoints = defaultView.model.endpointLifeLineCounter();
                                defaultView.model.endpointLifeLineCounter(currentEndpoints - 1);
                                defaultView.model.get("diagramEndpointElements").length -= 1;
                                defaultView.render();
                                break;
                            }
                        }
                    }
                    if (propertyPane) {
                        propertyPane.destroy();
                    }
                });

                propertiesIconGroup.on("click", function () {
                    diagram.selectedMainElementText = {
                        top: viewObj.d3el.svgTitle,
                        bottom: viewObj.d3el.svgTitleBottom
                    };
                    if (diagram.propertyWindow) {
                        diagram.propertyWindow = false;
                        defaultView.render();
                    } else {
                        var options = {
                            x: viewObj.model.attributes.centerPoint.attributes.x + 47,
                            y: viewObj.model.attributes.centerPoint.attributes.y - 12
                        };
                        defaultView.selectedNode = viewObj.model;
                        var parameters;
                        if (viewObj.model.attributes.cssClass === "resource") {
                            parameters = [
                                {
                                    key: "title",
                                    value: viewObj.title
                                },
                                {
                                    key: "path",
                                    value: viewObj.model.attributes.parameters[0].value
                                },
                                {
                                    key: "get",
                                    value: viewObj.model.attributes.parameters[1].value
                                },
                                {
                                    key: "put",
                                    value: viewObj.model.attributes.parameters[2].value
                                },
                                {
                                    key: "post",
                                    value: viewObj.model.attributes.parameters[3].value
                                }
                            ];
                        } else if (viewObj.model.attributes.cssClass === "endpoint") {
                            parameters = [
                                {
                                    key: "title",
                                    value: viewObj.title
                                },
                                {
                                    key: "url",
                                    value: viewObj.model.attributes.parameters[0].value
                                }
                            ];
                        } else if (viewObj.model.attributes.cssClass === "source") {
                            parameters = [
                                {
                                    key: "title",
                                    value: viewObj.title
                                }
                            ]
                        }

                        var propertySchema;
                        if (viewObj.model.attributes.cssClass === "endpoint") {
                            propertySchema = MainElements.lifelines.EndPointLifeline.propertyPaneSchema;

                        } else if (viewObj.model.attributes.cssClass === "resource") {
                            propertySchema = MainElements.lifelines.ResourceLifeline.propertyPaneSchema;

                        } else if (viewObj.model.attributes.cssClass === "source") {
                            propertySchema = MainElements.lifelines.SourceLifeline.propertyPaneSchema;
                        }

                        defaultView.drawPropertiesPane(d3Ref, options, parameters, propertySchema);
                    }
                });
                return group;
            }

        });

    var MessageView = Diagrams.Views.LinkView.extend(
        /** @lends MessageView.prototype */
        {
            /**
             * @augments LinkView
             * @constructs
             * @class MessageView Represents the view for message components in Sequence Diagrams.
             * @param {Object} options Rendering options for the view
             */
            initialize: function (options) {
                Diagrams.Views.LinkView.prototype.initialize.call(this, options);
            },

            render: function (paperID) {
                // call super
                Diagrams.Views.LinkView.prototype.render.call(this, paperID);
                var viewObj = this;
                var drag = d3.drag()
                    .on("start", function () {
                        viewObj.dragStart(d3.event);
                    })
                    .on("drag", function () {
                        viewObj.dragMove(d3.event);
                    })
                    .on("end", function () {
                        viewObj.dragStop();
                    });

                this.d3el.call(drag);
                return this.d3el;
            }
        });

    var ActivationView = Diagrams.Views.ConnectionPointView.extend(
        /** @lends ConnectionPointView.prototype */
        {
            /**
             * @augments LinkView
             * @constructs
             * @class ActivationView Represents the view for activations in Sequence Diagrams.
             * @param {Object} options Rendering options for the view
             */
            initialize: function (options) {
                Diagrams.Views.ConnectionPointView.prototype.initialize.call(this, options);
            },

            render: function (paperID) {
                // call super
                Diagrams.Views.ConnectionPointView.prototype.render.call(this, paperID);

            },

            getNextAvailableConnectionPoint: function (connecion, x, y) {
                var nextYCoordinate = defaultView.model.deepestPointY + 50;
                var nextXCoordinate = this.model.owner().get('centerPoint').x();

                // TODO: Until the layout finalize we will be drawing the message without offsetting dynamically
                //if (_.isEqual(connecion.type(), "incoming")) {
                //    lifeLineOptions.diagram.deepestPointY = nextYCoordinate;
                //}
                return new GeoCore.Models.Point({'x': nextXCoordinate, 'y': defaultView.model.sourceLifeLineY});
            }
        });

    var FixedSizedMediatorView = Diagrams.Views.ShapeView.extend(
        /** @lends FixedSizedMediatorView.prototype */
        {
            /**
             * @augments ShapeView
             * @constructs
             * @class LifeLineView Represents the view for lifeline components in Sequence Diagrams.
             * @param {Object} options Rendering options for the view
             */
            initialize: function (options) {
                Diagrams.Views.ShapeView.prototype.initialize.call(this, options);
            },

            verticalDrag: function () {
                return false;
            },

            render: function (paperID) {
                Diagrams.Views.ShapeView.prototype.render.call(this, paperID);

                var lifeLine = this.drawFixedSizedMediator(this.modelAttr('centerPoint'), this.modelAttr('title'), this.options);
                var viewObj = this;
                var drag = d3.drag()
                    .on("start", function () {
                        viewObj.dragStart(d3.event);
                    })
                    .on("drag", function () {
                        viewObj.dragMove(d3.event);
                    })
                    .on("end", function () {
                        viewObj.dragStop();
                    });

                //lifeLine.call(drag);

                this.d3el = lifeLine;
                this.el = lifeLine.node();
                return lifeLine;
            },

            drawFixedSizedMediator: function (center, title, prefs) {
                var d3Ref = this.getD3Ref();
                var group = d3Ref.draw.group()
                    .classed(prefs.class, true);
                var rect = d3Ref.draw.centeredRect(center, prefs.rect.width, prefs.rect.height, 0, 0, group)
                    .classed(prefs.rect.class, true);
                //var rectBottom = d3Ref.draw.centeredRect(createPoint(center.get('x'), center.get('y') +
                // prefs.line.height), prefs.rect.width, prefs.rect.height, 3, 3, group) .classed(prefs.rect.class,
                // true); var line = d3Ref.draw.verticalLine(createPoint(center.get('x'), center.get('y')+
                // prefs.rect.height/2), prefs.line.height-prefs.rect.height, group) .classed(prefs.line.class, true);
                var text = d3Ref.draw.centeredText(center, title, group)
                    .classed(prefs.text.class, true);
                //var textBottom = d3Ref.draw.centeredText(createPoint(center.get('x'), center.get('y') +
                // prefs.line.height), title, group) .classed(prefs.text.class, true);
                group.rect = rect;
                //Object.getPrototypeOf(group).rectBottom = rectBottom;
                //Object.getPrototypeOf(group).line = line;
                group.title = text;
                //Object.getPrototypeOf(group).titleBottom = textBottom;
                group.translate = function (dx, dy) {
                    this.attr("transform", function () {
                        return "translate(" + [dx, dy] + ")"
                    })
                };

                return group;
            }

        });



    var ContainableProcessorElement = Diagrams.Views.ShapeView.extend(
        /** @lends ContainableProcessorElement.prototype */
        {
            /**
             * @augments ShapeView
             * @constructs
             * @class LifeLineView Represents the view for lifeline components in Sequence Diagrams.
             * @param {Object} options Rendering options for the view
             */
            initialize: function (options) {
                Diagrams.Views.ShapeView.prototype.initialize.call(this, options);
            },

            verticalDrag: function () {
                return false;
            },

            render: function (paperID, centerPoint) {
                var thisModel = this.model;
                Diagrams.Views.ShapeView.prototype.render.call(this, paperID);

                var unitProcessorElement = this.drawUnitProcessor(centerPoint, this.modelAttr('title'), this.options);
                var viewObj = this;

                this.d3el = unitProcessorElement;
                this.el = unitProcessorElement.node();
                return unitProcessorElement;
            },

            updateProcessorProperties: function () {

                diagram.selectedNode = this.model;

                //get processor parameters
                var parameters = [];

                var processorParameters = diagram.selectedNode.attributes.parent.parameters.parameters;
                processorParameters.forEach(function (parameter, index) {
                    parameters[index] = parameter.value;
                });

                //get processor definition
                var processorDefinition;
                var type = diagram.selectedNode.attributes.parent.type;
                if (type === "TryBlockMediator") {
                    processorDefinition = Processors.flowControllers.TryBlockMediator;
                } else if (type === "SwitchMediator") {
                    processorDefinition = Processors.flowControllers.SwitchMediator;
                } else if (type === "IfElseMediator") {
                    processorDefinition = Processors.flowControllers.IfElseMediator;
                }

                ppView.loadPropertyPane(this, processorDefinition, parameters);
            },

            drawUnitProcessor: function (center, title, prefs) {

                var d3Ref = this.getD3Ref();
                var group = d3Ref.draw.group()
                    .classed(prefs.class, true);
                var viewObj = this;
                //var deleteIconGroup = undefined;
                var path = undefined;
                var height = prefs.rect.height;
                var width = prefs.rect.width;


                var rectBottomXXX = d3Ref.draw.rectWithTitle(
                    center,
                    60,
                    prefs.rect.height,
                    150,
                    200,
                    0,
                    0,
                    d3Ref,
                    this.modelAttr('viewAttributes').colour,
                    this.modelAttr('title')
                );
                console.log("started");
                var height = (200 - prefs.rect.height);
                var middleRect = d3Ref.draw.centeredBasicRect(createPoint(center.x(),
                    center.y()+100), 150, height, 0, 0);
                middleRect.on("mousedown", function () {
                    var m = d3.mouse(this);
                    prefs.diagram.trigger("messageDrawStart", viewObj.model,  new GeoCore.Models.Point({'x': center.x(), 'y': m[1]}));
                }).on('mouseover', function () {
                    defaultView.model.selectedNode = viewObj.model;
                    d3.select(this).style("fill", "green").style("fill-opacity", 0.1);
                }).on('mouseout', function () {
                    defaultView.model.destinationLifeLine = defaultView.model.selectedNode;
                    defaultView.model.selectedNode = null;
                    d3.select(this).style("fill-opacity", 0.01);
                }).on('mouseup', function (data) {
                });
                console.log(middleRect);

                var drawMessageRect = d3Ref.draw.centeredBasicRect(createPoint(center.x(),
                    center.y()+100), (prefs.middleRect.width * 0.4), height, 0, 0, d3Ref)
                    .on("mousedown", function () {
                        d3.event.preventDefault();
                        d3.event.stopPropagation();
                        var m = d3.mouse(this);

                        prefs.diagram.clickedLifeLine = viewObj.model;
                        prefs.diagram.trigger("messageDrawStart", viewObj.model,  new GeoCore.Models.Point({'x': center.x(), 'y': m[1]}));

                    }).on('mouseover', function () {
                        defaultView.model.selectedNode = viewObj.model;
                        d3.select(this).style("fill", "black").style("fill-opacity", 0.2)
                            .style("cursor", 'url(images/BlackHandwriting.cur), pointer');
                    }).on('mouseout', function () {
                        d3.select(this).style("fill-opacity", 0.0);
                    });

                group.middleRect = middleRect;
                group.drawMessageRect = drawMessageRect;
                group.rect = rectBottomXXX.containerRect;
                group.titleRect = rectBottomXXX.titleRect;
                group.text = rectBottomXXX.text;

                var centerPoint = center;
                var xValue = centerPoint.x();
                var yValue = centerPoint.y();
                //lifeLine.call(drag);

                var totalHeight = 60;
                var totalWidth = 150;
                this.model.setHeight(30);

                var initWidth =rectBottomXXX.containerRect.attr("width");

                yValue += 60;
                for (var id in this.modelAttr("children").models) {
                    var processor = this.modelAttr("children").models[id];
                    var processorView = new SequenceD.Views.Processor({model: processor, options: lifeLineOptions});
                    var processorCenterPoint = createPoint(xValue, yValue);
                    processorView.render("#" + defaultView.options.diagram.wrapperId, processorCenterPoint, "processors");
                    processor.setY(yValue);
                    totalHeight = totalHeight + this.model.getHeight() + processor.getHeight();
                    yValue += processor.getHeight()+ 30;

                    if (this.model.widestChild == null || this.model.widestChild.getWidth() < processor.getWidth()) {
                        this.model.widestChild = processor;
                    }
                }

                if (this.model.widestChild != null) {
                    totalWidth = this.model.widestChild.getWidth() + 30;
                }

                var deviation = (totalWidth - initWidth)/2;

                rectBottomXXX.containerRect.attr("height", totalHeight);
                rectBottomXXX.containerRect.attr("width", totalWidth);
                rectBottomXXX.containerRect.attr("x", parseInt(rectBottomXXX.containerRect.attr("x")) - deviation);
                rectBottomXXX.titleRect.attr("x", parseInt(rectBottomXXX.titleRect.attr("x")) - deviation);
                rectBottomXXX.text.attr("x", parseInt(rectBottomXXX.text.attr("x")) - deviation);
                this.model.setHeight(totalHeight);
                this.model.setWidth(totalWidth);
                middleRect.attr("height", totalHeight-30);
                middleRect.attr("width", totalWidth);
                middleRect.attr("x", parseInt(middleRect.attr("x")) - deviation);
                drawMessageRect.attr("height", totalHeight-30);

                if (viewObj.model.get("title") === "Try" || viewObj.model.get("title") === "If") {
                    var optionsMenuGroup = group.append("g").attr("class", "option-menu option-menu-hide");
                    var optionMenuStartX = center.x() + 80;
                    var optionMenuStartY = center.y() - prefs.rect.height/2;

                    var optionMenuWrapper = d3Ref.draw.rect(optionMenuStartX + 8,
                        optionMenuStartY,
                        30,
                        58,
                        0,
                        0,
                        optionsMenuGroup, "#f8f8f3").
                        attr("style", "stroke: #ede9dc; stroke-width: 1; opacity:0.5; cursor: pointer").
                        on("mouseover", function () {
                            d3.select(this).attr("style", "stroke: #ede9dc; stroke-width: 1; opacity: .7; cursor: pointer");
                        }).
                        on("mouseout", function () {
                            d3.select(this).attr("style", "stroke: #ede9dc; stroke-width: 1; opacity: 0.5; cursor: pointer");
                        });

                    var deleteOption = d3Ref.draw.rect(optionMenuStartX + 11,
                        optionMenuStartY + 3,
                        24,
                        24,
                        0,
                        0,
                        optionsMenuGroup, "url(#delIcon)").
                        attr("style", "opacity:0.5; cursor: pointer").
                        on("mouseover", function () {
                            d3.select(this).attr("style", "stroke: #ede9dc; stroke-width: 1; opacity: 1; cursor: pointer");
                            optionMenuWrapper.attr("style", "stroke: #ede9dc; stroke-width: 1; opacity: .7");
                        }).
                        on("mouseout", function () {
                            d3.select(this).attr("style", "stroke: #ede9dc; stroke-width: 1; opacity: 0.5; cursor: pointer");
                            optionMenuWrapper.attr("style", "stroke: #ede9dc; stroke-width: 1; opacity: 0.5; cursor: pointer");
                        });

                    var editOption = d3Ref.draw.rect(optionMenuStartX + 11,
                        optionMenuStartY + 32,
                        24,
                        24,
                        0,
                        0,
                        optionsMenuGroup, "url(#editIcon)").
                        attr("style", "opacity:0.5; cursor: pointer").
                        on("mouseover", function () {
                            d3.select(this).attr("style", "stroke: #ede9dc; stroke-width: 1; opacity: 1; cursor: pointer");
                            optionMenuWrapper.attr("style", "stroke: #ede9dc; stroke-width: 1; opacity: .7; cursor: pointer");
                        }).
                        on("mouseout", function () {
                            d3.select(this).attr("style", "stroke: #ede9dc; stroke-width: 1; opacity: 0.5; cursor: pointer");
                            optionMenuWrapper.attr("style", "stroke: #ede9dc; stroke-width: 1; opacity: 0.5; cursor: pointer");
                        });

                    // On click of the mediator show/hide the delete icon
                    rectBottomXXX.containerRect.on("click", function () {
                        if (optionsMenuGroup.classed("option-menu-hide")) {
                            optionsMenuGroup.classed("option-menu-hide", false);
                            optionsMenuGroup.classed("option-menu-show", true);
                        } else {
                            optionsMenuGroup.classed("option-menu-hide", true);
                            optionsMenuGroup.classed("option-menu-show", false);
                        }
                        diagram.selectedNode = viewObj.model;
                    });

                    editOption.on("click", function () {
                        viewObj.updateProcessorProperties();
                    });

                    deleteOption.on("click", function () {
                         //Get the parent of the model and delete it from the parent
                        var parentModelChildren = viewObj.model.get("parent").get("parent").get("children").models;
                        for (var itr = 0; itr < parentModelChildren.length; itr ++) {
                            if (parentModelChildren[itr].cid === viewObj.model.get("parent").cid) {
                                parentModelChildren.splice(itr, 1);
                                defaultView.render();
                                break;
                            }
                        }
                        if (propertyPane) {
                            propertyPane.destroy();
                        }
                    });

                    //group.remove();
                    //
                    //return newGroup;
                }

                return group;
            }

        });

    views.MessageView = MessageView;
    views.ActivationView = ActivationView;
    views.LifeLineView = LifeLineView;
    views.Processor = Processor;
    views.MessageLink = MessageLink;
    views.ContainableProcessorElement = ContainableProcessorElement;

    return sequenced;

}(SequenceD || {}));<|MERGE_RESOLUTION|>--- conflicted
+++ resolved
@@ -96,35 +96,12 @@
             drawProcessor: function (paperID, center, title, prefs) {
                 var d3Ref = this.getD3Ref();
                 var group = d3Ref.draw.group();
-<<<<<<< HEAD
-                var propertiesIconGroup = group.append("g").attr("class", "properties-icon circle-hide");
-                var deleteIconGroup = group.append("g").attr("class", "close-icon circle-hide");
-=======
                 var optionsMenuGroup = group.append("g").attr("class", "option-menu option-menu-hide");
->>>>>>> ee6cdd08
                 var viewObj = this;
 
                 if (this.model.model.type === "UnitProcessor") {
                     var height = this.model.getHeight();
                     var width = this.model.getWidth();
-<<<<<<< HEAD
-                    var path = "M " + (center.x() + width/2 - 3) + "," + (center.y() - height/2 - 3) + " L " + (center.x() + width/2 + 3) + "," +
-                        (center.y() - height/2 + 3) + " M " + (center.x() + width/2 + 3) + "," + (center.y() - height/2 - 3) + " L " +
-                        (center.x() + width/2 - 3) + "," + (center.y() - height/2 + 3);
-
-                    var closeCircle = d3Ref.draw.circle((center.x() + width/2), (center.y() - height/2),
-                        7, deleteIconGroup).
-                        attr("fill", "#95a5a6").
-                        attr("style", "stroke: black; stroke-width: 2; opacity:0.8");
-                    var propertiesCircle = d3Ref.draw.circle((center.x() + width / 2 - 14), (center.y() - height / 2),
-                                                             7, propertiesIconGroup)
-                        .attr("fill", "#95a5a6")
-                        .attr("style", "stroke: black; stroke-width: 2; opacity:0.8");
-
-                    deleteIconGroup.append("path")
-                        .attr("d", path)
-                        .attr("style", "stroke: black;fill: transparent; stroke-linecap:round; stroke-width: 1.5;");
-=======
 
                     var optionMenuWrapper = d3Ref.draw.rect((center.x() + 10 + width/2),
                         (center.y() - height/2),
@@ -174,7 +151,6 @@
                             d3.select(this).attr("style", "stroke: #ede9dc; stroke-width: 1; opacity: 0.5; cursor: pointer");
                             optionMenuWrapper.attr("style", "stroke: #ede9dc; stroke-width: 1; opacity: 0.5; cursor: pointer");
                         });
->>>>>>> ee6cdd08
 
                     var rectBottomXXX = d3Ref.draw.centeredRect(center,
                         this.model.getWidth(),
@@ -191,39 +167,13 @@
                     group.rect = rectBottomXXX;
                     group.title = mediatorText;
 
-<<<<<<< HEAD
-                    var orderedElements = [rectBottomXXX, mediatorText, deleteIconGroup, propertiesIconGroup];
-=======
                     var orderedElements = [rectBottomXXX, mediatorText, optionsMenuGroup];
->>>>>>> ee6cdd08
 
                     var newGroup = d3Ref.draw.regroup(orderedElements);
                     group.remove();
 
                     // On click of the mediator show/hide the options menu
                     rectBottomXXX.on("click", function () {
-<<<<<<< HEAD
-                        if (deleteIconGroup.classed("circle-hide")) {
-                            if (diagram.propertyWindow) {
-                                $('#property-pane-svg').empty();
-                                diagram.propertyWindow = false;
-                            }
-                            deleteIconGroup.classed("circle-hide", false);
-                            deleteIconGroup.classed("circle-show", true);
-                            propertiesIconGroup.classed("circle-hide", false);
-                            propertiesIconGroup.classed("circle-show", true);
-                            diagram.selectedNode = viewObj.model;
-                        } else {
-                            deleteIconGroup.classed("circle-hide", true);
-                            deleteIconGroup.classed("circle-show", false);
-                            propertiesIconGroup.classed("circle-hide", true);
-                            propertiesIconGroup.classed("circle-show", false);
-                            defaultView.render();
-                        }
-
-                        diagram.currentDeleteIconGroup = deleteIconGroup;
-                        diagram.currentPropertyIconGroup = propertiesIconGroup;
-=======
                         if (optionsMenuGroup.classed("option-menu-hide")) {
                             optionsMenuGroup.classed("option-menu-hide", false);
                             optionsMenuGroup.classed("option-menu-show", true);
@@ -235,35 +185,7 @@
 
                     // On click of the edit icon will show the properties to to edit
                     editOption.on("click", function () {
->>>>>>> ee6cdd08
                         viewObj.updateProcessorProperties();
-                    });
-
-                    // On click of the delete icon will delete the processor
-                    deleteOption.on("click", function () {
-                        // Get the parent of the model and delete it from the parent
-                        var parentModelChildren = viewObj.model.get("parent").get("children").models;
-                        for (var itr = 0; itr < parentModelChildren.length; itr ++) {
-                            if (parentModelChildren[itr].cid === viewObj.model.cid) {
-
-                                parentModelChildren.splice(itr, 1);
-                                defaultView.render();
-                                break;
-                            }
-                        }
-
-                        if (propertyPane) {
-                            propertyPane.destroy();
-                        }
-                    });
-
-                    var getPropertyPaneSchema = function (type) {
-                        if (type === "LogMediator") {
-                            return Processors.manipulators.LogMediator.propertyPaneSchema;
-                        }
-                    };
-
-                    propertiesIconGroup.on("click", function () {
                         if (diagram.propertyWindow) {
                             diagram.propertyWindow = false;
                             diagram.previousDeleteIconGroup.classed("circle-hide", true);
@@ -283,6 +205,51 @@
                                                            getPropertyPaneSchema(viewObj.model.type));
                         }
                     });
+
+                    // On click of the delete icon will delete the processor
+                    deleteOption.on("click", function () {
+                        // Get the parent of the model and delete it from the parent
+                        var parentModelChildren = viewObj.model.get("parent").get("children").models;
+                        for (var itr = 0; itr < parentModelChildren.length; itr ++) {
+                            if (parentModelChildren[itr].cid === viewObj.model.cid) {
+
+                                parentModelChildren.splice(itr, 1);
+                                defaultView.render();
+                                break;
+                            }
+                        }
+
+                        if (propertyPane) {
+                            propertyPane.destroy();
+                        }
+                    });
+
+                    var getPropertyPaneSchema = function (type) {
+                        if (type === "LogMediator") {
+                            return Processors.manipulators.LogMediator.propertyPaneSchema;
+                        }
+                    };
+
+                    // propertiesIconGroup.on("click", function () {
+                    //     if (diagram.propertyWindow) {
+                    //         diagram.propertyWindow = false;
+                    //         diagram.previousDeleteIconGroup.classed("circle-hide", true);
+                    //         diagram.previousDeleteIconGroup.classed("circle-show", false);
+                    //         diagram.previousPropertyIconGroup.classed("circle-hide", true);
+                    //         diagram.previousPropertyIconGroup.classed("circle-show", false);
+                    //         defaultView.render();
+                    //     } else {
+                    //         diagram.propertyWindow = true;
+                    //         var options = {
+                    //             x: parseInt(jQuery(event.target).attr("cx")) - 5,
+                    //             y: parseInt(jQuery(event.target).attr("cy")) + 3
+                    //         };
+                    //         defaultView.selectedNode = viewObj.model;
+                    //         defaultView.drawPropertiesPane(d3Ref, options,
+                    //                                        viewObj.model.attributes.parameters.parameters,
+                    //                                        getPropertyPaneSchema(viewObj.model.type));
+                    //     }
+                    // });
 
                     group.rect = rectBottomXXX;
                     group.title = mediatorText;
@@ -726,26 +693,6 @@
                     })
                 };
 
-<<<<<<< HEAD
-                var circleCenterX = center.x() + (prefs.rect.width + 30)/2;
-                var circleCenterY = center.y() - prefs.rect.height/2;
-                var deleteIconGroup = group.append("g")
-                    .attr("class", "close-icon circle-hide");
-                var propertiesIconGroup = group.append("g").attr("class", "properties-icon circle-hide");
-                path = "M " + (circleCenterX - 3) + "," + (circleCenterY - 3) + " L " + (circleCenterX + 3) + "," +
-                    (circleCenterY + 3) + " M " + (circleCenterX + 3) + "," + (circleCenterY - 3) + " L " +
-                    (circleCenterX - 3) + "," + (circleCenterY + 3);
-                var closeCircle = d3Ref.draw.circle(circleCenterX, circleCenterY, 7, deleteIconGroup).
-                    attr("fill", "#95a5a6").
-                    attr("style", "stroke: black; stroke-width: 2; opacity:0.8");
-                deleteIconGroup.append("path")
-                    .attr("d", path)
-                    .attr("style", "stroke: black;fill: transparent; stroke-linecap:round; stroke-width: 1.5;");
-
-                var propertiesCircle = d3Ref.draw.circle(circleCenterX - 14, circleCenterY, 7, propertiesIconGroup)
-                    .attr("fill", "#95a5a6")
-                    .attr("style", "stroke: black; stroke-width: 2; opacity:0.8");
-=======
                 var optionMenuStartX = center.x() + 2 + (prefs.rect.width + 30)/2;
                 var optionMenuStartY = center.y() - prefs.rect.height/2;
                 var optionsMenuGroup = group.append("g").attr("class", "option-menu option-menu-hide");
@@ -798,7 +745,6 @@
                         d3.select(this).attr("style", "stroke: #ede9dc; stroke-width: 1; opacity: 0.5; cursor: pointer");
                         optionMenuWrapper.attr("style", "stroke: #ede9dc; stroke-width: 1; opacity: 0.5; cursor: pointer");
                     });
->>>>>>> ee6cdd08
 
                 var viewObj = this;
                 middleRect.on('mouseover', function () {
@@ -833,42 +779,6 @@
                 }).on('mouseup', function (data) {
                 });
 
-<<<<<<< HEAD
-                // function updatePropertyPane() {
-                //     var lifeLineDefinition;
-                //     if (defaultView.model.selectedNode.attributes.cssClass === "resource") {
-                //         lifeLineDefinition = MainElements.lifelines.ResourceLifeline;
-                //     } else if (defaultView.model.selectedNode.attributes.cssClass === "endpoint") {
-                //         lifeLineDefinition = MainElements.lifelines.EndPointLifeline;
-                //     } else if (defaultView.model.selectedNode.attributes.cssClass === "source") {
-                //         lifeLineDefinition = MainElements.lifelines.SourceLifeline;
-                //     }
-                //     propertyPane = ppView.createPropertyPane(lifeLineDefinition.getSchema(),
-                //                 lifeLineDefinition.getEditableProperties(defaultView.model.selectedNode.get('parameters')),
-                //                 defaultView.model.selectedNode);
-                // }
-
-                rect.on("click", (function () {
-                    if (deleteIconGroup.classed("circle-hide")) {
-                        deleteIconGroup.classed("circle-hide", false);
-                        deleteIconGroup.classed("circle-show", true);
-                        propertiesIconGroup.classed("circle-hide", false);
-                        propertiesIconGroup.classed("circle-show", true);
-                    } else {
-                        deleteIconGroup.classed("circle-hide", true);
-                        deleteIconGroup.classed("circle-show", false);
-                        propertiesIconGroup.classed("circle-hide", true);
-                        propertiesIconGroup.classed("circle-show", false);
-                        if (diagram.propertyWindow) {
-                            $('#property-pane-svg').empty();
-                            diagram.propertyWindow = false;
-                        }
-                    }
-                    defaultView.model.selectedNode = viewObj.model;
-                    diagram.currentDeleteIconGroup = deleteIconGroup;
-                    diagram.currentPropertyIconGroup = propertiesIconGroup;
-
-=======
                 function updatePropertyPane() {
                     var lifeLineDefinition;
                     if (defaultView.model.selectedNode.attributes.cssClass === "resource") {
@@ -893,7 +803,6 @@
                 }));
 
                 editOption.on("click", function () {
->>>>>>> ee6cdd08
                     if (selected) {
                         if (this == selected) {
                             if (propertyPane) {
@@ -901,70 +810,15 @@
                             }
                             selected = '';
                         } else {
-<<<<<<< HEAD
-                            if (diagram.previousDeleteIconGroup) {
-                                diagram.previousDeleteIconGroup.classed("circle-hide", true);
-                                diagram.previousDeleteIconGroup.classed("circle-show", false);
-                                diagram.previousPropertyIconGroup.classed("circle-hide", true);
-                                diagram.previousPropertyIconGroup.classed("circle-show", false);
-                                if (diagram.propertyWindow) {
-                                    $('#property-pane-svg').empty();
-                                    diagram.propertyWindow = false;
-                                }
-                            }
-                            //updatePropertyPane();
-=======
                             updatePropertyPane();
->>>>>>> ee6cdd08
                             selected = this;
                         }
                     } else {
                         defaultView.model.selected = false;
-                        //updatePropertyPane();
+                        updatePropertyPane();
                         selected = this;
                     }
-<<<<<<< HEAD
-                    diagram.previousDeleteIconGroup = diagram.currentDeleteIconGroup;
-                    diagram.previousPropertyIconGroup = diagram.currentPropertyIconGroup;
-                    diagram.currentPropertyIconGroup = null;
-                }));
-=======
-                });
->>>>>>> ee6cdd08
-
-                deleteOption.on("click", function () {
-                    //Get the parent of the model and delete it from the parent
-                    if (~viewObj.model.get("title").indexOf("Resource")) {
-                        var resourceElements = defaultView.model.get("diagramResourceElements").models;
-                        for (var itr = 0; itr < resourceElements.length; itr ++) {
-                            if (resourceElements[itr].cid === viewObj.model.cid) {
-                                resourceElements.splice(itr, 1);
-                                var currentResources = defaultView.model.resourceLifeLineCounter();
-                                defaultView.model.resourceLifeLineCounter(currentResources - 1);
-                                defaultView.model.get("diagramResourceElements").length -= 1;
-                                defaultView.render();
-                                break;
-                            }
-                        }
-                    } else {
-                        var endpointElements = defaultView.model.get("diagramEndpointElements").models;
-                        for (var itr = 0; itr < endpointElements.length; itr ++) {
-                            if (endpointElements[itr].cid === viewObj.model.cid) {
-                                endpointElements.splice(itr, 1);
-                                var currentEndpoints = defaultView.model.endpointLifeLineCounter();
-                                defaultView.model.endpointLifeLineCounter(currentEndpoints - 1);
-                                defaultView.model.get("diagramEndpointElements").length -= 1;
-                                defaultView.render();
-                                break;
-                            }
-                        }
-                    }
-                    if (propertyPane) {
-                        propertyPane.destroy();
-                    }
-                });
-
-                propertiesIconGroup.on("click", function () {
+
                     diagram.selectedMainElementText = {
                         top: viewObj.d3el.svgTitle,
                         bottom: viewObj.d3el.svgTitleBottom
@@ -1036,6 +890,39 @@
                         defaultView.drawPropertiesPane(d3Ref, options, parameters, propertySchema);
                     }
                 });
+
+                deleteOption.on("click", function () {
+                    //Get the parent of the model and delete it from the parent
+                    if (~viewObj.model.get("title").indexOf("Resource")) {
+                        var resourceElements = defaultView.model.get("diagramResourceElements").models;
+                        for (var itr = 0; itr < resourceElements.length; itr ++) {
+                            if (resourceElements[itr].cid === viewObj.model.cid) {
+                                resourceElements.splice(itr, 1);
+                                var currentResources = defaultView.model.resourceLifeLineCounter();
+                                defaultView.model.resourceLifeLineCounter(currentResources - 1);
+                                defaultView.model.get("diagramResourceElements").length -= 1;
+                                defaultView.render();
+                                break;
+                            }
+                        }
+                    } else {
+                        var endpointElements = defaultView.model.get("diagramEndpointElements").models;
+                        for (var itr = 0; itr < endpointElements.length; itr ++) {
+                            if (endpointElements[itr].cid === viewObj.model.cid) {
+                                endpointElements.splice(itr, 1);
+                                var currentEndpoints = defaultView.model.endpointLifeLineCounter();
+                                defaultView.model.endpointLifeLineCounter(currentEndpoints - 1);
+                                defaultView.model.get("diagramEndpointElements").length -= 1;
+                                defaultView.render();
+                                break;
+                            }
+                        }
+                    }
+                    if (propertyPane) {
+                        propertyPane.destroy();
+                    }
+                });
+
                 return group;
             }
 
