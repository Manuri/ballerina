--- conflicted
+++ resolved
@@ -95,7 +95,6 @@
              * @returns {*|void} Returns value if value is not passed. Else void.
              */
             modelAttr: function (name, value) {
-
                 if (value === undefined) {
                     return this.model.get(name);
                 }
@@ -611,48 +610,20 @@
                     var parent = l.parentNode;
                     parent.removeChild(l);
 
-<<<<<<< HEAD
-                    if (viewObj.model.clickedLifeLine.get('centerPoint').get('x') != diagram.destinationLifeLine.get('centerPoint').get('x')) {
-
-                        var messageOptionsInbound = {'class': 'messagePoint', 'direction': 'inbound'};
-                        var messageOptionsOutbound = {'class': 'messagePoint', 'direction': 'outbound'};
-
-                        var sourcePoint = new SequenceD.Models.MessagePoint({
-                            x: sourceX,
-                            y: sourceY,
-                            direction: "inbound",
-                            owner: viewObj.model.clickedLifeLine
-                        });
-                        var destinationPoint = new SequenceD.Models.MessagePoint({
-                            x: m[0],
-                            y: m[1],
-                            direction: "outbound",
-                            owner: diagram.destinationLifeLine
-                        });
-                        var messageLink = new SequenceD.Models.MessageLink({
-                            source: sourcePoint,
-                            destination: destinationPoint
-                        });
-                        sourcePoint.setMessage(messageLink);
-                        destinationPoint.setMessage(messageLink);
-
-                        var clickedLifeLine = viewObj.model.clickedLifeLine;
-                        clickedLifeLine.addChild(sourcePoint, messageOptionsOutbound);
-                        diagram.destinationLifeLine.addChild(destinationPoint, messageOptionsInbound);
-=======
                     var messageOptionsInbound = {'class': 'messagePoint', 'direction': 'inbound'};
                     var messageOptionsOutbound = {'class': 'messagePoint', 'direction': 'outbound'};
->>>>>>> f6024d4a
 
                     var sourcePoint = new SequenceD.Models.MessagePoint({
                         x: sourceX,
                         y: sourceY,
-                        direction: "outbound"
+                        direction: "outbound",
+                        owner: viewObj.model.clickedLifeLine
                     });
                     var destinationPoint = new SequenceD.Models.MessagePoint({
                         x: m[0],
                         y: m[1],
-                        direction: "inbound"
+                        direction: "inbound",
+                        owner: diagram.destinationLifeLine
                     });
                     var messageLink = new SequenceD.Models.MessageLink({
                         source: sourcePoint,
