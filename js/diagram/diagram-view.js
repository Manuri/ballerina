/**
 * Copyright (c) 2016, WSO2 Inc. (http://www.wso2.org) All Rights Reserved.
 *
 * WSO2 Inc. licenses this file to you under the Apache License,
 * Version 2.0 (the "License"); you may not use this file except
 * in compliance with the License.
 * You may obtain a copy of the License at
 *
 *     http://www.apache.org/licenses/LICENSE-2.0
 *
 * Unless required by applicable law or agreed to in writing,
 * software distributed under the License is distributed on an
 * "AS IS" BASIS, WITHOUT WARRANTIES OR CONDITIONS OF ANY
 * KIND, either express or implied. See the License for the
 * specific language governing permissions and limitations
 * under the License.
 */

var Diagrams = (function (diagrams) {

    var views = diagrams.Views || {};

    var DiagramElementView = Backbone.View.extend(
        /** @lends DiagramElementView.prototype */
        {
            /**
             * @augments DiagramElementView.View
             * @constructs
             * @class DiagramElementView Represents the view for elements in a diagram.
             * @param {Object} options Rendering options for the view
             */
            initialize: function (options) {
                _.extend(this, _.pick(options, "options"));
            },

            /**
             * Default drag move handler which will translate view by appending new offsets
             * to current translate element.
             * @param {d3.event} event D3 event object.
             */
            dragMove: function (event) {
                var d = this.modelAttr("dragData");
                var dx = this.horizontalDrag() ? event.dx : 0;
                var dy = this.verticalDrag() ? event.dy : 0;
                d.x += dx;
                d.y += dy;
                var snappedPoint = this.snapToGrid(new GeoCore.Models.Point({'x': d.x, 'y': d.y}));

                if (this.model instanceof SequenceD.Models.LifeLine) {
                    this.model.get('centerPoint').move(dx, 0);
                }
                this.d3el.translate(snappedPoint.x(), snappedPoint.y());
                this.model.trigger("elementMoved", {dx: dx, dy: dy});
            },

            /**
             * Default drag start handler which captures original position
             * of the view.
             * @param {d3.event} event D3 event object.
             */
            dragStart: function (event) {
                if (this.modelAttr("dragData") === undefined) {
                    this.modelAttr("dragData", {
                        x: this.horizontalDrag() ? event.dx : 0,
                        y: this.verticalDrag() ? event.dy : 0
                    });
                }
            },

            /**
             * Default empty drag stop handler. Extending views need to override
             * for custom behaviour.
             */
            dragStop: function () {
            },

            /**
             * Snaps given point in to nearest grid.
             *
             * @param {Point} point
             */
            snapToGrid: function (point) {
                var newX = Math.round(point.x() / this.diagramView().gridWidth()) * this.diagramView().gridWidth();
                var newY = Math.round(point.y() / this.diagramView().gridHeight()) * this.diagramView().gridHeight();
                return new GeoCore.Models.Point({'x': newX, 'y': newY});
            },

            /**
             * Sets, un-sets or gets an attribute of underline model. If a value is not passed
             * gets the value of modelAttr. Otherwise, set the value of attribute.
             * if the passed value is null, un-set the attribute.
             *
             * @param {string} name Name of the model attribute.
             * @param {*} [value] Value of the model attribute.
             * @returns {*|void} Returns value if value is not passed. Else void.
             */
            modelAttr: function (name, value) {

                if (value === undefined) {
                    return this.model.get(name);
                }
                if (name !== undefined) {
                    if (value !== null) {
                        var data = {};
                        data[name] = value;
                        this.model.set(data);
                    } else {
                        this.model.unset(name);
                    }
                }
            },

            diagramView: function (diagramView) {
                if (_.isUndefined(diagramView)) {
                    return this.diagramViewRef;
                } else {
                    this.diagramViewRef = diagramView;
                }
            },

            /**
             * Checks whether this view supports horizontal drag.
             *
             * @returns {boolean}
             */
            horizontalDrag: function () {
                return true;
            },

            /**
             * Checks whether this view supports vertical drag.
             *
             * @returns {boolean}
             */
            verticalDrag: function () {
                return true;
            },

            render: function (paperID) {
                this.modelAttr("paperID", this.modelAttr("paperID") || paperID);
            },

            /**
             * Returns wrapped D3 reference for drawing in paper.
             *
             * @param paperSelector
             * @returns {*}
             */
            getD3Ref: function (paperSelector) {
                if (_.isUndefined(paperSelector)) {
                    var paperID = this.modelAttr("paperID");
                    if (_.isUndefined(paperID)) {
                        throw "Paper is not defined for rendering svg.";
                    }
                }
                return D3Utils.decorate(d3.select(paperSelector || this.modelAttr("paperID")))
            }
        });

    var ShapeView = DiagramElementView.extend(
        /** @lends ShapeView.prototype */
        {
            /**
             * @augments DiagramElementView.View
             * @constructs
             * @class ShapeView Represents the view for shapes in a diagram.
             * @param {Object} options Rendering options for the view
             */
            initialize: function (options) {
                DiagramElementView.prototype.initialize.call(this, options);
            },

            render: function (paperID) {
                DiagramElementView.prototype.render.call(this, paperID);
                this.model.on("connectionPointAdded", this.onConnectionPointAdded, this);
            },

            onConnectionPointAdded: function (connectionPoint) {
                var view = Diagrams.Utils.createViewForModel(connectionPoint, {});
                view.render(this.modelAttr("paperID"));
            }
        }
    );

    var ConnectionView = DiagramElementView.extend(
        /** @lends ConnectionView.prototype */
        {
            /**
             * @augments DiagramElementView.View
             * @constructs
             * @class ConnectionView Represents the view for connections in a diagram.
             * @param {Object} options Rendering options for the view
             */
            initialize: function (options) {
                DiagramElementView.prototype.initialize.call(this, options);
            },

            render: function (paperID) {
                DiagramElementView.prototype.render.call(this, paperID);
            }
        });

    var ConnectionPointView = DiagramElementView.extend(
        /** @lends ConnectionPointView.prototype */
        {
            /**
             * @augments DiagramElementView.View
             * @constructs
             * @class ConnectionPointView Represents the view for connection points in a diagram.
             * @param {Object} options Rendering options for the view
             */
            initialize: function (options) {
                DiagramElementView.prototype.initialize.call(this, options);
                this.model.on("connectionMade", this.onConnectionMade, this);
            },

            render: function (paperID) {
                DiagramElementView.prototype.render.call(this, paperID);
            },

            onConnectionMade: function (connection, x, y) {
                connection.point(this.getNextAvailableConnectionPoint(connection, x, y));
            },

            getNextAvailableConnectionPoint: function () {
                return new GeoCore.Models.Point({x: 0, y: 0});
            }
        });

    var LinkView = DiagramElementView.extend(
        /** @lends LinkView.prototype */
        {
            /**
             * @augments DiagramElementView.View
             * @constructs
             * @class LinkView Represents the view for links in a diagram.
             * @param {Object} options Rendering options for the view
             */
            initialize: function (options) {
                DiagramElementView.prototype.initialize.call(this, options);
            },
            // disable horizontal drag for links
            horizontalDrag: function () {
                return false;
            },

            sourceMoved: function (event) {
                this.d3el.attr('x1', this.model.source().point().x());
                this.d3el.attr('y1', this.model.source().point().y());
            },

            destinationMoved: function (event) {
                this.d3el.attr('x2', this.model.destination().point().x());
                this.d3el.attr('y2', this.model.destination().point().y());
            },

            render: function (paperID) {

                DiagramElementView.prototype.render.call(this, paperID);

                var line = this.getD3Ref().draw.lineFromPoints(this.model.source().point(), this.model.destination().point())
                    .classed(this.options.class, true);

                this.model.source().on("connectingPointChanged", this.sourceMoved, this);
                this.model.destination().on("connectingPointChanged", this.destinationMoved, this);

                this.d3el = line;
                this.el = line.node();
                return line;
            }

        });


    var DiagramView = Backbone.View.extend(
        /** @lends DiagramView.prototype */
        {
            /**
             * @augments Backbone.View
             * @constructs
             * @class DiagramView Represents the view for the diagram
             * @param {Object} options Rendering options for the view
             */
            initialize: function (options) {
                var opts = options.options || {};
                opts.selector = opts.selector || ".editor";
                opts.diagram = opts.diagram || {};
                opts.diagram.height = opts.diagram.height || "2400";
                opts.diagram.width = opts.diagram.width || "2400";
                opts.diagram.class = opts.diagram.class || "diagram";
                opts.diagram.selector = opts.diagram.selector || ".diagram";
                opts.diagram.wrapper = opts.diagram.wrapper || {};
                opts.diagram.wrapper.id = opts.diagram.wrapper.id || "diagramWrapper";
                opts.diagram.grid = opts.diagram.grid || {};
                opts.diagram.grid.height = opts.diagram.grid.height || 25;
                opts.diagram.grid.width = opts.diagram.grid.width || 25;
                this.options = opts;
                this.model.on("messageDrawStart", this.onMessageDrawStart, this);
                this.model.on("messageDrawEnd", this.onMessageDrawEnd, this);
            },


            addContainableProcessorElement: function (processor, center) {
                var containableProcessorElem =  new SequenceD.Models.ContainableProcessorElement(lifeLineOptions);
                processor.containableProcessorElements().add(containableProcessorElem);
            },

            handleDropEvent: function (event, ui) {
                var newDraggedElem = $(ui.draggable).clone();
                //var type = newDraggedElem.attr('id');
                console.log("droped");
                var id = ui.draggable.context.lastChild.id;
                var position = {};
                position.x = ui.offset.left - $(this).offset().left;
                position.y = ui.offset.top - $(this).offset().top;
<<<<<<< HEAD
=======
                console.log(position);

>>>>>>> 7364e1f6
                if (Processors.manipulators[id] && diagram.selectedNode) {
                    //manipulators are unit processors
                    var processor = diagram.selectedNode.createProcessor(
                        Processors.manipulators[id].title,
                        createPoint(position.x, position.y),
                        Processors.manipulators[id].id,
                        {type: Processors.manipulators[id].type || "UnitProcessor", initMethod:Processors.manipulators[id].init},
                        {colour: Processors.manipulators[id].colour},
                        {parameters: Processors.manipulators[id].parameters}
                    );
                    diagram.selectedNode.addChild(processor);
                    //diagram.trigger("renderDiagram");
                    diagramView.render();
                } else if (Processors.flowControllers[id] && diagram.selectedNode) {
                    var center = createPoint(position.x, position.y);
                    var processor = diagram.selectedNode.createProcessor(
                        Processors.flowControllers[id].title,
                        center,
                        Processors.flowControllers[id].id,
                        {type: Processors.flowControllers[id].type, initMethod:Processors.flowControllers[id].init },
                        {colour: Processors.flowControllers[id].colour},
                        {parameters: Processors.flowControllers[id].parameters}
                    );
                    diagram.selectedNode.addChild(processor);

                    if(processor.type == "TryBlockMediator") {
                        var containableProcessorElem1 = new SequenceD.Models.ContainableProcessorElement(lifeLineOptions);
                        containableProcessorElem1.set('title', "Try");
                        processor.containableProcessorElements().add(containableProcessorElem1);

                        var containableProcessorElem2 = new SequenceD.Models.ContainableProcessorElement(lifeLineOptions);
                        containableProcessorElem2.set('title', "Catch");
                        processor.containableProcessorElements().add(containableProcessorElem2);
                    }


                    diagramView.render();
                } else if (id == "LifeLine") {

                    var numOfElements = diagram.attributes.diagramElements.length;
                    var centerPoint;
                    if (numOfElements > 0) {
                        var lastLifeLine = diagram.attributes.diagramElements.models[numOfElements - 1];
                        centerPoint = createPoint(lastLifeLine.rightLowerConer().x + 115, 50);
                    } else {
                        //initial life line position
                        centerPoint = createPoint(200, 50);
                    }
                    lifelineCounter++;
                    var lifeline = createLifeLine("Lifeline" + lifelineCounter, centerPoint);
                    lifeline.leftUpperConer({x: centerPoint.attributes.x - 65, y: centerPoint.attributes.y - 15});
                    lifeline.rightLowerConer({
                        x: centerPoint.attributes.x + 65,
                        y: centerPoint.attributes.y + 15 + lifeLineOptions.middleRect.height + lifeLineOptions.rect.heigh
                    });
                    diagram.addElement(lifeline, lifeLineOptions);
                    diagramView.render();

                } else {

                }
            },


            render: function () {

                var container = d3.select(this.options.selector);
                if (_.isUndefined(container)) {
                    throw this.options.selector + " is not a valid query selector for container";
                }
                // wrap d3 with custom drawing apis
                container = D3Utils.decorate(container);

                //Remove previous diagram
                if (this.d3svg) {
                    this.d3svg.remove();
                    for (var element in diagramViewElements) {
                        diagramViewElements[element].remove();
                    }
                } else {
                    // When re-rendering the same event handler do not need to re-register.
                    // Otherwise same function will call for multiple times.
                    this.model.on("addElement", this.onAddElement, this);
                    this.model.on("llClicked", this.onLifelineClicked, this);
                    this.model.on("renderDiagram", this.renderDiagram);
                }
                diagramViewElements = [];
                var svg = container.draw.svg(this.options.diagram);

                var definitions = svg.append("defs");

                var mainGroup = svg.draw.group(svg).attr("id", this.options.diagram.wrapper.id)
                    .attr("width", "100%")
                    .attr("height", "100%");

                // add marker definitions
                definitions.append("marker")
                    .attr("id", "markerArrow")
                    .attr("markerWidth", "13")
                    .attr("markerHeight", "13")
                    .attr("refX", "10")
                    .attr("refY", "6")
                    .attr("orient", "auto")
                    .append("path")
                    .attr("d", "M2,2 L2,11 L10,6 L2,2")
                    .attr("class", "marker");

                var filter = definitions.append("filter")
                    .attr("id", "drop-shadow")
                    .attr("height", "130%");

                filter.append("feGaussianBlur")
                    .attr("in", "SourceAlpha")
                    .attr("stdDeviation", 1)
                    .attr("result", "blur");

                filter.append("feOffset")
                    .attr("in", "blur")
                    .attr("dx", 5)
                    .attr("dy", 5)
                    .attr("result", "offsetBlur");

                var feMerge = filter.append("feMerge");

                feMerge.append("feMergeNode")
                    .attr("in", "offsetBlur");
                feMerge.append("feMergeNode")
                    .attr("in", "SourceGraphic");


                this.d3svg = svg;
                this.d3el = mainGroup;
                this.el = mainGroup.node();
                this.htmlDiv = $(this.options.selector);
                this.htmlDiv.droppable({
                    drop: this.handleDropEvent,
                    tolerance: "pointer"
                });
                this.htmlDiv.draggable({
                    //drag: function( event, ui ) {
                    //}
                });

                this.htmlDiv.attr("ondragstart", "return false");

                for (var id in this.model.attributes.diagramElements.models) {
                    if (this.model.attributes.diagramElements.models[id] instanceof SequenceD.Models.LifeLine) {
                        var lifeLine = this.model.attributes.diagramElements.models[id];
                        var lifeLineView = new SequenceD.Views.LifeLineView({
                            model: lifeLine,
                            options: lifeLineOptions
                        });
                        diagramViewElements[diagramViewElements.length] = (lifeLineView);
                        lifeLineView.render("#" + this.options.diagram.wrapper.id, "processors");
                    }
                }
                for (var id in this.model.attributes.diagramElements.models) {
                    if (this.model.attributes.diagramElements.models[id] instanceof SequenceD.Models.LifeLine) {
                        var lifeLine = this.model.attributes.diagramElements.models[id];
                        var lifeLineView = new SequenceD.Views.LifeLineView({
                            model: lifeLine,
                            options: lifeLineOptions
                        });
                        diagramViewElements[diagramViewElements.length] = (lifeLineView);
                        lifeLineView.render("#" + this.options.diagram.wrapper.id, "messages");
                    }
                }
                return mainGroup;
            },

            renderDiagram: function () {
                diagramView.render();
            },

            onAddElement: function (element, opts) {
                this.renderViewForElement(element, opts);
            },

            renderViewForElement: function (element, renderOpts) {
                var view = Diagrams.Utils.createViewForModel(element, renderOpts);
                view.diagramView(this);
                view.render("#" + this.options.diagram.wrapper.id);
            },

            gridWidth: function () {
                return this.options.diagram.grid.width;
            },

            gridHeight: function () {
                return this.options.diagram.grid.height;
            },

            onMessageDrawEnd: function(sourceModel, destinationPoint) {
                if (this.model.destinationLifeLine) {
                    this.model.destinationLifeLine.addChild(destinationPoint);
                    this.model.destinationLifeLine = null;
                }else if(this.model.destinationProcessor){
                    this.model.destinationProcessor.addChild(destinationPoint);
                    this.model.destinationProcessor = null;
                }
                this.render();
            },

            onMessageDrawStart: function(sourceModel, startPoint, calcNewStartPoint, onMessageDrawEndCallback){

                var diagView = this;

                var line = this.d3svg.append("line")
                    .attr("x1", startPoint.x())
                    .attr("y1", startPoint.y())
                    .attr("x2", startPoint.x())
                    .attr("y2", startPoint.y())
                    .attr("marker-end", "url(#markerArrow)")
                    .attr("class", "message");

                this.d3svg.on("mousemove", function () {
                    var m = d3.mouse(this);
                    line.attr("x2", m[0]);
                    line.attr("y2", m[1]).attr("marker-end", "url(#markerArrow)");
                    if(!_.isUndefined(calcNewStartPoint)){
                        var newSP = calcNewStartPoint(m[0], m[1]);
                        line.attr("x1", newSP.x);
                        line.attr("y1", newSP.y);
                    }
                });

                this.d3svg.on("mouseup", function () {
                    // unbind current listeners
                    diagView.d3svg.on("mousemove", null);
                    diagView.d3svg.on("mouseup", null);
                    var startPoint = new GeoCore.Models.Point({x:line.attr("x1"), y:line.attr("y1")}),
                        endpoint = new GeoCore.Models.Point({x:line.attr("x2"), y:line.attr("y2")});
                    line.remove();

                    var messageOptionsInbound = {'class': 'messagePoint', 'direction': 'inbound'};
                    var messageOptionsOutbound = {'class': 'messagePoint', 'direction': 'outbound'};

                    var sourcePoint = new SequenceD.Models.MessagePoint({
                        x: startPoint.x(),
                        y: startPoint.y(),
                        direction: "outbound"
                    });
                    var destinationPoint = new SequenceD.Models.MessagePoint({
                        x: endpoint.x(),
                        y: endpoint.y(),
                        direction: "inbound"
                    });
                    var messageLink = new SequenceD.Models.MessageLink({
                        source: sourcePoint,
                        destination: destinationPoint
                    });

                    sourceModel.addChild(sourcePoint, messageOptionsOutbound);
                    diagView.model.trigger("messageDrawEnd", sourceModel, destinationPoint);

                });
            },

            onLifelineClicked: function (x, y) {
                var sourceX = x;
                var sourceY = y;
                var line = this.d3svg.append("line")
                    .attr("x1", x)
                    .attr("y1", y)
                    .attr("x2", x)
                    .attr("y2", y)
                    .attr("marker-end", "url(#markerArrow)")
                    .attr("class", "message")
                    .attr("id", "dynamicLine");

                var viewObj = this;
                this.d3svg.on("mousemove", function () {
                    var m = d3.mouse(this);
                    line.attr("x2", m[0]);
                    line.attr("y2", m[1]).attr("marker-end", "url(#markerArrow)");
                });

                this.d3svg.on("mouseup", function () {
                    var m = d3.mouse(this);

                    // Removing the registered mouse events from the svg
                    viewObj.d3svg.on("mousemove", null)
                        .on("mouseup", null);
                    var l = document.getElementById("dynamicLine");
                    var parent = l.parentNode;
                    parent.removeChild(l);

                    var messageOptionsInbound = {'class': 'messagePoint', 'direction': 'inbound'};
                    var messageOptionsOutbound = {'class': 'messagePoint', 'direction': 'outbound'};

                    var sourcePoint = new SequenceD.Models.MessagePoint({
                        x: sourceX,
                        y: sourceY,
                        direction: "inbound"
                    });
                    var destinationPoint = new SequenceD.Models.MessagePoint({
                        x: m[0],
                        y: m[1],
                        direction: "outbound"
                    });
                    var messageLink = new SequenceD.Models.MessageLink({
                        source: sourcePoint,
                        destination: destinationPoint
                    });
                    sourcePoint.message(messageLink);
                    destinationPoint.message(messageLink);

                    var clickedLifeLine = viewObj.model.clickedLifeLine;
                    clickedLifeLine.addChild(sourcePoint, messageOptionsOutbound);

                    if (diagram.destinationLifeLine) {
                        if (viewObj.model.clickedLifeLine.get('centerPoint').x() != diagram.destinationLifeLine.get('centerPoint').x()) {
                            diagram.destinationLifeLine.addChild(destinationPoint, messageOptionsInbound);
                            diagram.destinationLifeLine = null;
                            diagramView.render();
                        }
                    } else {
                        diagram.trigger("messageDrawEnd", viewObj.model.clickedLifeLine, destinationPoint);
                    }

                });
            }
        });

    views.DiagramElementView = DiagramElementView;
    views.ShapeView = ShapeView;
    views.LinkView = LinkView;
    views.ConnectionView = ConnectionView;
    views.ConnectionPointView = ConnectionPointView;
    views.DiagramView = DiagramView;

    diagrams.Views = views;
    return diagrams;

}(Diagrams || {}));<|MERGE_RESOLUTION|>--- conflicted
+++ resolved
@@ -313,11 +313,6 @@
                 var position = {};
                 position.x = ui.offset.left - $(this).offset().left;
                 position.y = ui.offset.top - $(this).offset().top;
-<<<<<<< HEAD
-=======
-                console.log(position);
-
->>>>>>> 7364e1f6
                 if (Processors.manipulators[id] && diagram.selectedNode) {
                     //manipulators are unit processors
                     var processor = diagram.selectedNode.createProcessor(
