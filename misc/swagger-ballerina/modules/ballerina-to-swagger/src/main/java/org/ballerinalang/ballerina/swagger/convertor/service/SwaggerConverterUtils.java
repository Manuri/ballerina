/*
 * Copyright (c) 2017, WSO2 Inc. (http://wso2.com) All Rights Reserved.
 *
 * Licensed under the Apache License, Version 2.0 (the "License");
 * you may not use this file except in compliance with the License.
 * You may obtain a copy of the License at
 *
 * http://www.apache.org/licenses/LICENSE-2.0
 *
 * Unless required by applicable law or agreed to in writing, software
 * distributed under the License is distributed on an "AS IS" BASIS,
 * WITHOUT WARRANTIES OR CONDITIONS OF ANY KIND, either express or implied.
 * See the License for the specific language governing permissions and
 * limitations under the License.
 */

package org.ballerinalang.ballerina.swagger.convertor.service;

import io.swagger.models.Swagger;
import io.swagger.v3.core.util.Yaml;
import io.swagger.v3.parser.converter.SwaggerConverter;

import org.apache.commons.lang3.StringUtils;
import org.ballerinalang.ballerina.swagger.convertor.Constants;
import org.ballerinalang.composer.service.ballerina.parser.service.model.BFile;
import org.ballerinalang.composer.service.ballerina.parser.service.util.ParserUtils;
import org.ballerinalang.model.tree.ServiceNode;
import org.ballerinalang.model.tree.TopLevelNode;
import org.wso2.ballerinalang.compiler.tree.BLangCompilationUnit;
import org.wso2.ballerinalang.compiler.tree.BLangIdentifier;
import org.wso2.ballerinalang.compiler.tree.BLangImportPackage;
import org.wso2.ballerinalang.compiler.tree.BLangService;

import java.io.IOException;

import java.util.stream.Collectors;

/**
 * Swagger related utility classes.
 */

public class SwaggerConverterUtils {
<<<<<<< HEAD
    
=======

>>>>>>> 5ca72999
    /**
     * This method will generate ballerina string from swagger definition. Since ballerina service definition is super
     * set of swagger definition we will take both swagger and ballerina definition and merge swagger changes to
     * ballerina definition selectively to prevent data loss
     *
     * @param ballerinaSource ballerina definition to be process as ballerina definition
     * @param serviceName service name
     * @return String representation of converted ballerina source
     * @throws IOException when error occur while processing input swagger and ballerina definitions.
     */
    public static String generateSwaggerDefinitions(String ballerinaSource, String serviceName) throws IOException {
        // Get the ballerina model using the ballerina source code.
        BFile balFile = new BFile();
        balFile.setContent(ballerinaSource);
        BLangCompilationUnit topCompilationUnit = ParserUtils.compileFragment(balFile.getContent());
        String httpAlias = getAlias(topCompilationUnit, Constants.BALLERINA_HTTP_PACKAGE_NAME);
        String swaggerAlias = getAlias(topCompilationUnit, Constants.SWAGGER_PACKAGE_NAME);
        SwaggerServiceMapper swaggerServiceMapper = new SwaggerServiceMapper(httpAlias, swaggerAlias);
        String swaggerSource = StringUtils.EMPTY;
        for (TopLevelNode topLevelNode : topCompilationUnit.getTopLevelNodes()) {
            if (topLevelNode instanceof BLangService) {
                ServiceNode serviceDefinition = (ServiceNode) topLevelNode;
                // Generate swagger string for the mentioned service name.
                if (StringUtils.isNotBlank(serviceName)) {
                    if (serviceDefinition.getName().getValue().equals(serviceName)) {
                        Swagger swaggerDefinition = swaggerServiceMapper.convertServiceToSwagger(serviceDefinition);
                        swaggerSource = swaggerServiceMapper.generateSwaggerString(swaggerDefinition);
                        break;
                    }
                } else {
                    // If no service name mentioned, then generate swagger definition for the first service.
                    Swagger swaggerDefinition = swaggerServiceMapper.convertServiceToSwagger(serviceDefinition);
                    swaggerSource = swaggerServiceMapper.generateSwaggerString(swaggerDefinition);
                    break;
                }
            }
        }
    
        return swaggerSource;
    }


    /**
     * This method will generate open API 3.X specification for given ballerina service. Since we will need to
     * support both swagger 2.0 and OAS 3.0 it was implemented to convert to swagger by default and convert it
     * to OAS on demand.
     *
     * @param ballerinaSource ballerina source to be converted to swagger/OAS definition
     * @param serviceName specific service name within ballerina source that need to map OAS
     * @return Generated OAS3 string output.
     * @throws IOException When error occurs while converting, parsing input source.
     */
    public static String generateOAS3Definitions(String ballerinaSource, String serviceName) throws IOException {
        // Get the ballerina model using the ballerina source code.
        BFile balFile = new BFile();
        balFile.setContent(ballerinaSource);
        //Create empty swagger object.
        Swagger swaggerDefinition = new Swagger();
        BLangCompilationUnit topCompilationUnit = ParserUtils.compileFragment(balFile.getContent());;
        String httpAlias = getAlias(topCompilationUnit, Constants.BALLERINA_HTTP_PACKAGE_NAME);
        String swaggerAlias = getAlias(topCompilationUnit, Constants.SWAGGER_PACKAGE_NAME);
        SwaggerServiceMapper swaggerServiceMapper = new SwaggerServiceMapper(httpAlias, swaggerAlias);
        String swaggerSource = StringUtils.EMPTY;
        for (TopLevelNode topLevelNode : topCompilationUnit.getTopLevelNodes()) {
            if (topLevelNode instanceof BLangService) {
                ServiceNode serviceDefinition = (ServiceNode) topLevelNode;
                // Generate swagger string for the mentioned service name.
                if (StringUtils.isNotBlank(serviceName)) {
                    if (serviceDefinition.getName().getValue().equals(serviceName)) {
                        swaggerDefinition = swaggerServiceMapper.convertServiceToSwagger(serviceDefinition);
                        break;
                    }
                } else {
                    // If no service name mentioned, then generate swagger definition for the first service.
                    swaggerDefinition = swaggerServiceMapper.convertServiceToSwagger(serviceDefinition);
                    break;
                }
            }
        }
        swaggerSource = swaggerServiceMapper.generateSwaggerString(swaggerDefinition);
        SwaggerConverter converter = new SwaggerConverter();
        return Yaml.pretty(converter.readContents(swaggerSource, null, null).getOpenAPI());
    }


    /**
     * Gets the alias for a given package from a bLang file root node.
     * @param topCompilationUnit The root node.
     * @param packageName The package name.
     * @return The alias.
     */
    private static String getAlias(BLangCompilationUnit topCompilationUnit, String packageName) {
        for (TopLevelNode topLevelNode : topCompilationUnit.getTopLevelNodes()) {
            if (topLevelNode instanceof BLangImportPackage) {
                BLangImportPackage importPackage = (BLangImportPackage) topLevelNode;
                String packagePath = importPackage.getPackageName().stream().map(BLangIdentifier::getValue).collect
                        (Collectors.joining("."));
                if (packageName.equals(packagePath)) {
                    return importPackage.getAlias().getValue();
                }
            }
        }
        
        return null;
    }
}<|MERGE_RESOLUTION|>--- conflicted
+++ resolved
@@ -40,11 +40,6 @@
  */
 
 public class SwaggerConverterUtils {
-<<<<<<< HEAD
-    
-=======
-
->>>>>>> 5ca72999
     /**
      * This method will generate ballerina string from swagger definition. Since ballerina service definition is super
      * set of swagger definition we will take both swagger and ballerina definition and merge swagger changes to
