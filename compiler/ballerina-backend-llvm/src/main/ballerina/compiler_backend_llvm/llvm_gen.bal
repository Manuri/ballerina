--- conflicted
+++ resolved
@@ -146,30 +146,7 @@
     }
 }
 
-<<<<<<< HEAD
 function localVarName(BIRVariableDcl localVar) returns string {
-=======
-function loadOprand(bir:BIRFunction func, bir:BIROperand oprand, llvm:LLVMBuilderRef builder) returns llvm:LLVMValueRef {
-    match oprand {
-        bir:BIRVarRef refOprand => {
-            string tempName = localVarName(refOprand.variableDcl) + "_temp";
-            return llvm:LLVMBuildLoad(builder, getLocalVarById(func, refOprand.variableDcl.name.value), tempName);
-        }
-    }
-}
-
-function getLocalVarById(bir:BIRFunction fun, string id) returns llvm:LLVMValueRef {
-    match localVarRefs[fun.name.value + "." + id] {
-        llvm:LLVMValueRef varRef => return varRef;
-        any => {
-            error err = { message: "Local var by name '" + id + "' dosn't exist in " + fun.name.value };
-            throw err;
-        }
-    }
-}
-
-function localVarName(bir:BIRVariableDcl localVar) returns string {
->>>>>>> 85bf2133
     return localVarNameFromId(localVar.name.value);
 }
 
