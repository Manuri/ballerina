--- conflicted
+++ resolved
@@ -33,86 +33,7 @@
     @Override
     @Deprecated
     public Optional<Object> generate(Object... args) {
-<<<<<<< HEAD
-        boolean dumpBIR = (boolean) args[0];
-        BLangPackage bLangPackage = (BLangPackage) args[1];
-        String entryBir = (String) args[2];
-        String birCachePath = (String) args[3];
-        String jarOutputPath = (String) args[4];
-        String importsPath = (String) args[5];
-
-        String bootstrapHome = "/media/manu/cd66d0ab-52b1-4647-8d52-1b88a47e9db2/checkout/ballerina-lang/distribution/bootstrapper/build/dist/pack3/ballerina-0.992.0-m1";
-        generateJarBinary(bootstrapHome, entryBir, birCachePath, jarOutputPath, importsPath);
         return Optional.empty();
     }
 
-    private static void generateJarBinary(String bootstrapHome, String entryBir, String birCachePath,
-                                          String importsPath, String jarOutputPath) {
-    }
-
-    private static Path getPathToBIR(BLangPackage bLangPackage, Path sourceRootPath) {
-        // If bir is for a package, get the bir from .ballerina folder
-        // If bir is for a single bal file, get the bir from the tmp directory
-        // TODO: Use a random tmp directory instead of java.io.tmpdir
-        return bLangPackage.packageID.isUnnamed ?
-                Paths.get(System.getProperty("java.io.tmpdir"))
-                        .resolve(bLangPackage.packageID.orgName.value)
-                        .resolve(bLangPackage.packageID.version.value)
-                        .resolve(bLangPackage.packageID.name.value) :
-                sourceRootPath
-                        .resolve(".ballerina")
-                        .resolve("repo")
-                        .resolve(bLangPackage.packageID.orgName.value)
-                        .resolve(bLangPackage.packageID.name.value)
-                        .resolve(bLangPackage.packageID.version.value);
-    }
-
-    private static byte[] getJarContent(Map<String, BValue> entries) throws IOException {
-        Manifest manifest = new Manifest();
-        manifest.getMainAttributes().put(Attributes.Name.MANIFEST_VERSION, "1.0");
-
-        if (entries.containsKey(MANIFEST_ENTRIES)) {
-            Map<String, BValue> manifestEntries = ((BMap<String, BValue>) entries.get(MANIFEST_ENTRIES)).
-                    getMap();
-            manifestEntries.forEach((k, v) -> manifest.getMainAttributes().
-                    put(new Attributes.Name(k), v.stringValue()));
-        }
-
-        ByteArrayOutputStream baos = new ByteArrayOutputStream();
-        try (JarOutputStream target = new JarOutputStream(baos, manifest)) {
-
-            if (!entries.containsKey(PKG_ENTRIES)) {
-                throw new BLangCompilerException("no class file entries found in the record");
-            }
-            Map<String, BValue> jarEntries = ((BMap<String, BValue>) entries.get(PKG_ENTRIES)).getMap();
-            for (String entryName : jarEntries.keySet()) {
-                byte[] entryContent = ((BValueArray) jarEntries.get(entryName)).getBytes();
-                JarEntry entry = new JarEntry(entryName);
-                target.putNextEntry(entry);
-                target.write(entryContent);
-                target.closeEntry();
-            }
-        }
-
-        return baos.toByteArray();
-    }
-
-    private static URI getExecResourceURIFromThisJar() {
-        URI resURI;
-        try {
-            URL resourceURL = JVMCodeGen.class.getClassLoader().getResource("META-INF/ballerina/" +
-                    EXEC_RESOURCE_FILE_NAME);
-            if (resourceURL == null) {
-                throw new BLangCompilerException("missing embedded executable resource: " + EXEC_RESOURCE_FILE_NAME);
-            }
-            resURI = resourceURL.toURI();
-        } catch (URISyntaxException e) {
-            throw new BLangCompilerException("failed to load embedded executable resource: ", e);
-        }
-        return resURI;
-=======
-        return Optional.empty();
->>>>>>> 661df44a
-    }
-
 }