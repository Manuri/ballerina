// Copyright (c) 2019 WSO2 Inc. (http://www.wso2.org) All Rights Reserved.
//
// WSO2 Inc. licenses this file to you under the Apache License,
// Version 2.0 (the "License"); you may not use this file except
// in compliance with the License.
// You may obtain a copy of the License at
//
// http://www.apache.org/licenses/LICENSE-2.0
//
// Unless required by applicable law or agreed to in writing,
// software distributed under the License is distributed on an
// "AS IS" BASIS, WITHOUT WARRANTIES OR CONDITIONS OF ANY
// KIND, either express or implied.  See the License for the
// specific language governing permissions and limitations
// under the License.

function generateMethod(bir:Function func, jvm:ClassWriter cw, bir:Package module, bir:BType? attachedType = ()) {

    string currentPackageName = getPackageName(module.org.value, module.name.value);

    BalToJVMIndexMap indexMap = new;
    string funcName = cleanupFunctionName(untaint func.name.value);

    int returnVarRefIndex = -1;

    // generate method desc
    string desc = getMethodDesc(func.typeValue.paramTypes, func.typeValue.retType);
    int access = ACC_PUBLIC;
    int localVarOffset;
    if !(attachedType is ()) {
        localVarOffset = 1;

        // add the self as the first local var
        // TODO: find a better way
        bir:VariableDcl selfVar = { typeValue: "any",
                                    name: { value: "self" },
                                    kind: "ARG" };
        _ = indexMap.getIndex(selfVar);
    } else {
        localVarOffset = 0;
        access += ACC_STATIC;
    }

    jvm:MethodVisitor mv = cw.visitMethod(access, funcName, desc, (), ());
    InstructionGenerator instGen = new(mv, indexMap, currentPackageName);
    ErrorHandlerGenerator errorGen = new(mv, indexMap);
    
    mv.visitCode();

    if (isModuleInitFunction(module, func)) {
        // invoke all init functions
        generateInitFunctionInvocation(module, mv);
        generateUserDefinedTypes(mv, module.typeDefs);

        if (!"".equalsIgnoreCase(currentPackageName)) {
            mv.visitTypeInsn(NEW, typeOwnerClass);
            mv.visitInsn(DUP);
            mv.visitMethodInsn(INVOKESPECIAL, typeOwnerClass, "<init>", "()V", false);
            mv.visitVarInsn(ASTORE, 1);
            mv.visitLdcInsn(currentPackageName);
            mv.visitVarInsn(ALOAD, 1);
            mv.visitMethodInsn(INVOKESTATIC, io:sprintf("%s", VALUE_CREATOR), "addValueCreator",
                                    io:sprintf("(L%s;L%s;)V", STRING_VALUE, VALUE_CREATOR), false);
        }

    }

    // generate method body
    int k = 1;
    boolean isVoidFunc = false;
    if (func.typeValue.retType is bir:BTypeNil) {
        isVoidFunc = true;
        k = 0;
    }

    bir:VariableDcl stranVar = { typeValue: "string", // should be record
                                 name: { value: "srand" },
                                 kind: "ARG" };
    _ = indexMap.getIndex(stranVar);

    bir:VariableDcl?[] localVars = func.localVars;
    while (k < localVars.length()) {
        bir:VariableDcl localVar = getVariableDcl(localVars[k]);
        var index = indexMap.getIndex(localVar);
        if(localVar.kind != "ARG"){
            bir:BType bType = localVar.typeValue;
            genDefaultValue(mv, bType, index);
        }
        k += 1;
    }
    bir:VariableDcl stateVar = { typeValue: "string", //should  be javaInt
                                 name: { value: "state" },
                                 kind: "TEMP" };
    var stateVarIndex = indexMap.getIndex(stateVar);
    mv.visitInsn(ICONST_0);
    mv.visitVarInsn(ISTORE, stateVarIndex);

    LabelGenerator labelGen = new();

    mv.visitVarInsn(ALOAD, localVarOffset);
    mv.visitFieldInsn(GETFIELD, "org/ballerinalang/jvm/Strand", "resumeIndex", "I");
    jvm:Label resumeLable = labelGen.getLabel(funcName + "resume");
    mv.visitJumpInsn(IFGT, resumeLable);

    jvm:Label varinitLable = labelGen.getLabel(funcName + "varinit");
    mv.visitLabel(varinitLable);

    if (!isVoidFunc) {
        bir:VariableDcl varDcl = getVariableDcl(localVars[0]);
        returnVarRefIndex = indexMap.getIndex(varDcl);
        bir:BType returnType = func.typeValue.retType;
        genDefaultValue(mv, returnType, returnVarRefIndex);
    }

    // uncomment to test yield
    // mv.visitFieldInsn(GETSTATIC, className, "i", "I");
    // mv.visitInsn(ICONST_1);
    // mv.visitInsn(IADD);
    // mv.visitFieldInsn(PUTSTATIC, className, "i", "I");

    // process basic blocks
    int j = 0;
    bir:BasicBlock?[] basicBlocks = func.basicBlocks;

    jvm:Label[] lables = [];
    int[] states = [];

    int i = 0;
    while (i < basicBlocks.length()) {
        bir:BasicBlock bb = getBasicBlock(basicBlocks[i]);
        if(i == 0){
            lables[i] = labelGen.getLabel(funcName + bb.id.value);
        } else {
            lables[i] = labelGen.getLabel(funcName + bb.id.value + "beforeTerm");
        }
        states[i] = i;
        i = i + 1;
    }

    TerminatorGenerator termGen = new(mv, indexMap, labelGen, errorGen, module);

    // uncomment to test yield
    // mv.visitFieldInsn(GETSTATIC, className, "i", "I");
    // mv.visitIntInsn(BIPUSH, 100);
    // jvm:Label l0 = labelGen.getLabel(funcName + "l0");
    // mv.visitJumpInsn(IF_ICMPNE, l0);
    // mv.visitVarInsn(ALOAD, 0);
    // mv.visitInsn(ICONST_1);
    // mv.visitFieldInsn(PUTFIELD, "org/ballerinalang/jvm/Strand", "yield", "Z");
    // termGen.genReturnTerm({kind:"RETURN"}, returnVarRefIndex, func);
    // mv.visitLabel(l0);

    mv.visitVarInsn(ILOAD, stateVarIndex);
    jvm:Label yieldLable = labelGen.getLabel(funcName + "yield");
    mv.visitLookupSwitchInsn(yieldLable, states, lables);
    
    // process error entries
    bir:ErrorEntry?[] errorEntries = func.errorEntries;
    bir:ErrorEntry? currentEE = ();
    jvm:Label endLabel = new;
    jvm:Label handlerLabel = new;
    jvm:Label jumpLabel = new;
    int errorEntryCnt = 0;
    if (errorEntries.length() > errorEntryCnt) {
        currentEE = errorEntries[errorEntryCnt];
    }
    while (j < basicBlocks.length()) {
        bir:BasicBlock bb = getBasicBlock(basicBlocks[j]);
        string currentBBName = io:sprintf("%s", bb.id.value);

        // create jvm label
        jvm:Label bbLabel = labelGen.getLabel(funcName + bb.id.value);
        mv.visitLabel(bbLabel);

        // generate instructions
        int m = 0;
        int insCount = bb.instructions.length();
        boolean isTrapped = currentEE is bir:ErrorEntry  && currentEE.trapBB.id.value == currentBBName;
        // start a try block if current block is trapped
        if (isTrapped) {
            endLabel = new;
            handlerLabel = new;
            jumpLabel = new;
            errorGen.generateTryInsForTrap(<bir:ErrorEntry>currentEE, endLabel, handlerLabel, jumpLabel);
        }
        while (m < insCount) {
            bir:Instruction? inst = bb.instructions[m];
            var pos = inst.pos;
            if (pos is bir:DiagnosticPos) {
                generateDiagnosticPos(pos, mv);
            }
            if (inst is bir:ConstantLoad) {
                instGen.generateConstantLoadIns(inst);
            } else if (inst is bir:Move) {
                if (inst.kind == "TYPE_CAST") {
                    instGen.generateCastIns(inst);
                } else {
                    instGen.generateMoveIns(inst);
                }
            } else if (inst is bir:BinaryOp) {
                instGen.generateBinaryOpIns(inst);
            } else if (inst is bir:NewArray) {
                instGen.generateArrayNewIns(inst);
            } else if (inst is bir:NewMap) {
                instGen.generateMapNewIns(inst);
            } else if (inst is bir:NewError) {
                instGen.generateNewErrorIns(inst);
            } else if (inst is bir:NewInstance) {
                instGen.generateObjectNewIns(inst);
            } else if (inst is bir:FieldAccess) {
                if (inst.kind == bir:INS_KIND_MAP_STORE) {
                    instGen.generateMapStoreIns(inst);
                } else if (inst.kind == bir:INS_KIND_MAP_LOAD) {
                    instGen.generateMapLoadIns(inst);
                } else if (inst.kind == bir:INS_KIND_ARRAY_STORE) {
                    instGen.generateArrayStoreIns(inst);
                } else if (inst.kind == bir:INS_KIND_ARRAY_LOAD) {
                    instGen.generateArrayValueLoad(inst);
                } else if (inst.kind == bir:INS_KIND_OBJECT_STORE) {
                    instGen.generateObjectStoreIns(inst);
                } else if (inst.kind == bir:INS_KIND_OBJECT_LOAD) {
                    instGen.generateObjectLoadIns(inst);
                } else {
                    error err = error("JVM generation is not supported for operation " + io:sprintf("%s", inst));
                    panic err;
                }
            } else if (inst is bir:TypeTest) {
                instGen.generateTypeTestIns(inst);
            } else {
                error err = error("JVM generation is not supported for operation " + io:sprintf("%s", inst));
                panic err;
            }
            m += 1;
        }

        bir:Terminator terminator = bb.terminator;
        // close the started try block with a catch statement if current block is trapped.
        // if we have a call terminator, we need to generate the catch during call code.gen hence skipping that.
        if (isTrapped && !(terminator is bir:Call)) {
            errorGen.generateCatchInsForTrap(<bir:ErrorEntry>currentEE, endLabel, handlerLabel, jumpLabel);
        }
        jvm:Label bbEndLable = labelGen.getLabel(funcName + bb.id.value + "beforeTerm");
        mv.visitLabel(bbEndLable);

        mv.visitIntInsn(BIPUSH, j);
        mv.visitVarInsn(ISTORE, stateVarIndex);

        // process terminator
        generateDiagnosticPos(terminator.pos, mv);
        if (terminator is bir:GOTO) {
            termGen.genGoToTerm(terminator, funcName);
        } else if (terminator is bir:Call) {
            termGen.genCallTerm(terminator, funcName, isTrapped, currentEE, endLabel, handlerLabel, jumpLabel,
                    localVarOffset);
        } else if (terminator is bir:AsyncCall) {
            termGen.genAsyncCallTerm(terminator, funcName);
        } else if (terminator is bir:Branch) {
            termGen.genBranchTerm(terminator, funcName);
        } else if (terminator is bir:Return) {
            termGen.genReturnTerm(terminator, returnVarRefIndex, func);
        } else if (terminator is bir:Panic) {
            errorGen.genPanic(terminator);
        } else if (terminator is bir:Wait) {
            termGen.generateWaitIns(terminator, funcName);
        }
        // set next error entry after visiting current error entry.
        if (isTrapped) {
            errorEntryCnt = errorEntryCnt + 1;
            if (errorEntries.length() > errorEntryCnt) {
                currentEE = errorEntries[errorEntryCnt];
            }
        }
        j += 1;
    }

    string frameName = getFrameClassName(currentPackageName, funcName, attachedType);
    mv.visitLabel(resumeLable);
    mv.visitVarInsn(ALOAD, localVarOffset);
    mv.visitFieldInsn(GETFIELD, "org/ballerinalang/jvm/Strand", "frames", "[Ljava/lang/Object;");
    mv.visitVarInsn(ALOAD, localVarOffset);
    mv.visitInsn(DUP);
    mv.visitFieldInsn(GETFIELD, "org/ballerinalang/jvm/Strand", "resumeIndex", "I");
    mv.visitInsn(ICONST_1);
    mv.visitInsn(ISUB);
    mv.visitInsn(DUP_X1);
    mv.visitFieldInsn(PUTFIELD, "org/ballerinalang/jvm/Strand", "resumeIndex", "I");
    mv.visitInsn(AALOAD);
    mv.visitTypeInsn(CHECKCAST, frameName);

    k = localVarOffset;
    while (k < localVars.length()) {
        bir:VariableDcl localVar = getVariableDcl(localVars[k]);
        var index = indexMap.getIndex(localVar);
        bir:BType bType = localVar.typeValue;
        mv.visitInsn(DUP);

        if (bType is bir:BTypeInt || bType is bir:BTypeByte) {
            mv.visitFieldInsn(GETFIELD, frameName, localVar.name.value.replace("%","_"), "J");
            mv.visitVarInsn(LSTORE, index);
        } else if (bType is bir:BTypeFloat) {
            mv.visitFieldInsn(GETFIELD, frameName, localVar.name.value.replace("%","_"), "D");
            mv.visitVarInsn(DSTORE, index);
        } else if (bType is bir:BTypeString) {
            mv.visitFieldInsn(GETFIELD, frameName, localVar.name.value.replace("%","_"), 
                    io:sprintf("L%s;", STRING_VALUE));
            mv.visitVarInsn(ASTORE, index);
        } else if (bType is bir:BTypeBoolean) {
            mv.visitFieldInsn(GETFIELD, frameName, localVar.name.value.replace("%","_"), "Z");
            mv.visitVarInsn(ISTORE, index);
        } else if (bType is bir:BMapType || bType is bir:BRecordType) {
            mv.visitFieldInsn(GETFIELD, frameName, localVar.name.value.replace("%","_"), 
                    io:sprintf("L%s;", MAP_VALUE));
            mv.visitVarInsn(ASTORE, index);
        } else if (bType is bir:BArrayType ||
                    bType is bir:BTupleType) {
            mv.visitFieldInsn(GETFIELD, frameName, localVar.name.value.replace("%","_"), 
                    io:sprintf("L%s;", ARRAY_VALUE));
            mv.visitVarInsn(ASTORE, index);
        } else if (bType is bir:BObjectType) {
            mv.visitFieldInsn(GETFIELD, frameName, localVar.name.value.replace("%","_"), 
                    io:sprintf("L%s;", OBJECT_VALUE));
            mv.visitVarInsn(ASTORE, index);
        } else if (bType is bir:BErrorType) {
            mv.visitFieldInsn(GETFIELD, frameName, localVar.name.value.replace("%","_"), 
                    io:sprintf("L%s;", ERROR_VALUE));
            mv.visitVarInsn(ASTORE, index);
        } else if (bType is bir:BFutureType) {
            mv.visitFieldInsn(GETFIELD, frameName, localVar.name.value.replace("%","_"), 
                    io:sprintf("L%s;", FUTURE_VALUE));
            mv.visitVarInsn(ASTORE, index);
        } else if (bType is bir:BTypeNil ||
                    bType is bir:BTypeAny ||
                    bType is bir:BTypeAnyData ||
                    bType is bir:BUnionType ||
                    bType is bir:BJSONType) {
            mv.visitFieldInsn(GETFIELD, frameName, localVar.name.value.replace("%","_"), 
                    io:sprintf("L%s;", OBJECT));
            mv.visitVarInsn(ASTORE, index);
        } else {
            error err = error( "JVM generation is not supported for type " +
                                        io:sprintf("%s", bType));
            panic err;
        }
        k = k + 1;
    }
    mv.visitFieldInsn(GETFIELD, frameName, "state", "I");
    mv.visitVarInsn(ISTORE, stateVarIndex);
    mv.visitJumpInsn(GOTO, varinitLable);


    mv.visitLabel(yieldLable);
    mv.visitTypeInsn(NEW, frameName);
    mv.visitInsn(DUP);
    mv.visitMethodInsn(INVOKESPECIAL, frameName, "<init>", "()V", false);


    k = localVarOffset;
    while (k < localVars.length()) {
        bir:VariableDcl localVar = getVariableDcl(localVars[k]);
        var index = indexMap.getIndex(localVar);
        mv.visitInsn(DUP);

        bir:BType bType = localVar.typeValue;
        if (bType is bir:BTypeInt || bType is bir:BTypeByte) {
            mv.visitVarInsn(LLOAD, index);
            mv.visitFieldInsn(PUTFIELD, frameName, localVar.name.value.replace("%","_"), "J");
        } else if (bType is bir:BTypeFloat) {
            mv.visitVarInsn(DLOAD, index);
            mv.visitFieldInsn(PUTFIELD, frameName, localVar.name.value.replace("%","_"), "D");
        } else if (bType is bir:BTypeString) {
            mv.visitVarInsn(ALOAD, index);
            mv.visitFieldInsn(PUTFIELD, frameName, localVar.name.value.replace("%","_"),
                    io:sprintf("L%s;", STRING_VALUE));
        } else if (bType is bir:BTypeBoolean) {
            mv.visitVarInsn(ILOAD, index);
            mv.visitFieldInsn(PUTFIELD, frameName, localVar.name.value.replace("%","_"), "Z");
        } else if (bType is bir:BMapType ||
                    bType is bir:BRecordType) {
            mv.visitVarInsn(ALOAD, index);
            mv.visitFieldInsn(PUTFIELD, frameName, localVar.name.value.replace("%","_"),
                    io:sprintf("L%s;", MAP_VALUE));
        } else if (bType is bir:BArrayType || 
                    bType is bir:BTupleType) {
            mv.visitVarInsn(ALOAD, index);
            mv.visitFieldInsn(PUTFIELD, frameName, localVar.name.value.replace("%","_"),
                    io:sprintf("L%s;", ARRAY_VALUE));
        } else if (bType is bir:BErrorType) {
            mv.visitVarInsn(ALOAD, index);
            mv.visitFieldInsn(PUTFIELD, frameName, localVar.name.value.replace("%","_"),
                    io:sprintf("L%s;", ERROR_VALUE));
        } else if (bType is bir:BFutureType) {
            mv.visitVarInsn(ALOAD, index);
            mv.visitFieldInsn(PUTFIELD, frameName, localVar.name.value.replace("%","_"),
                    io:sprintf("L%s;", FUTURE_VALUE));
        } else if (bType is bir:BObjectType) {
            mv.visitVarInsn(ALOAD, index);
            mv.visitFieldInsn(PUTFIELD, frameName, localVar.name.value.replace("%","_"),
                    io:sprintf("L%s;", OBJECT_VALUE));
        } else if (bType is bir:BTypeNil ||
                    bType is bir:BTypeAny ||
                    bType is bir:BTypeAnyData ||
                    bType is bir:BUnionType ||
                    bType is bir:BJSONType) {
            mv.visitVarInsn(ALOAD, index);
            mv.visitFieldInsn(PUTFIELD, frameName, localVar.name.value.replace("%","_"),
                    io:sprintf("L%s;", OBJECT));
        } else {
            error err = error( "JVM generation is not supported for type " +
                                        io:sprintf("%s", bType));
            panic err;
        }

        k = k + 1;
    }

    mv.visitInsn(DUP);
    mv.visitVarInsn(ILOAD, stateVarIndex);
    mv.visitFieldInsn(PUTFIELD, frameName, "state", "I");


    bir:VariableDcl frameVar = { typeValue: "string", // should be record or something
                                 name: { value: "frame" },
                                 kind: "TEMP" };
    var frameVarIndex = indexMap.getIndex(frameVar);
    mv.visitVarInsn(ASTORE, frameVarIndex);

    mv.visitVarInsn(ALOAD, localVarOffset);
    mv.visitFieldInsn(GETFIELD, "org/ballerinalang/jvm/Strand", "frames", "[Ljava/lang/Object;");
    mv.visitVarInsn(ALOAD, localVarOffset);
    mv.visitInsn(DUP);
    mv.visitFieldInsn(GETFIELD, "org/ballerinalang/jvm/Strand", "resumeIndex", "I");
    mv.visitInsn(DUP_X1);
    mv.visitInsn(ICONST_1);
    mv.visitInsn(IADD);
    mv.visitFieldInsn(PUTFIELD, "org/ballerinalang/jvm/Strand", "resumeIndex", "I");
    mv.visitVarInsn(ALOAD, frameVarIndex);
    mv.visitInsn(AASTORE);

    termGen.genReturnTerm({pos:{}, kind:"RETURN"}, returnVarRefIndex, func);
    mv.visitMaxs(0, 0);
    mv.visitEnd();
}

function generateLambdaMethod(bir:AsyncCall callIns, jvm:ClassWriter cw, string className, string lambdaName) {
    bir:BType? lhsType = callIns.lhsOp.typeValue;
    bir:BType returnType = bir:TYPE_NIL;
    if (lhsType is bir:BFutureType) {
        returnType = lhsType.returnType;
    } else {
        error err = error( "JVM generation is not supported for async return type " +
                                        io:sprintf("%s", lhsType));
        panic err;
    }

    boolean isVoid = returnType is bir:BTypeNil;
    jvm:MethodVisitor mv;
    if (isVoid) {
        mv = cw.visitMethod(ACC_PUBLIC + ACC_STATIC, lambdaName,
                                io:sprintf("([L%s;)V", OBJECT), (), ());
    } else {
        mv = cw.visitMethod(ACC_PUBLIC + ACC_STATIC, lambdaName,
                                io:sprintf("([L%s;)L%s;", OBJECT, OBJECT), (), ());
    }

    mv.visitCode();

    bir:VarRef?[] paramTypes = callIns.args;

    //load strand as first arg
    mv.visitVarInsn(ALOAD, 0);
    mv.visitInsn(ICONST_0);
    mv.visitInsn(AALOAD);
    mv.visitTypeInsn(CHECKCAST, STRAND);

    // load and cast param values
    bir:BType?[] paramBTypes = [];
    int paramIndex = 1;
    foreach var paramType in paramTypes {
        bir:VarRef ref = getVarRef(paramType);
        mv.visitVarInsn(ALOAD, 0);
        mv.visitIntInsn(BIPUSH, paramIndex);
        mv.visitInsn(AALOAD);
        checkCastFromObject(ref.typeValue, mv);
        paramBTypes[paramIndex -1] = ref.typeValue;
        paramIndex += 1;
    }

    mv.visitMethodInsn(INVOKESTATIC, className, callIns.name.value, getMethodDesc(paramBTypes, returnType), false);
    
    if (isVoid) {
        mv.visitInsn(RETURN);
    } else {
        generateObjectCast(returnType, mv);
        mv.visitInsn(ARETURN);
    }
    mv.visitMaxs(0,0);
    mv.visitEnd();
}

function genDefaultValue(jvm:MethodVisitor mv, bir:BType bType, int index) {
    if (bType is bir:BTypeInt || bType is bir:BTypeByte) {
        mv.visitInsn(LCONST_0);
        mv.visitVarInsn(LSTORE, index);
    } else if (bType is bir:BTypeFloat) {
        mv.visitInsn(DCONST_0);
        mv.visitVarInsn(DSTORE, index);
    } else if (bType is bir:BTypeString) {
        mv.visitInsn(ACONST_NULL);
        mv.visitVarInsn(ASTORE, index);
    } else if (bType is bir:BTypeBoolean) {
        mv.visitInsn(ICONST_0);
        mv.visitVarInsn(ISTORE, index);
    } else if (bType is bir:BMapType ||
                bType is bir:BArrayType ||
                bType is bir:BErrorType ||
                bType is bir:BTypeNil ||
                bType is bir:BTypeAny ||
                bType is bir:BTypeAnyData ||
                bType is bir:BObjectType ||
                bType is bir:BUnionType ||
                bType is bir:BRecordType ||
                bType is bir:BTupleType ||
                bType is bir:BFutureType ||
                bType is bir:BJSONType) {
        mv.visitInsn(ACONST_NULL);
        mv.visitVarInsn(ASTORE, index);
    } else {
        error err = error( "JVM generation is not supported for type " +
                                        io:sprintf("%s", bType));
        panic err;
    }
}

function getMethodDesc(bir:BType?[] paramTypes, bir:BType? retType) returns string {
    string desc = "(Lorg/ballerinalang/jvm/Strand;";
    int i = 0;
    while (i < paramTypes.length()) {
        bir:BType paramType = getType(paramTypes[i]);
        desc = desc + getArgTypeSignature(paramType);
        i += 1;
    }
    string returnType = generateReturnType(retType);
    desc =  desc + returnType;

    return desc;
}

function getArgTypeSignature(bir:BType bType) returns string {
    if (bType is bir:BTypeInt || bType is bir:BTypeByte) {
        return "J";
    } else if (bType is bir:BTypeFloat) {
        return "D";
    } else if (bType is bir:BTypeString) {
        return io:sprintf("L%s;", STRING_VALUE);
    } else if (bType is bir:BTypeBoolean) {
        return "Z";
    } else if (bType is bir:BTypeNil) {
        return io:sprintf("L%s;", OBJECT);
    } else if (bType is bir:BArrayType || bType is bir:BTupleType) {
        return io:sprintf("L%s;", ARRAY_VALUE );
    } else if (bType is bir:BErrorType) {
        return io:sprintf("L%s;", ERROR_VALUE);
    } else if (bType is bir:BTypeAnyData ||
                bType is bir:BUnionType ||
                bType is bir:BJSONType) {
        return io:sprintf("L%s;", OBJECT);
    } else if (bType is bir:BMapType ||
                bType is bir:BRecordType ||
                bType is bir:BTypeAny) {
        return io:sprintf("L%s;", MAP_VALUE);
    } else if (bType is bir:BFutureType) {
        return io:sprintf("L%s;", FUTURE_VALUE);
    } else if (bType is bir:BObjectType) {
        return io:sprintf("L%s;", OBJECT_VALUE);
    } else {
        error err = error( "JVM generation is not supported for type " + io:sprintf("%s", bType));
        panic err;
    }
}

function generateReturnType(bir:BType? bType) returns string {
    if (bType is ()) {
        return ")V";
    } else if (bType is bir:BTypeInt || bType is bir:BTypeByte) {
        return ")J";
    } else if (bType is bir:BTypeFloat) {
        return ")D";
    } else if (bType is bir:BTypeString) {
        return io:sprintf(")L%s;", STRING_VALUE);
    } else if (bType is bir:BTypeBoolean) {
        return ")Z";
    } else if (bType is bir:BTypeNil) {
        return ")V";
    } else if (bType is bir:BArrayType ||
                bType is bir:BTupleType) {
        return io:sprintf(")L%s;", ARRAY_VALUE);
    } else if (bType is bir:BMapType || 
                bType is bir:BRecordType) {
        return io:sprintf(")L%s;", MAP_VALUE);
    } else if (bType is bir:BErrorType) {
        return io:sprintf(")L%s;", ERROR_VALUE);
    } else if (bType is bir:BFutureType) {
        return io:sprintf(")L%s;", FUTURE_VALUE);
    } else if (bType is bir:BTypeAny ||
                bType is bir:BTypeAnyData ||
                bType is bir:BUnionType ||
                bType is bir:BJSONType) {
        return io:sprintf(")L%s;", OBJECT);
    } else if (bType is bir:BObjectType) {
        return io:sprintf(")L%s;", OBJECT_VALUE);
    } else {
        error err = error( "JVM generation is not supported for type " + io:sprintf("%s", bType));
        panic err;
    }
}

function getMainFunc(bir:Function?[] funcs) returns bir:Function? {
    bir:Function? userMainFunc = ();
    foreach var func in funcs {
        if (func is bir:Function && func.name.value == "main") {
            userMainFunc = untaint func;
            break;
        }
    }

    return userMainFunc;
}

function generateMainMethod(bir:Function userMainFunc, jvm:ClassWriter cw, bir:Package pkg,  string mainClass,
                            string initClass) {
    
    jvm:MethodVisitor mv = cw.visitMethod(ACC_PUBLIC + ACC_STATIC, "main", "([Ljava/lang/String;)V", (), ());
    
    BalToJVMIndexMap indexMap = new;
    ErrorHandlerGenerator errorGen = new(mv, indexMap);
    jvm:Label endLabel = new;
    jvm:Label handlerLabel = new;
    errorGen.generateTryIns(endLabel, handlerLabel);
    
    string pkgName = getPackageName(pkg.org.value, pkg.name.value);

    boolean isVoidFunction = userMainFunc.typeValue.retType is bir:BTypeNil;

    if (!isVoidFunction) {
        mv.visitFieldInsn(GETSTATIC, "java/lang/System", "out", "Ljava/io/PrintStream;");
    }

    mv.visitTypeInsn(NEW, SCHEDULER);
    mv.visitInsn(DUP);
    mv.visitMethodInsn(INVOKESPECIAL, SCHEDULER, "<init>", "()V", false);

    if (hasInitFunction(pkg)) {
        string initFuncName = cleanupFunctionName(getModuleInitFuncName(pkg));
        mv.visitInsn(DUP);
        mv.visitIntInsn(BIPUSH, 1);
        mv.visitTypeInsn(ANEWARRAY, OBJECT);

        // schedule the init method
        string lambdaName = io:sprintf("$lambda$%s$%s$%s$", pkgName, initClass, initFuncName);
        mv.visitInvokeDynamicInsn(initClass, lambdaName, true);

        mv.visitMethodInsn(INVOKEVIRTUAL, SCHEDULER, "schedule",
            io:sprintf("([L%s;L%s;)L%s;", OBJECT, CONSUMER, FUTURE_VALUE), false);
        mv.visitInsn(POP);
    }

    string desc = getMethodDesc(userMainFunc.typeValue.paramTypes, userMainFunc.typeValue.retType);
    bir:BType?[] paramTypes = userMainFunc.typeValue.paramTypes;

    mv.visitIntInsn(BIPUSH, paramTypes.length() + 1);
    mv.visitTypeInsn(ANEWARRAY, OBJECT);

    // first element of the args array will be set by the scheduler
    // load and cast param values
    int paramIndex = 0;
    foreach var paramType in paramTypes {
        bir:BType pType = getType(paramType);
        mv.visitInsn(DUP);
        mv.visitIntInsn(BIPUSH, paramIndex + 1);
        generateParamCast(paramIndex, pType, mv);
        mv.visitInsn(AASTORE);
        paramIndex += 1;
    }

    // invoke the user's main method
    string lambdaName = "$lambda$main$";
    mv.visitInvokeDynamicInsn(initClass, lambdaName, isVoidFunction);

    //submit to the scheduler
    if (isVoidFunction) {
        mv.visitMethodInsn(INVOKEVIRTUAL, SCHEDULER, "schedule",
            io:sprintf("([L%s;L%s;)L%s;", OBJECT, CONSUMER, FUTURE_VALUE), false);
    } else {
        mv.visitMethodInsn(INVOKEVIRTUAL, SCHEDULER, "schedule",
            io:sprintf("([L%s;L%s;)L%s;", OBJECT, FUNCTION, FUTURE_VALUE), false);
        mv.visitInsn(DUP);
    }
<<<<<<< HEAD

    mv.visitInsn(DUP);
=======
>>>>>>> 0ededcb8

    mv.visitFieldInsn(GETFIELD, FUTURE_VALUE, "strand", io:sprintf("L%s;", STRAND));
    mv.visitInsn(DUP);
    mv.visitIntInsn(BIPUSH, 100);
    mv.visitTypeInsn(ANEWARRAY, OBJECT);
    mv.visitFieldInsn(PUTFIELD, STRAND, "frames", io:sprintf("[L%s;", OBJECT));

    // start the scheduler
    mv.visitFieldInsn(GETFIELD, STRAND, "scheduler", io:sprintf("L%s;", SCHEDULER));
    mv.visitMethodInsn(INVOKEVIRTUAL, SCHEDULER, "execute", "()V", false);

    // At this point we are done executing all the functions including asyncs
    if (!isVoidFunction) {
        mv.visitFieldInsn(GETFIELD, FUTURE_VALUE, "result", io:sprintf("L%s;", OBJECT));
        bir:BType returnType = userMainFunc.typeValue.retType;
        checkCastFromObject(returnType, mv);
        if (returnType is bir:BTypeInt || returnType is bir:BTypeByte) {
            mv.visitMethodInsn(INVOKEVIRTUAL, "java/io/PrintStream", "println", "(J)V", false);
        } else if (returnType is bir:BTypeFloat) {
            mv.visitMethodInsn(INVOKEVIRTUAL, "java/io/PrintStream", "println", "(D)V", false);
        } else if (returnType is bir:BTypeBoolean) {
            mv.visitMethodInsn(INVOKEVIRTUAL, "java/io/PrintStream", "println", "(Z)V", false);
        } else {
            mv.visitMethodInsn(INVOKEVIRTUAL, "java/io/PrintStream", "println", "(Ljava/lang/Object;)V", false);
        }
    }

    errorGen.generateCatchInsForMain(endLabel, handlerLabel);

    mv.visitInsn(RETURN);
    mv.visitMaxs(paramTypes.length() + 5, 10);
    mv.visitEnd();
}

# Generate a lambda function to invoke ballerina main.
#
# + userMainFunc - ballerina main function
# + cw - class visitor
# + pkg - package
function generateLambdaForMain(bir:Function userMainFunc, jvm:ClassWriter cw, bir:Package pkg,
                               string mainClass, string initClass) {
    string pkgName = getPackageName(pkg.org.value, pkg.name.value);
    bir:BType returnType = userMainFunc.typeValue.retType;
    boolean isVoidFunc = returnType is bir:BTypeNil;

    jvm:MethodVisitor mv;
    if (isVoidFunc) {
        mv = cw.visitMethod(ACC_PUBLIC + ACC_STATIC, "$lambda$main$",
                            io:sprintf("([L%s;)V", OBJECT), (), ());
    } else {
        mv = cw.visitMethod(ACC_PUBLIC + ACC_STATIC, "$lambda$main$",
                            io:sprintf("([L%s;)L%s;", OBJECT, OBJECT), (), ());
    }
    mv.visitCode();

    //load strand as first arg
    mv.visitVarInsn(ALOAD, 0);
    mv.visitInsn(ICONST_0);
    mv.visitInsn(AALOAD);
    mv.visitTypeInsn(CHECKCAST, STRAND);

    // load and cast param values
    bir:BType?[] paramTypes = userMainFunc.typeValue.paramTypes;

    int paramIndex = 1;
    foreach var paramType in paramTypes {
        bir:BType pType = getType(paramType);
        mv.visitVarInsn(ALOAD, 0);
        mv.visitIntInsn(BIPUSH, paramIndex);
        mv.visitInsn(AALOAD);
        castFromString(pType, mv);
        paramIndex += 1;
    }

    mv.visitMethodInsn(INVOKESTATIC, mainClass, userMainFunc.name.value, getMethodDesc(paramTypes, returnType), false);
    if (isVoidFunc) {
        mv.visitInsn(RETURN);
    } else {
        generateObjectCast(returnType, mv);
        mv.visitInsn(ARETURN);
    }
    mv.visitMaxs(0,0);
    mv.visitEnd();

    //need to generate lambda for package Init as well, if exist
    if(hasInitFunction(pkg)) {
        string initFuncName = cleanupFunctionName(getModuleInitFuncName(pkg));
<<<<<<< HEAD
        mv = cw.visitMethod(ACC_PUBLIC + ACC_STATIC,
            io:sprintf("$lambda$%s$%s$%s$", pkgName, mainClass, initFuncName),
=======
        mv = cw.visitMethod(ACC_PUBLIC + ACC_STATIC, 
            io:sprintf("$lambda$%s$%s$%s$", pkgName, initClass, initFuncName), 
>>>>>>> 0ededcb8
            io:sprintf("([L%s;)V", OBJECT), (), ());
        mv.visitCode();
         //load strand as first arg
        mv.visitVarInsn(ALOAD, 0);
        mv.visitInsn(ICONST_0);
        mv.visitInsn(AALOAD);
        mv.visitTypeInsn(CHECKCAST, STRAND);

        mv.visitMethodInsn(INVOKESTATIC, initClass, initFuncName, io:sprintf("(L%s;)V", STRAND), false);
        mv.visitInsn(RETURN);
        mv.visitMaxs(0,0);
        mv.visitEnd();
    }
}

# Generate cast instruction from String to target type
#
# + targetType - target type to be casted
# + mv - method visitor
function castFromString(bir:BType targetType, jvm:MethodVisitor mv) {
    mv.visitTypeInsn(CHECKCAST, STRING_VALUE);
    if (targetType is bir:BTypeInt || targetType is bir:BTypeByte) {
        mv.visitMethodInsn(INVOKESTATIC, "java/lang/Long", "parseLong", "(Ljava/lang/String;)J", false);
    } else if (targetType is bir:BTypeFloat) {
        mv.visitMethodInsn(INVOKESTATIC, DOUBLE_VALUE, "parseDouble", "(Ljava/lang/String;)D", false);
    } else if (targetType is bir:BTypeBoolean) {
        mv.visitMethodInsn(INVOKESTATIC, BOOLEAN_VALUE, "parseBoolean", "(Ljava/lang/String;)Z", false);
    } else if (targetType is bir:BArrayType) {
        mv.visitTypeInsn(CHECKCAST, ARRAY_VALUE);
    } else if (targetType is bir:BMapType) {
        mv.visitTypeInsn(CHECKCAST, MAP_VALUE);
    } else if (targetType is bir:BTypeAny ||
                targetType is bir:BTypeAnyData ||
                targetType is bir:BTypeNil ||
                targetType is bir:BUnionType ||
                targetType is bir:BTypeString) {
        // do nothing
        return;
    } else {
        error err = error("JVM generation is not supported for type " + io:sprintf("%s", targetType));
        panic err;
    }
}

# Generate cast instruction from Object to target type
# 
# + targetType - target type to be casted
# + mv - method visitor
function checkCastFromObject(bir:BType targetType, jvm:MethodVisitor mv) {
    if (targetType is bir:BTypeInt) {
        mv.visitTypeInsn(CHECKCAST, LONG_VALUE);
        mv.visitMethodInsn(INVOKEVIRTUAL, LONG_VALUE, "longValue", "()J", false);
    } else if (targetType is bir:BTypeFloat) {
        mv.visitTypeInsn(CHECKCAST, DOUBLE_VALUE);
        mv.visitMethodInsn(INVOKEVIRTUAL, DOUBLE_VALUE, "doubleValue", "()D", false);
    } else if (targetType is bir:BTypeString) {
        mv.visitTypeInsn(CHECKCAST, STRING_VALUE);
    } else if (targetType is bir:BTypeBoolean) {
        mv.visitTypeInsn(CHECKCAST, BOOLEAN_VALUE);
        mv.visitMethodInsn(INVOKEVIRTUAL, BOOLEAN_VALUE, "booleanValue", "()Z", false);
    } else if (targetType is bir:BTypeByte) {
        mv.visitTypeInsn(CHECKCAST, BYTE_VALUE);
        mv.visitMethodInsn(INVOKEVIRTUAL, BYTE_VALUE, "byteValue", "()B", false);
    } else if (targetType is bir:BArrayType) {
        mv.visitTypeInsn(CHECKCAST, ARRAY_VALUE);
    } else if (targetType is bir:BMapType) {
        mv.visitTypeInsn(CHECKCAST, MAP_VALUE);
    } else if (targetType is bir:BTypeAny ||
                targetType is bir:BTypeAnyData ||
                targetType is bir:BTypeNil ||
                targetType is bir:BUnionType) {
        // do nothing
        return;
    } else {
        error err = error("JVM generation is not supported for type " + io:sprintf("%s", targetType));
        panic err;
    }
}

# Cast a given type to object
# 
# + targetType - target type to be casted
# + mv - method visitor
function generateObjectCast(bir:BType targetType, jvm:MethodVisitor mv) {  
    if (targetType is bir:BTypeInt) {
        mv.visitMethodInsn(INVOKESTATIC, LONG_VALUE, "valueOf", io:sprintf("(J)L%s;", LONG_VALUE), false);
    } else if (targetType is bir:BTypeFloat) {
        mv.visitMethodInsn(INVOKESTATIC, DOUBLE_VALUE, "valueOf", io:sprintf("(D)L%s;", DOUBLE_VALUE), false);
    } else if (targetType is bir:BTypeBoolean) {
        mv.visitMethodInsn(INVOKESTATIC, BOOLEAN_VALUE, "valueOf", io:sprintf("(Z)L%s;", BOOLEAN_VALUE), false);
    } else if (targetType is bir:BTypeByte) {
        mv.visitMethodInsn(INVOKESTATIC, BYTE_VALUE, "valueOf", io:sprintf("(B)L%s;", BYTE_VALUE), false);
    } else if (targetType is bir:BTypeAny ||
                targetType is bir:BTypeAnyData ||
                targetType is bir:BTypeNil ||
                targetType is bir:BUnionType ||
                targetType is bir:BTypeString ||
                targetType is bir:BArrayType ||
                targetType is bir:BMapType) {
        // do nothing
        return;
    } else {
        error err = error("JVM generation is not supported for type " + io:sprintf("%s", targetType));
        panic err;
    }
}

function hasInitFunction(bir:Package pkg) returns boolean {
    foreach var func in pkg.functions {
        if (func is bir:Function && isModuleInitFunction(pkg, func)) {
            return true;
        }
    }
    return false;
}

function isModuleInitFunction(bir:Package module, bir:Function func) returns boolean {
    string moduleInit = getModuleInitFuncName(module);
    return func.name.value == moduleInit;
}

function getModuleInitFuncName(bir:Package module) returns string {
    string orgName = module.org.value;
    string moduleName = module.name.value;
    if (!moduleName.equalsIgnoreCase(".") && !orgName.equalsIgnoreCase("$anon")) {
        return orgName  + "/" + moduleName + ":" + module.versionValue.value + ".<init>";
    } else {
        return "..<init>";
    }
}

function generateInitFunctionInvocation(bir:Package pkg, jvm:MethodVisitor mv) {
    foreach var mod in pkg.importModules {
        bir:Package importedPkg = lookupModule(mod, currentBIRContext);
        if (hasInitFunction(importedPkg)) {
            string initFuncName = cleanupFunctionName(getModuleInitFuncName(importedPkg));
            string moduleClassName = getModuleLevelClassName(importedPkg.org.value, importedPkg.name.value,
                                                                importedPkg.name.value);
            mv.visitTypeInsn(NEW, "org/ballerinalang/jvm/Strand");
            mv.visitInsn(DUP);
            mv.visitMethodInsn(INVOKESPECIAL, "org/ballerinalang/jvm/Strand", "<init>", "()V", false);
            mv.visitMethodInsn(INVOKESTATIC, moduleClassName, initFuncName,
                    "(Lorg/ballerinalang/jvm/Strand;)Ljava/lang/Object;", false);
            mv.visitInsn(POP);
        }
        generateInitFunctionInvocation(importedPkg, mv);
    }
}

function generateParamCast(int paramIndex, bir:BType targetType, jvm:MethodVisitor mv) {
    // load BValue array
    mv.visitVarInsn(ALOAD, 0);

    // load value[i]
    mv.visitLdcInsn(paramIndex);
    mv.visitInsn(L2I);
    mv.visitInsn(AALOAD);
}

type BalToJVMIndexMap object {
    private int localVarIndex = 0;
    private map<int> jvmLocalVarIndexMap = {};

    function add(bir:VariableDcl varDcl) {
        string varRefName = self.getVarRefName(varDcl);
        self.jvmLocalVarIndexMap[varRefName] = self.localVarIndex;

        bir:BType bType = varDcl.typeValue;

        if (bType is bir:BTypeInt ||
            bType is bir:BTypeFloat ||
            bType is bir:BTypeByte) {
            self.localVarIndex = self.localVarIndex + 2;
        } else {
            self.localVarIndex = self.localVarIndex + 1;
        }
    }

    function getIndex(bir:VariableDcl varDcl) returns int {
        string varRefName = self.getVarRefName(varDcl);
        if (!(self.jvmLocalVarIndexMap.hasKey(varRefName))) {
            self.add(varDcl);
        }

        return self.jvmLocalVarIndexMap[varRefName] ?: -1;
    }

    function getVarRefName(bir:VariableDcl varDcl) returns string {
        return varDcl.name.value;
    }
};

function generateFrameClasses(bir:Package pkg, map<byte[]> pkgEntries) {
    string pkgName = getPackageName(pkg.org.value, pkg.name.value);

    foreach var func in pkg.functions {
        generateFrameClassForFunction(pkgName, func, pkgEntries);
    }

    foreach var typeDef in pkg.typeDefs {
        bir:Function?[]? attachedFuncs = typeDef.attachedFuncs;
        if (attachedFuncs is bir:Function?[]) {
            foreach var func in attachedFuncs {
                generateFrameClassForFunction(pkgName, func, pkgEntries, attachedType=typeDef.typeValue);
            }
        }
    }
}

function generateFrameClassForFunction (string pkgName, bir:Function? func, map<byte[]> pkgEntries,
                                        bir:BType? attachedType = ()) {
    bir:Function currentFunc = getFunction(untaint func);
    string frameClassName = getFrameClassName(pkgName, currentFunc.name.value, attachedType);
    jvm:ClassWriter cw = new(COMPUTE_FRAMES);
    cw.visitSource(currentFunc.pos.sourceFileName);
    cw.visit(V1_8, ACC_PUBLIC + ACC_SUPER, frameClassName, (), OBJECT, ());
    generateDefaultConstructor(cw, OBJECT);

    int k = 0;
    bir:VariableDcl?[] localVars = currentFunc.localVars;
    while (k < localVars.length()) {
        bir:VariableDcl localVar = getVariableDcl(localVars[k]);
        bir:BType bType = localVar.typeValue;
        var fieldName = localVar.name.value.replace("%","_");
        generateField(cw, bType, fieldName, false);
        k = k + 1;
    }

    jvm:FieldVisitor fv = cw.visitField(ACC_PUBLIC, "state", "I");
    fv.visitEnd();

    cw.visitEnd();
    pkgEntries[frameClassName + ".class"] = cw.toByteArray();
}

function getFrameClassName(string pkgName, string funcName, bir:BType? attachedType) returns string {
    string frameClassName = pkgName;
    if (attachedType is bir:BObjectType) {
        frameClassName += cleanupTypeName(attachedType.name.value) + "_";
    }

    return frameClassName + cleanupFunctionName(funcName) + "Frame";
}

# Cleanup type name by replacing '$' with '_'.
function cleanupTypeName(string name) returns string {
    return name.replace("$","_");
}

function cleanupFileName(string name) returns string {
    return name.replace(BAL_EXTENSION, "");
}

function generateField(jvm:ClassWriter cw, bir:BType bType, string fieldName, boolean isPackage) {
    string typeSig;
    if (bType is bir:BTypeInt || bType is bir:BTypeByte) {
        typeSig = "J";
    } else if (bType is bir:BTypeFloat) {
        typeSig = "D";
    } else if (bType is bir:BTypeString) {
        typeSig = io:sprintf("L%s;", STRING_VALUE);
    } else if (bType is bir:BTypeBoolean) {
        typeSig = "Z";
    } else if (bType is bir:BTypeNil) {
        typeSig = io:sprintf("L%s;", OBJECT);
    } else if (bType is bir:BMapType) {
        typeSig = io:sprintf("L%s;", MAP_VALUE);
    } else if (bType is bir:BRecordType) {
        typeSig = io:sprintf("L%s;", MAP_VALUE);
    } else if (bType is bir:BArrayType ||
                bType is bir:BTupleType) {
        typeSig = io:sprintf("L%s;", ARRAY_VALUE);
    } else if (bType is bir:BErrorType) {
        typeSig = io:sprintf("L%s;", ERROR_VALUE);
    } else if (bType is bir:BFutureType) {
        typeSig = io:sprintf("L%s;", FUTURE_VALUE);
    } else if (bType is bir:BObjectType) {
        typeSig = io:sprintf("L%s;", OBJECT_VALUE);
    } else if (bType is bir:BTypeAny ||
                bType is bir:BTypeAnyData ||
                bType is bir:BUnionType ||
                bType is bir:BJSONType) {
        typeSig = io:sprintf("L%s;", OBJECT);
    } else {
        error err = error( "JVM generation is not supported for type " +
                                    io:sprintf("%s", bType));
        panic err;
    }

    jvm:FieldVisitor fv;
    if (isPackage) {
        fv = cw.visitField(ACC_STATIC, fieldName, typeSig);
    } else {
        fv = cw.visitField(ACC_PROTECTED, fieldName, typeSig);
    }
    fv.visitEnd();
}

function generateDefaultConstructor(jvm:ClassWriter cw, string ownerClass) {
    jvm:MethodVisitor mv = cw.visitMethod(ACC_PUBLIC, "<init>", "()V", (), ());
    mv.visitCode();
    mv.visitVarInsn(ALOAD, 0);
    mv.visitMethodInsn(INVOKESPECIAL, ownerClass, "<init>", "()V", false);
    mv.visitInsn(RETURN);
    mv.visitMaxs(1, 1);
    mv.visitEnd();
}

function generateDiagnosticPos(bir:DiagnosticPos pos, jvm:MethodVisitor mv) {
    if (pos.sLine != -1) {
        jvm:Label label = new;
        mv.visitLabel(label);
        mv.visitLineNumber(pos.sLine, label);
    }
}

function cleanupFunctionName(string functionName) returns string {
    return functionName.replaceAll("[\\.:/<>]", "_");
}

function getVariableDcl(bir:VariableDcl? localVar) returns bir:VariableDcl {
    if (localVar is bir:VariableDcl) {
        return localVar;
    } else {
        error err = error("Invalid variable declarion");
        panic err;
    }
}

function getBasicBlock(bir:BasicBlock? bb) returns bir:BasicBlock {
    if (bb is bir:BasicBlock) {
        return bb;
    } else {
        error err = error("Invalid basic block");
        panic err;
    }
}

function getFunction(bir:Function? bfunction) returns bir:Function {
    if (bfunction is bir:Function) {
        return bfunction;
    } else {
        error err = error("Invalid function");
        panic err;
    }
}

function getTypeDef(bir:TypeDef? typeDef) returns bir:TypeDef {
    if (typeDef is bir:TypeDef) {
        return typeDef;
    } else {
        error err = error("Invalid type definition");
        panic err;
    }
}

function getObjectField(bir:BObjectField? objectField) returns bir:BObjectField {
    if (objectField is bir:BObjectField) {
        return objectField;
    } else {
        error err = error("Invalid object field");
        panic err;
    }
}

function getRecordField(bir:BRecordField? recordField) returns bir:BRecordField {
    if (recordField is bir:BRecordField) {
        return recordField;
    } else {
        error err = error("Invalid record field");
        panic err;
    }
}

function getVarRef(bir:VarRef? varRef) returns bir:VarRef {
    if (varRef is bir:VarRef) {
        return varRef;
    } else {
        error err = error("Invalid variable reference");
        panic err;
    }
}

function getType(bir:BType? bType) returns bir:BType {
    if (bType is bir:BType) {
        return bType;
    } else {
        error err = error("Invalid type");
        panic err;
    }
}<|MERGE_RESOLUTION|>--- conflicted
+++ resolved
@@ -44,7 +44,7 @@
     jvm:MethodVisitor mv = cw.visitMethod(access, funcName, desc, (), ());
     InstructionGenerator instGen = new(mv, indexMap, currentPackageName);
     ErrorHandlerGenerator errorGen = new(mv, indexMap);
-    
+
     mv.visitCode();
 
     if (isModuleInitFunction(module, func)) {
@@ -628,15 +628,15 @@
 
 function generateMainMethod(bir:Function userMainFunc, jvm:ClassWriter cw, bir:Package pkg,  string mainClass,
                             string initClass) {
-    
+
     jvm:MethodVisitor mv = cw.visitMethod(ACC_PUBLIC + ACC_STATIC, "main", "([Ljava/lang/String;)V", (), ());
-    
+
     BalToJVMIndexMap indexMap = new;
     ErrorHandlerGenerator errorGen = new(mv, indexMap);
     jvm:Label endLabel = new;
     jvm:Label handlerLabel = new;
     errorGen.generateTryIns(endLabel, handlerLabel);
-    
+
     string pkgName = getPackageName(pkg.org.value, pkg.name.value);
 
     boolean isVoidFunction = userMainFunc.typeValue.retType is bir:BTypeNil;
@@ -695,11 +695,6 @@
             io:sprintf("([L%s;L%s;)L%s;", OBJECT, FUNCTION, FUTURE_VALUE), false);
         mv.visitInsn(DUP);
     }
-<<<<<<< HEAD
-
-    mv.visitInsn(DUP);
-=======
->>>>>>> 0ededcb8
 
     mv.visitFieldInsn(GETFIELD, FUTURE_VALUE, "strand", io:sprintf("L%s;", STRAND));
     mv.visitInsn(DUP);
@@ -787,13 +782,8 @@
     //need to generate lambda for package Init as well, if exist
     if(hasInitFunction(pkg)) {
         string initFuncName = cleanupFunctionName(getModuleInitFuncName(pkg));
-<<<<<<< HEAD
-        mv = cw.visitMethod(ACC_PUBLIC + ACC_STATIC,
-            io:sprintf("$lambda$%s$%s$%s$", pkgName, mainClass, initFuncName),
-=======
         mv = cw.visitMethod(ACC_PUBLIC + ACC_STATIC, 
-            io:sprintf("$lambda$%s$%s$%s$", pkgName, initClass, initFuncName), 
->>>>>>> 0ededcb8
+            io:sprintf("$lambda$%s$%s$%s$", pkgName, initClass, initFuncName),
             io:sprintf("([L%s;)V", OBJECT), (), ());
         mv.visitCode();
          //load strand as first arg
