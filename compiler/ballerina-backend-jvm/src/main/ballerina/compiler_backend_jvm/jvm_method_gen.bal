// Copyright (c) 2019 WSO2 Inc. (http://www.wso2.org) All Rights Reserved.
//
// WSO2 Inc. licenses this file to you under the Apache License,
// Version 2.0 (the "License"); you may not use this file except
// in compliance with the License.
// You may obtain a copy of the License at
//
// http://www.apache.org/licenses/LICENSE-2.0
//
// Unless required by applicable law or agreed to in writing,
// software distributed under the License is distributed on an
// "AS IS" BASIS, WITHOUT WARRANTIES OR CONDITIONS OF ANY
// KIND, either express or implied.  See the License for the
// specific language governing permissions and limitations
// under the License.

string[] generatedInitFuncs = [];

function generateMethod(bir:Function func, jvm:ClassWriter cw, bir:Package module, bir:BType? attachedType = ()) {

    // skip code generation, if this is an extern function
    if (isExternFunc(func)) {
        return;
    }

    string currentPackageName = getPackageName(module.org.value, module.name.value);

    BalToJVMIndexMap indexMap = new;
    string funcName = cleanupFunctionName(untaint func.name.value);

    int returnVarRefIndex = -1;

    bir:VariableDcl stranVar = { typeValue: "string", // should be record
                                 name: { value: "srand" },
                                 kind: "ARG" };
    _ = indexMap.getIndex(stranVar);

    // generate method desc
    string desc = getMethodDesc(func.typeValue.paramTypes, func.typeValue.retType);
    int access = ACC_PUBLIC;
    int localVarOffset;
    if !(attachedType is ()) {
        localVarOffset = 1;

        // add the self as the first local var
        // TODO: find a better way
        bir:VariableDcl selfVar = { typeValue: "any",
                                    name: { value: "self" },
                                    kind: "ARG" };
        _ = indexMap.getIndex(selfVar);
    } else {
        localVarOffset = 0;
        access += ACC_STATIC;
    }

    jvm:MethodVisitor mv = cw.visitMethod(access, funcName, desc, (), ());
    InstructionGenerator instGen = new(mv, indexMap, currentPackageName);
    ErrorHandlerGenerator errorGen = new(mv, indexMap);

    mv.visitCode();

    if (isModuleInitFunction(module, func)) {
        // invoke all init functions
        generateInitFunctionInvocation(module, mv);
        generateUserDefinedTypes(mv, module.typeDefs, indexMap);

        if (!"".equalsIgnoreCase(currentPackageName)) {
            mv.visitTypeInsn(NEW, typeOwnerClass);
            mv.visitInsn(DUP);
            mv.visitMethodInsn(INVOKESPECIAL, typeOwnerClass, "<init>", "()V", false);
            mv.visitVarInsn(ASTORE, 1);
            mv.visitLdcInsn(cleanupPackageName(currentPackageName));
            mv.visitVarInsn(ALOAD, 1);
            mv.visitMethodInsn(INVOKESTATIC, io:sprintf("%s", VALUE_CREATOR), "addValueCreator",
                                    io:sprintf("(L%s;L%s;)V", STRING_VALUE, VALUE_CREATOR), false);
        }
    }

    // generate method body
    int k = 1;

    // set channel details to strand.
    // these channel info is required to notify datachannels, when there is a panic
    // we cannot set this during strand creation, because function call do not have this info.
    mv.visitVarInsn(ALOAD, localVarOffset);
    loadChannelDetails(mv, func.workerChannels);
    mv.visitMethodInsn(INVOKEVIRTUAL, STRAND, "updateChannelDetails", io:sprintf("([L%s;)V", CHANNEL_DETAILS), false);

    // panic if this strand is cancelled
    checkStrandCancelled(mv, localVarOffset);

    bir:FunctionParam?[] functionParams = [];
    bir:VariableDcl?[] localVars = func.localVars;
    while (k < localVars.length()) {
        bir:VariableDcl localVar = getVariableDcl(localVars[k]);
        var index = indexMap.getIndex(localVar);
        if (localVar.kind != "ARG") {
            bir:BType bType = localVar.typeValue;
            genDefaultValue(mv, bType, index);
        }
        if (localVar is bir:FunctionParam) {
            functionParams[functionParams.length()] =  localVar;
        }
        k += 1;
    }
    bir:VariableDcl stateVar = { typeValue: "string", //should  be javaInt
                                 name: { value: "state" },
                                 kind: "TEMP" };
    var stateVarIndex = indexMap.getIndex(stateVar);
    mv.visitInsn(ICONST_0);
    mv.visitVarInsn(ISTORE, stateVarIndex);

    LabelGenerator labelGen = new();

    mv.visitVarInsn(ALOAD, localVarOffset);
    mv.visitFieldInsn(GETFIELD, "org/ballerinalang/jvm/Strand", "resumeIndex", "I");
    jvm:Label resumeLable = labelGen.getLabel(funcName + "resume");
    mv.visitJumpInsn(IFGT, resumeLable);

    jvm:Label varinitLable = labelGen.getLabel(funcName + "varinit");
    mv.visitLabel(varinitLable);

    bir:VariableDcl varDcl = getVariableDcl(localVars[0]);
    returnVarRefIndex = indexMap.getIndex(varDcl);
    bir:BType returnType = func.typeValue.retType;
    genDefaultValue(mv, returnType, returnVarRefIndex);

    // uncomment to test yield
    // mv.visitFieldInsn(GETSTATIC, className, "i", "I");
    // mv.visitInsn(ICONST_1);
    // mv.visitInsn(IADD);
    // mv.visitFieldInsn(PUTSTATIC, className, "i", "I");

    // process basic blocks
    bir:BasicBlock?[] basicBlocks = func.basicBlocks;

    jvm:Label[] lables = [];
    int[] states = [];

    int i = 0;
    while (i < basicBlocks.length()) {
        bir:BasicBlock bb = getBasicBlock(basicBlocks[i]);
        if(i == 0){
            lables[i] = labelGen.getLabel(funcName + bb.id.value);
        } else {
            lables[i] = labelGen.getLabel(funcName + bb.id.value + "beforeTerm");
        }
        states[i] = i;
        i = i + 1;
    }

    TerminatorGenerator termGen = new(mv, indexMap, labelGen, errorGen, module);

    int paramCounter = 0;
    int paramBBCounter = 0;
    while (paramCounter < functionParams.length()) {
        var funcParam = functionParams[paramCounter];
        if (funcParam is bir:FunctionParam && funcParam.hasDefaultExpr) {

            // Load boolean in the next parameter of the related parameter
            var isExistParam = getFunctionParam(functionParams[paramCounter + 1]);
            mv.visitVarInsn(ILOAD, indexMap.getIndex(isExistParam));

            // Gen the if not equal logic
            jvm:Label paramNextLabel = labelGen.getLabel(funcParam.name.value + "next");
            mv.visitJumpInsn(IFNE, paramNextLabel);

            bir:BasicBlock?[] bbArray = func.paramDefaultBBs[paramBBCounter];
            generateBasicBlocks(mv, bbArray, labelGen, errorGen, instGen, termGen, func, returnVarRefIndex,
                                stateVarIndex, localVarOffset, true, module, currentPackageName);
            mv.visitLabel(paramNextLabel);
            paramBBCounter += 1;
        }
        paramCounter += 2;
    }

    // uncomment to test yield
    // mv.visitFieldInsn(GETSTATIC, className, "i", "I");
    // mv.visitIntInsn(BIPUSH, 100);
    // jvm:Label l0 = labelGen.getLabel(funcName + "l0");
    // mv.visitJumpInsn(IF_ICMPNE, l0);
    // mv.visitVarInsn(ALOAD, 0);
    // mv.visitInsn(ICONST_1);
    // mv.visitFieldInsn(PUTFIELD, "org/ballerinalang/jvm/Strand", "yield", "Z");
    // termGen.genReturnTerm({kind:"RETURN"}, returnVarRefIndex, func);
    // mv.visitLabel(l0);

    mv.visitVarInsn(ILOAD, stateVarIndex);
    jvm:Label yieldLable = labelGen.getLabel(funcName + "yield");
    mv.visitLookupSwitchInsn(yieldLable, states, lables);

    generateBasicBlocks(mv, basicBlocks, labelGen, errorGen, instGen, termGen, func, returnVarRefIndex, stateVarIndex,
                            localVarOffset, false, module, currentPackageName);

    string frameName = getFrameClassName(currentPackageName, funcName, attachedType);
    mv.visitLabel(resumeLable);
    mv.visitVarInsn(ALOAD, localVarOffset);
    mv.visitFieldInsn(GETFIELD, "org/ballerinalang/jvm/Strand", "frames", "[Ljava/lang/Object;");
    mv.visitVarInsn(ALOAD, localVarOffset);
    mv.visitInsn(DUP);
    mv.visitFieldInsn(GETFIELD, "org/ballerinalang/jvm/Strand", "resumeIndex", "I");
    mv.visitInsn(ICONST_1);
    mv.visitInsn(ISUB);
    mv.visitInsn(DUP_X1);
    mv.visitFieldInsn(PUTFIELD, "org/ballerinalang/jvm/Strand", "resumeIndex", "I");
    mv.visitInsn(AALOAD);
    mv.visitTypeInsn(CHECKCAST, frameName);

    k = localVarOffset;
    while (k < localVars.length()) {
        bir:VariableDcl localVar = getVariableDcl(localVars[k]);
        var index = indexMap.getIndex(localVar);
        bir:BType bType = localVar.typeValue;
        mv.visitInsn(DUP);

        if (bType is bir:BTypeInt) {
            mv.visitFieldInsn(GETFIELD, frameName, localVar.name.value.replace("%","_"), "J");
            mv.visitVarInsn(LSTORE, index);
        } else if (bType is bir:BTypeByte) {
            mv.visitFieldInsn(GETFIELD, frameName, localVar.name.value.replace("%","_"), "I");
            mv.visitVarInsn(ISTORE, index);
        } else if (bType is bir:BTypeFloat) {
            mv.visitFieldInsn(GETFIELD, frameName, localVar.name.value.replace("%","_"), "D");
            mv.visitVarInsn(DSTORE, index);
        } else if (bType is bir:BTypeString) {
            mv.visitFieldInsn(GETFIELD, frameName, localVar.name.value.replace("%","_"), 
                    io:sprintf("L%s;", STRING_VALUE));
            mv.visitVarInsn(ASTORE, index);
        } else if (bType is bir:BTypeDecimal) {
            mv.visitFieldInsn(GETFIELD, frameName, localVar.name.value.replace("%","_"),
                    io:sprintf("L%s;", DECIMAL_VALUE));
            mv.visitVarInsn(ASTORE, index);
        } else if (bType is bir:BTypeBoolean) {
            mv.visitFieldInsn(GETFIELD, frameName, localVar.name.value.replace("%","_"), "Z");
            mv.visitVarInsn(ISTORE, index);
        } else if (bType is bir:BMapType || bType is bir:BRecordType) {
            mv.visitFieldInsn(GETFIELD, frameName, localVar.name.value.replace("%","_"),
                    io:sprintf("L%s;", MAP_VALUE));
            mv.visitVarInsn(ASTORE, index);
        } else if (bType is bir:BTableType) {
            mv.visitFieldInsn(GETFIELD, frameName, localVar.name.value.replace("%","_"),
                    io:sprintf("L%s;", TABLE_VALUE));
            mv.visitVarInsn(ASTORE, index);
        } else if (bType is bir:BStreamType) {
            mv.visitFieldInsn(GETFIELD, frameName, localVar.name.value.replace("%","_"),
                    io:sprintf("L%s;", STREAM_VALUE));
            mv.visitVarInsn(ASTORE, index);
        } else if (bType is bir:BArrayType ||
                    bType is bir:BTupleType) {
            mv.visitFieldInsn(GETFIELD, frameName, localVar.name.value.replace("%","_"), 
                    io:sprintf("L%s;", ARRAY_VALUE));
            mv.visitVarInsn(ASTORE, index);
        } else if (bType is bir:BObjectType || bType is bir:BServiceType) {
            mv.visitFieldInsn(GETFIELD, frameName, localVar.name.value.replace("%","_"), 
                    io:sprintf("L%s;", OBJECT_VALUE));
            mv.visitVarInsn(ASTORE, index);
        } else if (bType is bir:BErrorType) {
            mv.visitFieldInsn(GETFIELD, frameName, localVar.name.value.replace("%","_"), 
                    io:sprintf("L%s;", ERROR_VALUE));
            mv.visitVarInsn(ASTORE, index);
        } else if (bType is bir:BFutureType) {
            mv.visitFieldInsn(GETFIELD, frameName, localVar.name.value.replace("%","_"), 
                    io:sprintf("L%s;", FUTURE_VALUE));
            mv.visitVarInsn(ASTORE, index);
        } else if (bType is bir:BInvokableType) {
            mv.visitFieldInsn(GETFIELD, frameName, localVar.name.value.replace("%","_"),
                    io:sprintf("L%s;", FUNCTION_POINTER));
            mv.visitVarInsn(ASTORE, index);
        } else if (bType is bir:BTypeDesc) {
            mv.visitFieldInsn(GETFIELD, frameName, localVar.name.value.replace("%","_"),
                    io:sprintf("L%s;", TYPEDESC_VALUE));
            mv.visitVarInsn(ASTORE, index);
        }   else if (bType is bir:BTypeNil ||
                    bType is bir:BTypeAny ||
                    bType is bir:BTypeAnyData ||
                    bType is bir:BUnionType ||
                    bType is bir:BJSONType ||
                    bType is bir:BFiniteType) {
            mv.visitFieldInsn(GETFIELD, frameName, localVar.name.value.replace("%","_"), 
                    io:sprintf("L%s;", OBJECT));
            mv.visitVarInsn(ASTORE, index);
        } else if (bType is bir:BXMLType) {
            mv.visitFieldInsn(GETFIELD, frameName, localVar.name.value.replace("%","_"),
                    io:sprintf("L%s;", XML_VALUE));
            mv.visitVarInsn(ASTORE, index);
        } else {
            error err = error( "JVM generation is not supported for type " +
                                        io:sprintf("%s", bType));
            panic err;
        }
        k = k + 1;
    }
    mv.visitFieldInsn(GETFIELD, frameName, "state", "I");
    mv.visitVarInsn(ISTORE, stateVarIndex);
    mv.visitJumpInsn(GOTO, varinitLable);


    mv.visitLabel(yieldLable);
    mv.visitTypeInsn(NEW, frameName);
    mv.visitInsn(DUP);
    mv.visitMethodInsn(INVOKESPECIAL, frameName, "<init>", "()V", false);


    k = localVarOffset;
    while (k < localVars.length()) {
        bir:VariableDcl localVar = getVariableDcl(localVars[k]);
        var index = indexMap.getIndex(localVar);
        mv.visitInsn(DUP);

        bir:BType bType = localVar.typeValue;
        if (bType is bir:BTypeInt) {
            mv.visitVarInsn(LLOAD, index);
            mv.visitFieldInsn(PUTFIELD, frameName, localVar.name.value.replace("%","_"), "J");
        } else if (bType is bir:BTypeByte) {
            mv.visitVarInsn(ILOAD, index);
            mv.visitFieldInsn(PUTFIELD, frameName, localVar.name.value.replace("%","_"), "I");
        } else if (bType is bir:BTypeFloat) {
            mv.visitVarInsn(DLOAD, index);
            mv.visitFieldInsn(PUTFIELD, frameName, localVar.name.value.replace("%","_"), "D");
        } else if (bType is bir:BTypeString) {
            mv.visitVarInsn(ALOAD, index);
            mv.visitFieldInsn(PUTFIELD, frameName, localVar.name.value.replace("%","_"),
                    io:sprintf("L%s;", STRING_VALUE));
        } else if (bType is bir:BTypeDecimal) {
            mv.visitVarInsn(ALOAD, index);
            mv.visitFieldInsn(PUTFIELD, frameName, localVar.name.value.replace("%","_"),
                    io:sprintf("L%s;", DECIMAL_VALUE));
        } else if (bType is bir:BTypeBoolean) {
            mv.visitVarInsn(ILOAD, index);
            mv.visitFieldInsn(PUTFIELD, frameName, localVar.name.value.replace("%","_"), "Z");
        } else if (bType is bir:BMapType ||
                    bType is bir:BRecordType) {
            mv.visitVarInsn(ALOAD, index);
            mv.visitFieldInsn(PUTFIELD, frameName, localVar.name.value.replace("%","_"),
                    io:sprintf("L%s;", MAP_VALUE));
        } else if (bType is bir:BTableType) {
            mv.visitVarInsn(ALOAD, index);
            mv.visitFieldInsn(PUTFIELD, frameName, localVar.name.value.replace("%","_"),
                    io:sprintf("L%s;", TABLE_VALUE));
        } else if (bType is bir:BStreamType) {
            mv.visitVarInsn(ALOAD, index);
            mv.visitFieldInsn(PUTFIELD, frameName, localVar.name.value.replace("%","_"),
                    io:sprintf("L%s;", STREAM_VALUE));
        } else if (bType is bir:BArrayType ||
                    bType is bir:BTupleType) {
            mv.visitVarInsn(ALOAD, index);
            mv.visitFieldInsn(PUTFIELD, frameName, localVar.name.value.replace("%","_"),
                    io:sprintf("L%s;", ARRAY_VALUE));
        } else if (bType is bir:BErrorType) {
            mv.visitVarInsn(ALOAD, index);
            mv.visitFieldInsn(PUTFIELD, frameName, localVar.name.value.replace("%","_"),
                    io:sprintf("L%s;", ERROR_VALUE));
        } else if (bType is bir:BFutureType) {
            mv.visitVarInsn(ALOAD, index);
            mv.visitFieldInsn(PUTFIELD, frameName, localVar.name.value.replace("%","_"),
                    io:sprintf("L%s;", FUTURE_VALUE));
        } else if (bType is bir:BTypeDesc) {
            mv.visitVarInsn(ALOAD, index);
            mv.visitTypeInsn(CHECKCAST, TYPEDESC_VALUE);
            mv.visitFieldInsn(PUTFIELD, frameName, localVar.name.value.replace("%","_"),
                    io:sprintf("L%s;", TYPEDESC_VALUE));
        } else if (bType is bir:BObjectType || bType is bir:BServiceType) {
            mv.visitVarInsn(ALOAD, index);
            mv.visitFieldInsn(PUTFIELD, frameName, localVar.name.value.replace("%","_"),
                    io:sprintf("L%s;", OBJECT_VALUE));
        } else if (bType is bir:BInvokableType) {
            mv.visitVarInsn(ALOAD, index);
            mv.visitFieldInsn(PUTFIELD, frameName, localVar.name.value.replace("%","_"),
                    io:sprintf("L%s;", FUNCTION_POINTER));
        } else if (bType is bir:BTypeNil ||
                    bType is bir:BTypeAny ||
                    bType is bir:BTypeAnyData ||
                    bType is bir:BUnionType ||
                    bType is bir:BJSONType ||
                    bType is bir:BFiniteType) {
            mv.visitVarInsn(ALOAD, index);
            mv.visitFieldInsn(PUTFIELD, frameName, localVar.name.value.replace("%","_"),
                    io:sprintf("L%s;", OBJECT));
        } else if (bType is bir:BXMLType) {
            mv.visitVarInsn(ALOAD, index);
            mv.visitFieldInsn(PUTFIELD, frameName, localVar.name.value.replace("%","_"),
                    io:sprintf("L%s;", XML_VALUE));
        } else {
            error err = error( "JVM generation is not supported for type " +
                                        io:sprintf("%s", bType));
            panic err;
        }

        k = k + 1;
    }

    mv.visitInsn(DUP);
    mv.visitVarInsn(ILOAD, stateVarIndex);
    mv.visitFieldInsn(PUTFIELD, frameName, "state", "I");


    bir:VariableDcl frameVar = { typeValue: "string", // should be record or something
                                 name: { value: "frame" },
                                 kind: "TEMP" };
    var frameVarIndex = indexMap.getIndex(frameVar);
    mv.visitVarInsn(ASTORE, frameVarIndex);

    mv.visitVarInsn(ALOAD, localVarOffset);
    mv.visitFieldInsn(GETFIELD, "org/ballerinalang/jvm/Strand", "frames", "[Ljava/lang/Object;");
    mv.visitVarInsn(ALOAD, localVarOffset);
    mv.visitInsn(DUP);
    mv.visitFieldInsn(GETFIELD, "org/ballerinalang/jvm/Strand", "resumeIndex", "I");
    mv.visitInsn(DUP_X1);
    mv.visitInsn(ICONST_1);
    mv.visitInsn(IADD);
    mv.visitFieldInsn(PUTFIELD, "org/ballerinalang/jvm/Strand", "resumeIndex", "I");
    mv.visitVarInsn(ALOAD, frameVarIndex);
    mv.visitInsn(AASTORE);

    termGen.genReturnTerm({pos:{}, kind:"RETURN"}, returnVarRefIndex, func);
    mv.visitMaxs(200, 400);
    mv.visitEnd();
}

function generateBasicBlocks(jvm:MethodVisitor mv, bir:BasicBlock?[] basicBlocks, LabelGenerator labelGen,
            ErrorHandlerGenerator errorGen, InstructionGenerator instGen, TerminatorGenerator termGen,
            bir:Function func, int returnVarRefIndex, int stateVarIndex, int localVarOffset, boolean isArg,
            bir:Package module, string currentPackageName) {
    int j = 0;
    string funcName = cleanupFunctionName(untaint func.name.value);

    // process error entries
    bir:ErrorEntry?[] errorEntries = func.errorEntries;
    bir:ErrorEntry? currentEE = ();
    jvm:Label endLabel = new;
    jvm:Label handlerLabel = new;
    jvm:Label jumpLabel = new;
    int errorEntryCnt = 0;
    if (errorEntries.length() > errorEntryCnt) {
        currentEE = errorEntries[errorEntryCnt];
    }

    while (j < basicBlocks.length()) {
        bir:BasicBlock bb = getBasicBlock(basicBlocks[j]);
        string currentBBName = io:sprintf("%s", bb.id.value);

        // create jvm label
        jvm:Label bbLabel = labelGen.getLabel(funcName + bb.id.value);
        mv.visitLabel(bbLabel);

        // generate instructions
        int m = 0;
        int insCount = bb.instructions.length();
        boolean isTrapped = currentEE is bir:ErrorEntry  && currentEE.trapBB.id.value == currentBBName;
        // Cases will be generate between instructions and terminator of the basic block. So if basic block is
        // trapped we need to generate two try catches as for instructions and terminator.
        if (isTrapped && insCount > 0) {
            endLabel = new;
            handlerLabel = new;
            jumpLabel = new;
            // start try for instructions.
            errorGen.generateTryInsForTrap(<bir:ErrorEntry>currentEE, endLabel, handlerLabel, jumpLabel);
        }
        while (m < insCount) {
            bir:Instruction? inst = bb.instructions[m];
            var pos = inst.pos;
            if (pos is bir:DiagnosticPos) {
                generateDiagnosticPos(pos, mv);
            }
            if (inst is bir:ConstantLoad) {
                instGen.generateConstantLoadIns(inst);
            } else if (inst is bir:Move) {
                if (inst.kind == bir:INS_KIND_TYPE_CAST) {
                    instGen.generateCastIns(inst);
                } else if (inst.kind == bir:INS_KIND_MOVE) {
                    instGen.generateMoveIns(inst);
                } else if (inst.kind == bir:INS_KIND_XML_SEQ_STORE) {
                    instGen.generateXMLStoreIns(inst);
                } else if (inst.kind == bir:INS_KIND_XML_LOAD_ALL) {
                    instGen.generateXMLLoadAllIns(inst);
                } else if (inst.kind == bir:INS_KIND_TYPEOF) {
                    instGen.generateTypeofIns(inst);
                } else if (inst.kind == bir:INS_KIND_NOT) {
                    instGen.generateNotIns(inst);
                } else if (inst.kind == bir:INS_KIND_NEGATE) {
                    instGen.generateNegateIns(inst);
                } else {
                    error err = error("JVM generation is not supported for operation " + io:sprintf("%s", inst));
                    panic err;
                }
            } else if (inst is bir:BinaryOp) {
                instGen.generateBinaryOpIns(inst);
            } else if (inst is bir:NewArray) {
                instGen.generateArrayNewIns(inst);
            } else if (inst is bir:NewMap) {
                instGen.generateMapNewIns(inst);
            } else if (inst is bir:NewTypeDesc) {
                instGen.generateNewTypedescIns(inst);
            } else if (inst is bir:NewTable) {
                instGen.generateTableNewIns(inst);
            } else if (inst is bir:NewStream) {
                instGen.generateStreamNewIns(inst);
            } else if (inst is bir:NewError) {
                instGen.generateNewErrorIns(inst);
            } else if (inst is bir:NewInstance) {
                instGen.generateObjectNewIns(inst, localVarOffset);
            } else if (inst is bir:FieldAccess) {
                if (inst.kind == bir:INS_KIND_MAP_STORE) {
                    instGen.generateMapStoreIns(inst);
                } else if (inst.kind == bir:INS_KIND_MAP_LOAD) {
                    instGen.generateMapLoadIns(inst);
                } else if (inst.kind == bir:INS_KIND_ARRAY_STORE) {
                    instGen.generateArrayStoreIns(inst);
                } else if (inst.kind == bir:INS_KIND_ARRAY_LOAD) {
                    instGen.generateArrayValueLoad(inst);
                } else if (inst.kind == bir:INS_KIND_OBJECT_STORE) {
                    instGen.generateObjectStoreIns(inst);
                } else if (inst.kind == bir:INS_KIND_OBJECT_LOAD) {
                    instGen.generateObjectLoadIns(inst);
                } else if (inst.kind == bir:INS_KIND_XML_ATTRIBUTE_STORE) {
                    instGen.generateXMLAttrStoreIns(inst);
                } else if (inst.kind == bir:INS_KIND_XML_ATTRIBUTE_LOAD) {
                    instGen.generateXMLAttrLoadIns(inst);
                } else if (inst.kind == bir:INS_KIND_XML_LOAD || inst.kind == bir:INS_KIND_XML_SEQ_LOAD) {
                    instGen.generateXMLLoadIns(inst);
                } else {
                    error err = error("JVM generation is not supported for operation " + io:sprintf("%s", inst));
                    panic err;
                }
            } else if (inst is bir:FPLoad) {
                instGen.generateFPLoadIns(inst);
            } else if (inst is bir:TypeTest) {
                 instGen.generateTypeTestIns(inst);
            } else if (inst is bir:NewXMLQName) {
                instGen.generateNewXMLQNameIns(inst);
            } else if (inst is bir:NewStringXMLQName) {
                instGen.generateNewStringXMLQNameIns(inst);
            } else if (inst is bir:NewXMLElement) {
                instGen.generateNewXMLElementIns(inst);
            } else if (inst is bir:NewXMLText) {
                if (inst.kind == bir:INS_KIND_NEW_XML_TEXT) {
                    instGen.generateNewXMLTextIns(inst);
                } else if (inst.kind == bir:INS_KIND_NEW_XML_COMMENT) {
                    instGen.generateNewXMLCommentIns(inst);
                } else {
                    error err = error("JVM generation is not supported for operation " + io:sprintf("%s", inst));
                    panic err;
                }
            } else if (inst is bir:NewXMLPI) {
                instGen.generateNewXMLProcIns(inst);
            } else {
                error err = error("JVM generation is not supported for operation " + io:sprintf("%s", inst));
                panic err;
            }
            m += 1;
        }

        // close the started try block with a catch statement for instructions.
        if (isTrapped && insCount > 0) {
            errorGen.generateCatchInsForTrap(<bir:ErrorEntry>currentEE, endLabel, handlerLabel, jumpLabel);
        }
        jvm:Label bbEndLable = labelGen.getLabel(funcName + bb.id.value + "beforeTerm");
        mv.visitLabel(bbEndLable);

        bir:Terminator terminator = bb.terminator;
        if (!isArg) {
            // SIPUSH range is (-32768 to 32767) so if the state index goes beyond that, need to use visitLdcInsn
            mv.visitIntInsn(SIPUSH, j);
            mv.visitVarInsn(ISTORE, stateVarIndex);
        }

        // process terminator
        boolean isTerminatorTrapped = false;
        if (!isArg || (isArg && !(terminator is bir:Return))) {
            if (isTrapped && !(terminator is bir:GOTO)) {
                isTerminatorTrapped = true;
                endLabel = new;
                handlerLabel = new;
                jumpLabel = new;
                // start try for terminator if current block is trapped.
                errorGen.generateTryInsForTrap(<bir:ErrorEntry>currentEE, endLabel, handlerLabel, jumpLabel);
            }
            generateDiagnosticPos(terminator.pos, mv);
            if (isModuleInitFunction(module, func) && terminator is bir:Return) {
                generateAnnotLoad(mv, module.typeDefs, getPackageName(module.org.value, module.name.value));
            }
            termGen.genTerminator(terminator, func, funcName, localVarOffset, returnVarRefIndex);
            if (isTerminatorTrapped) {
                // close the started try block with a catch statement for terminator.
                errorGen.generateCatchInsForTrap(<bir:ErrorEntry>currentEE, endLabel, handlerLabel, jumpLabel);
            }
        }

        // set next error entry after visiting current error entry.
        if (isTrapped) {
            errorEntryCnt = errorEntryCnt + 1;
            if (errorEntries.length() > errorEntryCnt) {
                currentEE = errorEntries[errorEntryCnt];
            }
        }

        var thenBB = terminator["thenBB"];
        if (thenBB is bir:BasicBlock) {
            genYieldCheck(mv, termGen.labelGen, thenBB, funcName, localVarOffset);
        }
        j += 1;
    }
}

function genYieldCheck(jvm:MethodVisitor mv, LabelGenerator labelGen, bir:BasicBlock thenBB, string funcName,
                        int localVarOffset) {
    mv.visitVarInsn(ALOAD, localVarOffset);
    mv.visitFieldInsn(GETFIELD, "org/ballerinalang/jvm/Strand", "yield", "Z");
    jvm:Label yieldLabel = labelGen.getLabel(funcName + "yield");
    mv.visitJumpInsn(IFNE, yieldLabel);

    // goto thenBB
    jvm:Label gotoLabel = labelGen.getLabel(funcName + thenBB.id.value);
    mv.visitJumpInsn(GOTO, gotoLabel);
}

function generateLambdaMethod(bir:AsyncCall|bir:FPLoad ins, jvm:ClassWriter cw, string className, string lambdaName) {
    bir:BType? lhsType;
    string orgName;
    string moduleName;
    string funcName;
    if (ins is bir:AsyncCall) {
        lhsType = ins.lhsOp.typeValue;
        orgName = ins.pkgID.org;
        moduleName = ins.pkgID.name;
        funcName = ins.name.value;
    } else {
        lhsType = ins.lhsOp.typeValue;
        orgName = ins.pkgID.org;
        moduleName = ins.pkgID.name;
        funcName = ins.name.value;
    }

    string lookupKey = getPackageName(orgName, moduleName) + funcName;
    string jvmClass = lookupFullQualifiedClassName(lookupKey);
    boolean isExternFunction = isBIRFunctionExtern(lookupKey);

    bir:BType returnType = bir:TYPE_NIL;
    if (lhsType is bir:BFutureType) {
        returnType = lhsType.returnType;
    } else if (lhsType is bir:BInvokableType) { 
        returnType = lhsType.retType;
    } else {
        error err = error( "JVM generation is not supported for async return type " +
                                        io:sprintf("%s", lhsType));
        panic err;
    }


    int closureMapsCount = 0;
    if (ins is bir:FPLoad) {
        closureMapsCount = ins.closureMaps.length();
    }
    string closureMapsDesc = getMapValueDesc(closureMapsCount);

    boolean isVoid = returnType is bir:BTypeNil;
    jvm:MethodVisitor mv;
    if (isVoid) {
        mv = cw.visitMethod(ACC_PUBLIC + ACC_STATIC, lambdaName,
                                io:sprintf("(%s[L%s;)V", closureMapsDesc, OBJECT), (), ());
    } else {
        mv = cw.visitMethod(ACC_PUBLIC + ACC_STATIC, lambdaName,
                                io:sprintf("(%s[L%s;)L%s;", closureMapsDesc, OBJECT, OBJECT), (), ());
    }

    mv.visitCode();
    // load strand as first arg
    // strand and other args are in a object[] param. This param comes after closure maps.
    // hence the closureMapsCount is equal to the array's param index.
    mv.visitVarInsn(ALOAD, closureMapsCount);
    mv.visitInsn(ICONST_0);
    mv.visitInsn(AALOAD);
    mv.visitTypeInsn(CHECKCAST, STRAND);

    if (isExternStaticFunctionCall(ins)) {
        jvm:Label blockedOnExternLabel = new;

        mv.visitInsn(DUP);

        mv.visitFieldInsn(GETFIELD, STRAND, "blockedOnExtern", "Z");
        mv.visitJumpInsn(IFEQ, blockedOnExternLabel);

        mv.visitInsn(DUP);
        mv.visitInsn(ICONST_0);
        mv.visitFieldInsn(PUTFIELD, STRAND, "blockedOnExtern", "Z");

        if (!isVoid) {
            mv.visitInsn(DUP);

            mv.visitFieldInsn(GETFIELD, STRAND, "returnValue", "Ljava/lang/Object;");
            mv.visitInsn(ARETURN);
        } else {
            mv.visitInsn(RETURN);
        }

        mv.visitLabel(blockedOnExternLabel);
    }

    bir:BType?[] paramBTypes = [];
    if (ins is bir:AsyncCall) {
        bir:VarRef?[] paramTypes = ins.args;
        // load and cast param values
        int paramIndex = 1;
        int argIndex = 1;
        foreach var paramType in paramTypes {
            bir:VarRef ref = getVarRef(paramType);
            mv.visitVarInsn(ALOAD, 0);
            mv.visitIntInsn(BIPUSH, argIndex);
            mv.visitInsn(AALOAD);
            addUnboxInsn(mv, ref.typeValue);
            paramBTypes[paramIndex -1] = paramType.typeValue;
            paramIndex += 1;

            argIndex += 1;
            if (!isExternFunction) {
                addBooleanTypeToLambdaParamTypes(mv, 0, argIndex);
                paramBTypes[paramIndex -1] = "boolean";
                paramIndex += 1;
            }  
            argIndex += 1;
        }
    } else {
        //load closureMaps
        int i = 0;
        while (i < closureMapsCount) {
            mv.visitVarInsn(ALOAD, i);
            mv.visitInsn(ICONST_1);
            i += 1;
        }

        bir:VariableDcl?[] paramTypes = ins.params;
        // load and cast param values
        int paramIndex = 1;
        int argIndex = 1;
        foreach var paramType in paramTypes {
            bir:VariableDcl dcl = getVariableDcl(paramType);
            mv.visitVarInsn(ALOAD, closureMapsCount);
            mv.visitIntInsn(BIPUSH, argIndex);
            mv.visitInsn(AALOAD);
            addUnboxInsn(mv, dcl.typeValue);
            paramBTypes[paramIndex -1] = dcl.typeValue;
            paramIndex += 1;
            i += 1;
            argIndex += 1;
            
            if (!isExternFunction) {
                addBooleanTypeToLambdaParamTypes(mv, closureMapsCount, argIndex);
                paramBTypes[paramIndex -1] = "boolean";
                paramIndex += 1;
<<<<<<< HEAD
            }
=======
            } 
            argIndex += 1; 
>>>>>>> d77692f7
        }
    }

    mv.visitMethodInsn(INVOKESTATIC, jvmClass, funcName, getLambdaMethodDesc(paramBTypes, returnType, closureMapsCount), false);
    
    if (isVoid) {
        mv.visitInsn(RETURN);
    } else {
        addBoxInsn(mv, returnType);
        mv.visitInsn(ARETURN);
    }

    mv.visitMaxs(0,0);
    mv.visitEnd();
}

function addBooleanTypeToLambdaParamTypes(jvm:MethodVisitor mv, int arrayIndex, int paramIndex) {
    mv.visitVarInsn(ALOAD, arrayIndex);
    mv.visitIntInsn(BIPUSH, paramIndex);
    mv.visitInsn(AALOAD);
    addUnboxInsn(mv, "boolean");
}

function genDefaultValue(jvm:MethodVisitor mv, bir:BType bType, int index) {
    if (bType is bir:BTypeInt) {
        mv.visitInsn(LCONST_0);
        mv.visitVarInsn(LSTORE, index);
    } else if (bType is bir:BTypeByte) {
        mv.visitInsn(ICONST_0);
        mv.visitVarInsn(ISTORE, index);
    } else if (bType is bir:BTypeFloat) {
        mv.visitInsn(DCONST_0);
        mv.visitVarInsn(DSTORE, index);
    } else if (bType is bir:BTypeString) {
        mv.visitInsn(ACONST_NULL);
        mv.visitVarInsn(ASTORE, index);
    } else if (bType is bir:BTypeBoolean) {
        mv.visitInsn(ICONST_0);
        mv.visitVarInsn(ISTORE, index);
    } else if (bType is bir:BMapType ||
                bType is bir:BArrayType ||
                bType is bir:BTableType ||
                bType is bir:BStreamType ||
                bType is bir:BErrorType ||
                bType is bir:BTypeNil ||
                bType is bir:BTypeAny ||
                bType is bir:BTypeAnyData ||
                bType is bir:BObjectType ||
                bType is bir:BServiceType ||
                bType is bir:BTypeDecimal ||
                bType is bir:BUnionType ||
                bType is bir:BRecordType ||
                bType is bir:BTupleType ||
                bType is bir:BFutureType ||
                bType is bir:BJSONType ||
                bType is bir:BXMLType ||
                bType is bir:BInvokableType ||
                bType is bir:BFiniteType ||
                bType is bir:BTypeDesc) {
        mv.visitInsn(ACONST_NULL);
        mv.visitVarInsn(ASTORE, index);
    } else {
        error err = error( "JVM generation is not supported for type " +
                                        io:sprintf("%s", bType));
        panic err;
    }
}

function loadDefaultValue(jvm:MethodVisitor mv, bir:BType bType) {
    if (bType is bir:BTypeInt || bType is bir:BTypeByte) {
        mv.visitInsn(LCONST_0);
    } else if (bType is bir:BTypeFloat) {
        mv.visitInsn(DCONST_0);
    } else if (bType is bir:BTypeBoolean) {
        mv.visitInsn(ICONST_0);
    } else if (bType is bir:BTypeString ||
                bType is bir:BMapType ||
                bType is bir:BArrayType ||
                bType is bir:BTableType ||
                bType is bir:BStreamType ||
                bType is bir:BErrorType ||
                bType is bir:BTypeNil ||
                bType is bir:BTypeAny ||
                bType is bir:BTypeAnyData ||
                bType is bir:BObjectType ||
                bType is bir:BUnionType ||
                bType is bir:BRecordType ||
                bType is bir:BTupleType ||
                bType is bir:BFutureType ||
                bType is bir:BJSONType ||
                bType is bir:BXMLType ||
                bType is bir:BInvokableType ||
                bType is bir:BFiniteType ||
                bType is bir:BTypeDesc) {
        mv.visitInsn(ACONST_NULL);
    } else {
        error err = error( "JVM generation is not supported for type " +
                                        io:sprintf("%s", bType));
        panic err;
    }
}

function getMethodDesc(bir:BType?[] paramTypes, bir:BType? retType, bir:BType? attachedType = ()) returns string {
    string desc = "(Lorg/ballerinalang/jvm/Strand;";

    if (attachedType is bir:BType) {
        desc = desc + getArgTypeSignature(attachedType);
    }

    int i = 0;
    while (i < paramTypes.length()) {
        bir:BType paramType = getType(paramTypes[i]);
        desc = desc + getArgTypeSignature(paramType);
        i += 1;
    }
    string returnType = generateReturnType(retType);
    desc =  desc + returnType;

    return desc;
}

function getLambdaMethodDesc(bir:BType?[] paramTypes, bir:BType? retType, int closureMapsCount) returns string {
    string desc = "(Lorg/ballerinalang/jvm/Strand;";
    int j = 0;
    while (j < closureMapsCount) {
        j += 1;
        desc = desc + "L" + MAP_VALUE + ";" + "Z";
    }

    int i = 0;
    while (i < paramTypes.length()) {
        bir:BType paramType = getType(paramTypes[i]);
        desc = desc + getArgTypeSignature(paramType);
        i += 1;
    }
    string returnType = generateReturnType(retType);
    desc =  desc + returnType;

    return desc;
}

function getArgTypeSignature(bir:BType bType) returns string {
    if (bType is bir:BTypeInt) {
        return "J";
    } else if (bType is bir:BTypeByte) {
        return "I";
    } else if (bType is bir:BTypeFloat) {
        return "D";
    } else if (bType is bir:BTypeString) {
        return io:sprintf("L%s;", STRING_VALUE);
    } else if (bType is bir:BTypeDecimal) {
        return io:sprintf("L%s;", DECIMAL_VALUE);
    } else if (bType is bir:BTypeBoolean) {
        return "Z";
    } else if (bType is bir:BTypeNil) {
        return io:sprintf("L%s;", OBJECT);
    } else if (bType is bir:BArrayType || bType is bir:BTupleType) {
        return io:sprintf("L%s;", ARRAY_VALUE );
    } else if (bType is bir:BErrorType) {
        return io:sprintf("L%s;", ERROR_VALUE);
    } else if (bType is bir:BTypeAnyData ||
                bType is bir:BUnionType ||
                bType is bir:BJSONType ||
                bType is bir:BFiniteType ||
                bType is bir:BTypeAny) {
        return io:sprintf("L%s;", OBJECT);
    } else if (bType is bir:BMapType || bType is bir:BRecordType) {
        return io:sprintf("L%s;", MAP_VALUE);
    } else if (bType is bir:BFutureType) {
        return io:sprintf("L%s;", FUTURE_VALUE);
    } else if (bType is bir:BTableType) {
        return io:sprintf("L%s;", TABLE_VALUE);
    } else if (bType is bir:BStreamType) {
        return io:sprintf("L%s;", STREAM_VALUE);
    } else if (bType is bir:BInvokableType) {
        return io:sprintf("L%s;", FUNCTION_POINTER);
    } else if (bType is bir:BTypeDesc) {
        return io:sprintf("L%s;", TYPEDESC_VALUE);
    } else if (bType is bir:BObjectType || bType is bir:BServiceType) {
        return io:sprintf("L%s;", OBJECT_VALUE);
    } else if (bType is bir:BXMLType) {
        return io:sprintf("L%s;", XML_VALUE);
    } else {
        error err = error( "JVM generation is not supported for type " + io:sprintf("%s", bType));
        panic err;
    }
}

function generateReturnType(bir:BType? bType) returns string {
    if (bType is ()) {
        return ")V";
    } else if (bType is bir:BTypeInt) {
        return ")J";
    } else if (bType is bir:BTypeByte) {
        return ")I";
    } else if (bType is bir:BTypeFloat) {
        return ")D";
    } else if (bType is bir:BTypeString) {
        return io:sprintf(")L%s;", STRING_VALUE);
    } else if (bType is bir:BTypeDecimal) {
        return io:sprintf(")L%s;", DECIMAL_VALUE);
    } else if (bType is bir:BTypeBoolean) {
        return ")Z";
    } else if (bType is bir:BTypeNil) {
        return ")V";
    } else if (bType is bir:BArrayType ||
                bType is bir:BTupleType) {
        return io:sprintf(")L%s;", ARRAY_VALUE);
    } else if (bType is bir:BMapType || 
                bType is bir:BRecordType) {
        return io:sprintf(")L%s;", MAP_VALUE);
    } else if (bType is bir:BErrorType) {
        return io:sprintf(")L%s;", ERROR_VALUE);
    } else if (bType is bir:BTableType) {
        return io:sprintf(")L%s;", TABLE_VALUE);
    } else if (bType is bir:BStreamType) {
        return io:sprintf(")L%s;", STREAM_VALUE);
    } else if (bType is bir:BFutureType) {
        return io:sprintf(")L%s;", FUTURE_VALUE);
    } else if (bType is bir:BTypeDesc) {
        return io:sprintf(")L%s;", TYPEDESC_VALUE);
    } else if (bType is bir:BTypeAny ||
                bType is bir:BTypeAnyData ||
                bType is bir:BUnionType ||
                bType is bir:BJSONType ||
                bType is bir:BFiniteType) {
        return io:sprintf(")L%s;", OBJECT);
    } else if (bType is bir:BObjectType || bType is bir:BServiceType) {
        return io:sprintf(")L%s;", OBJECT_VALUE);
    } else if (bType is bir:BInvokableType) {
        return io:sprintf(")L%s;", FUNCTION_POINTER);
    } else if (bType is bir:BXMLType) {
        return io:sprintf(")L%s;", XML_VALUE);
    } else {
        error err = error( "JVM generation is not supported for type " + io:sprintf("%s", bType));
        panic err;
    }
}

function getMainFunc(bir:Function?[] funcs) returns bir:Function? {
    bir:Function? userMainFunc = ();
    foreach var func in funcs {
        if (func is bir:Function && func.name.value == "main") {
            userMainFunc = untaint func;
            break;
        }
    }

    return userMainFunc;
}

function createFunctionPointer(jvm:MethodVisitor mv, string class, string lambdaName, boolean isVoid, int closureMapCount) {
    mv.visitTypeInsn(NEW, FUNCTION_POINTER);
    mv.visitInsn(DUP);
    mv.visitInvokeDynamicInsn(class, lambdaName, isVoid, closureMapCount);

    // load null here for type, since these are fp's created for internal usages.
    mv.visitInsn(ACONST_NULL);

    if (isVoid) {
        mv.visitMethodInsn(INVOKESPECIAL, FUNCTION_POINTER, "<init>",
                            io:sprintf("(L%s;L%s;)V", CONSUMER, BTYPE), false);
    } else {
        mv.visitMethodInsn(INVOKESPECIAL, FUNCTION_POINTER, "<init>",
                            io:sprintf("(L%s;L%s;)V", FUNCTION, BTYPE), false);
    }
}

function generateMainMethod(bir:Function? userMainFunc, jvm:ClassWriter cw, bir:Package pkg,  string mainClass,
                            string initClass, boolean serviceEPAvailable) {

    jvm:MethodVisitor mv = cw.visitMethod(ACC_PUBLIC + ACC_STATIC, "main", "([Ljava/lang/String;)V", (), ());

    BalToJVMIndexMap indexMap = new;
    ErrorHandlerGenerator errorGen = new(mv, indexMap);
    string pkgName = getPackageName(pkg.org.value, pkg.name.value);

    boolean isVoidFunction = userMainFunc is bir:Function && userMainFunc.typeValue.retType is bir:BTypeNil;

    if (!isVoidFunction) {
        mv.visitFieldInsn(GETSTATIC, "java/lang/System", "out", "Ljava/io/PrintStream;");
    }

    mv.visitTypeInsn(NEW, SCHEDULER);
    mv.visitInsn(DUP);
    mv.visitInsn(ICONST_4);

    mv.visitInsn(ICONST_0);
    mv.visitMethodInsn(INVOKESPECIAL, SCHEDULER, "<init>", "(IZ)V", false);

if (hasInitFunction(pkg)) {
        string initFuncName = cleanupFunctionName(getModuleInitFuncName(pkg));
        mv.visitInsn(DUP);
        mv.visitIntInsn(BIPUSH, 1);
        mv.visitTypeInsn(ANEWARRAY, OBJECT);

        // schedule the init method
        string lambdaName = io:sprintf("$lambda$%s$", initFuncName);

        // create FP value
        createFunctionPointer(mv, initClass, lambdaName, true, 0);

        // no parent strand
        mv.visitInsn(ACONST_NULL);
        mv.visitMethodInsn(INVOKEVIRTUAL, SCHEDULER, SCHEDULE_CONSUMER_METHOD,
            io:sprintf("([L%s;L%s;L%s;)L%s;", OBJECT, FUNCTION_POINTER, STRAND, FUTURE_VALUE), false);
        errorGen.printStackTraceFromFutureValue(mv);
        mv.visitInsn(POP);
    }

    if (userMainFunc is bir:Function) {
        mv.visitInsn(DUP);
        string desc = getMethodDesc(userMainFunc.typeValue.paramTypes, userMainFunc.typeValue.retType);
        bir:BType?[] paramTypes = userMainFunc.typeValue.paramTypes;

        mv.visitIntInsn(BIPUSH, paramTypes.length() + 1);
        mv.visitTypeInsn(ANEWARRAY, OBJECT);

        // first element of the args array will be set by the scheduler
        // load and cast param values
        int paramIndex = 0;
        int paramTypeIndex = 0;
        int argArrayIndex = 0;
        while (paramTypeIndex < paramTypes.length()) {
            var paramType = paramTypes[paramTypeIndex];
            bir:BType pType = getType(paramType);
            mv.visitInsn(DUP);
            mv.visitIntInsn(BIPUSH, paramIndex + 1);
            // need to catch last iteration, loop count get incremented by 2, due to defaultabal params
            if (userMainFunc.restParamExist && paramTypeIndex + 2 == paramTypes.length()) {
                // load VarArgs array
                mv.visitVarInsn(ALOAD, 0);
                mv.visitIntInsn(BIPUSH, argArrayIndex);
                loadType(mv, pType);
                mv.visitMethodInsn(INVOKESTATIC, RUNTIME_UTILS, "createVarArgsArray", 
                    io:sprintf("([L%s;IL%s;)L%s;", STRING_VALUE, ARRAY_TYPE, ARRAY_VALUE), false);
            } else {
                generateParamCast(argArrayIndex, pType, mv);
            }
            mv.visitInsn(AASTORE);
            paramIndex += 1;

            mv.visitInsn(DUP);
            mv.visitIntInsn(BIPUSH, paramIndex + 1);
            mv.visitLdcInsn("true");
            mv.visitInsn(AASTORE);
            paramIndex += 1;
            argArrayIndex += 1;
            paramTypeIndex += 2;
        }

        // invoke the user's main method
        string lambdaName = "$lambda$main$";
        createFunctionPointer(mv, initClass, lambdaName, isVoidFunction, 0);

        // no parent strand
        mv.visitInsn(ACONST_NULL);
        //submit to the scheduler
        if (isVoidFunction) {
            mv.visitMethodInsn(INVOKEVIRTUAL, SCHEDULER, SCHEDULE_CONSUMER_METHOD,
                io:sprintf("([L%s;L%s;L%s;)L%s;", OBJECT, FUNCTION_POINTER, STRAND, FUTURE_VALUE), false);
        } else {
            mv.visitMethodInsn(INVOKEVIRTUAL, SCHEDULER, SCHEDULE_FUNCTION_METHOD,
                io:sprintf("([L%s;L%s;L%s;)L%s;", OBJECT, FUNCTION_POINTER, STRAND, FUTURE_VALUE), false);
            mv.visitInsn(DUP);
        }
        mv.visitInsn(DUP);
        mv.visitFieldInsn(GETFIELD, FUTURE_VALUE, "strand", io:sprintf("L%s;", STRAND));
        mv.visitIntInsn(BIPUSH, 100);
        mv.visitTypeInsn(ANEWARRAY, OBJECT);
        mv.visitFieldInsn(PUTFIELD, STRAND, "frames", io:sprintf("[L%s;", OBJECT));
        errorGen.printStackTraceFromFutureValue(mv);
        mv.visitInsn(POP);

        // At this point we are done executing all the functions including asyncs
        if (!isVoidFunction) {
            mv.visitFieldInsn(GETSTATIC, "java/lang/System", "out", "Ljava/io/PrintStream;");
            mv.visitInsn(DUP_X1);
            mv.visitInsn(POP);
            mv.visitFieldInsn(GETFIELD, FUTURE_VALUE, "result", io:sprintf("L%s;", OBJECT));
            bir:BType returnType = userMainFunc.typeValue.retType;
            addUnboxInsn(mv, returnType);
            if (returnType is bir:BTypeInt) {
                mv.visitMethodInsn(INVOKEVIRTUAL, "java/io/PrintStream", "println", "(J)V", false);
            } else if (returnType is bir:BTypeByte) {
                mv.visitMethodInsn(INVOKEVIRTUAL, "java/io/PrintStream", "println", "(I)V", false);
            } else if (returnType is bir:BTypeFloat) {
                mv.visitMethodInsn(INVOKEVIRTUAL, "java/io/PrintStream", "println", "(D)V", false);
            } else if (returnType is bir:BTypeBoolean) {
                mv.visitMethodInsn(INVOKEVIRTUAL, "java/io/PrintStream", "println", "(Z)V", false);
            } else {
                mv.visitMethodInsn(INVOKEVIRTUAL, "java/io/PrintStream", "println", io:sprintf("(L%s;)V", OBJECT), false);
            }
        }
    }

    scheduleStartMethod(mv, pkg, initClass, serviceEPAvailable, errorGen);
    
    mv.visitInsn(RETURN);
    mv.visitMaxs(0, 0);
    mv.visitEnd();
}

function scheduleStartMethod(jvm:MethodVisitor mv, bir:Package pkg, string initClass, boolean serviceEPAvailable, 
    ErrorHandlerGenerator errorGen) {
    // schedule the start method
    string startFuncName = cleanupFunctionName(getModuleStartFuncName(pkg));
    string startLambdaName = io:sprintf("$lambda$%s$", startFuncName);

    mv.visitIntInsn(BIPUSH, 1);
    mv.visitTypeInsn(ANEWARRAY, OBJECT);

    // create FP value
    createFunctionPointer(mv, initClass, startLambdaName, true, 0);

    // no parent strand
    mv.visitInsn(ACONST_NULL);
    mv.visitMethodInsn(INVOKEVIRTUAL, SCHEDULER, SCHEDULE_CONSUMER_METHOD,
        io:sprintf("([L%s;L%s;L%s;)L%s;", OBJECT, FUNCTION_POINTER, STRAND, FUTURE_VALUE), false);
    
    // need to set immortal=true and start the scheduler again
    if (serviceEPAvailable) {
        mv.visitInsn(DUP);
        mv.visitFieldInsn(GETFIELD, FUTURE_VALUE, "strand", io:sprintf("L%s;", STRAND));
        mv.visitFieldInsn(GETFIELD, STRAND, "scheduler", io:sprintf("L%s;", SCHEDULER));
        mv.visitInsn(ICONST_1);
        mv.visitFieldInsn(PUTFIELD, SCHEDULER, "immortal", "Z");
    }
    mv.visitInsn(DUP);
    mv.visitFieldInsn(GETFIELD, FUTURE_VALUE, "strand", io:sprintf("L%s;", STRAND));
    mv.visitIntInsn(BIPUSH, 100);
    mv.visitTypeInsn(ANEWARRAY, OBJECT);
    mv.visitFieldInsn(PUTFIELD, STRAND, "frames", io:sprintf("[L%s;", OBJECT));
    errorGen.printStackTraceFromFutureValue(mv);
    mv.visitInsn(POP);
    
}

# Generate a lambda function to invoke ballerina main.
#
# + userMainFunc - ballerina main function
# + cw - class visitor
# + pkg - package
function generateLambdaForMain(bir:Function userMainFunc, jvm:ClassWriter cw, bir:Package pkg,
                               string mainClass, string initClass) {
    string pkgName = getPackageName(pkg.org.value, pkg.name.value);
    bir:BType returnType = userMainFunc.typeValue.retType;
    boolean isVoidFunc = returnType is bir:BTypeNil;
    
    jvm:MethodVisitor mv;
    if (isVoidFunc) {
        mv = cw.visitMethod(ACC_PUBLIC + ACC_STATIC, "$lambda$main$",
                            io:sprintf("([L%s;)V", OBJECT), (), ());
    } else {
        mv = cw.visitMethod(ACC_PUBLIC + ACC_STATIC, "$lambda$main$",
                            io:sprintf("([L%s;)L%s;", OBJECT, OBJECT), (), ());
    }
    mv.visitCode();

    //load strand as first arg
    mv.visitVarInsn(ALOAD, 0);
    mv.visitInsn(ICONST_0);
    mv.visitInsn(AALOAD);
    mv.visitTypeInsn(CHECKCAST, STRAND);

    // load and cast param values
    bir:BType?[] paramTypes = userMainFunc.typeValue.paramTypes;

    int paramIndex = 1;
    foreach var paramType in paramTypes {
        bir:BType pType = getType(paramType);
        mv.visitVarInsn(ALOAD, 0);
        mv.visitIntInsn(BIPUSH, paramIndex);
        mv.visitInsn(AALOAD);
        if (userMainFunc.restParamExist && paramTypes.length() == paramIndex + 1) {
            addUnboxInsn(mv, pType);
        } else {
            castFromString(pType, mv);
        }
        paramIndex += 1;
    }

    mv.visitMethodInsn(INVOKESTATIC, mainClass, userMainFunc.name.value, getMethodDesc(paramTypes, returnType), false);
    if (isVoidFunc) {
        mv.visitInsn(RETURN);
    } else {
        addBoxInsn(mv, returnType);
        mv.visitInsn(ARETURN);
    }
    mv.visitMaxs(0,0);
    mv.visitEnd();
}

# Generate a lambda function to invoke ballerina main.
#
# + userMainFunc - ballerina main function
# + cw - class visitor
# + pkg - package
function generateLambdaForPackageInits(jvm:ClassWriter cw, bir:Package pkg,
                               string mainClass, string initClass) {
    //need to generate lambda for package Init as well, if exist
    if (hasInitFunction(pkg)) {
        string initFuncName = cleanupFunctionName(getModuleInitFuncName(pkg));
        jvm:MethodVisitor mv = cw.visitMethod(ACC_PUBLIC + ACC_STATIC,
            io:sprintf("$lambda$%s$", initFuncName),
            io:sprintf("([L%s;)V", OBJECT), (), ());
        mv.visitCode();

         //load strand as first arg
        mv.visitVarInsn(ALOAD, 0);
        mv.visitInsn(ICONST_0);
        mv.visitInsn(AALOAD);
        mv.visitTypeInsn(CHECKCAST, STRAND);
        mv.visitMethodInsn(INVOKESTATIC, initClass, initFuncName, io:sprintf("(L%s;)V", STRAND), false);

        mv.visitInsn(RETURN);
        mv.visitMaxs(0,0);
        mv.visitEnd();

        // generate another lambda for start function as well
        string startFuncName = cleanupFunctionName(getModuleStartFuncName(pkg));
        mv = cw.visitMethod(ACC_PUBLIC + ACC_STATIC, 
            io:sprintf("$lambda$%s$", startFuncName),
            io:sprintf("([L%s;)V", OBJECT), (), ());
        mv.visitCode();

         //load strand as first arg
        mv.visitVarInsn(ALOAD, 0);
        mv.visitInsn(ICONST_0);
        mv.visitInsn(AALOAD);
        mv.visitTypeInsn(CHECKCAST, STRAND);
        mv.visitMethodInsn(INVOKESTATIC, initClass, startFuncName, io:sprintf("(L%s;)V", STRAND), false);

        mv.visitInsn(RETURN);
        mv.visitMaxs(0,0);
        mv.visitEnd();
    }
}

# Generate cast instruction from String to target type
# 
# + targetType - target type to be casted
# + mv - method visitor
function castFromString(bir:BType targetType, jvm:MethodVisitor mv) {
    mv.visitTypeInsn(CHECKCAST, STRING_VALUE);
    if (targetType is bir:BTypeInt) {
        mv.visitMethodInsn(INVOKESTATIC, LONG_VALUE, "parseLong", io:sprintf("(L%s;)J", STRING_VALUE), false);
    } else if (targetType is bir:BTypeByte) {
        mv.visitMethodInsn(INVOKESTATIC, INT_VALUE, "parseInt", io:sprintf("(L%s;)I", STRING_VALUE), false);
    } else if (targetType is bir:BTypeFloat) {
        mv.visitMethodInsn(INVOKESTATIC, DOUBLE_VALUE, "parseDouble", io:sprintf("(L%s;)D", STRING_VALUE), false);
    } else if (targetType is bir:BTypeBoolean) {
        mv.visitMethodInsn(INVOKESTATIC, BOOLEAN_VALUE, "parseBoolean", io:sprintf("(L%s;)Z", STRING_VALUE), false);
    } else if (targetType is bir:BTypeDecimal) {
        mv.visitMethodInsn(INVOKESPECIAL, DECIMAL_VALUE, "<init>", io:sprintf("(L%s;)V", STRING_VALUE), false);
    } else if (targetType is bir:BArrayType) {
        mv.visitTypeInsn(CHECKCAST, ARRAY_VALUE);
    } else if (targetType is bir:BMapType) {
        mv.visitTypeInsn(CHECKCAST, MAP_VALUE);
    } else if (targetType is bir:BTableType) {
        mv.visitTypeInsn(CHECKCAST, TABLE_VALUE);
    } else if (targetType is bir:BStreamType) {
        mv.visitTypeInsn(CHECKCAST, STREAM_VALUE);
    } else if (targetType is bir:BTypeAny ||
                targetType is bir:BTypeAnyData ||
                targetType is bir:BTypeNil ||
                targetType is bir:BUnionType ||
                targetType is bir:BTypeString) {
        // do nothing
        return;
    } else {
        error err = error("JVM generation is not supported for type " + io:sprintf("%s", targetType));
        panic err;
    }
}

function hasInitFunction(bir:Package pkg) returns boolean {
    foreach var func in pkg.functions {
        if (func is bir:Function && isModuleInitFunction(pkg, func)) {
            return true;
        }
    }
    return false;
}

function isModuleInitFunction(bir:Package module, bir:Function func) returns boolean {
    string moduleInit = getModuleInitFuncName(module);
    return func.name.value == moduleInit;
}
// TODO: remove and use calculateModuleInitFuncName
function getModuleInitFuncName(bir:Package module) returns string {
     return calculateModuleInitFuncName(packageToModuleId(module));
}

function calculateModuleInitFuncName(bir:ModuleID id) returns string {
    return calculateModuleSpecialFuncName(id, "<init>");
}

function calculateModuleSpecialFuncName(bir:ModuleID id, string funcSuffix) returns string {
    string orgName = id.org;
    string moduleName = id.name;
    string versionValue = id.modVersion;

    string funcName;
    if (moduleName.equalsIgnoreCase(".")) {
       funcName = ".." + funcSuffix;
    } else if ("".equalsIgnoreCase(versionValue)) {
       funcName = moduleName + "." + funcSuffix;
    } else {
        funcName = moduleName + ":" + versionValue + "." + funcSuffix;
    }

    if (!orgName.equalsIgnoreCase("$anon")) {
        funcName = orgName  + "/" + funcName;
    }

    return funcName;
}
// TODO: remove and use calculateModuleStartFuncName
function getModuleStartFuncName(bir:Package module) returns string {
    return calculateModuleStartFuncName(packageToModuleId(module));
}

function calculateModuleStartFuncName(bir:ModuleID id) returns string {
    return calculateModuleSpecialFuncName(id, "<start>");
 }

function generateInitFunctionInvocation(bir:Package pkg, jvm:MethodVisitor mv) {
    foreach var mod in pkg.importModules {
        var id = importModuleToModuleId(mod);
        string initFuncName = cleanupFunctionName(calculateModuleInitFuncName(id));
        string startFuncName = cleanupFunctionName(calculateModuleStartFuncName(id));

        // skip the init function invocation is its already generated
        // by some other package
        if (isInitInvoked(initFuncName)) {
            continue;
        }

        string moduleClassName = getModuleLevelClassName(id.org, id.name, MODULE_INIT_CLASS_NAME);
        mv.visitVarInsn(ALOAD, 0);
        mv.visitMethodInsn(INVOKESTATIC, moduleClassName, initFuncName,
                "(Lorg/ballerinalang/jvm/Strand;)V", false);

        mv.visitVarInsn(ALOAD, 0);
        mv.visitMethodInsn(INVOKESTATIC, moduleClassName, startFuncName,
                "(Lorg/ballerinalang/jvm/Strand;)V", false);

        generatedInitFuncs[generatedInitFuncs.length()] = initFuncName;
    }
}


function generateParamCast(int paramIndex, bir:BType targetType, jvm:MethodVisitor mv) {
    // load BValue array
    mv.visitVarInsn(ALOAD, 0);

    // load value[i]
    mv.visitLdcInsn(paramIndex);
    mv.visitInsn(L2I);
    mv.visitInsn(AALOAD);
}

function generateAnnotLoad(jvm:MethodVisitor mv, bir:TypeDef?[] typeDefs, string pkgName) {
    string typePkgName = ".";
    if (pkgName != "") {
        typePkgName = pkgName;
    }

    foreach var optionalTypeDef in typeDefs {
        bir:TypeDef typeDef = getTypeDef(optionalTypeDef);
        bir:BType bType = typeDef.typeValue;

        if (bType is bir:BFiniteType || bType is bir:BServiceType) {
            continue;
        }

        loadAnnots(mv, typePkgName, typeDef);
    }
}

function loadAnnots(jvm:MethodVisitor mv, string pkgName, bir:TypeDef typeDef) {
    string pkgClassName = pkgName == "." || pkgName == "" ? MODULE_INIT_CLASS_NAME :
                            lookupGlobalVarClassName(pkgName + ANNOTATION_MAP_NAME);
    mv.visitFieldInsn(GETSTATIC, pkgClassName, ANNOTATION_MAP_NAME, io:sprintf("L%s;", MAP_VALUE));
    mv.visitTypeInsn(CHECKCAST, MAP_VALUE);
    loadExternalOrLocalType(mv, typeDef);
    mv.visitMethodInsn(INVOKESTATIC, io:sprintf("%s", ANNOTATION_UTILS), "processAnnotations",
        io:sprintf("(L%s;L%s;)V", MAP_VALUE, BTYPE), false);
}

type BalToJVMIndexMap object {
    private int localVarIndex = 0;
    private map<int> jvmLocalVarIndexMap = {};

    function add(bir:VariableDcl varDcl) {
        string varRefName = self.getVarRefName(varDcl);
        self.jvmLocalVarIndexMap[varRefName] = self.localVarIndex;

        bir:BType bType = varDcl.typeValue;

        if (bType is bir:BTypeInt ||
            bType is bir:BTypeFloat) {
            self.localVarIndex = self.localVarIndex + 2;
        } else {
            self.localVarIndex = self.localVarIndex + 1;
        }
    }

    function getIndex(bir:VariableDcl varDcl) returns int {
        string varRefName = self.getVarRefName(varDcl);
        if (!(self.jvmLocalVarIndexMap.hasKey(varRefName))) {
            self.add(varDcl);
        }

        return self.jvmLocalVarIndexMap[varRefName] ?: -1;
    }

    function getVarRefName(bir:VariableDcl varDcl) returns string {
        return varDcl.name.value;
    }
};

function generateFrameClasses(bir:Package pkg, map<byte[]> pkgEntries) {
    string pkgName = getPackageName(pkg.org.value, pkg.name.value);

    foreach var func in pkg.functions {
        generateFrameClassForFunction(pkgName, untaint func, pkgEntries);
    }

    foreach var typeDef in pkg.typeDefs {
        bir:Function?[]? attachedFuncs = typeDef.attachedFuncs;
        if (attachedFuncs is bir:Function?[]) {
            foreach var func in attachedFuncs {
                generateFrameClassForFunction(pkgName, func, pkgEntries, attachedType=typeDef.typeValue);
            }
        }
    }
}

function generateFrameClassForFunction (string pkgName, bir:Function? func, map<byte[]> pkgEntries,
                                        bir:BType? attachedType = ()) {
    bir:Function currentFunc = getFunction(untaint func);
    if (isExternFunc(currentFunc)) {
        return;
    }
    string frameClassName = getFrameClassName(pkgName, currentFunc.name.value, attachedType);
    jvm:ClassWriter cw = new(COMPUTE_FRAMES);
    cw.visitSource(currentFunc.pos.sourceFileName);
    currentClass = untaint frameClassName;
    cw.visit(V1_8, ACC_PUBLIC + ACC_SUPER, frameClassName, (), OBJECT, ());
    generateDefaultConstructor(cw, OBJECT);

    int k = 0;
    bir:VariableDcl?[] localVars = currentFunc.localVars;
    while (k < localVars.length()) {
        bir:VariableDcl localVar = getVariableDcl(localVars[k]);
        bir:BType bType = localVar.typeValue;
        var fieldName = localVar.name.value.replace("%","_");
        generateField(cw, bType, fieldName, false);
        k = k + 1;
    }

    jvm:FieldVisitor fv = cw.visitField(ACC_PUBLIC, "state", "I");
    fv.visitEnd();

    cw.visitEnd();
    pkgEntries[frameClassName + ".class"] = cw.toByteArray();
}

function getFrameClassName(string pkgName, string funcName, bir:BType? attachedType) returns string {
    string frameClassName = pkgName;
    if (attachedType is bir:BObjectType) {
        frameClassName += cleanupTypeName(attachedType.name.value) + "_";
    } else if (attachedType is bir:BServiceType) {
        frameClassName += cleanupTypeName(attachedType.oType.name.value) + "_";
    } else if (attachedType is bir:BRecordType) {
        frameClassName += cleanupTypeName(attachedType.name.value) + "_";
    }

    return frameClassName + cleanupFunctionName(funcName) + "Frame";
}

# Cleanup type name by replacing '$' with '_'.
function cleanupTypeName(string name) returns string {
    return name.replace("$","_");
}

function cleanupBalExt(string name) returns string {
    return name.replace(BAL_EXTENSION, "");
}

function cleanupPathSeperators(string name) returns string {
   //TODO: should use file_path:getPathSeparator();
   return name.replace(WINDOWS_PATH_SEPERATOR, "-").replace(UNIX_PATH_SEPERATOR, "-");
}

function generateField(jvm:ClassWriter cw, bir:BType bType, string fieldName, boolean isPackage) {
    string typeSig;
    if (bType is bir:BTypeInt) {
        typeSig = "J";
    } else if (bType is bir:BTypeByte) {
        typeSig = "I";
    } else if (bType is bir:BTypeFloat) {
        typeSig = "D";
    } else if (bType is bir:BTypeString) {
        typeSig = io:sprintf("L%s;", STRING_VALUE);
    } else if (bType is bir:BTypeDecimal) {
        typeSig = io:sprintf("L%s;", DECIMAL_VALUE);
    } else if (bType is bir:BTypeBoolean) {
        typeSig = "Z";
    } else if (bType is bir:BTypeNil) {
        typeSig = io:sprintf("L%s;", OBJECT);
    } else if (bType is bir:BMapType) {
        typeSig = io:sprintf("L%s;", MAP_VALUE);
    } else if (bType is bir:BTableType) {
        typeSig = io:sprintf("L%s;", TABLE_VALUE);
    } else if (bType is bir:BStreamType) {
        typeSig = io:sprintf("L%s;", STREAM_VALUE);
    } else if (bType is bir:BRecordType) {
        typeSig = io:sprintf("L%s;", MAP_VALUE);
    } else if (bType is bir:BArrayType ||
                bType is bir:BTupleType) {
        typeSig = io:sprintf("L%s;", ARRAY_VALUE);
    } else if (bType is bir:BErrorType) {
        typeSig = io:sprintf("L%s;", ERROR_VALUE);
    } else if (bType is bir:BFutureType) {
        typeSig = io:sprintf("L%s;", FUTURE_VALUE);
    } else if (bType is bir:BObjectType || bType is bir:BServiceType) {
        typeSig = io:sprintf("L%s;", OBJECT_VALUE);
    } else if (bType is bir:BXMLType) {
        typeSig = io:sprintf("L%s;", XML_VALUE);
    } else if (bType is bir:BTypeDesc) {
        typeSig = io:sprintf("L%s;", TYPEDESC_VALUE);
    } else if (bType is bir:BTypeAny ||
                bType is bir:BTypeAnyData ||
                bType is bir:BUnionType ||
                bType is bir:BJSONType ||
                bType is bir:BFiniteType) {
        typeSig = io:sprintf("L%s;", OBJECT);
    } else if (bType is bir:BInvokableType) {
        typeSig = io:sprintf("L%s;", FUNCTION_POINTER);
    } else {
        error err = error( "JVM generation is not supported for type " +
                                    io:sprintf("%s", bType));
        panic err;
    }

    jvm:FieldVisitor fv;
    if (isPackage) {
        fv = cw.visitField(ACC_PUBLIC + ACC_STATIC, fieldName, typeSig);
    } else {
        fv = cw.visitField(ACC_PUBLIC, fieldName, typeSig);
    }
    fv.visitEnd();
}

function generateDefaultConstructor(jvm:ClassWriter cw, string ownerClass) {
    jvm:MethodVisitor mv = cw.visitMethod(ACC_PUBLIC, "<init>", "()V", (), ());
    mv.visitCode();
    mv.visitVarInsn(ALOAD, 0);
    mv.visitMethodInsn(INVOKESPECIAL, ownerClass, "<init>", "()V", false);
    mv.visitInsn(RETURN);
    mv.visitMaxs(1, 1);
    mv.visitEnd();
}

function generateDiagnosticPos(bir:DiagnosticPos pos, jvm:MethodVisitor mv) {
    if (pos.sLine != 2147483648) {
        jvm:Label label = new;
        mv.visitLabel(label);
        mv.visitLineNumber(pos.sLine, label);
    }
}

function cleanupFunctionName(string functionName) returns string {
    return functionName.replaceAll("[\\.:/<>]", "_");
}

function getVariableDcl(bir:VariableDcl? localVar) returns bir:VariableDcl {
    if (localVar is bir:VariableDcl) {
        return localVar;
    } else {
        error err = error("Invalid variable declarion");
        panic err;
    }
}

function getFunctionParam(bir:FunctionParam? localVar) returns bir:FunctionParam {
    if (localVar is bir:FunctionParam) {
        return localVar;
    } else {
        error err = error("Invalid function parameter");
        panic err;
    }
}

function getBasicBlock(bir:BasicBlock? bb) returns bir:BasicBlock {
    if (bb is bir:BasicBlock) {
        return bb;
    } else {
        error err = error("Invalid basic block");
        panic err;
    }
}

function getFunction(bir:Function? bfunction) returns bir:Function {
    if (bfunction is bir:Function) {
        return bfunction;
    } else {
        error err = error("Invalid function");
        panic err;
    }
}

function getTypeDef(bir:TypeDef? typeDef) returns bir:TypeDef {
    if (typeDef is bir:TypeDef) {
        return typeDef;
    } else {
        error err = error("Invalid type definition");
        panic err;
    }
}

function getObjectField(bir:BObjectField? objectField) returns bir:BObjectField {
    if (objectField is bir:BObjectField) {
        return objectField;
    } else {
        error err = error("Invalid object field");
        panic err;
    }
}

function getRecordField(bir:BRecordField? recordField) returns bir:BRecordField {
    if (recordField is bir:BRecordField) {
        return recordField;
    } else {
        error err = error("Invalid record field");
        panic err;
    }
}

function isExternFunc(bir:Function func) returns boolean {
    return (func.flags & bir:NATIVE) == bir:NATIVE;
}

function getVarRef(bir:VarRef? varRef) returns bir:VarRef {
    if (varRef is bir:VarRef) {
        return varRef;
    } else {
        error err = error("Invalid variable reference");
        panic err;
    }
}

function getType(bir:BType? bType) returns bir:BType {
    if (bType is bir:BType) {
        return bType;
    } else {
        error err = error("Invalid type");
        panic err;
    }
}

function getMapValueDesc(int count) returns string{
    int i = count;
    string desc = "";
    while(i > 0) {
        desc = desc + "L" + MAP_VALUE + ";";
        i -= 1;
    }

    return desc;
}

function isInitInvoked(string item) returns boolean {
    foreach var listItem in generatedInitFuncs {
        if (listItem.equalsIgnoreCase(item)) {
            return true;
        }
    }

    return false;
}

function getFunctions(bir:Function?[]? functions) returns bir:Function?[] {
    if (functions is bir:Function?[]) {
        return functions;
    } else {
        error err = error(io:sprintf("Invalid functions: %s", functions));
        panic err;
    }
}

function checkStrandCancelled(jvm:MethodVisitor mv, int localVarOffset) {
    mv.visitVarInsn(ALOAD, localVarOffset);
    mv.visitFieldInsn(GETFIELD, STRAND, "cancel", "Z");
    jvm:Label notCancelledLabel = new;
    mv.visitJumpInsn(IFEQ, notCancelledLabel);
    mv.visitMethodInsn(INVOKESTATIC, BAL_ERRORS, "createCancelledFutureError", io:sprintf("()L%s;", ERROR_VALUE), false);
    mv.visitInsn(ATHROW);

    mv.visitLabel(notCancelledLabel);
}<|MERGE_RESOLUTION|>--- conflicted
+++ resolved
@@ -716,7 +716,7 @@
                 addBooleanTypeToLambdaParamTypes(mv, 0, argIndex);
                 paramBTypes[paramIndex -1] = "boolean";
                 paramIndex += 1;
-            }  
+            }
             argIndex += 1;
         }
     } else {
@@ -742,17 +742,12 @@
             paramIndex += 1;
             i += 1;
             argIndex += 1;
-            
+
             if (!isExternFunction) {
                 addBooleanTypeToLambdaParamTypes(mv, closureMapsCount, argIndex);
                 paramBTypes[paramIndex -1] = "boolean";
                 paramIndex += 1;
-<<<<<<< HEAD
-            }
-=======
-            } 
-            argIndex += 1; 
->>>>>>> d77692f7
+            }argIndex += 1;
         }
     }
 
