// Copyright (c) 2019 WSO2 Inc. (http://www.wso2.org) All Rights Reserved.
//
// WSO2 Inc. licenses this file to you under the Apache License,
// Version 2.0 (the "License"); you may not use this file except
// in compliance with the License.
// You may obtain a copy of the License at
//
// http://www.apache.org/licenses/LICENSE-2.0
//
// Unless required by applicable law or agreed to in writing,
// software distributed under the License is distributed on an
// "AS IS" BASIS, WITHOUT WARRANTIES OR CONDITIONS OF ANY
// KIND, either express or implied.  See the License for the
// specific language governing permissions and limitations
// under the License.

function generateMethod(bir:Function func, jvm:ClassWriter cw, bir:Package module, bir:BType? attachedType = ()) {

    string currentPackageName = getPackageName(module.org.value, module.name.value);

    BalToJVMIndexMap indexMap = new;
    string funcName = cleanupFunctionName(untaint func.name.value);

    int returnVarRefIndex = -1;

    // generate method desc
    string desc = getMethodDesc(func.typeValue.paramTypes, func.typeValue.retType);
    int access = ACC_PUBLIC;
    int localVarOffset;
    if !(attachedType is ()) {
        localVarOffset = 1;

        // add the self as the first local var
        // TODO: find a better way
        bir:VariableDcl selfVar = { typeValue: "any",
                                    name: { value: "self" },
                                    kind: "ARG" };
        _ = indexMap.getIndex(selfVar);
    } else {
        localVarOffset = 0;
        access += ACC_STATIC;
    }

    jvm:MethodVisitor mv = cw.visitMethod(access, funcName, desc, (), ());
    InstructionGenerator instGen = new(mv, indexMap, currentPackageName);
    ErrorHandlerGenerator errorGen = new(mv, indexMap);
    
    mv.visitCode();

    if (isModuleInitFunction(module, func)) {
        // invoke all init functions
        generateInitFunctionInvocation(module, mv);
        generateUserDefinedTypes(mv, module.typeDefs);
    }

    // generate method body
    int k = 1;
    boolean isVoidFunc = false;
    if (func.typeValue.retType is bir:BTypeNil) {
        isVoidFunc = true;
        k = 0;
    }

    bir:VariableDcl stranVar = { typeValue: "string", // should be record
                                 name: { value: "srand" },
                                 kind: "ARG" };
    _ = indexMap.getIndex(stranVar);

    bir:VariableDcl?[] localVars = func.localVars;
    while (k < localVars.length()) {
        bir:VariableDcl localVar = getVariableDcl(localVars[k]);
        var index = indexMap.getIndex(localVar);
        if(localVar.kind != "ARG"){
            bir:BType bType = localVar.typeValue;
            genDefaultValue(mv, bType, index);
        }
        k += 1;
    }
    bir:VariableDcl stateVar = { typeValue: "string", //should  be javaInt
                                 name: { value: "state" },
                                 kind: "TEMP" };
    var stateVarIndex = indexMap.getIndex(stateVar);
    mv.visitInsn(ICONST_0);
    mv.visitVarInsn(ISTORE, stateVarIndex);

    LabelGenerator labelGen = new();

    mv.visitVarInsn(ALOAD, localVarOffset);
    mv.visitFieldInsn(GETFIELD, "org/ballerinalang/jvm/Strand", "resumeIndex", "I");
    jvm:Label resumeLable = labelGen.getLabel(funcName + "resume");
    mv.visitJumpInsn(IFGT, resumeLable);

    jvm:Label varinitLable = labelGen.getLabel(funcName + "varinit");
    mv.visitLabel(varinitLable);

    if (!isVoidFunc) {
        bir:VariableDcl varDcl = getVariableDcl(localVars[0]);
        returnVarRefIndex = indexMap.getIndex(varDcl);
        bir:BType returnType = func.typeValue.retType;
        genDefaultValue(mv, returnType, returnVarRefIndex);
    }

    // uncomment to test yield
    // mv.visitFieldInsn(GETSTATIC, className, "i", "I");
    // mv.visitInsn(ICONST_1);
    // mv.visitInsn(IADD);
    // mv.visitFieldInsn(PUTSTATIC, className, "i", "I");

    // process basic blocks
    int j = 0;
    bir:BasicBlock?[] basicBlocks = func.basicBlocks;

    jvm:Label[] lables = [];
    int[] states = [];

    int i = 0;
    while (i < basicBlocks.length()) {
        bir:BasicBlock bb = getBasicBlock(basicBlocks[i]);
        if(i == 0){
            lables[i] = labelGen.getLabel(funcName + bb.id.value);
        } else {
            lables[i] = labelGen.getLabel(funcName + bb.id.value + "beforeTerm");
        }
        states[i] = i;
        i = i + 1;
    }

    TerminatorGenerator termGen = new(mv, indexMap, labelGen, errorGen, module);

    // uncomment to test yield
    // mv.visitFieldInsn(GETSTATIC, className, "i", "I");
    // mv.visitIntInsn(BIPUSH, 100);
    // jvm:Label l0 = labelGen.getLabel(funcName + "l0");
    // mv.visitJumpInsn(IF_ICMPNE, l0);
    // mv.visitVarInsn(ALOAD, 0);
    // mv.visitInsn(ICONST_1);
    // mv.visitFieldInsn(PUTFIELD, "org/ballerinalang/jvm/Strand", "yield", "Z");
    // termGen.genReturnTerm({kind:"RETURN"}, returnVarRefIndex, func);
    // mv.visitLabel(l0);

    mv.visitVarInsn(ILOAD, stateVarIndex);
    jvm:Label yieldLable = labelGen.getLabel(funcName + "yield");
    mv.visitLookupSwitchInsn(yieldLable, states, lables);
    
    // process error entries
    bir:ErrorEntry?[] errorEntries = func.errorEntries;
    bir:ErrorEntry? currentEE = ();
    jvm:Label endLabel = new;
    jvm:Label handlerLabel = new;
    jvm:Label jumpLabel = new;
    int errorEntryCnt = 0;
    if (errorEntries.length() > errorEntryCnt) {
        currentEE = errorEntries[errorEntryCnt];
    }
    while (j < basicBlocks.length()) {
        bir:BasicBlock bb = getBasicBlock(basicBlocks[j]);
        string currentBBName = io:sprintf("%s", bb.id.value);

        // create jvm label
        jvm:Label bbLabel = labelGen.getLabel(funcName + bb.id.value);
        mv.visitLabel(bbLabel);

        // generate instructions
        int m = 0;
        int insCount = bb.instructions.length();
        boolean isTrapped = currentEE is bir:ErrorEntry  && currentEE.trapBB.id.value == currentBBName;
        // start a try block if current block is trapped
        if (isTrapped) {
            endLabel = new;
            handlerLabel = new;
            jumpLabel = new;
            errorGen.generateTryInsForTrap(<bir:ErrorEntry>currentEE, endLabel, handlerLabel, jumpLabel);
        }
        while (m < insCount) {
            bir:Instruction? inst = bb.instructions[m];
            var pos = inst.pos;
            if (pos is bir:DiagnosticPos) {
                generateDiagnosticPos(pos, mv);
            }
            if (inst is bir:ConstantLoad) {
                instGen.generateConstantLoadIns(inst);
            } else if (inst is bir:Move) {
                if (inst.kind == "TYPE_CAST") {
                    instGen.generateCastIns(inst);
                } else {
                    instGen.generateMoveIns(inst);
                }
            } else if (inst is bir:BinaryOp) {
                instGen.generateBinaryOpIns(inst);
            } else if (inst is bir:NewArray) {
                instGen.generateArrayNewIns(inst);
            } else if (inst is bir:NewMap) {
                instGen.generateMapNewIns(inst);
            } else if (inst is bir:NewError) {
                instGen.generateNewErrorIns(inst);
            } else if (inst is bir:NewInstance) {
                instGen.generateObjectNewIns(inst);
            } else if (inst is bir:FieldAccess) {
                if (inst.kind == bir:INS_KIND_MAP_STORE) {
                    instGen.generateMapStoreIns(inst);
                } else if (inst.kind == bir:INS_KIND_MAP_LOAD) {
                    instGen.generateMapLoadIns(inst);
                } else if (inst.kind == bir:INS_KIND_ARRAY_STORE) {
                    instGen.generateArrayStoreIns(inst);
                } else if (inst.kind == bir:INS_KIND_ARRAY_LOAD) {
                    instGen.generateArrayValueLoad(inst);
                } else if (inst.kind == bir:INS_KIND_OBJECT_STORE) {
                    instGen.generateObjectStoreIns(inst);
                } else if (inst.kind == bir:INS_KIND_OBJECT_LOAD) {
                    instGen.generateObjectLoadIns(inst);
                } else {
                    error err = error("JVM generation is not supported for operation " + io:sprintf("%s", inst));
                    panic err;
                }
            } else if (inst is bir:TypeTest) {
                instGen.generateTypeTestIns(inst);
            } else {
                error err = error("JVM generation is not supported for operation " + io:sprintf("%s", inst));
                panic err;
            }
            m += 1;
        }

        bir:Terminator terminator = bb.terminator;
        // close the started try block with a catch statement if current block is trapped.
        // if we have a call terminator, we need to generate the catch during call code.gen hence skipping that.
        if (isTrapped && !(terminator is bir:Call)) {
            errorGen.generateCatchInsForTrap(<bir:ErrorEntry>currentEE, endLabel, handlerLabel, jumpLabel);
        }
        jvm:Label bbEndLable = labelGen.getLabel(funcName + bb.id.value + "beforeTerm");
        mv.visitLabel(bbEndLable);

        mv.visitIntInsn(BIPUSH, j);
        mv.visitVarInsn(ISTORE, stateVarIndex);

        // process terminator
        generateDiagnosticPos(terminator.pos, mv);
        if (terminator is bir:GOTO) {
            termGen.genGoToTerm(terminator, funcName);
        } else if (terminator is bir:Call) {
            termGen.genCallTerm(terminator, funcName, isTrapped, currentEE, endLabel, handlerLabel, jumpLabel,
                    localVarOffset);
        } else if (terminator is bir:AsyncCall) {
            termGen.genAsyncCallTerm(terminator, funcName);
        } else if (terminator is bir:Branch) {
            termGen.genBranchTerm(terminator, funcName);
        } else if (terminator is bir:Return) {
            termGen.genReturnTerm(terminator, returnVarRefIndex, func);
        } else if (terminator is bir:Panic) {
            errorGen.genPanic(terminator);
        }
        // set next error entry after visiting current error entry.
        if (isTrapped) {
            errorEntryCnt = errorEntryCnt + 1;
            if (errorEntries.length() > errorEntryCnt) {
                currentEE = errorEntries[errorEntryCnt];
            }
        }
        j += 1;
    }

    string frameName = getFrameClassName(currentPackageName, currentPackageName, attachedType);
    mv.visitLabel(resumeLable);
    mv.visitVarInsn(ALOAD, localVarOffset);
    mv.visitFieldInsn(GETFIELD, "org/ballerinalang/jvm/Strand", "frames", "[Ljava/lang/Object;");
    mv.visitVarInsn(ALOAD, localVarOffset);
    mv.visitInsn(DUP);
    mv.visitFieldInsn(GETFIELD, "org/ballerinalang/jvm/Strand", "resumeIndex", "I");
    mv.visitInsn(ICONST_1);
    mv.visitInsn(ISUB);
    mv.visitInsn(DUP_X1);
    mv.visitFieldInsn(PUTFIELD, "org/ballerinalang/jvm/Strand", "resumeIndex", "I");
    mv.visitInsn(AALOAD);
    mv.visitTypeInsn(CHECKCAST, frameName);

    k = localVarOffset;
    while (k < localVars.length()) {
        bir:VariableDcl localVar = getVariableDcl(localVars[k]);
        var index = indexMap.getIndex(localVar);
        bir:BType bType = localVar.typeValue;
        mv.visitInsn(DUP);

        if (bType is bir:BTypeInt || bType is bir:BTypeByte) {
            mv.visitFieldInsn(GETFIELD, frameName, localVar.name.value.replace("%","_"), "J");
            mv.visitVarInsn(LSTORE, index);
        } else if (bType is bir:BTypeFloat) {
            mv.visitFieldInsn(GETFIELD, frameName, localVar.name.value.replace("%","_"), "D");
            mv.visitVarInsn(DSTORE, index);
        } else if (bType is bir:BTypeString) {
            mv.visitFieldInsn(GETFIELD, frameName, localVar.name.value.replace("%","_"), 
                    io:sprintf("L%s;", STRING_VALUE));
            mv.visitVarInsn(ASTORE, index);
        } else if (bType is bir:BTypeBoolean) {
            mv.visitFieldInsn(GETFIELD, frameName, localVar.name.value.replace("%","_"), "Z");
            mv.visitVarInsn(ISTORE, index);
        } else if (bType is bir:BMapType || bType is bir:BRecordType) {
            mv.visitFieldInsn(GETFIELD, frameName, localVar.name.value.replace("%","_"), 
                    io:sprintf("L%s;", MAP_VALUE));
            mv.visitVarInsn(ASTORE, index);
        } else if (bType is bir:BArrayType ||
                    bType is bir:BTupleType) {
            mv.visitFieldInsn(GETFIELD, frameName, localVar.name.value.replace("%","_"), 
                    io:sprintf("L%s;", ARRAY_VALUE));
            mv.visitVarInsn(ASTORE, index);
        } else if (bType is bir:BObjectType) {
            mv.visitFieldInsn(GETFIELD, frameName, localVar.name.value.replace("%","_"), 
                    io:sprintf("L%s;", OBJECT_VALUE));
            mv.visitVarInsn(ASTORE, index);
        } else if (bType is bir:BErrorType) {
            mv.visitFieldInsn(GETFIELD, frameName, localVar.name.value.replace("%","_"), 
                    io:sprintf("L%s;", ERROR_VALUE));
            mv.visitVarInsn(ASTORE, index);
        } else if (bType is bir:BFutureType) {
            mv.visitFieldInsn(GETFIELD, frameName, localVar.name.value.replace("%","_"), 
                    io:sprintf("L%s;", FUTURE_VALUE));
            mv.visitVarInsn(ASTORE, index);
        } else if (bType is bir:BTypeNil ||
                    bType is bir:BTypeAny ||
                    bType is bir:BTypeAnyData ||
                    bType is bir:BUnionType ||
                    bType is bir:BJSONType) {
            mv.visitFieldInsn(GETFIELD, frameName, localVar.name.value.replace("%","_"), 
                    io:sprintf("L%s;", OBJECT));
            mv.visitVarInsn(ASTORE, index);
        } else {
            error err = error( "JVM generation is not supported for type " +
                                        io:sprintf("%s", bType));
            panic err;
        }
        k = k + 1;
    }
    mv.visitFieldInsn(GETFIELD, frameName, "state", "I");
    mv.visitVarInsn(ISTORE, stateVarIndex);
    mv.visitJumpInsn(GOTO, varinitLable);


    mv.visitLabel(yieldLable);
    mv.visitTypeInsn(NEW, frameName);
    mv.visitInsn(DUP);
    mv.visitMethodInsn(INVOKESPECIAL, frameName, "<init>", "()V", false);


    k = localVarOffset;
    while (k < localVars.length()) {
        bir:VariableDcl localVar = getVariableDcl(localVars[k]);
        var index = indexMap.getIndex(localVar);
        mv.visitInsn(DUP);

        bir:BType bType = localVar.typeValue;
        if (bType is bir:BTypeInt || bType is bir:BTypeByte) {
            mv.visitVarInsn(LLOAD, index);
            mv.visitFieldInsn(PUTFIELD, frameName, localVar.name.value.replace("%","_"), "J");
        } else if (bType is bir:BTypeFloat) {
            mv.visitVarInsn(DLOAD, index);
            mv.visitFieldInsn(PUTFIELD, frameName, localVar.name.value.replace("%","_"), "D");
        } else if (bType is bir:BTypeString) {
            mv.visitVarInsn(ALOAD, index);
            mv.visitFieldInsn(PUTFIELD, frameName, localVar.name.value.replace("%","_"),
                    io:sprintf("L%s;", STRING_VALUE));
        } else if (bType is bir:BTypeBoolean) {
            mv.visitVarInsn(ILOAD, index);
            mv.visitFieldInsn(PUTFIELD, frameName, localVar.name.value.replace("%","_"), "Z");
        } else if (bType is bir:BMapType ||
                    bType is bir:BRecordType) {
            mv.visitVarInsn(ALOAD, index);
            mv.visitFieldInsn(PUTFIELD, frameName, localVar.name.value.replace("%","_"),
                    io:sprintf("L%s;", MAP_VALUE));
        } else if (bType is bir:BArrayType || 
                    bType is bir:BTupleType) {
            mv.visitVarInsn(ALOAD, index);
            mv.visitFieldInsn(PUTFIELD, frameName, localVar.name.value.replace("%","_"),
                    io:sprintf("L%s;", ARRAY_VALUE));
        } else if (bType is bir:BErrorType) {
            mv.visitVarInsn(ALOAD, index);
            mv.visitFieldInsn(PUTFIELD, frameName, localVar.name.value.replace("%","_"),
                    io:sprintf("L%s;", ERROR_VALUE));
        } else if (bType is bir:BFutureType) {
            mv.visitVarInsn(ALOAD, index);
            mv.visitFieldInsn(PUTFIELD, frameName, localVar.name.value.replace("%","_"),
                    io:sprintf("L%s;", FUTURE_VALUE));
        } else if (bType is bir:BObjectType) {
            mv.visitVarInsn(ALOAD, index);
            mv.visitFieldInsn(PUTFIELD, frameName, localVar.name.value.replace("%","_"),
                    io:sprintf("L%s;", OBJECT_VALUE));
        } else if (bType is bir:BTypeNil ||
                    bType is bir:BTypeAny ||
                    bType is bir:BTypeAnyData ||
                    bType is bir:BUnionType ||
                    bType is bir:BJSONType) {
            mv.visitVarInsn(ALOAD, index);
            mv.visitFieldInsn(PUTFIELD, frameName, localVar.name.value.replace("%","_"),
                    io:sprintf("L%s;", OBJECT));
        } else {
            error err = error( "JVM generation is not supported for type " +
                                        io:sprintf("%s", bType));
            panic err;
        }

        k = k + 1;
    }

    mv.visitInsn(DUP);
    mv.visitVarInsn(ILOAD, stateVarIndex);
    mv.visitFieldInsn(PUTFIELD, frameName, "state", "I");


    bir:VariableDcl frameVar = { typeValue: "string", // should be record or something
                                 name: { value: "frame" },
                                 kind: "TEMP" };
    var frameVarIndex = indexMap.getIndex(frameVar);
    mv.visitVarInsn(ASTORE, frameVarIndex);

    mv.visitVarInsn(ALOAD, localVarOffset);
    mv.visitFieldInsn(GETFIELD, "org/ballerinalang/jvm/Strand", "frames", "[Ljava/lang/Object;");
    mv.visitVarInsn(ALOAD, localVarOffset);
    mv.visitInsn(DUP);
    mv.visitFieldInsn(GETFIELD, "org/ballerinalang/jvm/Strand", "resumeIndex", "I");
    mv.visitInsn(DUP_X1);
    mv.visitInsn(ICONST_1);
    mv.visitInsn(IADD);
    mv.visitFieldInsn(PUTFIELD, "org/ballerinalang/jvm/Strand", "resumeIndex", "I");
    mv.visitVarInsn(ALOAD, frameVarIndex);
    mv.visitInsn(AASTORE);

<<<<<<< HEAD

    termGen.genReturnTerm({pos:{}, kind:"RETURN"}, returnVarRefIndex, func);
=======
    termGen.genReturnTerm({kind:"RETURN"}, returnVarRefIndex, func);
>>>>>>> 54025794
    mv.visitMaxs(0, 0);
    mv.visitEnd();
}

function generateLambdaMethod(bir:AsyncCall callIns, jvm:ClassWriter cw, string className, string lambdaName) {
    jvm:MethodVisitor mv = cw.visitMethod(ACC_PUBLIC + ACC_STATIC, lambdaName, 
                                io:sprintf("([L%s;)L%s;", OBJECT, OBJECT), (), ());
    mv.visitCode();

    bir:VarRef?[] paramTypes = callIns.args;

    //load strand as first arg
    mv.visitVarInsn(ALOAD, 0);
    mv.visitInsn(ICONST_0);
    mv.visitInsn(AALOAD);
    mv.visitTypeInsn(CHECKCAST, FUTURE_VALUE);

    // load and cast param values
    bir:BType[] paramBTypes = []; 
    int paramIndex = 1;
    foreach var paramType in paramTypes {
        mv.visitVarInsn(ALOAD, 0);
        mv.visitIntInsn(BIPUSH, paramIndex);
        mv.visitInsn(AALOAD);
        checkCastFromObject(paramType.typeValue, mv);
        paramBTypes[paramIndex -1] = paramType.typeValue;
        paramIndex += 1;
    }

    bir:BType lhsType = callIns.lhsOp.typeValue;
    bir:BType returnType;
    if (lhsType is bir:BFutureType) {
        returnType = lhsType.returnType;
    } else {
        error err = error( "JVM generation is not supported for async return type " +
                                        io:sprintf("%s", lhsType));
        panic err;
    }

    mv.visitMethodInsn(INVOKESTATIC, className, callIns.name.value, getMethodDesc(paramBTypes, returnType), false);
    
    generateObjectCast(returnType, mv);
    mv.visitInsn(ARETURN);
    mv.visitMaxs(0,0);
    mv.visitEnd();
}

function genDefaultValue(jvm:MethodVisitor mv, bir:BType bType, int index) {
    if (bType is bir:BTypeInt || bType is bir:BTypeByte) {
        mv.visitInsn(LCONST_0);
        mv.visitVarInsn(LSTORE, index);
    } else if (bType is bir:BTypeFloat) {
        mv.visitInsn(DCONST_0);
        mv.visitVarInsn(DSTORE, index);
    } else if (bType is bir:BTypeString) {
        mv.visitInsn(ACONST_NULL);
        mv.visitVarInsn(ASTORE, index);
    } else if (bType is bir:BTypeBoolean) {
        mv.visitInsn(ICONST_0);
        mv.visitVarInsn(ISTORE, index);
    } else if (bType is bir:BMapType ||
                bType is bir:BArrayType ||
                bType is bir:BErrorType ||
                bType is bir:BTypeNil ||
                bType is bir:BTypeAny ||
                bType is bir:BTypeAnyData ||
                bType is bir:BObjectType ||
                bType is bir:BUnionType ||
                bType is bir:BRecordType ||
                bType is bir:BTupleType ||
                bType is bir:BFutureType ||
                bType is bir:BJSONType) {
        mv.visitInsn(ACONST_NULL);
        mv.visitVarInsn(ASTORE, index);
    } else {
        error err = error( "JVM generation is not supported for type " +
                                        io:sprintf("%s", bType));
        panic err;
    }
}

function getMethodDesc(bir:BType[] paramTypes, bir:BType? retType) returns string {
    string desc = "(Lorg/ballerinalang/jvm/Strand;";
    int i = 0;
    while (i < paramTypes.length()) {
        desc = desc + getArgTypeSignature(paramTypes[i]);
        i += 1;
    }
    string returnType = generateReturnType(retType);
    desc =  desc + returnType;

    return desc;
}

function getArgTypeSignature(bir:BType bType) returns string {
    if (bType is bir:BTypeInt || bType is bir:BTypeByte) {
        return "J";
    } else if (bType is bir:BTypeFloat) {
        return "D";
    } else if (bType is bir:BTypeString) {
        return io:sprintf("L%s;", STRING_VALUE);
    } else if (bType is bir:BTypeBoolean) {
        return "Z";
    } else if (bType is bir:BTypeNil) {
        return io:sprintf("L%s;", OBJECT);
    } else if (bType is bir:BArrayType || bType is bir:BTupleType) {
        return io:sprintf("L%s;", ARRAY_VALUE );
    } else if (bType is bir:BErrorType) {
        return io:sprintf("L%s;", ERROR_VALUE);
    } else if (bType is bir:BTypeAnyData ||
                bType is bir:BUnionType ||
                bType is bir:BJSONType) {
        return io:sprintf("L%s;", OBJECT);
    } else if (bType is bir:BMapType ||
                bType is bir:BRecordType ||
                bType is bir:BTypeAny) {
        return io:sprintf("L%s;", MAP_VALUE);
    } else if (bType is bir:BFutureType) {
        return io:sprintf("L%s;", FUTURE_VALUE);
    } else if (bType is bir:BObjectType) {
        return io:sprintf("L%s;", OBJECT_VALUE);
    } else {
        error err = error( "JVM generation is not supported for type " + io:sprintf("%s", bType));
        panic err;
    }
}

function generateReturnType(bir:BType? bType) returns string {
    if (bType is ()) {
        return ")V";
    } else if (bType is bir:BTypeInt || bType is bir:BTypeByte) {
        return ")J";
    } else if (bType is bir:BTypeFloat) {
        return ")D";
    } else if (bType is bir:BTypeString) {
        return io:sprintf(")L%s;", STRING_VALUE);
    } else if (bType is bir:BTypeBoolean) {
        return ")Z";
    } else if (bType is bir:BTypeNil) {
        return ")V";
    } else if (bType is bir:BArrayType ||
                bType is bir:BTupleType) {
        return io:sprintf(")L%s;", ARRAY_VALUE);
    } else if (bType is bir:BMapType || 
                bType is bir:BRecordType) {
        return io:sprintf(")L%s;", MAP_VALUE);
    } else if (bType is bir:BErrorType) {
        return io:sprintf(")L%s;", ERROR_VALUE);
    } else if (bType is bir:BFutureType) {
        return io:sprintf(")L%s;", FUTURE_VALUE);
    } else if (bType is bir:BTypeAny ||
                bType is bir:BTypeAnyData ||
                bType is bir:BUnionType ||
                bType is bir:BJSONType) {
        return io:sprintf(")L%s;", OBJECT);
    } else if (bType is bir:BObjectType) {
        return io:sprintf("L%s;", OBJECT_VALUE);
    } else {
        error err = error( "JVM generation is not supported for type " + io:sprintf("%s", bType));
        panic err;
    }
}

function getMainFunc(bir:Function?[] funcs) returns bir:Function? {
    bir:Function? userMainFunc = ();
    foreach var func in funcs {
        if (func is bir:Function && func.name.value == "main") {
            userMainFunc = untaint func;
            break;
        }
    }

    return userMainFunc;
}

function generateMainMethod(bir:Function userMainFunc, jvm:ClassWriter cw, bir:Package pkg) {
    jvm:MethodVisitor mv = cw.visitMethod(ACC_PUBLIC + ACC_STATIC, "main", "([Ljava/lang/String;)V", (), ());
    
    BalToJVMIndexMap indexMap = new;
    ErrorHandlerGenerator errorGen = new(mv, indexMap);
    jvm:Label endLabel = new;
    jvm:Label handlerLabel = new;
    errorGen.generateTryIns(endLabel, handlerLabel);
    
    string pkgName = getPackageName(pkg.org.value, pkg.name.value);
    string mainClass = lookupFullQualifiedClassName(pkgName + userMainFunc.name.value);

    if (hasInitFunction(pkg)) {
        string initFuncName = cleanupFunctionName(getModuleInitFuncName(pkg));
        mv.visitTypeInsn(NEW, "org/ballerinalang/jvm/Strand");
        mv.visitInsn(DUP);
        mv.visitMethodInsn(INVOKESPECIAL, "org/ballerinalang/jvm/Strand", "<init>", "()V", false);
        mv.visitMethodInsn(INVOKESTATIC, mainClass, initFuncName, 
                "(Lorg/ballerinalang/jvm/Strand;)V", false);
    }

    boolean isVoidFunction = userMainFunc.typeValue.retType is bir:BTypeNil;

    if (!isVoidFunction) {
        mv.visitFieldInsn(GETSTATIC, "java/lang/System", "out", "Ljava/io/PrintStream;");
    }

    string desc = getMethodDesc(userMainFunc.typeValue.paramTypes, userMainFunc.typeValue.retType);
    bir:BType[] paramTypes = userMainFunc.typeValue.paramTypes;

    mv.visitTypeInsn(NEW, "org/ballerinalang/jvm/Strand");
    mv.visitInsn(DUP);
    mv.visitInsn(DUP);
    mv.visitMethodInsn(INVOKESPECIAL, "org/ballerinalang/jvm/Strand", "<init>", "()V", false);
    mv.visitIntInsn(BIPUSH, 100);
    mv.visitTypeInsn(ANEWARRAY, "java/lang/Object");
    mv.visitFieldInsn(PUTFIELD, "org/ballerinalang/jvm/Strand", "frames", "[Ljava/lang/Object;");

    // load and cast param values
    int paramIndex = 0;
    foreach var paramType in paramTypes {
        generateParamCast(paramIndex, paramType, mv);
        paramIndex += 1;
    }

 
    // invoke the user's main method
    mv.visitMethodInsn(INVOKESTATIC, mainClass, "main", desc, false);

    if (!isVoidFunction) {
        bir:BType returnType = userMainFunc.typeValue.retType;
        if (returnType is bir:BTypeInt || returnType is bir:BTypeByte) {
            mv.visitMethodInsn(INVOKEVIRTUAL, "java/io/PrintStream", "println", "(J)V", false);
        } else if (returnType is bir:BTypeFloat) {
            mv.visitMethodInsn(INVOKEVIRTUAL, "java/io/PrintStream", "println", "(D)V", false);
        } else if (returnType is bir:BTypeBoolean) {
            mv.visitMethodInsn(INVOKEVIRTUAL, "java/io/PrintStream", "println", "(Z)V", false);
        } else {
            mv.visitMethodInsn(INVOKEVIRTUAL, "java/io/PrintStream", "println", "(Ljava/lang/Object;)V", false);
        }
    }
    errorGen.generateCatchInsForMain(endLabel, handlerLabel);
    mv.visitMethodInsn(INVOKESTATIC, SCHEDULER, "shutdown", "()V", false);

    mv.visitInsn(RETURN);
    mv.visitMaxs(paramTypes.length() + 5, 10);
    mv.visitEnd();
}
# Generate cast instruction from Object to target type
# 
# + targetType - target type to be casted
# + mv - method visitor
function checkCastFromObject(bir:BType targetType, jvm:MethodVisitor mv) {
    if (targetType is bir:BTypeInt) {
        mv.visitTypeInsn(CHECKCAST, LONG_VALUE);
        mv.visitMethodInsn(INVOKEVIRTUAL, LONG_VALUE, "longValue", "()J", false);
    } else if (targetType is bir:BTypeFloat) {
        mv.visitTypeInsn(CHECKCAST, DOUBLE_VALUE);
        mv.visitMethodInsn(INVOKEVIRTUAL, DOUBLE_VALUE, "parseDouble", "()D", false);
    } else if (targetType is bir:BTypeString) {
        mv.visitTypeInsn(CHECKCAST, STRING_VALUE);
    } else if (targetType is bir:BTypeBoolean) {
        mv.visitTypeInsn(CHECKCAST, BOOLEAN_VALUE);
        mv.visitMethodInsn(INVOKEVIRTUAL, BOOLEAN_VALUE, "parseBoolean", "()Z", false);
    } else if (targetType is bir:BTypeByte) {
        mv.visitTypeInsn(CHECKCAST, BYTE_VALUE);
        mv.visitMethodInsn(INVOKEVIRTUAL, BYTE_VALUE, "parseByte", "()B", false);
    } else if (targetType is bir:BArrayType) {
        mv.visitTypeInsn(CHECKCAST, ARRAY_VALUE);
    } else if (targetType is bir:BMapType) {
        mv.visitTypeInsn(CHECKCAST, MAP_VALUE);
    } else if (targetType is bir:BTypeAny ||
                targetType is bir:BTypeAnyData ||
                targetType is bir:BTypeNil ||
                targetType is bir:BUnionType) {
        // do nothing
        return;
    } else {
        error err = error("JVM generation is not supported for type " + io:sprintf("%s", targetType));
        panic err;
    }
}

# Cast a given type to object
# 
# + targetType - target type to be casted
# + mv - method visitor
function generateObjectCast(bir:BType targetType, jvm:MethodVisitor mv) {  
    if (targetType is bir:BTypeInt) {
        mv.visitMethodInsn(INVOKESTATIC, LONG_VALUE, "valueOf", io:sprintf("(J)L%s;", LONG_VALUE), false);
    } else if (targetType is bir:BTypeFloat) {
        mv.visitMethodInsn(INVOKESTATIC, DOUBLE_VALUE, "valueOf", io:sprintf("(D)L%s;", DOUBLE_VALUE), false);
    } else if (targetType is bir:BTypeBoolean) {
        mv.visitMethodInsn(INVOKESTATIC, BOOLEAN_VALUE, "valueOf", io:sprintf("(Z)L%s;", BOOLEAN_VALUE), false);
    } else if (targetType is bir:BTypeByte) {
        mv.visitMethodInsn(INVOKESTATIC, BYTE_VALUE, "valueOf", io:sprintf("(B)L%s;", BYTE_VALUE), false);
    } else if (targetType is bir:BTypeAny ||
                targetType is bir:BTypeAnyData ||
                targetType is bir:BTypeNil ||
                targetType is bir:BUnionType ||
                targetType is bir:BTypeString ||
                targetType is bir:BArrayType ||
                targetType is bir:BMapType) {
        // do nothing
        return;
    } else {
        error err = error("JVM generation is not supported for type " + io:sprintf("%s", targetType));
        panic err;
    }
}

function hasInitFunction(bir:Package pkg) returns boolean {
    foreach var func in pkg.functions {
        if (func is bir:Function && isModuleInitFunction(pkg, func)) {
            return true;
        }
    }
    return false;
}

function isModuleInitFunction(bir:Package module, bir:Function func) returns boolean {
    string moduleInit = getModuleInitFuncName(module);
    return func.name.value == moduleInit;
}

function getModuleInitFuncName(bir:Package module) returns string {
    string orgName = module.org.value;
    string moduleName = module.name.value;
    if (!moduleName.equalsIgnoreCase(".") && !orgName.equalsIgnoreCase("$anon")) {
        return orgName  + "/" + moduleName + ":" + module.versionValue.value + ".<init>";
    } else {
        return "..<init>";
    }
}

function generateInitFunctionInvocation(bir:Package pkg, jvm:MethodVisitor mv) {
    foreach var mod in pkg.importModules {
        bir:Package importedPkg = lookupModule(mod, currentBIRContext);
        if (hasInitFunction(importedPkg)) {
            string initFuncName = cleanupFunctionName(getModuleInitFuncName(importedPkg));
            string moduleClassName = getModuleLevelClassName(importedPkg.org.value, importedPkg.name.value,
                                                                importedPkg.name.value);
            mv.visitTypeInsn(NEW, "org/ballerinalang/jvm/Strand");
            mv.visitInsn(DUP);
            mv.visitMethodInsn(INVOKESPECIAL, "org/ballerinalang/jvm/Strand", "<init>", "()V", false);
            mv.visitMethodInsn(INVOKESTATIC, moduleClassName, initFuncName,
                    "(Lorg/ballerinalang/jvm/Strand;)Ljava/lang/Object;", false);
            mv.visitInsn(POP);
        }
        generateInitFunctionInvocation(importedPkg, mv);
    }
}

function generateParamCast(int paramIndex, bir:BType targetType, jvm:MethodVisitor mv) {
    // load BValue array
    mv.visitVarInsn(ALOAD, 0);

    // load value[i]
    mv.visitLdcInsn(paramIndex);
    mv.visitInsn(L2I);
    mv.visitInsn(AALOAD);

    if (targetType is bir:BTypeInt || targetType is bir:BTypeByte) {
        mv.visitMethodInsn(INVOKESTATIC, LONG_VALUE, "parseLong", "(Ljava/lang/String;)J", false);
    } else if (targetType is bir:BTypeFloat) {
        mv.visitMethodInsn(INVOKESTATIC, DOUBLE_VALUE, "parseDouble", "(Ljava/lang/String;)D", false);
    } else if (targetType is bir:BTypeString) {
        mv.visitTypeInsn(CHECKCAST, STRING_VALUE);
    } else if (targetType is bir:BTypeBoolean) {
        mv.visitMethodInsn(INVOKESTATIC, BOOLEAN_VALUE, "parseBoolean", "(Ljava/lang/String;)Z", false);
    } else if (targetType is bir:BArrayType) {
        mv.visitTypeInsn(CHECKCAST, ARRAY_VALUE);
    } else if (targetType is bir:BMapType) {
        mv.visitTypeInsn(CHECKCAST, MAP_VALUE);
    } else if (targetType is bir:BErrorType) {
        mv.visitTypeInsn(CHECKCAST, ERROR_VALUE);
    } else if (targetType is bir:BObjectType) {
        mv.visitTypeInsn(CHECKCAST, OBJECT_VALUE);
    } else if (targetType is bir:BTypeAny ||
                targetType is bir:BTypeAnyData ||
                targetType is bir:BTypeNil ||
                targetType is bir:BUnionType ||
                targetType is bir:BJSONType) {
        // do nothing
        return;
    } else {
        error err = error("JVM generation is not supported for type " + io:sprintf("%s", targetType));
        panic err;
    }
}

type BalToJVMIndexMap object {
    private int localVarIndex = 0;
    private map<int> jvmLocalVarIndexMap = {};

    function add(bir:VariableDcl varDcl) {
        string varRefName = self.getVarRefName(varDcl);
        self.jvmLocalVarIndexMap[varRefName] = self.localVarIndex;

        bir:BType bType = varDcl.typeValue;

        if (bType is bir:BTypeInt ||
            bType is bir:BTypeFloat ||
            bType is bir:BTypeByte) {
            self.localVarIndex = self.localVarIndex + 2;
        } else {
            self.localVarIndex = self.localVarIndex + 1;
        }
    }

    function getIndex(bir:VariableDcl varDcl) returns int {
        string varRefName = self.getVarRefName(varDcl);
        if (!(self.jvmLocalVarIndexMap.hasKey(varRefName))) {
            self.add(varDcl);
        }

        return self.jvmLocalVarIndexMap[varRefName] ?: -1;
    }

    function getVarRefName(bir:VariableDcl varDcl) returns string {
        return varDcl.name.value;
    }
};

function generateFrameClasses(bir:Package pkg, map<byte[]> pkgEntries) {
    string pkgName = getPackageName(pkg.org.value, pkg.name.value);

    foreach var func in pkg.functions {
        generateFrameClassForFunction(pkgName, func, pkgEntries);
    }

    foreach var typeDef in pkg.typeDefs {
        bir:Function?[]? attachedFuncs = typeDef.attachedFuncs;
        if (attachedFuncs is bir:Function?[]) {
            foreach var func in attachedFuncs {
                generateFrameClassForFunction(pkgName, func, pkgEntries, attachedType=typeDef.typeValue);
            }
        }
    }
}

function generateFrameClassForFunction (string pkgName, bir:Function? func, map<byte[]> pkgEntries,
                                        bir:BType? attachedType = ()) {
    bir:Function currentFunc = getFunction(untaint func);
    string frameClassName = getFrameClassName(pkgName, currentFunc.name.value, attachedType);
    jvm:ClassWriter cw = new(COMPUTE_FRAMES);
    cw.visit(V1_8, ACC_PUBLIC + ACC_SUPER, frameClassName, (), OBJECT, ());
    generateDefaultConstructor(cw);

    int k = 0;
    bir:VariableDcl?[] localVars = currentFunc.localVars;
    while (k < localVars.length()) {
        bir:VariableDcl localVar = getVariableDcl(localVars[k]);
        bir:BType bType = localVar.typeValue;
        var fieldName = localVar.name.value.replace("%","_");
        generateField(cw, bType, fieldName);
        k = k + 1;
    }

    jvm:FieldVisitor fv = cw.visitField(ACC_PUBLIC, "state", "I");
    fv.visitEnd();

    cw.visitEnd();
    pkgEntries[frameClassName + ".class"] = cw.toByteArray();
}

function getFrameClassName(string pkgName, string funcName, bir:BType attachedType) returns string {
    string frameClassName = pkgName;
    if (attachedType is bir:BObjectType) {
        frameClassName += cleanupTypeName(attachedType.name.value) + "_";
    }

    return frameClassName + cleanupFunctionName(funcName) + "Frame";
}

# Cleanup type name by replacing '$' with '_'.
function cleanupTypeName(string name) returns string {
    return name.replace("$","_");
}

function generateField(jvm:ClassWriter cw, bir:BType bType, string fieldName) {
    string typeSig;
    if (bType is bir:BTypeInt || bType is bir:BTypeByte) {
        typeSig = "J";
    } else if (bType is bir:BTypeFloat) {
        typeSig = "D";
    } else if (bType is bir:BTypeString) {
        typeSig = io:sprintf("L%s;", STRING_VALUE);
    } else if (bType is bir:BTypeBoolean) {
        typeSig = "Z";
    } else if (bType is bir:BTypeNil) {
        typeSig = io:sprintf("L%s;", OBJECT);
    } else if (bType is bir:BMapType) {
        typeSig = io:sprintf("L%s;", MAP_VALUE);
    } else if (bType is bir:BRecordType) {
        typeSig = io:sprintf("L%s;", MAP_VALUE);
    } else if (bType is bir:BArrayType ||
                bType is bir:BTupleType) {
        typeSig = io:sprintf("L%s;", ARRAY_VALUE);
    } else if (bType is bir:BErrorType) {
        typeSig = io:sprintf("L%s;", ERROR_VALUE);
    } else if (bType is bir:BFutureType) {
        typeSig = io:sprintf("L%s;", FUTURE_VALUE);
    } else if (bType is bir:BObjectType) {
        typeSig = io:sprintf("L%s;", OBJECT_VALUE);
    } else if (bType is bir:BTypeAny ||
                bType is bir:BTypeAnyData ||
                bType is bir:BUnionType ||
                bType is bir:BJSONType) {
        typeSig = io:sprintf("L%s;", OBJECT);
    } else {
        error err = error( "JVM generation is not supported for type " +
                                    io:sprintf("%s", bType));
        panic err;
    }

    jvm:FieldVisitor fv = cw.visitField(ACC_STATIC, fieldName, typeSig);
    fv.visitEnd();
}

function generateDefaultConstructor(jvm:ClassWriter cw) {
    jvm:MethodVisitor mv = cw.visitMethod(ACC_PUBLIC, "<init>", "()V", (), ());
    mv.visitCode();
    mv.visitVarInsn(ALOAD, 0);
    mv.visitMethodInsn(INVOKESPECIAL, OBJECT, "<init>", "()V", false);
    mv.visitInsn(RETURN);
    mv.visitMaxs(1, 1);
    mv.visitEnd();
}

function generateDiagnosticPos(bir:DiagnosticPos pos, jvm:MethodVisitor mv) {
    if (pos.sLine != -1) {
        jvm:Label label = new;
        mv.visitLabel(label);
        mv.visitLineNumber(pos.sLine, label);
    }
}

function cleanupFunctionName(string functionName) returns string {
    return functionName.replaceAll("[\\.:/<>]", "_");
}

function getVariableDcl(bir:VariableDcl? localVar) returns bir:VariableDcl {
    if (localVar is bir:VariableDcl) {
        return localVar;
    } else {
        error err = error("Invalid variable declarion");
        panic err;
    }
}

function getBasicBlock(bir:BasicBlock? bb) returns bir:BasicBlock {
    if (bb is bir:BasicBlock) {
        return bb;
    } else {
        error err = error("Invalid basic block");
        panic err;
    }
}

function getFunction(bir:Function? bfunction) returns bir:Function {
    if (bfunction is bir:Function) {
        return bfunction;
    } else {
        error err = error("Invalid function");
        panic err;
    }
}

function getTypeDef(bir:TypeDef? typeDef) returns bir:TypeDef {
    if (typeDef is bir:TypeDef) {
        return typeDef;
    } else {
        error err = error("Invalid type definition");
        panic err;
    }
}

function getObjectField(bir:BObjectField? objectField) returns bir:BObjectField {
    if (objectField is bir:BObjectField) {
        return objectField;
    } else {
        error err = error("Invalid object field");
        panic err;
    }
}

function getRecordField(bir:BRecordField? recordField) returns bir:BRecordField {
    if (recordField is bir:BRecordField) {
        return recordField;
    } else {
        error err = error("Invalid record field");
        panic err;
    }
}<|MERGE_RESOLUTION|>--- conflicted
+++ resolved
@@ -422,12 +422,7 @@
     mv.visitVarInsn(ALOAD, frameVarIndex);
     mv.visitInsn(AASTORE);
 
-<<<<<<< HEAD
-
     termGen.genReturnTerm({pos:{}, kind:"RETURN"}, returnVarRefIndex, func);
-=======
-    termGen.genReturnTerm({kind:"RETURN"}, returnVarRefIndex, func);
->>>>>>> 54025794
     mv.visitMaxs(0, 0);
     mv.visitEnd();
 }
