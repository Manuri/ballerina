--- conflicted
+++ resolved
@@ -642,12 +642,7 @@
         funcName = ins.name.value;
     }
 
-<<<<<<< HEAD
     boolean isExternFunction =  isExternStaticFunctionCall(ins);
-=======
-    string lookupKey = getPackageName(orgName, moduleName) + funcName;
-    string jvmClass = lookupFullQualifiedClassName(lookupKey);
->>>>>>> 13973d44
 
     bir:BType returnType = bir:TYPE_NIL;
     if (lhsType is bir:BFutureType) {
@@ -713,7 +708,6 @@
   
     if (ins is bir:AsyncCall) {
         bir:VarRef?[] paramTypes = ins.args;
-<<<<<<< HEAD
         if (isVirtual) {
             genLoadDataForObjectAttachedLambdas(ins, mv, closureMapsCount, paramTypes , isExternFunction);
             int paramTypeIndex = 1;
@@ -721,24 +715,6 @@
             while ( paramTypeIndex < paramTypes.length()) {
                 generateObjectArgs(mv, paramIndex);
                 paramTypeIndex += 1;
-=======
-        // load and cast param values
-        int paramIndex = 1;
-        int argIndex = 1;
-        foreach var paramType in paramTypes {
-            bir:VarRef ref = getVarRef(paramType);
-            mv.visitVarInsn(ALOAD, 0);
-            mv.visitIntInsn(BIPUSH, argIndex);
-            mv.visitInsn(AALOAD);
-            addUnboxInsn(mv, ref.typeValue);
-            paramBTypes[paramIndex -1] = paramType.typeValue;
-            paramIndex += 1;
-
-            argIndex += 1;
-            if (!isBallerinaBuiltinModule(orgName, moduleName)) {
-                addBooleanTypeToLambdaParamTypes(mv, 0, argIndex);
-                paramBTypes[paramIndex -1] = "boolean";
->>>>>>> 13973d44
                 paramIndex += 1;
                 if (!isExternFunction) {
                     generateObjectArgs(mv, paramIndex);
