// Copyright (c) 2019 WSO2 Inc. (http://www.wso2.org) All Rights Reserved.
//
// WSO2 Inc. licenses this file to you under the Apache License,
// Version 2.0 (the "License"); you may not use this file except
// in compliance with the License.
// You may obtain a copy of the License at
//
// http://www.apache.org/licenses/LICENSE-2.0
//
// Unless required by applicable law or agreed to in writing,
// software distributed under the License is distributed on an
// "AS IS" BASIS, WITHOUT WARRANTIES OR CONDITIONS OF ANY
// KIND, either express or implied.  See the License for the
// specific language governing permissions and limitations
// under the License.

import ballerina/io;

type InstructionGenerator object {
    jvm:MethodVisitor mv;
    BalToJVMIndexMap indexMap;
    string currentPackageName;

    public function __init(jvm:MethodVisitor mv, BalToJVMIndexMap indexMap, string currentPackageName) {
        self.mv = mv;
        self.indexMap = indexMap;
        self.currentPackageName = currentPackageName;
    }

    function generateConstantLoadIns(bir:ConstantLoad loadIns) {
        bir:BType bType = loadIns.typeValue;

        if (bType is bir:BTypeInt || bType is bir:BTypeByte) {
            any val = loadIns.value;
            self.mv.visitLdcInsn(val);
        } else if (bType is bir:BTypeFloat) {
            any val = loadIns.value;
            self.mv.visitLdcInsn(val);
        } else if (bType is bir:BTypeString) {
            any val = loadIns.value;
            self.mv.visitLdcInsn(val);
        } else if (bType is bir:BTypeDecimal) {
            any val = loadIns.value;
            self.mv.visitTypeInsn(NEW, DECIMAL_VALUE);
            self.mv.visitInsn(DUP);
            self.mv.visitLdcInsn(val);
            self.mv.visitMethodInsn(INVOKESPECIAL, DECIMAL_VALUE, "<init>", io:sprintf("(L%s;)V", STRING_VALUE), false);
        } else if (bType is bir:BTypeBoolean) {
            any val = loadIns.value;
            self.mv.visitLdcInsn(val);
        } else if (bType is bir:BTypeNil) {
            self.mv.visitInsn(ACONST_NULL);
        } else {
            error err = error( "JVM generation is not supported for type : " + io:sprintf("%s", bType));
            panic err;
        }

        self.storeToVar(loadIns.lhsOp.variableDcl);
    }

    function generateMoveIns(bir:Move moveIns) {
        self.loadVar(moveIns.rhsOp.variableDcl);
        self.storeToVar(moveIns.lhsOp.variableDcl);
    }


    function generateBinaryOpIns(bir:BinaryOp binaryIns) {
        if (binaryIns.kind == bir:BINARY_LESS_THAN) {
            self.generateLessThanIns(binaryIns);
        } else if (binaryIns.kind == bir:BINARY_ADD) {
            self.generateAddIns(binaryIns);
        } else if (binaryIns.kind == bir:BINARY_EQUAL) {
            self.generateEqualIns(binaryIns);
        } else if (binaryIns.kind == bir:BINARY_SUB) {
            self.generateSubIns(binaryIns);
        } else if (binaryIns.kind == bir:BINARY_DIV) {
            self.generateDivIns(binaryIns);
        } else if (binaryIns.kind == bir:BINARY_MUL) {
            self.generateMulIns(binaryIns);
        } else if (binaryIns.kind == bir:BINARY_MOD) {
            self.generateRemIns(binaryIns);
        } else if (binaryIns.kind == bir:BINARY_AND) {
            self.generateAndIns(binaryIns);
        } else if (binaryIns.kind == bir:BINARY_OR) {
            self.generateOrIns(binaryIns);
        } else if (binaryIns.kind == bir:BINARY_LESS_EQUAL) {
            self.generateLessEqualIns(binaryIns);
        } else if (binaryIns.kind == bir:BINARY_NOT_EQUAL) {
            self.generateNotEqualIns(binaryIns);
        }  else if (binaryIns.kind == bir:BINARY_GREATER_THAN) {
            self.generateGreaterThanIns(binaryIns);
        }  else if (binaryIns.kind == bir:BINARY_GREATER_EQUAL) {
            self.generateGreaterEqualIns(binaryIns);
        } else if (binaryIns.kind == bir:BINARY_REF_EQUAL) {
            self.generateRefEqualIns(binaryIns);
        } else if (binaryIns.kind == bir:BINARY_REF_NOT_EQUAL) {
            self.generateRefNotEqualIns(binaryIns);
<<<<<<< HEAD
        } else if (binaryIns.kind == bir:BINARY_ANNOT_ACCESS) {
            self.generateAnnotAccessIns(binaryIns);
=======
        } else if (binaryIns.kind == bir:BINARY_CLOSED_RANGE) {
            self.generateClosedRangeIns(binaryIns);
        } else if (binaryIns.kind == bir:BINARY_HALF_OPEN_RANGE) {
            self.generateClosedRangeIns(binaryIns);
>>>>>>> d20387b7
        } else {
            error err = error("JVM generation is not supported for type : " + io:sprintf("%s", binaryIns.kind));
            panic err;
        }
    }

    function generateBinaryRhsAndLhsLoad(bir:BinaryOp binaryIns) {
        self.loadVar(binaryIns.rhsOp1.variableDcl);
        self.loadVar(binaryIns.rhsOp2.variableDcl);
    }

    private function generateLessThanIns(bir:BinaryOp binaryIns) {
        self.generateBinaryCompareIns(binaryIns, IFLT);
    }

    private function generateGreaterThanIns(bir:BinaryOp binaryIns) {
        self.generateBinaryCompareIns(binaryIns, IFGT);
    }

    private function generateLessEqualIns(bir:BinaryOp binaryIns) {
        self.generateBinaryCompareIns(binaryIns, IFLE);

    }

    private function generateGreaterEqualIns(bir:BinaryOp binaryIns) {
        self.generateBinaryCompareIns(binaryIns, IFGE);
    }

    private function generateBinaryCompareIns(bir:BinaryOp binaryIns, int opcode) {
        if (opcode != IFLT && opcode != IFGT && opcode != IFLE && opcode != IFGE) {
            error err = error(io:sprintf("Unsupported opcode '%s' for binary operator.", opcode));
            panic err;
        }

        self.generateBinaryRhsAndLhsLoad(binaryIns);
        jvm:Label label1 = new;
        jvm:Label label2 = new;

        bir:BType lhsOpType = binaryIns.rhsOp1.variableDcl.typeValue;
        bir:BType rhsOpType = binaryIns.rhsOp2.variableDcl.typeValue;

        if (lhsOpType is bir:BTypeInt|bir:BTypeByte && rhsOpType is bir:BTypeInt|bir:BTypeByte) {
            self.mv.visitInsn(LCMP);
        } else if (lhsOpType is bir:BTypeFloat && rhsOpType is bir:BTypeFloat) {
            self.mv.visitInsn(DCMPL);
        } else {
            string compareFuncName = self.getCompareFuncName(opcode);
            self.mv.visitMethodInsn(INVOKESTATIC, TYPE_CHECKER, compareFuncName,
                io:sprintf("(L%s;L%s;)Z", COMPARABLE, COMPARABLE), false);
            self.storeToVar(binaryIns.lhsOp.variableDcl);
            return;
        }

        self.mv.visitJumpInsn(opcode, label1);

        self.mv.visitInsn(ICONST_0);
        self.mv.visitJumpInsn(GOTO, label2);

        self.mv.visitLabel(label1);
        self.mv.visitInsn(ICONST_1);

        self.mv.visitLabel(label2);
        self.storeToVar(binaryIns.lhsOp.variableDcl);
    }

    private function getCompareFuncName(int opcode) returns string {
        if (opcode == IFGT) {
            return "ifgt";
        } else if (opcode == IFGE) {
            return "ifge";
        } else if (opcode == IFLT) {
            return "iflt";
        } else if (opcode == IFLE) {
            return "ifle";
        } else {
            error err = error(io:sprintf("Opcode: '%s' is not a comparison opcode.", opcode));
            panic err;
        }
    }

    function generateEqualIns(bir:BinaryOp binaryIns) {
        self.generateBinaryRhsAndLhsLoad(binaryIns);

        jvm:Label label1 = new;
        jvm:Label label2 = new;

        bir:BType lhsOpType = binaryIns.rhsOp1.variableDcl.typeValue;
        bir:BType rhsOpType = binaryIns.rhsOp2.variableDcl.typeValue;
        if (lhsOpType is bir:BTypeInt|bir:BTypeByte && rhsOpType is bir:BTypeInt|bir:BTypeByte) {
            self.mv.visitInsn(LCMP);
            self.mv.visitJumpInsn(IFNE, label1);
        } else if (lhsOpType is bir:BTypeFloat && rhsOpType is bir:BTypeFloat) {
            self.mv.visitInsn(DCMPL);
            self.mv.visitJumpInsn(IFNE, label1);
        } else if (lhsOpType is bir:BTypeBoolean && rhsOpType is bir:BTypeBoolean) {
            self.mv.visitJumpInsn(IF_ICMPNE, label1);
        } else {
            self.mv.visitMethodInsn(INVOKESTATIC, TYPE_CHECKER, "isEqual",
                    io:sprintf("(L%s;L%s;)Z", OBJECT, OBJECT), false);
            self.storeToVar(binaryIns.lhsOp.variableDcl);
            return;
        }

        self.mv.visitInsn(ICONST_1);
        self.mv.visitJumpInsn(GOTO, label2);

        self.mv.visitLabel(label1);
        self.mv.visitInsn(ICONST_0);

        self.mv.visitLabel(label2);
        self.storeToVar(binaryIns.lhsOp.variableDcl);
    }

    function generateNotEqualIns(bir:BinaryOp binaryIns) {
        self.generateBinaryRhsAndLhsLoad(binaryIns);

        jvm:Label label1 = new;
        jvm:Label label2 = new;

        // It is assumed that both operands are of same type
        bir:BType lhsOpType = binaryIns.rhsOp1.variableDcl.typeValue;
        bir:BType rhsOpType = binaryIns.rhsOp2.variableDcl.typeValue;
        if (lhsOpType is bir:BTypeInt|bir:BTypeByte && rhsOpType is bir:BTypeInt|bir:BTypeByte) {
            self.mv.visitInsn(LCMP);
            self.mv.visitJumpInsn(IFEQ, label1);
        } else if (lhsOpType is bir:BTypeFloat && rhsOpType is bir:BTypeFloat) {
            self.mv.visitInsn(DCMPL);
            self.mv.visitJumpInsn(IFEQ, label1);
        } else if (lhsOpType is bir:BTypeBoolean && rhsOpType is bir:BTypeBoolean) {
            self.mv.visitJumpInsn(IF_ICMPEQ, label1);
        } else {
            self.mv.visitMethodInsn(INVOKESTATIC, TYPE_CHECKER, "isEqual",
                    io:sprintf("(L%s;L%s;)Z", OBJECT, OBJECT), false);
            self.mv.visitJumpInsn(IFNE, label1);
        }

        self.mv.visitInsn(ICONST_1);
        self.mv.visitJumpInsn(GOTO, label2);

        self.mv.visitLabel(label1);
        self.mv.visitInsn(ICONST_0);

        self.mv.visitLabel(label2);
        self.storeToVar(binaryIns.lhsOp.variableDcl);
    }

    function generateRefEqualIns(bir:BinaryOp binaryIns) {
        self.generateBinaryRhsAndLhsLoad(binaryIns);

        jvm:Label label1 = new;
        jvm:Label label2 = new;

        bir:BType lhsOpType = binaryIns.rhsOp1.variableDcl.typeValue;
        bir:BType rhsOpType = binaryIns.rhsOp2.variableDcl.typeValue;
        if (lhsOpType is bir:BTypeInt|bir:BTypeByte && rhsOpType is bir:BTypeInt|bir:BTypeByte) {
            self.mv.visitInsn(LCMP);
            self.mv.visitJumpInsn(IFNE, label1);
        } else if (lhsOpType is bir:BTypeFloat && rhsOpType is bir:BTypeFloat) {
            self.mv.visitInsn(DCMPL);
            self.mv.visitJumpInsn(IFNE, label1);
        } else if (lhsOpType is bir:BTypeBoolean && rhsOpType is bir:BTypeBoolean) {
            self.mv.visitJumpInsn(IF_ICMPNE, label1);
        } else {
            self.mv.visitMethodInsn(INVOKESTATIC, TYPE_CHECKER, "isReferenceEqual",
                    io:sprintf("(L%s;L%s;)Z", OBJECT, OBJECT), false);
            self.storeToVar(binaryIns.lhsOp.variableDcl);
            return;
        }

        self.mv.visitInsn(ICONST_1);
        self.mv.visitJumpInsn(GOTO, label2);

        self.mv.visitLabel(label1);
        self.mv.visitInsn(ICONST_0);

        self.mv.visitLabel(label2);
        self.storeToVar(binaryIns.lhsOp.variableDcl);
    }

    function generateRefNotEqualIns(bir:BinaryOp binaryIns) {
        self.generateBinaryRhsAndLhsLoad(binaryIns);

        jvm:Label label1 = new;
        jvm:Label label2 = new;

        // It is assumed that both operands are of same type
        bir:BType lhsOpType = binaryIns.rhsOp1.variableDcl.typeValue;
        bir:BType rhsOpType = binaryIns.rhsOp2.variableDcl.typeValue;
        if (lhsOpType is bir:BTypeInt|bir:BTypeByte && rhsOpType is bir:BTypeInt|bir:BTypeByte) {
            self.mv.visitInsn(LCMP);
            self.mv.visitJumpInsn(IFEQ, label1);
        } else if (lhsOpType is bir:BTypeFloat && rhsOpType is bir:BTypeFloat) {
            self.mv.visitInsn(DCMPL);
            self.mv.visitJumpInsn(IFEQ, label1);
        } else if (lhsOpType is bir:BTypeBoolean && rhsOpType is bir:BTypeBoolean) {
            self.mv.visitJumpInsn(IF_ICMPEQ, label1);
        } else {
            self.mv.visitMethodInsn(INVOKESTATIC, TYPE_CHECKER, "isReferenceEqual",
                    io:sprintf("(L%s;L%s;)Z", OBJECT, OBJECT), false);
            self.mv.visitJumpInsn(IFNE, label1);
        }

        self.mv.visitInsn(ICONST_1);
        self.mv.visitJumpInsn(GOTO, label2);

        self.mv.visitLabel(label1);
        self.mv.visitInsn(ICONST_0);

        self.mv.visitLabel(label2);
        self.storeToVar(binaryIns.lhsOp.variableDcl);
    }

<<<<<<< HEAD
    function generateAnnotAccessIns(bir:BinaryOp binaryIns) {
        self.loadVar(binaryIns.rhsOp1.variableDcl);
        addBoxInsn(self.mv, binaryIns.rhsOp1.variableDcl.typeValue);
        self.loadVar(binaryIns.rhsOp2.variableDcl);
        self.mv.visitMethodInsn(INVOKESTATIC, TYPE_CHECKER, "getAnnotValue",
            io:sprintf("(L%s;L%s;)L%s;", TYPEDESC_VALUE, STRING_VALUE, OBJECT), false);

        bir:BType targetType = binaryIns.lhsOp.variableDcl.typeValue;
        addUnboxInsn(self.mv, targetType);
=======
    function generateClosedRangeIns(bir:BinaryOp binaryIns) {
        self.mv.visitTypeInsn(NEW, ARRAY_VALUE);
        self.mv.visitInsn(DUP);
        self.generateBinaryRhsAndLhsLoad(binaryIns);
        self.mv.visitMethodInsn(INVOKESTATIC, LONG_STREAM, "rangeClosed", io:sprintf("(JJ)L%s;", LONG_STREAM), true);
        self.mv.visitMethodInsn(INVOKEINTERFACE, LONG_STREAM, "toArray", "()[J", true);
        self.mv.visitMethodInsn(INVOKESPECIAL, ARRAY_VALUE, "<init>", "([J)V", false);
>>>>>>> d20387b7
        self.storeToVar(binaryIns.lhsOp.variableDcl);
    }

    function generateAddIns(bir:BinaryOp binaryIns) {
        bir:BType bType = binaryIns.lhsOp.typeValue;
        if (bType is bir:BTypeInt || bType is bir:BTypeByte) {
            self.generateBinaryRhsAndLhsLoad(binaryIns);
            self.mv.visitInsn(LADD);
        } else if (bType is bir:BTypeString) {
            self.generateBinaryRhsAndLhsLoad(binaryIns);
            self.mv.visitMethodInsn(INVOKEVIRTUAL, "java/lang/String", "concat",
                                    io:sprintf("(L%s;)L%s;", STRING_VALUE, STRING_VALUE) , false);
        } else if (bType is bir:BTypeDecimal) {
            self.generateBinaryRhsAndLhsLoad(binaryIns);
            self.mv.visitMethodInsn(INVOKEVIRTUAL, DECIMAL_VALUE, "add",
                io:sprintf("(L%s;)L%s;", DECIMAL_VALUE, DECIMAL_VALUE) , false);
        } else if (bType is bir:BTypeFloat) {
            self.generateBinaryRhsAndLhsLoad(binaryIns);
            self.mv.visitInsn(DADD);
        } else if (bType is bir:BXMLType) {
            self.generateBinaryRhsAndLhsLoad(binaryIns);
            self.mv.visitMethodInsn(INVOKESTATIC, XML_FACTORY, "concatenate", 
                                    io:sprintf("(L%s;L%s;)L%s;", XML_VALUE, XML_VALUE, XML_VALUE), false);
        } else {
            error err = error("JVM generation is not supported for type " +
                              io:sprintf("%s", binaryIns.lhsOp.typeValue));
            panic err;
        }

        self.storeToVar(binaryIns.lhsOp.variableDcl);
    }

    function generateSubIns(bir:BinaryOp binaryIns) {
        bir:BType bType = binaryIns.lhsOp.typeValue;
        self.generateBinaryRhsAndLhsLoad(binaryIns);
        if (bType is bir:BTypeInt) {
            self.mv.visitInsn(LSUB);
        } else if (bType is bir:BTypeFloat) {
            self.mv.visitInsn(DSUB);
        } else if (bType is bir:BTypeDecimal) {
            self.mv.visitMethodInsn(INVOKEVIRTUAL, DECIMAL_VALUE, "subtract",
                io:sprintf("(L%s;)L%s;", DECIMAL_VALUE, DECIMAL_VALUE) , false);
        } else {
            error err = error( "JVM generation is not supported for type " +
                            io:sprintf("%s", binaryIns.lhsOp.typeValue));
            panic err;
        }
        self.storeToVar(binaryIns.lhsOp.variableDcl);
    }

    function generateDivIns(bir:BinaryOp binaryIns) {
        bir:BType bType = binaryIns.lhsOp.typeValue;
        self.generateBinaryRhsAndLhsLoad(binaryIns);
        if (bType is bir:BTypeInt) {
            self.mv.visitInsn(LDIV);
        } else if (bType is bir:BTypeFloat) {
            self.mv.visitInsn(DDIV);
        } else if (bType is bir:BTypeDecimal) {
            self.mv.visitMethodInsn(INVOKEVIRTUAL, DECIMAL_VALUE, "divide",
                io:sprintf("(L%s;)L%s;", DECIMAL_VALUE, DECIMAL_VALUE) , false);
        } else {
            error err = error( "JVM generation is not supported for type " +
                            io:sprintf("%s", binaryIns.lhsOp.typeValue));
            panic err;
        }
        self.storeToVar(binaryIns.lhsOp.variableDcl);
    }

    function generateMulIns(bir:BinaryOp binaryIns) {
        bir:BType bType = binaryIns.lhsOp.typeValue;
        self.generateBinaryRhsAndLhsLoad(binaryIns);
        if (bType is bir:BTypeInt) {
            self.mv.visitInsn(LMUL);
        } else if (bType is bir:BTypeFloat) {
            self.mv.visitInsn(DMUL);
        } else if (bType is bir:BTypeDecimal) {
            self.mv.visitMethodInsn(INVOKEVIRTUAL, DECIMAL_VALUE, "multiply",
                io:sprintf("(L%s;)L%s;", DECIMAL_VALUE, DECIMAL_VALUE) , false);
        } else {
            error err = error( "JVM generation is not supported for type " +
                            io:sprintf("%s", binaryIns.lhsOp.typeValue));
            panic err;
        }
        self.storeToVar(binaryIns.lhsOp.variableDcl);
    }

    function generateRemIns(bir:BinaryOp binaryIns) {
            bir:BType bType = binaryIns.lhsOp.typeValue;
            self.generateBinaryRhsAndLhsLoad(binaryIns);
            if (bType is bir:BTypeInt) {
                self.mv.visitInsn(LREM);
            } else if (bType is bir:BTypeFloat) {
                self.mv.visitInsn(DREM);
            } else if (bType is bir:BTypeDecimal) {
                self.mv.visitMethodInsn(INVOKEVIRTUAL, DECIMAL_VALUE, "remainder",
                    io:sprintf("(L%s;)L%s;", DECIMAL_VALUE, DECIMAL_VALUE) , false);
            } else {
                error err = error( "JVM generation is not supported for type " +
                                io:sprintf("%s", binaryIns.lhsOp.typeValue));
                panic err;
            }
            self.storeToVar(binaryIns.lhsOp.variableDcl);
    }

    function generateAndIns(bir:BinaryOp binaryIns) {
        // ILOAD
        // ICONST_1
        // IF_ICMPNE L0
        // ILOAD
        // ICONST_1
        // IF_ICMPNE L0
        // ICONST_1
        // ISTORE

        //io:println("AND ins : " + io:sprintf("%s", binaryIns));

        jvm:Label label1 = new;
        jvm:Label label2 = new;

        self.loadVar(binaryIns.rhsOp1.variableDcl);

        self.mv.visitInsn(ICONST_1);
        self.mv.visitJumpInsn(IF_ICMPNE, label1);

        self.loadVar(binaryIns.rhsOp2.variableDcl);

        self.mv.visitInsn(ICONST_1);
        self.mv.visitJumpInsn(IF_ICMPNE, label1);

        self.mv.visitInsn(ICONST_1);
        self.mv.visitJumpInsn(GOTO, label2);

        self.mv.visitLabel(label1);
        self.mv.visitInsn(ICONST_0);

        self.mv.visitLabel(label2);

        self.storeToVar(binaryIns.lhsOp.variableDcl);
    }

    function generateOrIns(bir:BinaryOp binaryIns) {
        // ILOAD
        // ICONST_1
        // IF_ICMPNE L0
        // ILOAD
        // ICONST_1
        // IF_ICMPNE L0
        // ICONST_1
        // ISTORE

        //io:println("OR ins : " + io:sprintf("%s", binaryIns));

        jvm:Label label1 = new;
        jvm:Label label2 = new;

        self.loadVar(binaryIns.rhsOp1.variableDcl);

        self.mv.visitInsn(ICONST_1);
        self.mv.visitJumpInsn(IF_ICMPEQ, label1);

        self.loadVar(binaryIns.rhsOp2.variableDcl);

        self.mv.visitInsn(ICONST_1);
        self.mv.visitJumpInsn(IF_ICMPEQ, label1);

        self.mv.visitInsn(ICONST_0);
        self.mv.visitJumpInsn(GOTO, label2);

        self.mv.visitLabel(label1);
        self.mv.visitInsn(ICONST_1);

        self.mv.visitLabel(label2);

        self.storeToVar(binaryIns.lhsOp.variableDcl);
    }

    function getJVMIndexOfVarRef(bir:VariableDcl varDcl) returns int {
        return self.indexMap.getIndex(varDcl);
    }

    function generateMapNewIns(bir:NewMap mapNewIns) {
        bir:BType typeOfMapNewIns = mapNewIns.typeValue;

        string className = MAP_VALUE_IMPL;

        if (typeOfMapNewIns is bir:BRecordType) {
            className = self.currentPackageName + cleanupTypeName(typeOfMapNewIns.name.value);
        }

        self.mv.visitTypeInsn(NEW, className);
        self.mv.visitInsn(DUP);
        loadType(self.mv, mapNewIns.typeValue);
        self.mv.visitMethodInsn(INVOKESPECIAL, className, "<init>", io:sprintf("(L%s;)V", BTYPE), false);
        self.storeToVar(mapNewIns.lhsOp.variableDcl);
    }

    function generateTableNewIns(bir:NewTable tableNewIns) {
        self.mv.visitTypeInsn(NEW, TABLE_VALUE);
        self.mv.visitInsn(DUP);
        loadType(self.mv, tableNewIns.typeValue);
        self.loadVar(tableNewIns.indexColOp.variableDcl);
        self.loadVar(tableNewIns.keyColOp.variableDcl);
        self.loadVar(tableNewIns.dataOp.variableDcl);
        self.mv.visitMethodInsn(INVOKESPECIAL, TABLE_VALUE, "<init>", io:sprintf("(L%s;L%s;L%s;L%s;)V", BTYPE,
                ARRAY_VALUE, ARRAY_VALUE, ARRAY_VALUE), false);
        self.storeToVar(tableNewIns.lhsOp.variableDcl);
    }

    function generateStreamNewIns(bir:NewStream streamNewIns) {
        self.mv.visitTypeInsn(NEW, STREAM_VALUE);
        self.mv.visitInsn(DUP);
        loadType(self.mv, streamNewIns.typeValue);
        self.loadVar(streamNewIns.nameOp.variableDcl);
        self.mv.visitMethodInsn(INVOKESPECIAL, STREAM_VALUE, "<init>", io:sprintf("(L%s;L%s;)V", BTYPE,
                STRING_VALUE), false);
        self.storeToVar(streamNewIns.lhsOp.variableDcl);
    }

    function generateMapStoreIns(bir:FieldAccess mapStoreIns) {
        // visit map_ref
        self.loadVar(mapStoreIns.lhsOp.variableDcl);
        bir:BType varRefType = mapStoreIns.lhsOp.variableDcl.typeValue;

        // visit key_expr
        self.loadVar(mapStoreIns.keyOp.variableDcl);

        // visit value_expr
        bir:BType valueType = mapStoreIns.rhsOp.variableDcl.typeValue;
        self.loadVar(mapStoreIns.rhsOp.variableDcl);
        addBoxInsn(self.mv, valueType);

        if (varRefType is bir:BJSONType) {
            self.mv.visitMethodInsn(INVOKESTATIC, JSON_UTILS, "setElement",
                    io:sprintf("(L%s;L%s;L%s;)V", OBJECT, STRING_VALUE, OBJECT), false);
        } else {
            self.mv.visitMethodInsn(INVOKEINTERFACE, MAP_VALUE, "put",
                    io:sprintf("(L%s;L%s;)L%s;", OBJECT, OBJECT, OBJECT), true);

            // emit a pop, since we are not using the return value from the map.put()
            self.mv.visitInsn(POP);
        }
    }

    function generateMapLoadIns(bir:FieldAccess mapLoadIns) {
        // visit map_ref
        self.loadVar(mapLoadIns.rhsOp.variableDcl);
        bir:BType varRefType = mapLoadIns.rhsOp.variableDcl.typeValue;
        addUnboxInsn(self.mv, varRefType);

        // visit key_expr
        self.loadVar(mapLoadIns.keyOp.variableDcl);

        if (varRefType is bir:BJSONType) {
            self.mv.visitTypeInsn(CHECKCAST, STRING_VALUE);
            self.mv.visitMethodInsn(INVOKESTATIC, JSON_UTILS, "getElement",
                    io:sprintf("(L%s;L%s;)L%s;", OBJECT, STRING_VALUE, OBJECT), false);
        } else {
            self.mv.visitMethodInsn(INVOKEINTERFACE, MAP_VALUE, "getOrThrow",
                    io:sprintf("(L%s;)L%s;", OBJECT, OBJECT), true);
        }

        // store in the target reg
        bir:BType targetType = mapLoadIns.lhsOp.variableDcl.typeValue;
        addUnboxInsn(self.mv, targetType);
        self.storeToVar(mapLoadIns.lhsOp.variableDcl);
    }

    function generateObjectLoadIns(bir:FieldAccess objectLoadIns) {
        // visit object_ref
        self.loadVar(objectLoadIns.rhsOp.variableDcl);
        bir:BType varRefType = objectLoadIns.rhsOp.variableDcl.typeValue;

        // visit key_expr
        self.loadVar(objectLoadIns.keyOp.variableDcl);

        // invoke get() method, and unbox if needed
        self.mv.visitMethodInsn(INVOKEINTERFACE, OBJECT_VALUE, "get",
                io:sprintf("(L%s;)L%s;", STRING_VALUE, OBJECT), true);
        bir:BType targetType = objectLoadIns.lhsOp.variableDcl.typeValue;
        addUnboxInsn(self.mv, targetType);

        // store in the target reg
        self.storeToVar(objectLoadIns.lhsOp.variableDcl);
    }

    function generateObjectStoreIns(bir:FieldAccess objectStoreIns) {
        // visit object_ref
        self.loadVar(objectStoreIns.lhsOp.variableDcl);
        bir:BType varRefType = objectStoreIns.lhsOp.variableDcl.typeValue;

        // visit key_expr
        self.loadVar(objectStoreIns.keyOp.variableDcl);

        // visit value_expr
        bir:BType valueType = objectStoreIns.rhsOp.variableDcl.typeValue;
        self.loadVar(objectStoreIns.rhsOp.variableDcl);
        addBoxInsn(self.mv, valueType);

        // invoke set() method
        self.mv.visitMethodInsn(INVOKEINTERFACE, OBJECT_VALUE, "set",
                io:sprintf("(L%s;L%s;)V", STRING_VALUE, OBJECT), true);
    }

    # Generate a new instance of an array value
    # 
    # + inst - the new array instruction
    function generateArrayNewIns(bir:NewArray inst) {
        self.mv.visitTypeInsn(NEW, ARRAY_VALUE);
        self.mv.visitInsn(DUP);
        loadType(self.mv, inst.typeValue);
        self.loadVar(inst.sizeOp.variableDcl);
        self.mv.visitMethodInsn(INVOKESPECIAL, ARRAY_VALUE, "<init>", io:sprintf("(L%s;J)V", BTYPE), false);
        self.storeToVar(inst.lhsOp.variableDcl);
    }

    # Generate adding a new value to an array
    # 
    # + inst - array store instruction
    function generateArrayStoreIns(bir:FieldAccess inst) {
        self.loadVar(inst.lhsOp.variableDcl);
        self.loadVar(inst.keyOp.variableDcl);
        self.loadVar(inst.rhsOp.variableDcl);

        bir:BType varRefType = inst.lhsOp.variableDcl.typeValue;
        if (varRefType is bir:BJSONType ||
                (varRefType is bir:BArrayType && varRefType.eType  is bir:BJSONType)) {
            self.mv.visitMethodInsn(INVOKESTATIC, JSON_UTILS, "setArrayElement",
                    io:sprintf("(L%s;JL%s;)V", OBJECT, OBJECT), false);
            return;
        }

        string valueDesc;
        if (varRefType is bir:BArrayType) {
            if (varRefType.eType is bir:BTypeByte) {
                self.mv.visitInsn(L2I);
                self.mv.visitInsn(I2B);
                valueDesc = "B";
            } else if (varRefType.eType is bir:BTypeInt) {
                valueDesc = "J";
            } else if (varRefType.eType is bir:BTypeString) {
                valueDesc = io:sprintf("L%s;", STRING_VALUE);
            } else if (varRefType.eType is bir:BTypeBoolean) {
                valueDesc = "Z";
            } else if (varRefType.eType is bir:BTypeFloat) {
                valueDesc = "D";
            } else {
                valueDesc = io:sprintf("L%s;", OBJECT);
            }
        } else {
            valueDesc = io:sprintf("L%s;", OBJECT);
        }

        self.mv.visitMethodInsn(INVOKEVIRTUAL, ARRAY_VALUE, "add", io:sprintf("(J%s)V", valueDesc), false);
    }

    # Generating loading a new value from an array to the top of the stack
    # 
    # + inst - field access instruction
    function generateArrayValueLoad(bir:FieldAccess inst) {
        self.loadVar(inst.rhsOp.variableDcl);
        self.loadVar(inst.keyOp.variableDcl);
        bir:BType bType = inst.lhsOp.variableDcl.typeValue;

        bir:BType varRefType = inst.rhsOp.variableDcl.typeValue;
        if (varRefType is bir:BJSONType ||
                (varRefType is bir:BArrayType && varRefType.eType  is bir:BJSONType)) {
            self.mv.visitMethodInsn(INVOKESTATIC, JSON_UTILS, "getArrayElement",
                        io:sprintf("(L%s;J)L%s;", OBJECT, OBJECT), false);
        } else if (bType is bir:BTypeInt) {
            self.mv.visitMethodInsn(INVOKEVIRTUAL, ARRAY_VALUE, "getInt", "(J)J", false);
        } else if (bType is bir:BTypeString) {
            self.mv.visitMethodInsn(INVOKEVIRTUAL, ARRAY_VALUE, "getString", io:sprintf("(J)L%s;", STRING_VALUE),
                                        false);
        } else if (bType is bir:BTypeBoolean) {
            self.mv.visitMethodInsn(INVOKEVIRTUAL, ARRAY_VALUE, "getBoolean", "(J)Z", false);
        } else if (bType is bir:BTypeByte) {
            self.mv.visitMethodInsn(INVOKEVIRTUAL, ARRAY_VALUE, "getByte", "(J)B", false);
        } else if (bType is bir:BTypeFloat) {
            self.mv.visitMethodInsn(INVOKEVIRTUAL, ARRAY_VALUE, "getFloat", "(J)D", false);
        } else if (bType is bir:BRecordType) {
            self.mv.visitMethodInsn(INVOKEVIRTUAL, ARRAY_VALUE, "getRefValue", io:sprintf("(J)L%s;", OBJECT), false);
            self.mv.visitTypeInsn(CHECKCAST, MAP_VALUE);
        } else if (bType is bir:BXMLType) {
            self.mv.visitMethodInsn(INVOKEVIRTUAL, ARRAY_VALUE, "getRefValue", io:sprintf("(J)L%s;", OBJECT), false);
            self.mv.visitTypeInsn(CHECKCAST, XML_VALUE);
        } else {
            self.mv.visitMethodInsn(INVOKEVIRTUAL, ARRAY_VALUE, "getRefValue", io:sprintf("(J)L%s;", OBJECT), false);
        }

        self.storeToVar(inst.lhsOp.variableDcl);
    }

    function generateNewErrorIns(bir:NewError newErrorIns) {
        self.mv.visitTypeInsn(NEW, ERROR_VALUE);
        self.mv.visitInsn(DUP);
        self.loadVar(newErrorIns.reasonOp.variableDcl);
        self.loadVar(newErrorIns.detailsOp.variableDcl);
        self.mv.visitMethodInsn(INVOKESPECIAL, ERROR_VALUE, "<init>",
                           io:sprintf("(L%s;L%s;)V", STRING_VALUE, OBJECT), false);
        self.storeToVar(newErrorIns.lhsOp.variableDcl);
    }

    function generateCastIns(bir:TypeCast typeCastIns) {
        // load source value
        self.loadVar(typeCastIns.rhsOp.variableDcl);
        generateCheckCast(self.mv, typeCastIns.rhsOp.typeValue, typeCastIns.lhsOp.typeValue);
        self.storeToVar(typeCastIns.lhsOp.variableDcl);
    }

    function generateTypeTestIns(bir:TypeTest typeTestIns) {
        // load source value
        self.loadVar(typeTestIns.rhsOp.variableDcl);

        // load targetType
        loadType(self.mv, typeTestIns.typeValue);

        self.mv.visitMethodInsn(INVOKESTATIC, TYPE_CHECKER, "checkIsType",
                io:sprintf("(L%s;L%s;)Z", OBJECT, BTYPE), false);
        self.storeToVar(typeTestIns.lhsOp.variableDcl);
    }

    function generateObjectNewIns(bir:NewInstance objectNewIns) {
        string className = self.currentPackageName + cleanupTypeName(objectNewIns.typeDef.name.value);
        self.mv.visitTypeInsn(NEW, className);
        self.mv.visitInsn(DUP);
        loadType(self.mv, objectNewIns.typeDef.typeValue);
        self.mv.visitTypeInsn(CHECKCAST, OBJECT_TYPE);
        self.mv.visitMethodInsn(INVOKESPECIAL, className, "<init>", io:sprintf("(L%s;)V", OBJECT_TYPE), false);
        self.storeToVar(objectNewIns.lhsOp.variableDcl);

        // todo : check if this is a new service object creation and process its annotation
        boolean isServiceType = false;

        if (isServiceType) {
            string varName = "#0";
            string pkgClassName = lookupGlobalVarClassName(self.currentPackageName + varName);
            self.mv.visitFieldInsn(GETSTATIC, pkgClassName, varName, io:sprintf("L%s;", MAP_VALUE));
            loadType(self.mv, objectNewIns.typeDef.typeValue);
            self.mv.visitTypeInsn(CHECKCAST, OBJECT_TYPE);
            self.mv.visitMethodInsn(INVOKESTATIC, io:sprintf("%s", ANNOTATION_UTILS), "processObjectAnnotations",
                                        io:sprintf("(L%s;L%s;)V", MAP_VALUE, OBJECT_TYPE), false);
        }
    }

    function generateFPLoadIns(bir:FPLoad inst) {
        self.mv.visitTypeInsn(NEW, FUNCTION_POINTER);
        self.mv.visitInsn(DUP);

        string lambdaName = inst.name.value + "$lambda$";
        string methodClass = lookupFullQualifiedClassName(self.currentPackageName + inst.name.value);

        bir:BType returnType = inst.lhsOp.typeValue;
        boolean isVoid = false;
        if (returnType is bir:BInvokableType) {
            isVoid = returnType.retType is bir:BTypeNil;
        } else {
            error err = error( "Expected BInvokableType, found " + io:sprintf("%s", returnType));
            panic err;
        }
        foreach var v in inst.closureMaps {
            if (v is bir:VarRef) {
                self.loadVar(v.variableDcl);
            }
        }

        self.mv.visitInvokeDynamicInsn(currentClass, lambdaName, isVoid, inst.closureMaps.length());
        loadType(self.mv, returnType);
        if (isVoid) {
            self.mv.visitMethodInsn(INVOKESPECIAL, FUNCTION_POINTER, "<init>",
                                    io:sprintf("(L%s;L%s;)V", CONSUMER, BTYPE), false);
        } else {
            self.mv.visitMethodInsn(INVOKESPECIAL, FUNCTION_POINTER, "<init>",
                                    io:sprintf("(L%s;L%s;)V", FUNCTION, BTYPE), false);
        }

        self.storeToVar(inst.lhsOp.variableDcl);
        lambdas[lambdaName] = (inst, methodClass);
    }

    function generateNewXMLElementIns(bir:NewXMLElement newXMLElement) {
        self.loadVar(newXMLElement.startTagOp.variableDcl);
        self.mv.visitTypeInsn(CHECKCAST, XML_QNAME);
        self.loadVar(newXMLElement.endTagOp.variableDcl);
        self.mv.visitTypeInsn(CHECKCAST, XML_QNAME);
        self.loadVar(newXMLElement.defaultNsURIOp.variableDcl);
        self.mv.visitMethodInsn(INVOKESTATIC, XML_FACTORY, "createXMLElement",
                io:sprintf("(L%s;L%s;L%s;)L%s;", XML_QNAME, XML_QNAME, STRING_VALUE, XML_VALUE), false);
        self.storeToVar(newXMLElement.lhsOp.variableDcl);
    }

    function generateNewXMLQNameIns(bir:NewXMLQName newXMLQName) {
        self.mv.visitTypeInsn(NEW, XML_QNAME);
        self.mv.visitInsn(DUP);
        self.loadVar(newXMLQName.localnameOp.variableDcl);
        self.loadVar(newXMLQName.nsURIOp.variableDcl);
        self.loadVar(newXMLQName.prefixOp.variableDcl);
        self.mv.visitMethodInsn(INVOKESPECIAL, XML_QNAME, "<init>",
                io:sprintf("(L%s;L%s;L%s;)V", STRING_VALUE, STRING_VALUE, STRING_VALUE), false);
        self.storeToVar(newXMLQName.lhsOp.variableDcl);
    }

    function generateNewStringXMLQNameIns(bir:NewStringXMLQName newStringXMLQName) {
        self.mv.visitTypeInsn(NEW, XML_QNAME);
        self.mv.visitInsn(DUP);
        self.loadVar(newStringXMLQName.stringQNameOp.variableDcl);
        self.mv.visitMethodInsn(INVOKESPECIAL, XML_QNAME, "<init>",
                io:sprintf("(L%s;)V", STRING_VALUE), false);
        self.storeToVar(newStringXMLQName.lhsOp.variableDcl);
    }

    function generateNewXMLTextIns(bir:NewXMLText newXMLText) {
        self.loadVar(newXMLText.textOp.variableDcl);
        self.mv.visitMethodInsn(INVOKESTATIC, XML_FACTORY, "createXMLText",
                io:sprintf("(L%s;)L%s;", STRING_VALUE, XML_VALUE), false);
        self.storeToVar(newXMLText.lhsOp.variableDcl);
    }

    function generateNewXMLCommentIns(bir:NewXMLComment newXMLComment) {
        self.loadVar(newXMLComment.textOp.variableDcl);
        self.mv.visitMethodInsn(INVOKESTATIC, XML_FACTORY, "createXMLComment",
                io:sprintf("(L%s;)L%s;", STRING_VALUE, XML_VALUE), false);
        self.storeToVar(newXMLComment.lhsOp.variableDcl);
    }

    function generateNewXMLProcIns(bir:NewXMLPI newXMLPI) {
        self.loadVar(newXMLPI.targetOp.variableDcl);
        self.loadVar(newXMLPI.dataOp.variableDcl);
        self.mv.visitMethodInsn(INVOKESTATIC, XML_FACTORY, "createXMLProcessingInstruction",
                io:sprintf("(L%s;L%s;)L%s;", STRING_VALUE, STRING_VALUE, XML_VALUE), false);
        self.storeToVar(newXMLPI.lhsOp.variableDcl);
    }

    function generateXMLStoreIns(bir:XMLAccess xmlStoreIns) {
        self.loadVar(xmlStoreIns.lhsOp.variableDcl);
        self.loadVar(xmlStoreIns.rhsOp.variableDcl);
        self.mv.visitMethodInsn(INVOKEVIRTUAL, XML_VALUE, "addChildren", io:sprintf("(L%s;)V", XML_VALUE),
                                        false);
    }

    function generateXMLLoadAllIns(bir:XMLAccess xmlLoadAllIns) {
        self.loadVar(xmlLoadAllIns.rhsOp.variableDcl);
        self.mv.visitMethodInsn(INVOKEVIRTUAL, XML_VALUE, "children", io:sprintf("()L%s;", XML_VALUE),
                                        false);
        self.storeToVar(xmlLoadAllIns.lhsOp.variableDcl);
    }

    function generateXMLAttrLoadIns(bir:FieldAccess xmlAttrStoreIns) {
        // visit xml_ref
        self.loadVar(xmlAttrStoreIns.rhsOp.variableDcl);

        // visit attribute name expr
        self.loadVar(xmlAttrStoreIns.keyOp.variableDcl);
        self.mv.visitTypeInsn(CHECKCAST, XML_QNAME);

        // invoke getAttribute() method
        self.mv.visitMethodInsn(INVOKEVIRTUAL, XML_VALUE, "getAttribute",
                io:sprintf("(L%s;)L%s;", XML_QNAME, STRING_VALUE), false);

        // store in the target reg
        bir:BType targetType = xmlAttrStoreIns.lhsOp.variableDcl.typeValue;
        self.storeToVar(xmlAttrStoreIns.lhsOp.variableDcl);
    }

    function generateXMLAttrStoreIns(bir:FieldAccess xmlAttrStoreIns) {
        // visit xml_ref
        self.loadVar(xmlAttrStoreIns.lhsOp.variableDcl);

        // visit attribute name expr
        self.loadVar(xmlAttrStoreIns.keyOp.variableDcl);
        self.mv.visitTypeInsn(CHECKCAST, XML_QNAME);

        // visit attribute value expr
        self.loadVar(xmlAttrStoreIns.rhsOp.variableDcl);

        // invoke setAttribute() method
        self.mv.visitMethodInsn(INVOKEVIRTUAL, XML_VALUE, "setAttribute",
                io:sprintf("(L%s;L%s;)V", XML_QNAME, STRING_VALUE), false);
    }

    function generateXMLLoadIns(bir:FieldAccess xmlLoadIns) {
        // visit xml_ref
        self.loadVar(xmlLoadIns.rhsOp.variableDcl);

        // visit element name/index expr
        self.loadVar(xmlLoadIns.keyOp.variableDcl);

        if (xmlLoadIns.keyOp.variableDcl.typeValue is bir:BTypeString) {
            // invoke `children(name)` method
            self.mv.visitMethodInsn(INVOKEVIRTUAL, XML_VALUE, "children",
                io:sprintf("(L%s;)L%s;", STRING_VALUE, XML_VALUE), false);
        } else {
            // invoke `getItem(index)` method
            self.mv.visitInsn(L2I);
            self.mv.visitMethodInsn(INVOKEVIRTUAL, XML_VALUE, "getItem",
                io:sprintf("(I)L%s;", XML_VALUE), false);
        }

        // store in the target reg
        bir:BType targetType = xmlLoadIns.lhsOp.variableDcl.typeValue;
        self.storeToVar(xmlLoadIns.lhsOp.variableDcl);
    }

    function generateTypeofIns(bir:UnaryOp unaryOp) {
        self.loadVar(unaryOp.rhsOp.variableDcl);
        addBoxInsn(self.mv, unaryOp.rhsOp.variableDcl.typeValue);
        self.mv.visitMethodInsn(INVOKESTATIC, TYPE_CHECKER, "getTypedesc",
                io:sprintf("(L%s;)L%s;", OBJECT, TYPEDESC_VALUE), false);
        self.storeToVar(unaryOp.lhsOp.variableDcl);
    }

    function generateNotIns(bir:UnaryOp unaryOp) {
        self.loadVar(unaryOp.rhsOp.variableDcl);

        jvm:Label label1 = new;
        jvm:Label label2 = new;

        self.mv.visitJumpInsn(IFNE, label1);
        self.mv.visitInsn(ICONST_1);
        self.mv.visitJumpInsn(GOTO, label2);
        self.mv.visitLabel(label1);
        self.mv.visitInsn(ICONST_0);
        self.mv.visitLabel(label2);

        self.storeToVar(unaryOp.lhsOp.variableDcl);
    }

    function generateNegateIns(bir:UnaryOp unaryOp) {
        self.loadVar(unaryOp.rhsOp.variableDcl);

        bir:BType btype = unaryOp.rhsOp.variableDcl.typeValue;
        if (btype is bir:BTypeInt || btype is bir:BTypeByte) {
            self.mv.visitInsn(LNEG);
        } else if (btype is bir:BTypeFloat) {
            self.mv.visitInsn(FNEG);
        } else {
            error err = error(io:sprintf("Negation is not supported for type: %s", btype));
            panic err;
        }

        self.storeToVar(unaryOp.lhsOp.variableDcl);
    }

    function generateNewTypedescIns(bir:NewTypeDesc newTypeDesc) {
        self.mv.visitTypeInsn(NEW, TYPEDESC_VALUE);
        self.mv.visitInsn(DUP);
        loadType(self.mv, newTypeDesc.typeValue);
        self.mv.visitMethodInsn(INVOKESPECIAL, TYPEDESC_VALUE, "<init>",
                io:sprintf("(L%s;)V", BTYPE), false);
        self.storeToVar(newTypeDesc.lhsOp.variableDcl);
    }

    function generateTernaryIns(bir:Ternary ternary) {
        jvm:Label label1 = new;
        jvm:Label label2 = new;

        self.loadVar(ternary.conditionOp.variableDcl);
        self.mv.visitJumpInsn(IFNE, label1);

        // if true
        self.loadVar(ternary.thenOp.variableDcl);
        self.mv.visitJumpInsn(GOTO, label2);

        // else
        self.mv.visitLabel(label1);
        self.loadVar(ternary.elseOp.variableDcl);

        self.mv.visitLabel(label2);
        self.storeToVar(ternary.lhsOp.variableDcl);
    }

    private function loadVar(bir:VariableDcl varDcl) {
        generateVarLoad(self.mv, varDcl, self.currentPackageName, self.getJVMIndexOfVarRef(varDcl));
    }

    private function storeToVar(bir:VariableDcl varDcl) {
        generateVarStore(self.mv, varDcl, self.currentPackageName, self.getJVMIndexOfVarRef(varDcl));
    }
};

function addBoxInsn(jvm:MethodVisitor mv, bir:BType? bType) {
    if (bType is bir:BType) {
        generateCast(mv, bType, "any");
    }
}

function addUnboxInsn(jvm:MethodVisitor mv, bir:BType? bType) {
    if (bType is bir:BType) {
        generateCast(mv, "any", bType);
    }
}

function generateVarLoad(jvm:MethodVisitor mv, bir:VariableDcl varDcl, string currentPackageName, int valueIndex) {
    bir:BType bType = varDcl.typeValue;

    if (varDcl.kind == bir:VAR_KIND_GLOBAL) {
        string varName = varDcl.name.value;
        string className = lookupGlobalVarClassName(currentPackageName + varName);
        string typeSig = getTypeDesc(bType);
        mv.visitFieldInsn(GETSTATIC, className, varName, typeSig);
        return;
    } else if (varDcl.kind == bir:VAR_KIND_SELF) {
        mv.visitVarInsn(ALOAD, 0);
        return;
    }

    if (bType is bir:BTypeInt || bType is bir:BTypeByte) {
        mv.visitVarInsn(LLOAD, valueIndex);
    } else if (bType is bir:BTypeFloat) {
        mv.visitVarInsn(DLOAD, valueIndex);
    } else if (bType is bir:BTypeBoolean) {
        mv.visitVarInsn(ILOAD, valueIndex);
    } else if (bType is bir:BArrayType ||
                bType is bir:BTypeString ||
                bType is bir:BMapType ||
                bType is bir:BTableType ||
                bType is bir:BStreamType ||
                bType is bir:BTypeAny ||
                bType is bir:BTypeAnyData ||
                bType is bir:BTypeNil ||
                bType is bir:BUnionType ||
                bType is bir:BTupleType ||
                bType is bir:BRecordType ||
                bType is bir:BErrorType ||
                bType is bir:BJSONType ||
                bType is bir:BFutureType ||
                bType is bir:BObjectType ||
                bType is bir:BTypeDecimal ||
                bType is bir:BXMLType ||
                bType is bir:BInvokableType ||
                bType is bir:BFiniteType ||
                bType is bir:BTypeDesc) {
        mv.visitVarInsn(ALOAD, valueIndex);
    } else {
        error err = error( "JVM generation is not supported for type " +io:sprintf("%s", bType));
        panic err;
    }
}

function generateVarStore(jvm:MethodVisitor mv, bir:VariableDcl varDcl, string currentPackageName, int valueIndex) {
    bir:BType bType = varDcl.typeValue;

    if (varDcl.kind == "GLOBAL") {
        string varName = varDcl.name.value;
        string className = lookupGlobalVarClassName(currentPackageName + varName);
        string typeSig = getTypeDesc(bType);
        mv.visitFieldInsn(PUTSTATIC, className, varName, typeSig);
        return;
    }

    if (bType is bir:BTypeInt || bType is bir:BTypeByte) {
        mv.visitVarInsn(LSTORE, valueIndex);
    } else if (bType is bir:BTypeFloat) {
        mv.visitVarInsn(DSTORE, valueIndex);
    } else if (bType is bir:BTypeBoolean) {
        mv.visitVarInsn(ISTORE, valueIndex);
    } else if (bType is bir:BArrayType ||
                    bType is bir:BTypeString ||
                    bType is bir:BMapType ||
                    bType is bir:BTableType ||
                    bType is bir:BStreamType ||
                    bType is bir:BTypeAny ||
                    bType is bir:BTypeAnyData ||
                    bType is bir:BTypeNil ||
                    bType is bir:BUnionType ||
                    bType is bir:BTupleType ||
                    bType is bir:BTypeDecimal ||
                    bType is bir:BRecordType ||
                    bType is bir:BErrorType ||
                    bType is bir:BJSONType ||
                    bType is bir:BFutureType ||
                    bType is bir:BObjectType ||
                    bType is bir:BXMLType ||
                    bType is bir:BInvokableType ||
                    bType is bir:BFiniteType ||
                    bType is bir:BTypeDesc) {
        mv.visitVarInsn(ASTORE, valueIndex);
    } else {
        error err = error("JVM generation is not supported for type " +io:sprintf("%s", bType));
        panic err;
    }
}<|MERGE_RESOLUTION|>--- conflicted
+++ resolved
@@ -95,15 +95,12 @@
             self.generateRefEqualIns(binaryIns);
         } else if (binaryIns.kind == bir:BINARY_REF_NOT_EQUAL) {
             self.generateRefNotEqualIns(binaryIns);
-<<<<<<< HEAD
-        } else if (binaryIns.kind == bir:BINARY_ANNOT_ACCESS) {
-            self.generateAnnotAccessIns(binaryIns);
-=======
         } else if (binaryIns.kind == bir:BINARY_CLOSED_RANGE) {
             self.generateClosedRangeIns(binaryIns);
         } else if (binaryIns.kind == bir:BINARY_HALF_OPEN_RANGE) {
             self.generateClosedRangeIns(binaryIns);
->>>>>>> d20387b7
+        } else if (binaryIns.kind == bir:BINARY_ANNOT_ACCESS) {
+            self.generateAnnotAccessIns(binaryIns);
         } else {
             error err = error("JVM generation is not supported for type : " + io:sprintf("%s", binaryIns.kind));
             panic err;
@@ -316,17 +313,6 @@
         self.storeToVar(binaryIns.lhsOp.variableDcl);
     }
 
-<<<<<<< HEAD
-    function generateAnnotAccessIns(bir:BinaryOp binaryIns) {
-        self.loadVar(binaryIns.rhsOp1.variableDcl);
-        addBoxInsn(self.mv, binaryIns.rhsOp1.variableDcl.typeValue);
-        self.loadVar(binaryIns.rhsOp2.variableDcl);
-        self.mv.visitMethodInsn(INVOKESTATIC, TYPE_CHECKER, "getAnnotValue",
-            io:sprintf("(L%s;L%s;)L%s;", TYPEDESC_VALUE, STRING_VALUE, OBJECT), false);
-
-        bir:BType targetType = binaryIns.lhsOp.variableDcl.typeValue;
-        addUnboxInsn(self.mv, targetType);
-=======
     function generateClosedRangeIns(bir:BinaryOp binaryIns) {
         self.mv.visitTypeInsn(NEW, ARRAY_VALUE);
         self.mv.visitInsn(DUP);
@@ -334,7 +320,18 @@
         self.mv.visitMethodInsn(INVOKESTATIC, LONG_STREAM, "rangeClosed", io:sprintf("(JJ)L%s;", LONG_STREAM), true);
         self.mv.visitMethodInsn(INVOKEINTERFACE, LONG_STREAM, "toArray", "()[J", true);
         self.mv.visitMethodInsn(INVOKESPECIAL, ARRAY_VALUE, "<init>", "([J)V", false);
->>>>>>> d20387b7
+        self.storeToVar(binaryIns.lhsOp.variableDcl);
+    }
+
+    function generateAnnotAccessIns(bir:BinaryOp binaryIns) {
+        self.loadVar(binaryIns.rhsOp1.variableDcl);
+        addBoxInsn(self.mv, binaryIns.rhsOp1.variableDcl.typeValue);
+        self.loadVar(binaryIns.rhsOp2.variableDcl);
+        self.mv.visitMethodInsn(INVOKESTATIC, TYPE_CHECKER, "getAnnotValue",
+            io:sprintf("(L%s;L%s;)L%s;", TYPEDESC_VALUE, STRING_VALUE, OBJECT), false);
+
+        bir:BType targetType = binaryIns.lhsOp.variableDcl.typeValue;
+        addUnboxInsn(self.mv, targetType);
         self.storeToVar(binaryIns.lhsOp.variableDcl);
     }
 
