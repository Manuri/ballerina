import ballerina/io;
type InstructionGenerator object {
    jvm:MethodVisitor mv;
    BalToJVMIndexMap indexMap;

    public function __init(jvm:MethodVisitor mv, BalToJVMIndexMap indexMap) {
        self.mv = mv;
        self.indexMap = indexMap;
    }

    function generateConstantLoadIns(bir:ConstantLoad loadIns) {
        bir:BType bType = loadIns.typeValue;

        if (bType is bir:BTypeInt) {
            any val = loadIns.value;
            self.mv.visitLdcInsn(val);

            //store
            int index = self.getJVMIndexOfVarRef(loadIns.lhsOp.variableDcl);
            //io:println("Const Store Index is :::::::::::", index);
            self.mv.visitVarInsn(LSTORE, index);
        } else if (bType is bir:BTypeString) {
            any val = loadIns.value;
            self.mv.visitLdcInsn(val);

            //store
            int index = self.getJVMIndexOfVarRef(loadIns.lhsOp.variableDcl);
            //io:println("Const Store Index is :::::::::::", index);
            self.mv.visitVarInsn(ASTORE, index);
        } else {
            error err = error( "JVM generation is not supported for type : " + io:sprintf("%s", bType));
            panic err;
        }
    }

    function generateMoveIns(bir:Move moveIns) {
        int rhsIndex = self.getJVMIndexOfVarRef(moveIns.rhsOp.variableDcl);
        //io:println("RHS Index is :::::::::::", rhsIndex);
        int lhsLndex = self.getJVMIndexOfVarRef(moveIns.lhsOp.variableDcl);
        //io:println("LHS Index is :::::::::::", lhsLndex);

        bir:BType bType = moveIns.rhsOp.typeValue;

        if (bType is bir:BTypeInt) {
            self.mv.visitVarInsn(LLOAD, rhsIndex);
            self.mv.visitVarInsn(LSTORE, lhsLndex);
        } else if (bType is bir:BTypeBoolean) {
            self.mv.visitVarInsn(ILOAD, rhsIndex);
            self.mv.visitVarInsn(ISTORE, lhsLndex);
        } else if (bType is bir:BTypeString) {
            self.mv.visitVarInsn(ALOAD, rhsIndex);
            self.mv.visitVarInsn(ASTORE, lhsLndex);
        } else if (bType is bir:BArrayType) {
            self.mv.visitVarInsn(ALOAD, rhsIndex);
            self.mv.visitVarInsn(ASTORE, lhsLndex);
        } else if (bType is bir:BMapType) {
            self.mv.visitVarInsn(ALOAD, rhsIndex);
            self.mv.visitVarInsn(ASTORE, lhsLndex);
        } else {
            error err = error( "JVM generation is not supported for type " +
                                        io:sprintf("%s", moveIns.rhsOp.typeValue));
            panic err;
        }
    }


    function generateBinaryOpIns(bir:BinaryOp binaryIns) {
        if (binaryIns.kind is bir:LESS_THAN) {
            self.generateLessThanIns(binaryIns);
        } else if (binaryIns.kind is bir:ADD) {
            self.generateAddIns(binaryIns);
        } else if (binaryIns.kind is bir:EQUAL) {
            self.generateEqualIns(binaryIns);
        } else if (binaryIns.kind is bir:SUB) {
            self.generateSubIns(binaryIns);
        } else if (binaryIns.kind is bir:DIV) {
            self.generateDivIns(binaryIns);
        } else if (binaryIns.kind is bir:MUL) {
            self.generateMulIns(binaryIns);
        } else if (binaryIns.kind is bir:AND) {
            self.generateAndIns(binaryIns);
        } else if (binaryIns.kind is bir:OR) {
            self.generateOrIns(binaryIns);
        } else if (binaryIns.kind is bir:LESS_EQUAL) {
            self.generateLessEqualIns(binaryIns);
        } else {
            error err = error("JVM generation is not supported for type : " + io:sprintf("%s", binaryIns.kind));
            panic err;
        }
    }

    function generateBinaryRhsAndLhsLoad(bir:BinaryOp binaryIns) {
        int rhsOps1Index = self.getJVMIndexOfVarRef(binaryIns.rhsOp1.variableDcl);
        self.mv.visitVarInsn(LLOAD, rhsOps1Index);

        int rhsOps2Index = self.getJVMIndexOfVarRef(binaryIns.rhsOp2.variableDcl);
        self.mv.visitVarInsn(LLOAD, rhsOps2Index);
    }

    function generateLessThanIns(bir:BinaryOp binaryIns) {
        bir:VarRef lhsOp = binaryIns.lhsOp;
        self.generateBinaryRhsAndLhsLoad(binaryIns);
        int lhsOpIndex = self.getJVMIndexOfVarRef(lhsOp.variableDcl);

        jvm:Label label1 = new;
        jvm:Label label2 = new;

        self.mv.visitInsn(LCMP);
        self.mv.visitJumpInsn(IFLT, label1);

        self.mv.visitInsn(ICONST_0);
        self.mv.visitJumpInsn(GOTO, label2);

        self.mv.visitLabel(label1);
        self.mv.visitInsn(ICONST_1);

        self.mv.visitLabel(label2);
        self.mv.visitVarInsn(ISTORE, lhsOpIndex);
    }

    function generateLessEqualIns(bir:BinaryOp binaryIns) {
        bir:VarRef lhsOp = binaryIns.lhsOp;
        self.generateBinaryRhsAndLhsLoad(binaryIns);
        int lhsOpIndex = self.getJVMIndexOfVarRef(lhsOp.variableDcl);

        jvm:Label label1 = new;
        jvm:Label label2 = new;

        self.mv.visitInsn(LCMP);
        self.mv.visitJumpInsn(IFLE, label1);

        self.mv.visitInsn(ICONST_0);
        self.mv.visitJumpInsn(GOTO, label2);

        self.mv.visitLabel(label1);
        self.mv.visitInsn(ICONST_1);

        self.mv.visitLabel(label2);
        self.mv.visitVarInsn(ISTORE, lhsOpIndex);
    }

    function generateEqualIns(bir:BinaryOp binaryIns) {
        bir:VarRef lhsOp = binaryIns.lhsOp;
        self.generateBinaryRhsAndLhsLoad(binaryIns);
        int lhsOpIndex = self.getJVMIndexOfVarRef(lhsOp.variableDcl);

        jvm:Label label1 = new;
        jvm:Label label2 = new;

        self.mv.visitInsn(LCMP);
        self.mv.visitJumpInsn(IFNE, label1);

        self.mv.visitInsn(ICONST_1);
        self.mv.visitJumpInsn(GOTO, label2);

        self.mv.visitLabel(label1);
        self.mv.visitInsn(ICONST_0);

        self.mv.visitLabel(label2);
        self.mv.visitVarInsn(ISTORE, lhsOpIndex);
    }

    function generateAddIns(bir:BinaryOp binaryIns) {
        //io:println("ADD Ins " + io:sprintf("%s", binaryIns));

        bir:BType bType = binaryIns.lhsOp.typeValue;

        if (bType is bir:BTypeInt) {
            bir:VarRef lhsOp = binaryIns.lhsOp;
            self.generateBinaryRhsAndLhsLoad(binaryIns);
            int lhsOpIndex = self.getJVMIndexOfVarRef(lhsOp.variableDcl);

            self.mv.visitInsn(LADD);
            self.mv.visitVarInsn(LSTORE, lhsOpIndex);
        } else if (bType is bir:BTypeString) {

            int rhsOps1Index = self.getJVMIndexOfVarRef(binaryIns.rhsOp1.variableDcl);
            self.mv.visitVarInsn(ALOAD, rhsOps1Index);

            int rhsOps2Index = self.getJVMIndexOfVarRef(binaryIns.rhsOp2.variableDcl);
            self.mv.visitVarInsn(ALOAD, rhsOps2Index);
            self.mv.visitMethodInsn(INVOKEVIRTUAL, "java/lang/String", "concat",
                                         "(Ljava/lang/String;)Ljava/lang/String;", false);

            bir:VarRef lhsVarRef = binaryIns.lhsOp;
            int lhsIndex = self.getJVMIndexOfVarRef(lhsVarRef.variableDcl);
            self.mv.visitVarInsn(ASTORE, lhsIndex);
        } else {
            error err = error( "JVM generation is not supported for type " +
                            io:sprintf("%s", binaryIns.lhsOp.typeValue));
            panic err;
        }
    }

    function generateSubIns(bir:BinaryOp binaryIns) {
        bir:VarRef lhsOp = binaryIns.lhsOp;
        self.generateBinaryRhsAndLhsLoad(binaryIns);
        int lhsOpIndex = self.getJVMIndexOfVarRef(lhsOp.variableDcl);

        self.mv.visitInsn(LSUB);
        self.mv.visitVarInsn(LSTORE, lhsOpIndex);
    }

    function generateDivIns(bir:BinaryOp binaryIns) {
        bir:VarRef lhsOp = binaryIns.lhsOp;
        self.generateBinaryRhsAndLhsLoad(binaryIns);
        //io:println("DIV ins : " + io:sprintf("%s", lhsOp));
        int lhsOpIndex = self.getJVMIndexOfVarRef(lhsOp.variableDcl);

        self.mv.visitInsn(LDIV);
        self.mv.visitVarInsn(LSTORE, lhsOpIndex);
    }

    function generateMulIns(bir:BinaryOp binaryIns) {
        bir:VarRef lhsOp = binaryIns.lhsOp;
        self.generateBinaryRhsAndLhsLoad(binaryIns);
        //io:println("DIV ins : " + io:sprintf("%s", lhsOp));
        int lhsOpIndex = self.getJVMIndexOfVarRef(lhsOp.variableDcl);

        self.mv.visitInsn(LMUL);
        self.mv.visitVarInsn(LSTORE, lhsOpIndex);
    }

    function generateAndIns(bir:BinaryOp binaryIns) {
        // ILOAD
        // ICONST_1
        // IF_ICMPNE L0
        // ILOAD
        // ICONST_1
        // IF_ICMPNE L0
        // ICONST_1
        // ISTORE

        bir:VarRef lhsOp = binaryIns.lhsOp;

        //io:println("AND ins : " + io:sprintf("%s", binaryIns));

        jvm:Label label1 = new;
        jvm:Label label2 = new;

        int rhsOps1Index = self.getJVMIndexOfVarRef(binaryIns.rhsOp1.variableDcl);
        self.mv.visitVarInsn(ILOAD, rhsOps1Index);

        self.mv.visitInsn(ICONST_1);
        self.mv.visitJumpInsn(IF_ICMPNE, label1);

        int rhsOps2Index = self.getJVMIndexOfVarRef(binaryIns.rhsOp2.variableDcl);
        self.mv.visitVarInsn(ILOAD, rhsOps2Index);

        self.mv.visitInsn(ICONST_1);
        self.mv.visitJumpInsn(IF_ICMPNE, label1);

        self.mv.visitInsn(ICONST_1);
        self.mv.visitJumpInsn(GOTO, label2);

        self.mv.visitLabel(label1);
        self.mv.visitInsn(ICONST_0);

        self.mv.visitLabel(label2);

        int lhsOpIndex = self.getJVMIndexOfVarRef(lhsOp.variableDcl);
        self.mv.visitVarInsn(ISTORE, lhsOpIndex);
    }

    function generateOrIns(bir:BinaryOp binaryIns) {
        // ILOAD
        // ICONST_1
        // IF_ICMPNE L0
        // ILOAD
        // ICONST_1
        // IF_ICMPNE L0
        // ICONST_1
        // ISTORE

        bir:VarRef lhsOp = binaryIns.lhsOp;

        //io:println("OR ins : " + io:sprintf("%s", binaryIns));

        jvm:Label label1 = new;
        jvm:Label label2 = new;

        int rhsOps1Index = self.getJVMIndexOfVarRef(binaryIns.rhsOp1.variableDcl);
        self.mv.visitVarInsn(ILOAD, rhsOps1Index);

        self.mv.visitInsn(ICONST_1);
        self.mv.visitJumpInsn(IF_ICMPEQ, label1);

        int rhsOps2Index = self.getJVMIndexOfVarRef(binaryIns.rhsOp2.variableDcl);
        self.mv.visitVarInsn(ILOAD, rhsOps2Index);

        self.mv.visitInsn(ICONST_1);
        self.mv.visitJumpInsn(IF_ICMPEQ, label1);

        self.mv.visitInsn(ICONST_0);
        self.mv.visitJumpInsn(GOTO, label2);

        self.mv.visitLabel(label1);
        self.mv.visitInsn(ICONST_1);

        self.mv.visitLabel(label2);

        int lhsOpIndex = self.getJVMIndexOfVarRef(lhsOp.variableDcl);
        self.mv.visitVarInsn(ISTORE, lhsOpIndex);
    }

    function getJVMIndexOfVarRef(bir:VariableDcl varDcl) returns int {
        return self.indexMap.getIndex(varDcl);
    }

    function generateMapNewIns(bir:NewMap mapNewIns) {
        self.mv.visitTypeInsn(NEW, MAP_VALUE);
        self.mv.visitInsn(DUP);
        loadType(self.mv, mapNewIns.typeValue);
        self.mv.visitMethodInsn(INVOKESPECIAL, MAP_VALUE, "<init>", io:sprintf("(L%s;)V", BTYPE), false);

        int lhsOpIndex = self.getJVMIndexOfVarRef(mapNewIns.lhsOp.variableDcl);
        self.mv.visitVarInsn(ASTORE, lhsOpIndex);
    }

    function generateMapStoreIns(bir:FieldAccess mapStoreIns) {
        // visit map_ref
        int mapIndex = self.getJVMIndexOfVarRef(mapStoreIns.lhsOp.variableDcl);
        self.mv.visitVarInsn(ALOAD, mapIndex);

        // visit key_expr
        int keyIndex = self.getJVMIndexOfVarRef(mapStoreIns.keyOp.variableDcl);
        self.mv.visitVarInsn(ALOAD, keyIndex);

        // visit value_expr
        int valueIndex = self.getJVMIndexOfVarRef(mapStoreIns.rhsOp.variableDcl);
        bir:BType valueType = mapStoreIns.rhsOp.variableDcl.typeValue;
        self.generateLocalVarLoad(valueType, valueIndex);
        addBoxInsn(self.mv, valueType);

        self.mv.visitMethodInsn(INVOKEVIRTUAL, MAP_VALUE, "put",
                io:sprintf("(L%s;L%s;)L%s;", OBJECT, OBJECT, OBJECT), false);

        // emit a pop, since we are not using the return value from the map.put()
        self.mv.visitInsn(POP);
    }

    function generateMapLoadIns(bir:FieldAccess mapStoreIns) {
        // visit map_ref
        int mapIndex = self.getJVMIndexOfVarRef(mapStoreIns.rhsOp.variableDcl);
        self.mv.visitVarInsn(ALOAD, mapIndex);
        addUnboxInsn(self.mv, mapStoreIns.rhsOp.variableDcl.typeValue);

        // visit key_expr
        int keyIndex = self.getJVMIndexOfVarRef(mapStoreIns.keyOp.variableDcl);
        self.mv.visitVarInsn(ALOAD, keyIndex);

        self.mv.visitMethodInsn(INVOKEVIRTUAL, MAP_VALUE, "get",
                io:sprintf("(L%s;)L%s;", OBJECT, OBJECT), false);

        // store in the target reg
        bir:BType targetType = mapStoreIns.lhsOp.variableDcl.typeValue;
        addUnboxInsn(self.mv, targetType);
        int targetIndex = self.getJVMIndexOfVarRef(mapStoreIns.lhsOp.variableDcl);
        self.generateLocalVarStore(targetType, targetIndex);
    }

    # Generate a new instance of an array value
    # 
    # + inst - the new array instruction
    function generateArrayNewIns(bir:NewArray inst) {
        self.mv.visitTypeInsn(NEW, ARRAY_VALUE);
        self.mv.visitInsn(DUP);
        
        bir:BType arrayType = inst.typeValue;
        if (arrayType is bir:BArrayType) {
            loadType(self.mv, arrayType.eType);
            self.mv.visitVarInsn(LLOAD, self.getJVMIndexOfVarRef(inst.sizeOp.variableDcl));
            self.mv.visitMethodInsn(INVOKESPECIAL, ARRAY_VALUE, "<init>", io:sprintf("(L%s;J)V", BTYPE), false);
        }
        self.mv.visitVarInsn(ASTORE, self.getJVMIndexOfVarRef(inst.lhsOp.variableDcl));
    }
<<<<<<< HEAD

    # Generate adding a new value to array
=======
    # Generate adding a new value to an array
    # 
    # + inst - array store instruction
>>>>>>> ac666b05
    function generateArrayStoreIns(bir:FieldAccess inst) {
        int varRefIndex = self.getJVMIndexOfVarRef(inst.lhsOp.variableDcl);
        self.mv.visitVarInsn(ALOAD, varRefIndex);
        int keyIndex = self.getJVMIndexOfVarRef(inst.keyOp.variableDcl);
        self.mv.visitVarInsn(LLOAD, keyIndex);
        int valueIndex = self.getJVMIndexOfVarRef(inst.rhsOp.variableDcl);
        bir:BType valueType = inst.rhsOp.variableDcl.typeValue;
        self.generateLocalVarLoad(valueType, valueIndex);

        string valueDesc = getTypeDesc(valueType);
        self.mv.visitMethodInsn(INVOKEVIRTUAL, ARRAY_VALUE, "add", io:sprintf("(J%s)V", valueDesc), false);
    }

    # Generating loading a new value from an array to the top of the stack
    # 
    # + inst - field access instruction
    function generateArrayValueLoad(bir:FieldAccess inst) {
        int varRefIndex = self.getJVMIndexOfVarRef(inst.rhsOp.variableDcl);
        self.mv.visitVarInsn(ALOAD, varRefIndex);
        int keyIndex = self.getJVMIndexOfVarRef(inst.keyOp.variableDcl);
        self.mv.visitVarInsn(LLOAD, keyIndex);
        bir:BType bType = inst.lhsOp.variableDcl.typeValue;
        if (bType is bir:BTypeInt) {
            self.mv.visitMethodInsn(INVOKEVIRTUAL, ARRAY_VALUE, "getInt", "(J)J", false);
            self.mv.visitVarInsn(LSTORE, self.getJVMIndexOfVarRef(inst.lhsOp.variableDcl));
        } else if (bType is bir:BTypeString) {
            self.mv.visitMethodInsn(INVOKEVIRTUAL, ARRAY_VALUE, "getString", io:sprintf("(J)L%s;", STRING_VALUE), false);
            self.mv.visitVarInsn(ASTORE, self.getJVMIndexOfVarRef(inst.lhsOp.variableDcl));
        } else if (bType is bir:BTypeBoolean) {
            self.mv.visitMethodInsn(INVOKEVIRTUAL, ARRAY_VALUE, "getBoolean", "(J)J", false);
            self.mv.visitVarInsn(ISTORE, self.getJVMIndexOfVarRef(inst.lhsOp.variableDcl));
        } else if (bType == "byte") {
            self.mv.visitMethodInsn(INVOKEVIRTUAL, ARRAY_VALUE, "getByte", "(J)B", false);
            self.mv.visitVarInsn(ISTORE, self.getJVMIndexOfVarRef(inst.lhsOp.variableDcl));
        } else if (bType == "float") {
            self.mv.visitMethodInsn(INVOKEVIRTUAL, ARRAY_VALUE, "getFloat", "(J)D", false);
            self.mv.visitVarInsn(DSTORE, self.getJVMIndexOfVarRef(inst.lhsOp.variableDcl));
        } else {
            self.mv.visitMethodInsn(INVOKEVIRTUAL, ARRAY_VALUE, "getRefValue", io:sprintf("(J)L%s;", OBJECT_VALUE), false);
            self.mv.visitVarInsn(ASTORE, self.getJVMIndexOfVarRef(inst.lhsOp.variableDcl));
        }
    }

<<<<<<< HEAD
=======
    function addBoxInsn(bir:BType bType) {
        if (bType is bir:BTypeInt) {
           self. mv.visitMethodInsn(INVOKESTATIC, LONG_VALUE, "valueOf", io:sprintf("(J)L%s;", LONG_VALUE), false);
        } else {
            return;
        }
    }

    function addUnboxInsn(bir:BType bType) {
        if (bType is bir:BTypeInt) {
            self.mv.visitTypeInsn(CHECKCAST, LONG_VALUE);
            self.mv.visitMethodInsn(INVOKEVIRTUAL, LONG_VALUE, "longValue", "()J", false);
        } else if (bType is bir:BTypeBoolean) {
            self.mv.visitTypeInsn(CHECKCAST, BOOLEAN_VALUE);
            self.mv.visitMethodInsn(INVOKEVIRTUAL, BOOLEAN_VALUE, "booleanValue", "()Z", false);
        } else if (bType is bir:BTypeString) {
            self.mv.visitTypeInsn(CHECKCAST, STRING_VALUE);
        } else if (bType is bir:BMapType) {
            self.mv.visitTypeInsn(CHECKCAST, MAP_VALUE);
        } else {
            return;
        }
    }

>>>>>>> ac666b05
    function generateLocalVarLoad(bir:BType bType, int valueIndex) {
        if (bType is bir:BTypeInt) {
            self.mv.visitVarInsn(LLOAD, valueIndex);
        } else if (bType is bir:BTypeBoolean) {
            self.mv.visitVarInsn(ILOAD, valueIndex);
        } else {
            self.mv.visitVarInsn(ALOAD, valueIndex);
        }
    }

    function generateLocalVarStore(bir:BType bType, int valueIndex) {
        if (bType is bir:BTypeInt) {
            self.mv.visitVarInsn(LSTORE, valueIndex);
        } else if (bType is bir:BTypeBoolean) {
            self.mv.visitVarInsn(ISTORE, valueIndex);
        } else if (bType is bir:BTypeString) {
            self.mv.visitVarInsn(ASTORE, valueIndex);
        } else if (bType is bir:BArrayType) {
            self.mv.visitVarInsn(ASTORE, valueIndex);
        } else if (bType is bir:BMapType) {
            self.mv.visitVarInsn(ASTORE, valueIndex);
        } else {
            error err = error( "JVM generation is not supported for type " +
                                        io:sprintf("%s", bType));
            panic err;
        }
    }
};

function addBoxInsn(jvm:MethodVisitor mv, bir:BType bType) {
    if (bType is bir:BTypeInt) {
        mv.visitMethodInsn(INVOKESTATIC, LONG_VALUE, "valueOf", io:sprintf("(J)L%s;", LONG_VALUE), false);
    } else {
        return;
    }
}

function addUnboxInsn(jvm:MethodVisitor mv, bir:BType bType) {
    if (bType is bir:BTypeInt) {
        mv.visitTypeInsn(CHECKCAST, LONG_VALUE);
        mv.visitMethodInsn(INVOKEVIRTUAL, LONG_VALUE, "longValue", "()J", false);
    } else if (bType is bir:BTypeString) {
        mv.visitTypeInsn(CHECKCAST, STRING_VALUE);
    } else if (bType is bir:BMapType) {
        mv.visitTypeInsn(CHECKCAST, MAP_VALUE);
    } else {
        return;
    }
}<|MERGE_RESOLUTION|>--- conflicted
+++ resolved
@@ -374,14 +374,10 @@
         }
         self.mv.visitVarInsn(ASTORE, self.getJVMIndexOfVarRef(inst.lhsOp.variableDcl));
     }
-<<<<<<< HEAD
-
-    # Generate adding a new value to array
-=======
+
     # Generate adding a new value to an array
     # 
     # + inst - array store instruction
->>>>>>> ac666b05
     function generateArrayStoreIns(bir:FieldAccess inst) {
         int varRefIndex = self.getJVMIndexOfVarRef(inst.lhsOp.variableDcl);
         self.mv.visitVarInsn(ALOAD, varRefIndex);
@@ -425,33 +421,6 @@
         }
     }
 
-<<<<<<< HEAD
-=======
-    function addBoxInsn(bir:BType bType) {
-        if (bType is bir:BTypeInt) {
-           self. mv.visitMethodInsn(INVOKESTATIC, LONG_VALUE, "valueOf", io:sprintf("(J)L%s;", LONG_VALUE), false);
-        } else {
-            return;
-        }
-    }
-
-    function addUnboxInsn(bir:BType bType) {
-        if (bType is bir:BTypeInt) {
-            self.mv.visitTypeInsn(CHECKCAST, LONG_VALUE);
-            self.mv.visitMethodInsn(INVOKEVIRTUAL, LONG_VALUE, "longValue", "()J", false);
-        } else if (bType is bir:BTypeBoolean) {
-            self.mv.visitTypeInsn(CHECKCAST, BOOLEAN_VALUE);
-            self.mv.visitMethodInsn(INVOKEVIRTUAL, BOOLEAN_VALUE, "booleanValue", "()Z", false);
-        } else if (bType is bir:BTypeString) {
-            self.mv.visitTypeInsn(CHECKCAST, STRING_VALUE);
-        } else if (bType is bir:BMapType) {
-            self.mv.visitTypeInsn(CHECKCAST, MAP_VALUE);
-        } else {
-            return;
-        }
-    }
-
->>>>>>> ac666b05
     function generateLocalVarLoad(bir:BType bType, int valueIndex) {
         if (bType is bir:BTypeInt) {
             self.mv.visitVarInsn(LLOAD, valueIndex);
