// Copyright (c) 2019 WSO2 Inc. (http://www.wso2.org) All Rights Reserved.
//
// WSO2 Inc. licenses this file to you under the Apache License,
// Version 2.0 (the "License"); you may not use this file except
// in compliance with the License.
// You may obtain a copy of the License at
//
// http://www.apache.org/licenses/LICENSE-2.0
//
// Unless required by applicable law or agreed to in writing,
// software distributed under the License is distributed on an
// "AS IS" BASIS, WITHOUT WARRANTIES OR CONDITIONS OF ANY
// KIND, either express or implied.  See the License for the
// specific language governing permissions and limitations
// under the License.

# Name of the class to which the types will be added as static fields.
string typeOwnerClass = "";

# # Create static fields to hold the user defined types.
#
# + cw - class writer
# + typeDefs - array of type definitions
public function generateUserDefinedTypeFields(jvm:ClassWriter cw, bir:TypeDef?[] typeDefs) {
    string fieldName;
    // create the type
    foreach var optionalTypeDef in typeDefs {
        bir:TypeDef typeDef = getTypeDef(optionalTypeDef);
        fieldName = getTypeFieldName(typeDef.name.value);
        bir:BType bType = typeDef.typeValue;
        if (bType is bir:BRecordType || bType is bir:BObjectType || bType is bir:BErrorType ||
                bType is bir:BServiceType) {
            jvm:FieldVisitor fv = cw.visitField(ACC_STATIC + ACC_PUBLIC, fieldName, io:sprintf("L%s;", BTYPE));
            fv.visitEnd();
        } else {
            // do not generate anything for other types (e.g.: finite type, unions, etc.)
        }
    }
}

# Create instances of runtime types. This will create one instance from each 
# runtime type and populate the static fields.
#
# + mv - method visitor
# + typeDefs - array of type definitions
public function generateUserDefinedTypes(jvm:MethodVisitor mv, bir:TypeDef?[] typeDefs, BalToJVMIndexMap indexMap,
                                            string pkgName) {
    string fieldName;
    string typePkgName = ".";
    if (pkgName != "") {
        typePkgName = pkgName;
    }

    // Create the type
    foreach var optionalTypeDef in typeDefs {
        bir:TypeDef typeDef = getTypeDef(optionalTypeDef);
        fieldName = getTypeFieldName(typeDef.name.value);
        bir:BType bType = typeDef.typeValue;
        if (bType is bir:BRecordType) {
            createRecordType(mv, bType, typeDef, typePkgName);
        } else if (bType is bir:BObjectType) {
            createObjectType(mv, bType, typeDef, typePkgName);
        } else if (bType is bir:BServiceType) {
            createServiceType(mv, bType.oType, typeDef, typePkgName);
        } else if (bType is bir:BErrorType) {
            createErrorType(mv, bType, typeDef.name.value, typePkgName);
        } else {
            // do not generate anything for other types (e.g.: finite type, unions, etc.)
            continue;
        }

        mv.visitFieldInsn(PUTSTATIC, typeOwnerClass, fieldName, io:sprintf("L%s;", BTYPE));
    }

    // Populate the field types
    foreach var optionalTypeDef in typeDefs {
        bir:TypeDef typeDef = getTypeDef(optionalTypeDef);
        bir:BType bType = typeDef.typeValue;
        if !(bType is bir:BRecordType || bType is bir:BObjectType ||
                bType is bir:BServiceType || bType is bir:BErrorType) {
            continue;
        }

        fieldName = getTypeFieldName(typeDef.name.value);
        mv.visitFieldInsn(GETSTATIC, typeOwnerClass, fieldName, io:sprintf("L%s;", BTYPE));

        if (bType is bir:BRecordType) {
            mv.visitTypeInsn(CHECKCAST, RECORD_TYPE);
            mv.visitInsn(DUP);
            addRecordFields(mv, bType.fields);
            addRecordRestField(mv, bType.restFieldType);
        } else if (bType is bir:BObjectType) {
            mv.visitTypeInsn(CHECKCAST, OBJECT_TYPE);
            mv.visitInsn(DUP);
            addObjectFields(mv, bType.fields);
            addObjectAttachedFunctions(mv, bType.attachedFunctions, bType, indexMap, typePkgName);
<<<<<<< HEAD
=======
        } else if (bType is bir:BServiceType) {
            mv.visitTypeInsn(CHECKCAST, OBJECT_TYPE);
            mv.visitInsn(DUP);
            addObjectFields(mv, bType.oType.fields);
            addObjectAttachedFunctions(mv, bType.oType.attachedFunctions, bType.oType, indexMap, typePkgName);
        } else if (bType is bir:BErrorType) {
            // populate detail field
            mv.visitTypeInsn(CHECKCAST, ERROR_TYPE);
            mv.visitInsn(DUP);
            mv.visitInsn(DUP);
            loadType(mv, bType.detailType);
            mv.visitMethodInsn(INVOKEVIRTUAL, ERROR_TYPE, SET_DETAIL_TYPE_METHOD, io:sprintf("(L%s;)V", BTYPE), false);
>>>>>>> 311046de
        }
    }
}

// -------------------------------------------------------
//              Runtime value creation methods
// -------------------------------------------------------

public function generateValueCreatorMethods(jvm:ClassWriter cw, bir:TypeDef?[] typeDefs, string pkgName) {
    bir:TypeDef?[] recordTypeDefs = [];
    bir:TypeDef?[] objectTypeDefs = [];

    int i = 0;
    foreach var optionalTypeDef in typeDefs {
        bir:TypeDef typeDef = getTypeDef(optionalTypeDef);
        bir:BType bType = typeDef.typeValue;
        if (bType is bir:BRecordType) {
            recordTypeDefs[i] = typeDef;
            i += 1;
        }
    }

    i = 0;
    foreach var optionalTypeDef in typeDefs {
        bir:TypeDef typeDef = getTypeDef(optionalTypeDef);
        bir:BType bType = typeDef.typeValue;
        if (bType is bir:BObjectType) {
            objectTypeDefs[i] = typeDef;
            i += 1;
        }
    }

    generateRecordValueCreateMethod(cw, recordTypeDefs, pkgName);
    generateObjectValueCreateMethod(cw, objectTypeDefs, pkgName);
}

function generateRecordValueCreateMethod(jvm:ClassWriter cw, bir:TypeDef?[] recordTypeDefs, string pkgName) {
    jvm:MethodVisitor mv = cw.visitMethod(ACC_PUBLIC, "createRecordValue",
        io:sprintf("(L%s;)L%s;", STRING_VALUE, MAP_VALUE),
        io:sprintf("(L%s;)L%s<L%s;L%s;>;", STRING_VALUE, MAP_VALUE, STRING_VALUE, OBJECT), ());

    mv.visitCode();

    int fieldNameRegIndex = 1;
    jvm:Label defaultCaseLabel = new jvm:Label();

    // sort the fields before generating switch case
    NodeSorter sorter = new();
    sorter.sortByHash(recordTypeDefs);

    jvm:Label[] labels = createLabelsforSwitch(mv, fieldNameRegIndex, recordTypeDefs, defaultCaseLabel);
    jvm:Label[] targetLabels = createLabelsForEqualCheck(mv, fieldNameRegIndex, recordTypeDefs, labels,
            defaultCaseLabel);

    int i = 0;

    foreach var optionalTypeDef in recordTypeDefs {
        bir:TypeDef typeDef = getTypeDef(optionalTypeDef);
        string fieldName = getTypeFieldName(typeDef.name.value);
        jvm:Label targetLabel = targetLabels[i];
        mv.visitLabel(targetLabel);
        mv.visitVarInsn(ALOAD, 0);
        string className = pkgName + cleanupTypeName(typeDef.name.value);
        mv.visitTypeInsn(NEW, className);
        mv.visitInsn(DUP);
        mv.visitFieldInsn(GETSTATIC, typeOwnerClass, fieldName, io:sprintf("L%s;", BTYPE));
        mv.visitMethodInsn(INVOKESPECIAL, className, "<init>", io:sprintf("(L%s;)V", BTYPE), false);
        mv.visitInsn(ARETURN);
        i += 1;
    }

    createDefaultCase(mv, defaultCaseLabel, fieldNameRegIndex);
    mv.visitMaxs(recordTypeDefs.length() + 10, recordTypeDefs.length() + 10);
    mv.visitEnd();
}

function generateObjectValueCreateMethod(jvm:ClassWriter cw, bir:TypeDef?[] objectTypeDefs, string pkgName) {
    jvm:MethodVisitor mv = cw.visitMethod(ACC_PUBLIC, "createObjectValue",
        io:sprintf("(L%s;)L%s;", STRING_VALUE, OBJECT_VALUE), (), ());

    mv.visitCode();

    int fieldNameRegIndex = 1;
    jvm:Label defaultCaseLabel = new jvm:Label();

    // sort the fields before generating switch case
    NodeSorter sorter = new();
    sorter.sortByHash(objectTypeDefs);

    jvm:Label[] labels = createLabelsforSwitch(mv, fieldNameRegIndex, objectTypeDefs, defaultCaseLabel);
    jvm:Label[] targetLabels = createLabelsForEqualCheck(mv, fieldNameRegIndex, objectTypeDefs, labels,
            defaultCaseLabel);

    int i = 0;

    foreach var optionalTypeDef in objectTypeDefs {
        bir:TypeDef typeDef = getTypeDef(optionalTypeDef);
        string fieldName = getTypeFieldName(typeDef.name.value);
        jvm:Label targetLabel = targetLabels[i];
        mv.visitLabel(targetLabel);
        mv.visitVarInsn(ALOAD, 0);
        string className = pkgName + cleanupTypeName(typeDef.name.value);
        mv.visitTypeInsn(NEW, className);
        mv.visitInsn(DUP);
        mv.visitFieldInsn(GETSTATIC, typeOwnerClass, fieldName, io:sprintf("L%s;", BTYPE));
        mv.visitTypeInsn(CHECKCAST, OBJECT_TYPE);
        mv.visitMethodInsn(INVOKESPECIAL, className, "<init>", io:sprintf("(L%s;)V", OBJECT_TYPE), false);
        mv.visitInsn(ARETURN);
        i += 1;
    }

    createDefaultCase(mv, defaultCaseLabel, fieldNameRegIndex);
    mv.visitMaxs(objectTypeDefs.length() + 10, objectTypeDefs.length() + 10);
    mv.visitEnd();
}


// -------------------------------------------------------
//              Record type generation methods
// -------------------------------------------------------

# Create a runtime type instance for the record.
#
# + mv - method visitor
# + recordType - record type
# + name - name of the record
function createRecordType(jvm:MethodVisitor mv, bir:BRecordType recordType, bir:TypeDef typeDef, string pkgName) {
    // Create the record type
    mv.visitTypeInsn(NEW, RECORD_TYPE);
    mv.visitInsn(DUP);

    // Load type name
    string name = typeDef.name.value;
    mv.visitLdcInsn(name);

    // Load package path
    // TODO: get it from the type
    mv.visitTypeInsn(NEW, PACKAGE_TYPE);
    mv.visitInsn(DUP);
    mv.visitLdcInsn(recordType.moduleId.org);
    mv.visitLdcInsn(recordType.moduleId.name);
    mv.visitLdcInsn(recordType.moduleId.modVersion);
    mv.visitMethodInsn(INVOKESPECIAL, PACKAGE_TYPE, "<init>",
                            "(Ljava/lang/String;Ljava/lang/String;Ljava/lang/String;)V", false);

    // Load flags
    mv.visitLdcInsn(typeDef.flags);
    mv.visitInsn(L2I);

    // Load 'sealed' flag
    mv.visitLdcInsn(recordType.sealed);

    // initialize the record type
    mv.visitMethodInsn(INVOKESPECIAL, RECORD_TYPE, "<init>", 
<<<<<<< HEAD
            io:sprintf("(L%s;L%s;IZ)V", STRING_VALUE, STRING_VALUE),
=======
            io:sprintf("(L%s;L%s;IZ)V", STRING_VALUE, PACKAGE_TYPE),
>>>>>>> 311046de
            false);

    return;
}

# Add the field type information of a record type. The record type is assumed 
# to be at the top of the stack.
#
# + mv - method visitor
# + fields - record fields to be added
function addRecordFields(jvm:MethodVisitor mv, bir:BRecordField?[] fields) {
    // Create the fields map
    mv.visitTypeInsn(NEW, LINKED_HASH_MAP);
    mv.visitInsn(DUP);
    mv.visitMethodInsn(INVOKESPECIAL, LINKED_HASH_MAP, "<init>", "()V", false);

    foreach var optionalField in fields {
        bir:BRecordField field = getRecordField(optionalField);
        mv.visitInsn(DUP);

        // Load field name
        mv.visitLdcInsn(field.name.value);

        // create and load field type
        createRecordField(mv, field);

        // Add the field to the map
        mv.visitMethodInsn(INVOKEINTERFACE, MAP, "put", 
            io:sprintf("(L%s;L%s;)L%s;", OBJECT, OBJECT, OBJECT), 
            true);

        // emit a pop, since we are not using the return value from the map.put()
        mv.visitInsn(POP);
    }

    // Set the fields of the record
    mv.visitMethodInsn(INVOKEVIRTUAL, RECORD_TYPE, "setFields", io:sprintf("(L%s;)V", MAP), false);
}

# Create a field information for records.
#
# + mv - method visitor
# + field - field Parameter Description
function createRecordField(jvm:MethodVisitor mv, bir:BRecordField field) {
    mv.visitTypeInsn(NEW, BFIELD);
    mv.visitInsn(DUP);

    // Load the field type
    loadType(mv, field.typeValue);

    // Load field name
    mv.visitLdcInsn(field.name.value);

    // Load flags
    mv.visitLdcInsn(field.flags);
    mv.visitInsn(L2I);

    mv.visitMethodInsn(INVOKESPECIAL, BFIELD, "<init>",
            io:sprintf("(L%s;L%s;I)V", BTYPE, STRING_VALUE),
            false);
}

# Add the rest field to a record type. The record type is assumed
# to be at the top of the stack.
#
# + mv - method visitor
# + restFieldType - type of the rest field
function addRecordRestField(jvm:MethodVisitor mv, bir:BType restFieldType) {
    // Load the rest field type
    loadType(mv, restFieldType);
    mv.visitFieldInsn(PUTFIELD, RECORD_TYPE, "restFieldType", io:sprintf("L%s;", BTYPE));
}

// -------------------------------------------------------
//              Object type generation methods
// -------------------------------------------------------

# Create a runtime type instance for the object.
#
# + mv - method visitor
# + objectType - object type
# + name - name of the object
function createObjectType(jvm:MethodVisitor mv, bir:BObjectType objectType, bir:TypeDef typeDef, string pkgName) {
    // Create the object type
    mv.visitTypeInsn(NEW, OBJECT_TYPE);
    mv.visitInsn(DUP);

    // Load type name
    string name = typeDef.name.value;
    mv.visitLdcInsn(name);

    // Load package path
    mv.visitTypeInsn(NEW, PACKAGE_TYPE);
    mv.visitInsn(DUP);
    mv.visitLdcInsn(objectType.moduleId.org);
    mv.visitLdcInsn(objectType.moduleId.name);
    mv.visitLdcInsn(objectType.moduleId.modVersion);
    mv.visitMethodInsn(INVOKESPECIAL, PACKAGE_TYPE, "<init>",
                            "(Ljava/lang/String;Ljava/lang/String;Ljava/lang/String;)V", false);

    // Load flags
    mv.visitLdcInsn(typeDef.flags);
    mv.visitInsn(L2I);

    // initialize the object
    mv.visitMethodInsn(INVOKESPECIAL, OBJECT_TYPE, "<init>",
<<<<<<< HEAD
        io:sprintf("(L%s;L%s;I)V", STRING_VALUE, STRING_VALUE),
=======
        io:sprintf("(L%s;L%s;I)V", STRING_VALUE, PACKAGE_TYPE),
>>>>>>> 311046de
        false);
}

# Create a runtime type instance for the service.
function createServiceType(jvm:MethodVisitor mv, bir:BObjectType objectType, bir:TypeDef typeDef, string pkgName,
                           int? strandIndex = ()) {
    // Create the object type
    mv.visitTypeInsn(NEW, SERVICE_TYPE);
    mv.visitInsn(DUP);

    // Load type name
    string name = typeDef.name.value;
    mv.visitLdcInsn(name);

    // Load package path
    mv.visitTypeInsn(NEW, PACKAGE_TYPE);
    mv.visitInsn(DUP);
    mv.visitLdcInsn(objectType.moduleId.org);
    mv.visitLdcInsn(objectType.moduleId.name);
    mv.visitLdcInsn(objectType.moduleId.modVersion);
    mv.visitMethodInsn(INVOKESPECIAL, PACKAGE_TYPE, "<init>",
        "(Ljava/lang/String;Ljava/lang/String;Ljava/lang/String;)V", false);

    // Load flags
    mv.visitLdcInsn(typeDef.flags);
    mv.visitInsn(L2I);

    // initialize the object
    if (strandIndex is int) {
        string pkgClassName = pkgName == "." || pkgName == "" ? MODULE_INIT_CLASS_NAME : 
                                lookupGlobalVarClassName(pkgName + ANNOTATION_MAP_NAME);
        mv.visitFieldInsn(GETSTATIC, pkgClassName, ANNOTATION_MAP_NAME, io:sprintf("L%s;", MAP_VALUE));
        mv.visitTypeInsn(CHECKCAST, MAP_VALUE);

        mv.visitVarInsn(ALOAD, strandIndex);

        loadExternalOrLocalType(mv, typeDef);
        mv.visitTypeInsn(CHECKCAST, SERVICE_TYPE);

        bir:BAttachedFunction?[] attachedFunctions = objectType.attachedFunctions;
        mv.visitLdcInsn(attachedFunctions.length());
        mv.visitInsn(L2I);
        mv.visitTypeInsn(ANEWARRAY, ATTACHED_FUNCTION);
        int i = 0;
        foreach var attachedFunc in attachedFunctions {
            if (attachedFunc is bir:BAttachedFunction) {
                mv.visitInsn(DUP);
                mv.visitLdcInsn(i);
                mv.visitInsn(L2I);

                createObjectAttachedFunction(mv, attachedFunc, objectType, pkgName);
                mv.visitInsn(AASTORE);
                i += 1;
            }
        }
        mv.visitMethodInsn(INVOKESPECIAL, SERVICE_TYPE, "<init>",
            io:sprintf("(L%s;L%s;IL%s;L%s;L%s;[L%s;)V", STRING_VALUE, PACKAGE_TYPE, MAP_VALUE, STRAND,
                SERVICE_TYPE, ATTACHED_FUNCTION),
            false);
    } else {
        mv.visitMethodInsn(INVOKESPECIAL, SERVICE_TYPE, "<init>",
                           io:sprintf("(L%s;L%s;I)V", STRING_VALUE, PACKAGE_TYPE),
                           false);
    }
}

# Add the field type information to an object type. The object type is assumed
# to be at the top of the stack.
#
# + mv - method visitor
# + fields - object fields to be added
function addObjectFields(jvm:MethodVisitor mv, bir:BObjectField?[] fields) {
    // Create the fields map
    mv.visitTypeInsn(NEW, LINKED_HASH_MAP);
    mv.visitInsn(DUP);
    mv.visitMethodInsn(INVOKESPECIAL, LINKED_HASH_MAP, "<init>", "()V", false);

    foreach var optionalField in fields {
        bir:BObjectField field = getObjectField(optionalField);
        mv.visitInsn(DUP);

        // Load field name
        mv.visitLdcInsn(field.name.value);

        // create and load field type
        createObjectField(mv, field);

        // Add the field to the map
        mv.visitMethodInsn(INVOKEINTERFACE, MAP, "put",
            io:sprintf("(L%s;L%s;)L%s;", OBJECT, OBJECT, OBJECT),
            true);

        // emit a pop, since we are not using the return value from the map.put()
        mv.visitInsn(POP);
    }

    // Set the fields of the object
    mv.visitMethodInsn(INVOKEVIRTUAL, OBJECT_TYPE, "setFields", io:sprintf("(L%s;)V", MAP), false);
}

# Create a field information for objects.
#
# + mv - method visitor
# + field - object field
function createObjectField(jvm:MethodVisitor mv, bir:BObjectField field) {
    mv.visitTypeInsn(NEW, BFIELD);
    mv.visitInsn(DUP);

    // Load the field type
    loadType(mv, field.typeValue);

    // Load field name
    mv.visitLdcInsn(field.name.value);

    // Load flags
    mv.visitLdcInsn(field.flags);
    mv.visitInsn(L2I);

    mv.visitMethodInsn(INVOKESPECIAL, BFIELD, "<init>",
            io:sprintf("(L%s;L%s;I)V", BTYPE, STRING_VALUE),
            false);
}

# Add the attached function information to an object type. The object type is assumed
# to be at the top of the stack.
#
# + mv - method visitor
# + attachedFunctions - attached functions to be added
function addObjectAttachedFunctions(jvm:MethodVisitor mv, bir:BAttachedFunction?[] attachedFunctions,
                                    bir:BObjectType objType, BalToJVMIndexMap indexMap, string pkgName) {
    // Create the attached function array
    mv.visitLdcInsn(attachedFunctions.length());
    mv.visitInsn(L2I);
    mv.visitTypeInsn(ANEWARRAY, ATTACHED_FUNCTION);
    int i = 0;
    foreach var attachedFunc in attachedFunctions {
        if (attachedFunc is bir:BAttachedFunction) {
            // create and load attached function
            createObjectAttachedFunction(mv, attachedFunc, objType, pkgName);
            bir:VariableDcl attachedFuncVar = { typeValue: "any",
                                                name: { value: objType.name.value + attachedFunc.name.value},
                                                kind: "LOCAL" };
            int attachedFunctionVarIndex = indexMap.getIndex(attachedFuncVar);
            mv.visitVarInsn(ASTORE, attachedFunctionVarIndex);

            // if this initializer function, set it to the object type
            if (attachedFunc.name.value.contains("__init")) {
                mv.visitInsn(DUP2);
                mv.visitInsn(POP);
                mv.visitVarInsn(ALOAD, attachedFunctionVarIndex);
                mv.visitMethodInsn(INVOKEVIRTUAL, OBJECT_TYPE, "setInitializer",
                                    io:sprintf("(L%s;)V", ATTACHED_FUNCTION), false);
            }

            mv.visitInsn(DUP);
            mv.visitLdcInsn(i);
            mv.visitInsn(L2I);

            // Add the member to the array
            mv.visitVarInsn(ALOAD, attachedFunctionVarIndex);
            mv.visitInsn(AASTORE);
            i += 1;
        }
    }

    // Set the fields of the object
    mv.visitMethodInsn(INVOKEVIRTUAL, OBJECT_TYPE, "setAttachedFunctions", 
            io:sprintf("([L%s;)V", ATTACHED_FUNCTION), false);
}

# Create a attached function information for objects.
#
# + mv - method visitor
# + attachedFunc - object attached function
function createObjectAttachedFunction(jvm:MethodVisitor mv, bir:BAttachedFunction attachedFunc,
                                      bir:BObjectType objType, string pkgName) {
    mv.visitTypeInsn(NEW, ATTACHED_FUNCTION);
    mv.visitInsn(DUP);

    // Load function name
    mv.visitLdcInsn(attachedFunc.name.value);

    // Load the parent object type
    loadType(mv, objType);
    mv.visitTypeInsn(CHECKCAST, OBJECT_TYPE);

    // Load the field type
    loadType(mv, attachedFunc.funcType);

    // Load flags
    mv.visitLdcInsn(attachedFunc.flags);
    mv.visitInsn(L2I);

    mv.visitMethodInsn(INVOKESPECIAL, ATTACHED_FUNCTION, "<init>",
                        io:sprintf("(L%s;L%s;L%s;I)V", STRING_VALUE, OBJECT_TYPE, FUNCTION_TYPE), false);
}

// -------------------------------------------------------
//              Error type generation methods
// -------------------------------------------------------

# Create a runtime type instance for the error.
#
# + mv - method visitor
# + errorType - error type
# + name - name of the error
function createErrorType(jvm:MethodVisitor mv, bir:BErrorType errorType, string name, string pkgName) {
    // Create the error type
    mv.visitTypeInsn(NEW, ERROR_TYPE);
    mv.visitInsn(DUP);

    // Load error type name
    mv.visitLdcInsn(name);

    // Load package
    mv.visitTypeInsn(NEW, PACKAGE_TYPE);
    mv.visitInsn(DUP);
    mv.visitLdcInsn(errorType.moduleId.org);
    mv.visitLdcInsn(errorType.moduleId.name);
    mv.visitLdcInsn(errorType.moduleId.modVersion);
    mv.visitMethodInsn(INVOKESPECIAL, PACKAGE_TYPE, "<init>",
                        io:sprintf("(L%s;L%s;L%s;)V", STRING_VALUE, STRING_VALUE, STRING_VALUE), false);

    // Load reason and details type
    loadType(mv, errorType.reasonType);

    // initialize the error type
<<<<<<< HEAD
    mv.visitMethodInsn(INVOKESPECIAL, ERROR_TYPE, "<init>", io:sprintf("(L%s;L%s;L%s;L%s;)V", STRING_VALUE,
            STRING_VALUE, BTYPE, BTYPE), false);
=======
    mv.visitMethodInsn(INVOKESPECIAL, ERROR_TYPE, "<init>",
                            io:sprintf("(L%s;L%s;L%s;)V", STRING_VALUE, PACKAGE_TYPE, BTYPE), false);
}

function typeRefToClassName(bir:TypeRef typeRef) returns string{
    return typeRef.externalPkg.org + "/" +  typeRef.externalPkg.name;
>>>>>>> 311046de
}

// -------------------------------------------------------
//              Type loading methods
// -------------------------------------------------------
function loadExternalOrLocalType(jvm:MethodVisitor mv,  bir:TypeDef|bir:TypeRef typeRef) {
    if (typeRef is bir:TypeRef) {
        string fieldName = getTypeFieldName(typeRef.name.value);
        string externlTypeOwner =  typeRefToClassName(typeRef) + "/" + MODULE_INIT_CLASS_NAME;
        mv.visitFieldInsn(GETSTATIC, externlTypeOwner, fieldName, io:sprintf("L%s;", BTYPE));
    } else {
        bir:BType bType = typeRef.typeValue;
        if (bType is bir:BServiceType) {
            loadType(mv, bType.oType);
        } else {
            loadType(mv, bType);
        }
    }
}

# Generate code to load an instance of the given type
# to the top of the stack.
#
# + bType - type to load
function loadType(jvm:MethodVisitor mv, bir:BType? bType) {
    string typeFieldName = "";
    if (bType is bir:BTypeInt) {
        typeFieldName = "typeInt";
    } else if (bType is bir:BTypeFloat) {
        typeFieldName = "typeFloat";
    } else if (bType is bir:BTypeString) {
        typeFieldName = "typeString";
    } else if (bType is bir:BTypeDecimal) {
        typeFieldName = "typeDecimal";
    } else if (bType is bir:BTypeBoolean) {
        typeFieldName = "typeBoolean";
    } else if (bType is bir:BTypeByte) {
        typeFieldName = "typeByte";
    } else if (bType is bir:BTypeNil || bType is ()) {
        typeFieldName = "typeNull";
    } else if (bType is bir:BTypeAny) {
        typeFieldName = "typeAny";
    } else if (bType is bir:BTypeAnyData) {
        typeFieldName = "typeAnydata";
    } else if (bType is bir:BJSONType) {
        typeFieldName = "typeJSON";
    } else if (bType is bir:BXMLType) {
        typeFieldName = "typeXML";
    } else if (bType is bir:BTypeDesc) {
        typeFieldName = "typeTypedesc";
    }  else if (bType is bir:BServiceType) {
        if (getTypeFieldName(bType.oType.name.value) != "$type$service") {
            loadUserDefinedType(mv, bType);
            return;
        }
        typeFieldName = "typeAnyService";
    } else if (bType is bir:BArrayType) {
        loadArrayType(mv, bType);
        return;
    } else if (bType is bir:BMapType) {
        loadMapType(mv, bType);
        return;
    } else if (bType is bir:BTableType) {
        loadTableType(mv, bType);
        return;
    } else if (bType is bir:BStreamType) {
        loadStreamType(mv, bType);
        return;
    } else if (bType is bir:BErrorType) {
        loadErrorType(mv, bType);
        return;
    } else if (bType is bir:BUnionType) {
        loadUnionType(mv, bType);
        return;
    } else if (bType is bir:BRecordType) {
        loadUserDefinedType(mv, bType);
        return;
    } else if (bType is bir:BObjectType) {
        loadUserDefinedType(mv, bType);
        return;
    } else if (bType is bir:BInvokableType) {
        loadInvokableType(mv, bType);
        return;
    } else if (bType is bir:BTypeNone) {
        mv.visitInsn(ACONST_NULL);
        return;
    } else if (bType is bir:BTupleType) {
        loadTupleType(mv, bType);
        return;
    } else if (bType is bir:Self) {
        loadType(mv, bType.bType);
        return;
    } else if (bType is bir:BFiniteType) {
        loadFiniteType(mv, bType);
        return;
    } else {
        loadFutureType(mv, bType);
        return;
    }

    mv.visitFieldInsn(GETSTATIC, BTYPES, typeFieldName, io:sprintf("L%s;", BTYPE));
}

# Generate code to load an instance of the given array type
# to the top of the stack.
#
# + bType - array type to load
function loadArrayType(jvm:MethodVisitor mv, bir:BArrayType bType) {
    // Create an new array type
    mv.visitTypeInsn(NEW, ARRAY_TYPE);
    mv.visitInsn(DUP);

    // Load the element type
    loadType(mv, bType.eType);

    int arraySize = bType.size;
    mv.visitLdcInsn(arraySize);
    mv.visitInsn(L2I);

    // invoke the constructor
    mv.visitMethodInsn(INVOKESPECIAL, ARRAY_TYPE, "<init>", io:sprintf("(L%s;I)V", BTYPE), false);
}

# Generate code to load an instance of the given map type
# to the top of the stack.
#
# + bType - map type to load
function loadMapType(jvm:MethodVisitor mv, bir:BMapType bType) {
    // Create an new map type
    mv.visitTypeInsn(NEW, MAP_TYPE);
    mv.visitInsn(DUP);

    // Load the constraint type
    loadType(mv, bType.constraint);

    // invoke the constructor
    mv.visitMethodInsn(INVOKESPECIAL, MAP_TYPE, "<init>", io:sprintf("(L%s;)V", BTYPE), false);
}

# Generate code to load an instance of the given table type
# to the top of the stack.
#
# + bType - table type to load
function loadTableType(jvm:MethodVisitor mv, bir:BTableType bType) {
    // Create an new table type
    mv.visitTypeInsn(NEW, TABLE_TYPE);
    mv.visitInsn(DUP);

    // Load the constraint type
    loadType(mv, bType.tConstraint);

    // invoke the constructor
    mv.visitMethodInsn(INVOKESPECIAL, TABLE_TYPE, "<init>", io:sprintf("(L%s;)V", BTYPE), false);
}

# Generate code to load an instance of the given stream type
# to the top of the stack.
#
# + bType - stream type to load
function loadStreamType(jvm:MethodVisitor mv, bir:BStreamType bType) {
    // Create an new stream type
    mv.visitTypeInsn(NEW, STREAM_TYPE);
    mv.visitInsn(DUP);

    // Load the constraint type
    loadType(mv, bType.sConstraint);

    // invoke the constructor
    mv.visitMethodInsn(INVOKESPECIAL, STREAM_TYPE, "<init>", io:sprintf("(L%s;)V", BTYPE), false);
}

# Generate code to load an instance of the given error type
# to the top of the stack.
#
# + errorType - error type to load
function loadErrorType(jvm:MethodVisitor mv, bir:BErrorType errorType) {
    // TODO: Builtin error type will be loaded from BTypes java class. Need to handle this properly.
    if (errorType.moduleId.org == BALLERINA && errorType.moduleId.name ==  BUILT_IN_PACKAGE_NAME) {
        mv.visitFieldInsn(GETSTATIC, BTYPES, TYPES_ERROR, io:sprintf("L%s;", ERROR_TYPE));
        return;
    }
    string typeOwner = getPackageName(errorType.moduleId.org, errorType.moduleId.name) + MODULE_INIT_CLASS_NAME;
    string fieldName = getTypeFieldName(errorType.name.value);
    mv.visitFieldInsn(GETSTATIC, typeOwner, fieldName, io:sprintf("L%s;", BTYPE));
}

# Generate code to load an instance of the given union type
# to the top of the stack.
#
# + bType - union type to load
function loadUnionType(jvm:MethodVisitor mv, bir:BUnionType bType) {
    // Create the union type
    mv.visitTypeInsn(NEW, UNION_TYPE);
    mv.visitInsn(DUP);

    // Create the members array
    bir:BType?[] memberTypes = bType.members;
    mv.visitLdcInsn(memberTypes.length());
    mv.visitInsn(L2I);
    mv.visitTypeInsn(ANEWARRAY, BTYPE);
    int i = 0;
    foreach var memberType in memberTypes {
        bir:BType mType = getType(memberType);
        mv.visitInsn(DUP);
        mv.visitLdcInsn(i);
        mv.visitInsn(L2I);

        // Load the member type
        loadType(mv, mType);

        // Add the member to the array
        mv.visitInsn(AASTORE);
        i += 1;
    }

    // initialize the union type using the members array
    mv.visitMethodInsn(INVOKESPECIAL, UNION_TYPE, "<init>", io:sprintf("([L%s;)V", BTYPE), false);
    return;
}

# Load a Tuple type instance to the top of the stack.
# 
# + mv - method visitor
# + bType - tuple type to be loaded
function loadTupleType(jvm:MethodVisitor mv, bir:BTupleType bType) {
    mv.visitTypeInsn(NEW, TUPLE_TYPE);
    mv.visitInsn(DUP);
    //new arraylist
    mv.visitTypeInsn(NEW, ARRAY_LIST);
    mv.visitInsn(DUP);
    mv.visitMethodInsn(INVOKESPECIAL, ARRAY_LIST, "<init>", "()V", false);
   
    bir:BType?[] tupleTypes = bType.tupleTypes;
    foreach var tupleType in tupleTypes {
        bir:BType tType = getType(tupleType);
        mv.visitInsn(DUP);
        loadType(mv, tType);
        mv.visitMethodInsn(INVOKEINTERFACE, LIST, "add", io:sprintf("(L%s;)Z", OBJECT), true);
        mv.visitInsn(POP);
    }
    mv.visitMethodInsn(INVOKESPECIAL, TUPLE_TYPE, "<init>", io:sprintf("(L%s;)V",LIST), false);
    return;
}

# Load a user defined type instance to the top of the stack.
#
# + mv - method visitor
# + typeName - type to be loaded
function loadUserDefinedType(jvm:MethodVisitor mv, bir:BObjectType|bir:BRecordType|bir:BServiceType bType) {
    string fieldName = "";
    string typeOwner = "";

    if (bType is bir:BObjectType) {
        typeOwner = getPackageName(bType.moduleId.org, bType.moduleId.name) + MODULE_INIT_CLASS_NAME;
        fieldName = getTypeFieldName(bType.name.value);
    } else if (bType is bir:BServiceType) {
        typeOwner = getPackageName(bType.oType.moduleId.org, bType.oType.moduleId.name) + MODULE_INIT_CLASS_NAME;
        fieldName = getTypeFieldName(bType.oType.name.value);
    } else {
        typeOwner = getPackageName(bType.moduleId.org, bType.moduleId.name) + MODULE_INIT_CLASS_NAME;
        fieldName = getTypeFieldName(bType.name.value);
    }

    mv.visitFieldInsn(GETSTATIC, typeOwner, fieldName, io:sprintf("L%s;", BTYPE));
}

# Return the name of the field that holds the instance of a given type.
#
# + typeName - type name
# + return - name of the field that holds the type instance
function getTypeFieldName(string typeName) returns string {
    return io:sprintf("$type$%s", typeName);
}

function loadFutureType(jvm:MethodVisitor mv, bir:BFutureType bType) {
    mv.visitTypeInsn(NEW, FUTURE_TYPE);
    mv.visitInsn(DUP);

    loadType(mv, bType.returnType);
    mv.visitMethodInsn(INVOKESPECIAL, FUTURE_TYPE, "<init>", io:sprintf("(L%s;)V", BTYPE), false);
}

# Create and load an invokable type.
#
# + mv - method visitor
# + bType - invokable type to be created
function loadInvokableType(jvm:MethodVisitor mv, bir:BInvokableType bType) {
    mv.visitTypeInsn(NEW, FUNCTION_TYPE);
    mv.visitInsn(DUP);

    // Create param types array
    mv.visitLdcInsn(bType.paramTypes.length());
    mv.visitInsn(L2I);
    mv.visitTypeInsn(ANEWARRAY, BTYPE);
    int i = 0;
    foreach var paramType in bType.paramTypes {
        mv.visitInsn(DUP);
        mv.visitLdcInsn(i);
        mv.visitInsn(L2I);

        // load param type
        loadType(mv, paramType);

        // Add the member to the array
        mv.visitInsn(AASTORE);
        i += 1;
    }

    // load return type type
    loadType(mv, bType.retType);

    // initialize the function type using the param types array and the return type
    mv.visitMethodInsn(INVOKESPECIAL, FUNCTION_TYPE, "<init>", io:sprintf("([L%s;L%s;)V", BTYPE, BTYPE), false);
}

function getTypeDesc(bir:BType bType) returns string {
    if (bType is bir:BTypeInt) {
        return "J";
    } else if (bType is bir:BTypeByte) {
        return "I";
    } else if (bType is bir:BTypeFloat) {
        return "D";
    } else if (bType is bir:BTypeString) {
        return io:sprintf("L%s;", STRING_VALUE);
    } else if (bType is bir:BTypeBoolean) {
        return "Z";
    } else if (bType is bir:BTypeNil) {
        return io:sprintf("L%s;", OBJECT);
    } else if (bType is bir:BArrayType || bType is bir:BTupleType) {
        return io:sprintf("L%s;", ARRAY_VALUE );
    } else if (bType is bir:BErrorType) {
        return io:sprintf("L%s;", ERROR_VALUE);
    } else if (bType is bir:BMapType || bType is bir:BRecordType) {
        return io:sprintf("L%s;", MAP_VALUE);
    } else if (bType is bir:BTypeDesc) {
        return io:sprintf("L%s;", TYPEDESC_TYPE);
    } else if (bType is bir:BTableType) {
        return io:sprintf("L%s;", TABLE_VALUE);
    } else if (bType is bir:BStreamType) {
        return io:sprintf("L%s;", STREAM_VALUE);
    } else if (bType is bir:BTypeDecimal) {
        return io:sprintf("L%s;", DECIMAL_VALUE);
    } else if (bType is bir:BObjectType || bType is bir:BServiceType) {
        return io:sprintf("L%s;", OBJECT_VALUE);
    }  else if (bType is bir:BXMLType) {
        return io:sprintf("L%s;", XML_VALUE);
    } else if (bType is bir:BTypeAny ||
               bType is bir:BTypeAnyData ||
               bType is bir:BUnionType ||
               bType is bir:BJSONType) {
        return io:sprintf("L%s;", OBJECT);
    } else if (bType is bir:BInvokableType) {
        return io:sprintf("L%s;", FUNCTION_POINTER);
    } else {
        error err = error( "JVM generation is not supported for type " + io:sprintf("%s", bType));
        panic err;
    }
}

function loadFiniteType(jvm:MethodVisitor mv, bir:BFiniteType finiteType) {
    mv.visitTypeInsn(NEW, FINITE_TYPE);
    mv.visitInsn(DUP);

    // Load type name
    string name = finiteType.name.value;
    mv.visitLdcInsn(name);

    mv.visitTypeInsn(NEW, LINKED_HASH_SET);
    mv.visitInsn(DUP);
    mv.visitMethodInsn(INVOKESPECIAL, LINKED_HASH_SET, "<init>", "()V", false);

    foreach var value in finiteType.values {
        mv.visitInsn(DUP);
        mv.visitLdcInsn(value);

        if (value is int) {
            mv.visitMethodInsn(INVOKESTATIC, LONG_VALUE, "valueOf", io:sprintf("(J)L%s;", LONG_VALUE), false);
        } else if (value is boolean) {
            mv.visitMethodInsn(INVOKESTATIC, BOOLEAN_VALUE, "valueOf", io:sprintf("(Z)L%s;", BOOLEAN_VALUE), false);
        } else if (value is float) {
            mv.visitMethodInsn(INVOKESTATIC, DOUBLE_VALUE, "valueOf", io:sprintf("(D)L%s;", DOUBLE_VALUE), false);
        } else if (value is byte) {
            mv.visitMethodInsn(INVOKESTATIC, BYTE_VALUE, "valueOf", io:sprintf("(B)L%s;", BYTE_VALUE), false);
        } else {
            // if value is string or (), then do nothing
        }

        // Add the value to the set
        mv.visitMethodInsn(INVOKEINTERFACE, SET, "add", io:sprintf("(L%s;)Z", OBJECT), true);
        mv.visitInsn(POP);
    }

    // initialize the finite type using the value space
    mv.visitMethodInsn(INVOKESPECIAL, FINITE_TYPE, "<init>", io:sprintf("(L%s;L%s;)V", STRING_VALUE, SET), false);
}

function isServiceDefAvailable(bir:TypeDef?[] typeDefs) returns boolean {
    foreach var optionalTypeDef in typeDefs {
        bir:TypeDef typeDef = getTypeDef(optionalTypeDef);
        bir:BType bType = typeDef.typeValue;
        if (bType is bir:BServiceType) {
            return true;
        }
    }
    return false;
}<|MERGE_RESOLUTION|>--- conflicted
+++ resolved
@@ -94,8 +94,6 @@
             mv.visitInsn(DUP);
             addObjectFields(mv, bType.fields);
             addObjectAttachedFunctions(mv, bType.attachedFunctions, bType, indexMap, typePkgName);
-<<<<<<< HEAD
-=======
         } else if (bType is bir:BServiceType) {
             mv.visitTypeInsn(CHECKCAST, OBJECT_TYPE);
             mv.visitInsn(DUP);
@@ -108,7 +106,6 @@
             mv.visitInsn(DUP);
             loadType(mv, bType.detailType);
             mv.visitMethodInsn(INVOKEVIRTUAL, ERROR_TYPE, SET_DETAIL_TYPE_METHOD, io:sprintf("(L%s;)V", BTYPE), false);
->>>>>>> 311046de
         }
     }
 }
@@ -263,11 +260,7 @@
 
     // initialize the record type
     mv.visitMethodInsn(INVOKESPECIAL, RECORD_TYPE, "<init>", 
-<<<<<<< HEAD
-            io:sprintf("(L%s;L%s;IZ)V", STRING_VALUE, STRING_VALUE),
-=======
             io:sprintf("(L%s;L%s;IZ)V", STRING_VALUE, PACKAGE_TYPE),
->>>>>>> 311046de
             false);
 
     return;
@@ -374,11 +367,7 @@
 
     // initialize the object
     mv.visitMethodInsn(INVOKESPECIAL, OBJECT_TYPE, "<init>",
-<<<<<<< HEAD
-        io:sprintf("(L%s;L%s;I)V", STRING_VALUE, STRING_VALUE),
-=======
         io:sprintf("(L%s;L%s;I)V", STRING_VALUE, PACKAGE_TYPE),
->>>>>>> 311046de
         false);
 }
 
@@ -606,17 +595,12 @@
     loadType(mv, errorType.reasonType);
 
     // initialize the error type
-<<<<<<< HEAD
-    mv.visitMethodInsn(INVOKESPECIAL, ERROR_TYPE, "<init>", io:sprintf("(L%s;L%s;L%s;L%s;)V", STRING_VALUE,
-            STRING_VALUE, BTYPE, BTYPE), false);
-=======
     mv.visitMethodInsn(INVOKESPECIAL, ERROR_TYPE, "<init>",
                             io:sprintf("(L%s;L%s;L%s;)V", STRING_VALUE, PACKAGE_TYPE, BTYPE), false);
 }
 
 function typeRefToClassName(bir:TypeRef typeRef) returns string{
     return typeRef.externalPkg.org + "/" +  typeRef.externalPkg.name;
->>>>>>> 311046de
 }
 
 // -------------------------------------------------------
