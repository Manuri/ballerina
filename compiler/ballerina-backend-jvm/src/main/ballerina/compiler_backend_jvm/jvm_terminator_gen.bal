type TerminatorGenerator object {
    jvm:MethodVisitor mv;
    BalToJVMIndexMap indexMap;
    LabelGenerator labelGen;

    public function __init(jvm:MethodVisitor mv, BalToJVMIndexMap indexMap, LabelGenerator labelGen) {
        self.mv = mv;
        self.indexMap = indexMap;
        self.labelGen = labelGen;
    }

    function genGoToTerm(bir:GOTO gotoIns, string funcName) {
        jvm:Label gotoLabel = self.labelGen.getLabel(funcName + gotoIns.targetBB.id.value);
        self.mv.visitJumpInsn(GOTO, gotoLabel);
    }

    function genReturnTerm(bir:Return returnIns, int returnVarRefIndex, bir:Function func) {
        bir:BType bType = func.typeValue.retType;
        if (bType is bir:BTypeNil) {
            self.mv.visitInsn(RETURN);
        } else if (bType is bir:BTypeInt) {
            self.mv.visitVarInsn(LLOAD, returnVarRefIndex);
            self.mv.visitInsn(LRETURN);
        } else if (bType is bir:BTypeFloat) {
            self.mv.visitVarInsn(DLOAD, returnVarRefIndex);
            self.mv.visitInsn(DRETURN);
        } else if (bType is bir:BTypeString) {
            self.mv.visitVarInsn(ALOAD, returnVarRefIndex);
            self.mv.visitInsn(ARETURN);
        } else if (bType is bir:BTypeBoolean) {
            self.mv.visitVarInsn(ILOAD, returnVarRefIndex);
            self.mv.visitInsn(IRETURN);
        } else if (bType is bir:BTypeByte) {
            self.mv.visitVarInsn(ILOAD, returnVarRefIndex);
            self.mv.visitInsn(IRETURN);
        } else if (bType is bir:BMapType ||
                bType is bir:BArrayType ||
                bType is bir:BTypeAny ||
                bType is bir:BObjectType ||
                bType is bir:BUnionType) {
            self.mv.visitVarInsn(ALOAD, returnVarRefIndex);
            self.mv.visitInsn(ARETURN);
        } else {
            error err = error( "JVM generation is not supported for type " +
                            io:sprintf("%s", func.typeValue.retType));
            panic err;
        }
    }

    function genBranchTerm(bir:Branch branchIns, string funcName) {
        string trueBBId = branchIns.trueBB.id.value;
        string falseBBId = branchIns.falseBB.id.value;

        int opIndex = self.getJVMIndexOfVarRef(branchIns.op.variableDcl);
        self.mv.visitVarInsn(ILOAD, opIndex);

        jvm:Label trueBBLabel = self.labelGen.getLabel(funcName + trueBBId);
        self.mv.visitJumpInsn(IFGT, trueBBLabel);

        jvm:Label falseBBLabel = self.labelGen.getLabel(funcName + falseBBId);
        self.mv.visitJumpInsn(GOTO, falseBBLabel);
    }

    function genCallTerm(bir:Call callIns, string funcName) {
        //io:println("Call Ins : " + io:sprintf("%s", callIns));
        string methodName = callIns.name.value;

        string orgName = callIns.pkgID.org;
        string moduleName = callIns.pkgID.name;
        string jvmClass = lookupFullQualifiedClassName(getPackageName(orgName, moduleName) + methodName);
<<<<<<< HEAD

        string methodDesc = "(Lorg/ballerinalang/jvm/Strand;";
=======
        string methodDesc = "(Lorg/ballerina/jvm/Strand;";
>>>>>>> 09548a0f

        self.mv.visitVarInsn(ALOAD, 0);
        foreach var arg in callIns.args {

            int argIndex = self.getJVMIndexOfVarRef(arg.variableDcl);

            bir:BType bType = arg.typeValue;

            if (bType is bir:BTypeInt) {
                self.mv.visitVarInsn(LLOAD, argIndex);
                methodDesc = methodDesc + "J";
            } else if (bType is bir:BTypeFloat) {
                self.mv.visitVarInsn(DLOAD, argIndex);
                methodDesc = methodDesc + "D";
            } else if (bType is bir:BTypeString) {
                self.mv.visitVarInsn(ALOAD, argIndex);
                methodDesc = methodDesc + "Ljava/lang/String;";
            } else if (bType is bir:BTypeBoolean) {
                self.mv.visitVarInsn(ILOAD, argIndex);
                methodDesc = methodDesc + "Z";
            } else if (bType is bir:BTypeByte) {
                self.mv.visitVarInsn(ILOAD, argIndex);
                methodDesc = methodDesc + "I";
            } else if (bType is bir:BArrayType) {
                self.mv.visitVarInsn(ALOAD, argIndex);
                methodDesc = methodDesc + io:sprintf("L%s;", ARRAY_VALUE);
            } else if (bType is bir:BMapType) {
                self.mv.visitVarInsn(ALOAD, argIndex);
                methodDesc = methodDesc + io:sprintf("L%s;", MAP_VALUE);
            } else if (bType is bir:BObjectType) {
                self.mv.visitVarInsn(ALOAD, argIndex);
                methodDesc = methodDesc + io:sprintf("L%s;", OBJECT_VALUE);
            } else if (bType is bir:BTypeAny ||
                        bType is bir:BTypeNil ||
                        bType is bir:BUnionType) {
                self.mv.visitVarInsn(ALOAD, argIndex);
                methodDesc = methodDesc + io:sprintf("L%s;", OBJECT);
            } else {
                error err = error( "JVM generation is not supported for type " +
                                                    io:sprintf("%s", arg.typeValue));
                panic err;
            }
        }


        bir:BType? returnType = callIns.lhsOp.typeValue;
        string returnTypeDesc = generateReturnType(returnType);
        methodDesc = methodDesc + returnTypeDesc;

        // call method
        self.mv.visitMethodInsn(INVOKESTATIC, jvmClass, methodName, methodDesc, false);

        // store return
        bir:VariableDcl? lhsOpVarDcl = callIns.lhsOp.variableDcl;

        if (lhsOpVarDcl is bir:VariableDcl) {
            int lhsLndex = self.getJVMIndexOfVarRef(lhsOpVarDcl);
            bir:BType? bType = callIns.lhsOp.typeValue;

            if (bType is bir:BTypeInt) {
                self.mv.visitVarInsn(LSTORE, lhsLndex);
            } else if (bType is bir:BTypeFloat) {
                self.mv.visitVarInsn(DSTORE, lhsLndex);
            } else if (bType is bir:BTypeString) {
                self.mv.visitVarInsn(ASTORE, lhsLndex);
            } else if (bType is bir:BTypeBoolean) {
                self.mv.visitVarInsn(ISTORE, lhsLndex);
            } else if (bType is bir:BTypeByte) {
                self.mv.visitVarInsn(ISTORE, lhsLndex);
            } else if (bType is bir:BArrayType ||
                        bType is bir:BMapType ||
                        bType is bir:BTypeAny ||
                        bType is bir:BTypeNil ||
                        bType is bir:BObjectType ||
                        bType is bir:BUnionType) {
                self.mv.visitVarInsn(ASTORE, lhsLndex);
            } else {
                error err = error( "JVM generation is not supported for type " +
                                            io:sprintf("%s", callIns.lhsOp.typeValue));
                panic err;
            }

        }

        self.mv.visitVarInsn(ALOAD, 0);
        self.mv.visitFieldInsn(GETFIELD, "org/ballerinalang/jvm/Strand", "yield", "Z");
        jvm:Label yieldLabel = self.labelGen.getLabel(funcName + "yield");
        self.mv.visitJumpInsn(IFNE, yieldLabel);

        // goto thenBB
        jvm:Label gotoLabel = self.labelGen.getLabel(funcName + callIns.thenBB.id.value);
        self.mv.visitJumpInsn(GOTO, gotoLabel);
    }

    function getJVMIndexOfVarRef(bir:VariableDcl varDcl) returns int {
        return self.indexMap.getIndex(varDcl);
    }
};<|MERGE_RESOLUTION|>--- conflicted
+++ resolved
@@ -68,12 +68,8 @@
         string orgName = callIns.pkgID.org;
         string moduleName = callIns.pkgID.name;
         string jvmClass = lookupFullQualifiedClassName(getPackageName(orgName, moduleName) + methodName);
-<<<<<<< HEAD
 
         string methodDesc = "(Lorg/ballerinalang/jvm/Strand;";
-=======
-        string methodDesc = "(Lorg/ballerina/jvm/Strand;";
->>>>>>> 09548a0f
 
         self.mv.visitVarInsn(ALOAD, 0);
         foreach var arg in callIns.args {
