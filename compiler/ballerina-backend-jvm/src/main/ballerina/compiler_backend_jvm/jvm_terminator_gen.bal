--- conflicted
+++ resolved
@@ -385,7 +385,6 @@
     }
 
     function genAsyncCallTerm(bir:AsyncCall callIns, string funcName, int localVarOffset, bir:BType? attachedType) {
-
         // Load the scheduler from strand
         self.mv.visitVarInsn(ALOAD, localVarOffset);
         self.mv.visitFieldInsn(GETFIELD, STRAND, "scheduler", io:sprintf("L%s;", SCHEDULER));
@@ -427,18 +426,13 @@
         }
         boolean isVoid = returnType is bir:BTypeNil;
         createFunctionPointer(self.mv, methodClass, lambdaName, isVoid, 0);
-<<<<<<< HEAD
         lambdas[lambdaName] = [callIns, methodClass];
-=======
-        lambdas[lambdaName] = callIns;
->>>>>>> 014f8c1d
         self.lambdaIndex += 1;
         
         self.submitToScheduler(callIns.lhsOp, localVarOffset);
     }
 
     function generateWaitIns(bir:Wait waitInst, string funcName, int localVarOffset) {
-        string currentPackageName = getPackageName(self.module.org.value, self.module.name.value);
         self.mv.visitVarInsn(ALOAD, localVarOffset);
         self.mv.visitTypeInsn(NEW, ARRAY_LIST);
         self.mv.visitInsn(DUP);
@@ -482,7 +476,6 @@
         self.mv.visitTypeInsn(NEW, "java/util/HashMap");
         self.mv.visitInsn(DUP);
         self.mv.visitMethodInsn(INVOKESPECIAL, "java/util/HashMap", "<init>", "()V", false);
-        string currentPackageName = getPackageName(self.module.org.value, self.module.name.value);
         int i = 0;
         while (i < waitAll.keys.length()) {
             self.mv.visitInsn(DUP);
@@ -501,7 +494,6 @@
     }
 
     function genFPCallIns(bir:FPCall fpCall, string funcName, int localVarOffset) {
-        string currentPackageName = getPackageName(self.module.org.value, self.module.name.value);
         if (fpCall.isAsync) {
             // Load the scheduler from strand
             self.mv.visitVarInsn(ALOAD, localVarOffset);
@@ -544,7 +536,8 @@
         bir:BType returnType = fpCall.fp.typeValue;
         if (returnType is bir:BInvokableType) {
             isVoid = returnType.retType is bir:BTypeNil;
-        } 
+        }
+
         if (fpCall.isAsync) {
             // load function ref now
             self.loadVar(fpCall.fp.variableDcl);
@@ -583,7 +576,6 @@
         self.mv.visitLdcInsn(ins.channelName.value);
         self.mv.visitMethodInsn(INVOKEVIRTUAL, WD_CHANNELS, "getWorkerDataChannel", io:sprintf("(L%s;)L%s;", 
             STRING_VALUE, WORKER_DATA_CHANNEL), false);
-        string currentPackageName = getPackageName(self.module.org.value, self.module.name.value);
         self.loadVar(ins.dataOp.variableDcl);
         addBoxInsn(self.mv, ins.dataOp.typeValue);
         self.mv.visitVarInsn(ALOAD, localVarOffset);
@@ -628,7 +620,6 @@
         self.mv.visitLabel(withinReceiveSuccess);
         self.mv.visitVarInsn(ALOAD, wrkResultIndex);
         addUnboxInsn(self.mv, ins.lhsOp.typeValue);
-        string currentPackageName = getPackageName(self.module.org.value, self.module.name.value);
         self.storeToVar(ins.lhsOp.variableDcl);
 
         self.mv.visitLabel(jumpAfterReceive);
@@ -639,8 +630,6 @@
         loadChannelDetails(self.mv, ins.workerChannels);
         self.mv.visitMethodInsn(INVOKEVIRTUAL, STRAND, "handleFlush", 
                 io:sprintf("([L%s;)L%s;", CHANNEL_DETAILS, ERROR_VALUE), false);
-        
-        string currentPackageName = getPackageName(self.module.org.value, self.module.name.value);
         self.storeToVar(ins.lhsOp.variableDcl);
     }
         
