--- conflicted
+++ resolved
@@ -140,66 +140,6 @@
                     generateLockForVariable(globalVar, cw);
                 }
             }
-<<<<<<< HEAD
-            generateStaticInitializer(module.globalVars, cw, moduleClass, false);
-        } else {
-            cw.visit(V1_8, ACC_PUBLIC + ACC_SUPER, moduleClass, (), OBJECT, ());
-            generateDefaultConstructor(cw, OBJECT);
-        }
-        cw.visitSource(v.sourceFileName);
-        // generate methods
-        foreach var func in v.functions {
-            generateMethod(getFunction(func), cw, module);
-        }
-        // generate lambdas created during generating methods
-        foreach var (name, call) in lambdas {
-            generateLambdaMethod(call[0], cw, call[1], name);
-        }
-        // clear the lambdas
-        lambdas = {};
-        cw.visitEnd();
-        byte[] classContent = cw.toByteArray();
-        pkgEntries[moduleClass + ".class"] = classContent;
-    }
-}
-
-public function generateEntryPackage(bir:Package module, string sourceFileName, map<byte[]> pkgEntries,
-        map<string> manifestEntries) {
-
-    string orgName = module.org.value;
-    string moduleName = module.name.value;
-    string pkgName = getPackageName(orgName, moduleName);
-
-    foreach var func in module.functions {
-        addDefaultableBooleanVarsToSignature(func);
-    }
-    typeOwnerClass = getModuleLevelClassName(untaint orgName, untaint moduleName, MODULE_INIT_CLASS_NAME);
-    map<JavaClass> jvmClassMap = generateClassNameMappings(module, pkgName, typeOwnerClass, untaint lambdas);
-
-    // generate object value classes
-    ObjectGenerator objGen = new(module);
-    objGen.generateValueClasses(module.typeDefs, pkgEntries);
-    generateFrameClasses(module, pkgEntries);
-    bir:Function? mainFunc = getMainFunc(module.functions);
-    string mainClass = "";
-    if (mainFunc is bir:Function) {
-        mainClass = getModuleLevelClassName(untaint orgName, untaint moduleName,
-                                            cleanupBalExt(mainFunc.pos.sourceFileName));
-    }
-    foreach var (moduleClass, v) in jvmClassMap {
-        jvm:ClassWriter cw = new(COMPUTE_FRAMES);
-        currentClass = untaint moduleClass;
-        if (moduleClass == typeOwnerClass) {
-            cw.visit(V1_8, ACC_PUBLIC + ACC_SUPER, moduleClass, (), VALUE_CREATOR, ());
-            generateDefaultConstructor(cw, VALUE_CREATOR);
-            generateUserDefinedTypeFields(cw, module.typeDefs);
-            generateValueCreatorMethods(cw, module.typeDefs, pkgName);
-            // populate global variable to class name mapping and generate them
-            foreach var globalVar in module.globalVars {
-                if (globalVar is bir:GlobalVariableDcl) {
-                    generatePackageVariable(globalVar, cw);
-                    generateLockForVariable(globalVar, cw);
-=======
             boolean serviceEPAvailable = false;
             if (isEntry) {
                 bir:Function? mainFunc = getMainFunc(module.functions);
@@ -211,7 +151,6 @@
                 generateMainMethod(mainFunc, cw, module, mainClass, moduleClass);
                 if (mainFunc is bir:Function) {
                     generateLambdaForMain(mainFunc, cw, module, mainClass, moduleClass);
->>>>>>> ab9c1743
                 }
                 generateLambdaForPackageInits(cw, module, mainClass, moduleClass);
                 jarFile.manifestEntries["Main-Class"] = moduleClass;
