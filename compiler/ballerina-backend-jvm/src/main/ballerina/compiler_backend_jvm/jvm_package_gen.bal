--- conflicted
+++ resolved
@@ -242,6 +242,7 @@
     string orgName = module.org.value;
     string moduleName = module.name.value;
     string versionValue = module.versionValue.value;
+
     map<JavaClass> jvmClassMap = {};
     // Generate classes for global variables.
     foreach var globalVar in module.globalVars {
@@ -249,7 +250,6 @@
             globalVarClassNames[pkgName + globalVar.name.value] = initClass;
         }
     }
-<<<<<<< HEAD
 
     bir:Function?[] functions = module.functions;
     if (functions.length() > 0) {
@@ -263,7 +263,8 @@
             JavaClass class = { sourceFileName:initFunc.pos.sourceFileName, moduleClass:initClass };
             class.functions[0] = initFunc;
             jvmClassMap[initClass] = class;
-            fullQualifiedClassNames[pkgName + functionName] = initClass;
+            birFunctionMap[pkgName + functionName] = getFunctionWrapper(getFunction(initFunc), orgName, moduleName,
+                                                                        versionValue, initClass);
             count = 1;
         }
         // Generate classes for other functions.
@@ -271,87 +272,57 @@
             bir:Function func = <bir:Function>functions[count];
             count = count + 1;
             string  moduleClass = "";
+            // link the bir function for lookup
+            bir:Function currentFunc = getFunction(func);
             functionName = getFunction(func).name.value;
             if (isExternFunc(getFunction(func))) { // if this function is an extern
-=======
-    // filter out functions.
-    foreach var func in module.functions {
-        string? balFileName = func.pos.sourceFileName;
-        if (balFileName is string) {
-            string moduleClass = getClassNameForSourceFile(balFileName, orgName, moduleName);
-            var javaClass = jvmClassMap[moduleClass];
-            if (javaClass is JavaClass) {
-                javaClass.functions[javaClass.functions.length()] = func;
-            } else {
-                JavaClass class = { sourceFileName:balFileName, moduleClass:moduleClass };
-                class.functions[0] = func;
-                jvmClassMap[moduleClass] = class;
-            }
-
-            // link the bir function for lookup
-            bir:Function currentFunc = getFunction(func);
-            string functionName = currentFunc.name.value;
-
-            if (isExternFunc(currentFunc)) { // if this function is an extern
->>>>>>> e976c944
                 var result = jvm:lookupExternClassName(cleanupPackageName(pkgName), functionName);
                 if (result is string) {
                     moduleClass = result;
-                    fullQualifiedClassNames[pkgName + functionName] = moduleClass;
-                    continue;
                 } else {
                     error err = error("cannot find full qualified class name for extern function : " + pkgName +
                         functionName);
                     panic err;
                 }
+            } else {
+                string? balFileName = func.pos.sourceFileName;
+                if (balFileName is string) {
+                    moduleClass = getModuleLevelClassName(untaint orgName, untaint moduleName,
+                                                          untaint cleanupBalExt(balFileName));
+                    var javaClass = jvmClassMap[moduleClass];
+                    if (javaClass is JavaClass) {
+                        javaClass.functions[javaClass.functions.length()] = func;
+                    } else {
+                        JavaClass class = { sourceFileName:balFileName, moduleClass:moduleClass };
+                        class.functions[0] = func;
+                        jvmClassMap[moduleClass] = class;
+                    }
+                }
             }
-<<<<<<< HEAD
-         
-            string? balFileName = func.pos.sourceFileName;
-            if (balFileName is string) {
-                moduleClass = getModuleLevelClassName(untaint orgName, untaint moduleName,
-                    untaint cleanupFileName(balFileName));
-                var javaClass = jvmClassMap[moduleClass];
-                if (javaClass is JavaClass) {
-                    javaClass.functions[javaClass.functions.length()] = func;
-                } else {
-                    JavaClass class = { sourceFileName:balFileName, moduleClass:moduleClass };
-                    class.functions[0] = func;
-                    jvmClassMap[moduleClass] = class;
-                }
-                fullQualifiedClassNames[pkgName + functionName] = moduleClass;
-            }
+            birFunctionMap[pkgName + functionName] = getFunctionWrapper(currentFunc, orgName, moduleName,
+                                                                        versionValue, moduleClass);
         }
     }
     return jvmClassMap;
-=======
-
-            bir:BInvokableType functionTypeDesc = currentFunc.typeValue;
-            bir:BType? attachedType = currentFunc.receiverType;
-            string jvmMethodDescription = getMethodDesc(functionTypeDesc.paramTypes, functionTypeDesc.retType,
-                                                        attachedType = attachedType);
-
-            BIRFunctionWrapper functionWrapper = {
-                orgName : orgName,
-                moduleName : moduleName,
-                versionValue : versionValue,
-                func : currentFunc,
-                fullQualifiedClassName : moduleClass,
-                jvmMethodDescription : jvmMethodDescription
-            };
-
-            birFunctionMap[pkgName + functionName] = functionWrapper;
-        }
-    }
-    return jvmClassMap;
-}
-
-function getClassNameForSourceFile(string sourceFileName, string orgName, string moduleName) returns string {
-    string className = cleanupBalExt(sourceFileName);
-    if (className == "." || className == moduleName) {
-        return getModuleLevelClassName(untaint orgName, untaint moduleName, MODULE_INIT_CLASS_NAME);
-    }
-    return getModuleLevelClassName(untaint orgName, untaint moduleName, untaint className);
+}
+
+function getFunctionWrapper(bir:Function currentFunc, string orgName ,string moduleName, 
+                            string versionValue,  string  moduleClass) returns BIRFunctionWrapper {
+
+    bir:BInvokableType functionTypeDesc = currentFunc.typeValue;
+    bir:BType? attachedType = currentFunc.receiverType;
+    string jvmMethodDescription = getMethodDesc(functionTypeDesc.paramTypes, functionTypeDesc.retType,
+                                                attachedType = attachedType);
+
+    return {
+        orgName : orgName,
+        moduleName : moduleName,
+        versionValue : versionValue,
+        func : currentFunc,
+        fullQualifiedClassName : moduleClass,
+        jvmMethodDescription : jvmMethodDescription
+    };
+
 }
 
 function generateBuiltInPackages(bir:BIRContext birContext, map<byte[]> jarEntries) {
@@ -366,5 +337,4 @@
 
     generateImportedPackage(utilsModule, jarEntries);
     generateImportedPackage(builtInModule, jarEntries);
->>>>>>> e976c944
-}+}
