--- conflicted
+++ resolved
@@ -97,12 +97,6 @@
 
     string orgName = module.org.value;
     string moduleName = module.name.value;
-<<<<<<< HEAD
-
-    string pkgName = getPackageName(orgName, moduleName);
-
-=======
->>>>>>> f532e263
     string moduleClass = getModuleLevelClassName(untaint orgName, untaint moduleName, untaint sourceFileName);
     string pkgName = getPackageName(orgName, moduleName);
 
@@ -124,19 +118,14 @@
 
     generateUserDefinedTypeFields(cw, module.typeDefs);
 
-<<<<<<< HEAD
     generateValueCreatorMethods(cw, module.typeDefs, pkgName);
 
-    // populate global variable to class name mapping and generate them
-=======
     // generate global variables
->>>>>>> f532e263
     foreach var globalVar in module.globalVars {
         if (globalVar is bir:GlobalVariableDcl) {
             generatePackageVariable(globalVar, cw);
         }
     }
-
     bir:Function? mainFunc = getMainFunc(module.functions);
     if (mainFunc is bir:Function) {
         generateMainMethod(mainFunc, cw, module);
