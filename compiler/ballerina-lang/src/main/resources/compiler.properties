#
# Copyright (c) 2017, WSO2 Inc. (http://www.wso2.org) All Rights Reserved.
#
# WSO2 Inc. licenses this file to you under the Apache License,
# Version 2.0 (the "License"); you may not use this file except
# in compliance with the License.
# You may obtain a copy of the License at
#
#    http://www.apache.org/licenses/LICENSE-2.0
#
# Unless required by applicable law or agreed to in writing,
# software distributed under the License is distributed on an
# "AS IS" BASIS, WITHOUT WARRANTIES OR CONDITIONS OF ANY
# KIND, either express or implied.  See the License for the
# specific language governing permissions and limitations
# under the License.
#

# -------------------------
# Compiler warning messages
# -------------------------

error.undefined.package=\
  undefined package ''{0}''

error.unused.import.package=\
  unused import package ''{0}''

error.redeclared.symbol=\
  redeclared symbol ''{0}''

error.redeclared.builtin.symbol=\
  redeclared builtin symbol ''{0}''

error.undefined.symbol=\
  undefined symbol ''{0}''

error.undefined.function=\
  undefined function ''{0}''

error.undefined.function.in.struct=\
  undefined function ''{0}'' in struct ''{1}''

error.undefined.connector=\
  undefined connector ''{0}''

error.undefined.field.in.struct=\
  undefined field ''{0}'' in struct ''{1}''

error.attempt.refer.non.public.symbol=\
  attempt to refer to non-public symbol ''{0}''

error.invokable.must.return=\
  this {0} must return a result

error.atleast.one.worker.must.return=\
  at least one worker in the {0} must return a result

error.fork.join.worker.cannot.return=\
  cannot return from a worker in fork/join

error.fork.join.invalid.worker.count=\
  fork/join minimum finishing worker count must be equal or less than the joining worker count

error.multi.value.return.expected=\
  multi value return is expected

error.single.value.return.expected=\
  single value return is expected

error.return.value.too.many=\
  too many return values

error.return.value.not.enough=\
  not enough return values

error.return.value.not.expected=\
  return value is not expected

error.duplicated.error.catch=\
  error ''{0}'' already caught in catch block

error.unreachable.code=\
  unreachable code

error.next.cannot.be.outside.loop=\
  next cannot be used outside of a loop

error.break.cannot.be.outside.loop=\
  break cannot be used outside of a loop

error.abort.cannot.be.outside.transaction.block=\
  abort cannot be used outside of a transaction block

error.fail.cannot.be.outside.transaction.block=\
  fail cannot be used outside of a transaction block

error.break.statement.cannot.be.used.to.exit.from.a.transaction=\
  break statement cannot be used to exit from a transaction

error.next.statement.cannot.be.used.to.exit.from.a.transaction=\
  next statement cannot be used to exit from a transaction

error.invalid.retry.count=\
  invalid transaction retry count

error.incompatible.types=\
  incompatible types: expected ''{0}'', found ''{1}''

error.incompatible.types.exp.tuple=\
  incompatible types: expected tuple, found ''{0}''

error.unknown.type=\
  unknown type ''{0}''

error.unary.op.incompatible.types=\
  operator ''{0}'' not defined for ''{1}''

error.binary.op.incompatible.types=\
  operator ''{0}'' not defined for ''{1}'' and ''{2}''

error.self.reference.var=\
  self referenced variable ''{0}''

error.invalid.worker.send.position=\
  invalid worker send statement position, must be a top level statement in a worker

error.invalid.worker.receive.position=\
  invalid worker receive statement position, must be a top level statement in a worker

error.undefined.worker=\
   undefined worker ''{0}''

error.invalid.worker.join.result.type=\
   invalid worker join result type, expected 'map'

error.invalid.worker.timeout.result.type=\
   invalid worker timeout result type, expected 'map'

error.worker.send.receive.parameter.count.mismatch=\
   parameter count mismatch in worker send/receive

error.worker.invalid.worker.interaction=\
   worker send/receive interactions are invalid; worker(s) cannot move onwards from the state: ''{0}''

error.assignment.count.mismatch=\
  assignment count mismatch: expected {0} values, but found {1}

error.assignment.required=\
  variable assignment is required

error.incompatible.types.cast=\
  incompatible types: ''{0}'' cannot be cast to ''{1}''

error.invalid.function.invocation=\
  function invocation on type ''{0}'' is not supported

error.incompatible.types.cast.with.suggestion=\
  incompatible types: ''{0}'' cannot be cast to ''{1}'', use conversion expression

error.incompatible.types.conversion=\
  incompatible types: ''{0}'' cannot be convert to ''{1}''

error.incompatible.types.conversion.with.suggestion=\
  incompatible types: ''{0}'' cannot be convert to ''{1}'', use cast expression

error.unsafe.cast.attempt=\
  unsafe cast from ''{0}'' to ''{1}'', use multi-return cast expression

error.unsafe.conversion.attempt=\
  unsafe conversion from ''{0}'' to ''{1}'', use multi-return conversion expression

error.array.literal.not.allowed=\
  array literal not allowed here

error.string.template.literal.not.allowed=\
  string template literals not allowed here

error.invalid.literal.for.type=\
  invalid literal for type ''{0}''

error.invalid.field.name.record.lit=\
  invalid field name in {0} literal. identifier or string literal expected

error.not.enough.args.call=\
  not enough arguments in call to ''{0}()''

error.too.many.args.call=\
  too many arguments in call to ''{0}()''

error.multi.value.in.single.value.context=\
  multi-valued ''{0}()'' in single-value context

error.multi.valued.expr.in.single.valued.context=\
  multi-valued expression in single-valued context

error.does.not.return.value=\
  ''{0}()'' does not return a value;

error.invalid.namespace.prefix=\
  invalid namespace prefix ''{0}''

error.mismatching.xml.start.end.tags=\
  mismatching start and end tags found in xml element

error.no.new.variables.var.assignment=\
  no new variables on left side

error.invalid.variable.assignment=\
  invalid assignment in variable ''{0}''

error.cannot.assign.value.to.constant=\
  cannot assign a value to constant ''{0}''

error.cannot.assign.value.to.endpoint=\
  cannot assign a value to endpoint ''{0}''

error.underscore.not.allowed=\
  underscore is not allowed here

error.operation.does.not.support.indexing=\
  invalid operation: type ''{0}'' does not support indexing

error.operation.does.not.support.field.access=\
  invalid operation: type ''{0}'' does not support field access

error.invalid.index.expr.struct.field.access=\
  invalid index expression: expected string literal

error.invalid.enum.expr=\
  invalid expression: expected enum type name ''{0}''

error.invalid.expr.in.match.stmt=\
  invalid expression in match statement

error.func.defined.on.not.supported.type=\
  function ''{0}'' defined on not supported type ''{1}''

error.func.defined.on.non.local.type=\
  function ''{0}'' defined on non-local type ''{1}''

error.struct.field.and.func.with.same.name=\
  function and field named ''{0}'' in struct ''{1}''

error.invalid.struct.initializer.function=\
  invalid struct initializer function: input/output parameters are not allowed

error.attempt.to.create.struct.non.public.initializer=\
  attempt to create a struct with a non-public initializer 

error.explicit.invocation.of.struct.init.is.not.allowed=\
  explicit invocation of ''{0}'' struct initializer is not allowed

error.incompatible.type.constraint=\
  incompatible types: ''{0}'' cannot be constrained with ''{1}''

error.pkg.alias.not.allowed.here=\
  package alias not allowed here

error.undefined.annotation=\
  undefined annotation ''{0}''

error.annotation.not.allowed=\
  annotation ''{0}'' is not allowed in {1}

error.annotation.attachment.no.value=\
  no annotation value expected in annotation {0}

error.incompatible.types.array.found=\
  incompatible types: expected a ''{0}'', found an array

error.xml.attribute.map.update.not.allowed=\
  xml attributes cannot be updated as a collection. update attributes one at a time

error.xml.qname.update.not.allowed=\
  cannot assign values to an xml qualified name

error.invalid.namespace.declaration=\
  cannot bind prefix ''{0}'' to the empty namespace name

error.cannot.update.xml.sequence=\
  cannot update an xml sequence

error.iterable.not.supported.collection=\
  incompatible types: ''{0}'' is not an iterable collection

error.iterable.not.supported.operation=\
  operation ''{0}'' does not support given collection type

error.iterable.too.many.variables=\
  too many variables are defined for iterable type ''{0}''

error.iterable.not.enough.variables=\
  not enough variables are defined for iterable type ''{0}'', require at least ''{1}'' variables

error.iterable.too.many.return.args=\
  too many return arguments are defined for operation ''{0}''

error.iterable.not.enough.return.args=\
  not enough return arguments are defined for operation ''{0}''

error.iterable.lambda.required=\
  single lambda function required here

error.iterable.no.args.required=\
  no argument required for operation ''{0}''

error.iterable.lambda.incompatible.types=\
  incompatible lambda function types: expected ''{0}'', found ''{1}''

error.iterable.return.type.mismatch=\
  cannot assign return value of ''{0}'' operation here, use a reduce operation

error.invalid.token=\
  invalid token {0}

error.missing.token=\
  missing token {0} before {1}

error.extraneous.input=\
  extraneous input {0}

error.mismatched.input=\
  mismatched input {0}. expecting {1}

error.failed.predicate=\
  {0}

error.syntax.error=\
  {0}

error.package.not.found=\
  cannot resolve package ''{0}''

error.invalid.package.declaration=\
  invalid package declaration: expected ''{0}'', found ''{1}''

error.missing.package.declaration=\
  missing package declaration: expected ''{0}''

error.unexpected.package.declaration=\
  invalid package declaration ''{0}'': no package declaration is needed for default package

error.undefined.transformer=\
  undefined transformer ''{0}''

error.transformer.invalid.output.usage=\
  invalid usage of variable ''{0}'': target cannot be used in rhs expressions inside transformer block

error.transformer.invalid.input.update=\
  invalid usage of variable ''{0}'': source or input parameters cannot be updated inside transformer block

error.invalid.statement.in.transformer=\
  ''{0}'' statement is not allowed inside a transformer

error.transformer.must.have.output=\
  transformer must have an output

error.too.many.outputs.for.transformer=\
  too many outputs for transformer: expected {0}, found {1}

error.transformer.conflicts.with.conversion=\
  invalid transformer: type conversion already exists from ''{0}'' to ''{1}''

error.transformer.unsupported.types=\
  incompatible types: ''{0}'' is not supported by the transformer

error.service.struct.type.required=\
  incompatible types: requires a struct type

error.service.invalid.struct.type=\
  service struct ''{0}'' does not match with service type interface

error.service.invalid.endpoint.type=\
  cannot infer type of the endpoint from the service type or binds of the service {0}

error.endpoint.struct.type.required=\
  incompatible types: requires a struct type

error.endpoint.invalid.type=\
  invalid endpoint type {0}

error.endpoint.invalid.type.no.function=\
  invalid endpoint type {0}, function ''{1}'' not found.

error.endpoint.spi.invalid.function=\
  invalid endpoint type {0}, function ''{1}'' signature does not match with endpoint interface

error.endpoint.not.support.interactions=\
  endpoint type {0} does not support action invocations

error.endpoint.not.support.registration=\
  endpoint type {0} does not support service registration

error.invalid.action.invocation.syntax=\
invalid action invocation syntax, use ''->'' operator

error.invalid.action.invocation=\
invalid action invocation, expected an endpoint

error.undefined.action=\
  undefined action ''{0}'' in endpoint {1}''s client ''{2}''

error.tainted.value.passed.to.sensitive.parameter=\
  tainted value passed to sensitive parameter ''{0}''

error.tainted.value.passed.to.global.variable=\
  tainted value passed to global variable ''{0}''

error.unable.to.perform.taint.checking.with.recursion=\
  taint checking for ''{0}'' could not complete due to recursion with ''{1}'', add @tainted or @untainted to returns

error.entry.point.parameters.cannot.be.sensitive=\
  entry point parameter ''{0}'' cannot be sensitive

error.compiler.plugin.no.package.found=\
  cannot find package ''{0}'' specified in compiler plugin ''{1}''

error.compiler.plugin.no.annotations.found.in.package=\
  no annotations found in package ''{0}'' specified in compiler plugin ''{1}''

error.undefined.parameter=\
  undefined defaultable parameter ''{0}''

error.duplicate.named.args=\
  redeclared argument ''{0}''

error.invalid.rest.args=\
  invalid rest arguments

<<<<<<< HEAD
error.cannot.get.all.fields=\
  cannot get all fields from a {0}

# Compiler warn messages
=======
error.operator.not.supported=\
  operator ''{0}'' cannot be applied to type ''{1}''

error.operator.not.allowed.variable=\
  operator ''{0}'' cannot be applied on variable ''{1}''

error.invalid.struct.literal.key=\
  invalid key: only identifiers are allowed for struct literal keys


# match statement related error messages

error.match.stmt.cannot.guarantee.a.matching.pattern=\
  A matching pattern cannot be guaranteed for types ''{0}''

error.match.stmt.unreachable.pattern=\
  unreachable pattern: preceding patterns are too general or the pattern ordering is not correct

error.match.stmt.unmatched.pattern=\
  pattern will not be matched


# safe assignment operator related errors

error.safe.assign.stmt.invalid.usage=\
  invalid usage of the safe assignment operator

error.ambiguous.type=\
  ambiguous type ''{0}''

error.uninitialized.variable=\
  variable ''{0}'' is not initialized


# -------------------------
# Compiler warning messages
# -------------------------
>>>>>>> a51e9d6b

warning.redeclared.import.package=\
  redeclared import package ''{0}''

warning.no.such.documentable.attribute =\
  no such documentable attribute ''{0}'' with doc prefix ''{1}''

warning.duplicate.documented.attribute =\
  already documented attribute ''{0}''

warning.undefined.documentation.public.function=\
  undefined documentation for public function ''{0}''

warning.usage.of.deprecated.function=\
  usage of deprecated function ''{0}''

warning.partial.taint.checking.done.with.return.annotations=\
  taint checking for ''{0}'' partially done based on return annotations<|MERGE_RESOLUTION|>--- conflicted
+++ resolved
@@ -428,12 +428,9 @@
 error.invalid.rest.args=\
   invalid rest arguments
 
-<<<<<<< HEAD
 error.cannot.get.all.fields=\
   cannot get all fields from a {0}
 
-# Compiler warn messages
-=======
 error.operator.not.supported=\
   operator ''{0}'' cannot be applied to type ''{1}''
 
@@ -471,7 +468,6 @@
 # -------------------------
 # Compiler warning messages
 # -------------------------
->>>>>>> a51e9d6b
 
 warning.redeclared.import.package=\
   redeclared import package ''{0}''
