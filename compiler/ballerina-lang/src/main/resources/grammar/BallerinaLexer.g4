--- conflicted
+++ resolved
@@ -35,11 +35,8 @@
 ABSTRACT    : 'abstract' ;
 CLIENT      : 'client' ;
 CONST       : 'const' ;
-<<<<<<< HEAD
+TYPEOF      : 'typeof';
 SOURCE      : 'source' ;
-=======
-TYPEOF      : 'typeof';
->>>>>>> 94b3f7d0
 
 FROM        : 'from' { inTableSqlQuery = true; inSiddhiInsertQuery = true; inSiddhiOutputRateLimit = true; } ;
 ON          : 'on' ;
