--- conflicted
+++ resolved
@@ -48,12 +48,9 @@
 import org.wso2.ballerinalang.compiler.tree.statements.BLangBlockStmt;
 import org.wso2.ballerinalang.compiler.tree.statements.BLangForeach;
 import org.wso2.ballerinalang.compiler.tree.statements.BLangIf;
-<<<<<<< HEAD
+import org.wso2.ballerinalang.compiler.tree.statements.BLangReturn;
 import org.wso2.ballerinalang.compiler.tree.statements.BLangSimpleVariableDef;
-=======
-import org.wso2.ballerinalang.compiler.tree.statements.BLangReturn;
 import org.wso2.ballerinalang.compiler.tree.statements.BLangStatement;
->>>>>>> a69e5395
 import org.wso2.ballerinalang.compiler.tree.types.BLangUserDefinedType;
 import org.wso2.ballerinalang.compiler.util.CompilerContext;
 import org.wso2.ballerinalang.compiler.util.Name;
@@ -285,24 +282,20 @@
                         resourceNode.pos, configField, filtersName, filtersVal.symbol, true);
         filtersField.type = filtersType;
 
-<<<<<<< HEAD
         String filterVarName = GEN_VAR_PREFIX + HTTP_FILTER_VAR;
-        // Create a new symbol for the filter.
-        BVarSymbol filterSymbol = new BVarSymbol(0, new Name(filterVarName), resourceNode.symbol.pkgID, filterType,
-                resourceNode.symbol);
-        // Create a new variable definition. This is needed for the foreach node.
-        BLangSimpleVariable variable = ASTBuilderUtil.createVariable(resourceNode.pos, filterVarName, filterType,
-                null, filterSymbol);
-        BLangSimpleVariableDef variableDefinition = ASTBuilderUtil.createVariableDef(resourceNode.pos, variable);
-=======
-
-        String filterVarName = GEN_VAR_PREFIX + HTTP_FILTER_VAR;
+
         BLangSimpleVarRef.BLangLocalVarRef filterRef = new BLangSimpleVarRef.BLangLocalVarRef(
                 new BVarSymbol(0, new Name(filterVarName), resourceNode.symbol.pkgID, filterType, resourceNode.symbol));
         filterRef.variableName = ASTBuilderUtil.createIdentifier(resourceNode.pos, filterVarName);
         filterRef.type = filterType;
         filterRef.pos = resourceNode.pos;
->>>>>>> a69e5395
+
+
+        // Create a new variable definition. This is needed for the foreach node.
+        BLangSimpleVariable variable = ASTBuilderUtil.createVariable(resourceNode.pos, filterVarName, filterType,
+                null, filterRef.symbol);
+        BLangSimpleVariableDef variableDefinition = ASTBuilderUtil.createVariableDef(resourceNode.pos, variable);
+
 
         BLangLiteral returnName = new BLangLiteral();
         returnName.value = Names.NIL_VALUE;
@@ -324,19 +317,6 @@
         requestRef.type = requestVar.type;
         requestRef.pos = requestVar.pos;
 
-<<<<<<< HEAD
-        // Create a new reference to the filter variable.
-        BLangSimpleVarRef filterRef = ASTBuilderUtil.createVariableRef(resourceNode.pos, filterSymbol);
-
-        BLangInvocation filterRequestInvocation = (BLangInvocation) TreeBuilder.createInvocationNode();
-        filterRequestInvocation.symbol = getFilterRequestFuncSymbol(filterType);
-        filterRequestInvocation.pos = resourceNode.pos;
-        filterRequestInvocation.requiredArgs.add(callerRef);
-        filterRequestInvocation.requiredArgs.add(requestRef);
-        filterRequestInvocation.requiredArgs.add(filterContextRef);
-        filterRequestInvocation.type = symTable.booleanType;
-        filterRequestInvocation.expr = filterRef;
-=======
         List<BLangExpression> requiredArgs = new ArrayList<>();
         requiredArgs.add(filterRef);
         requiredArgs.add(callerRef);
@@ -347,7 +327,6 @@
                 new BLangInvocation.BLangAttachedFunctionInvocation(
                         resourceNode.pos, requiredArgs, new ArrayList<>(), new ArrayList<>(),
                         getFilterRequestFuncSymbol(filterType), symTable.booleanType, filterRef, false);
->>>>>>> a69e5395
 
         BInvokableType type = new BInvokableType(createSingletonArrayList(symTable.booleanType), symTable.booleanType,
                 null);
