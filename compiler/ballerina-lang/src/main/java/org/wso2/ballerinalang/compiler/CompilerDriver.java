/*
 *  Copyright (c) 2018, WSO2 Inc. (http://www.wso2.org) All Rights Reserved.
 *
 *  WSO2 Inc. licenses this file to you under the Apache License,
 *  Version 2.0 (the "License"); you may not use this file except
 *  in compliance with the License.
 *  You may obtain a copy of the License at
 *
 *    http://www.apache.org/licenses/LICENSE-2.0
 *
 *  Unless required by applicable law or agreed to in writing,
 *  software distributed under the License is distributed on an
 *  "AS IS" BASIS, WITHOUT WARRANTIES OR CONDITIONS OF ANY
 *  KIND, either express or implied.  See the License for the
 *  specific language governing permissions and limitations
 *  under the License.
 */
package org.wso2.ballerinalang.compiler;

import org.ballerinalang.compiler.CompilerOptionName;
import org.ballerinalang.compiler.CompilerPhase;
import org.ballerinalang.model.Name;
import org.wso2.ballerinalang.compiler.desugar.Desugar;
import org.wso2.ballerinalang.compiler.semantics.analyzer.CodeAnalyzer;
import org.wso2.ballerinalang.compiler.semantics.analyzer.CompilerPluginRunner;
import org.wso2.ballerinalang.compiler.semantics.analyzer.SemanticAnalyzer;
import org.wso2.ballerinalang.compiler.semantics.analyzer.SymbolEnter;
import org.wso2.ballerinalang.compiler.semantics.analyzer.TaintAnalyzer;
import org.wso2.ballerinalang.compiler.semantics.model.SymbolTable;
import org.wso2.ballerinalang.compiler.tree.BLangPackage;
import org.wso2.ballerinalang.compiler.util.CompilerContext;
import org.wso2.ballerinalang.compiler.util.CompilerOptions;
import org.wso2.ballerinalang.compiler.util.Names;
import org.wso2.ballerinalang.compiler.util.diagnotic.BLangDiagnosticLog;

/**
 * This class drives the compilation of packages through various phases
 * such as symbol enter, semantic analysis, type checking, code analysis,
 * desugar and code generation.
 *
 * @since 0.965.0
 */
public class CompilerDriver {

    private static final CompilerContext.Key<CompilerDriver> COMPILER_DRIVER_KEY =
            new CompilerContext.Key<>();

    private final CompilerOptions options;
    private final BLangDiagnosticLog dlog;
    private final PackageLoader pkgLoader;
    private final SymbolTable symbolTable;
    private final SymbolEnter symbolEnter;
    private final SemanticAnalyzer semAnalyzer;
    private final CodeAnalyzer codeAnalyzer;
    private final TaintAnalyzer taintAnalyzer;
    private final CompilerPluginRunner compilerPluginRunner;
    private final Desugar desugar;

    private final CompilerPhase compilerPhase;

    public static CompilerDriver getInstance(CompilerContext context) {
        CompilerDriver compilerDriver = context.get(COMPILER_DRIVER_KEY);
        if (compilerDriver == null) {
            compilerDriver = new CompilerDriver(context);
        }
        return compilerDriver;
    }

    private CompilerDriver(CompilerContext context) {
        context.put(COMPILER_DRIVER_KEY, this);

        this.options = CompilerOptions.getInstance(context);
        this.dlog = BLangDiagnosticLog.getInstance(context);
        this.pkgLoader = PackageLoader.getInstance(context);
        this.symbolTable = SymbolTable.getInstance(context);
        this.symbolEnter = SymbolEnter.getInstance(context);
        this.semAnalyzer = SemanticAnalyzer.getInstance(context);
        this.codeAnalyzer = CodeAnalyzer.getInstance(context);
        this.taintAnalyzer = TaintAnalyzer.getInstance(context);
        this.compilerPluginRunner = CompilerPluginRunner.getInstance(context);
        this.desugar = Desugar.getInstance(context);
        this.compilerPhase = getCompilerPhase();
    }

    public BLangPackage compilePackage(BLangPackage bLangPackage) {
        // execute all the phases up to the desugar phase.
        return compile(bLangPackage);
    }


    // Private methods

    private BLangPackage compile(BLangPackage bLangPackage) {
        BLangPackage pkgNode = bLangPackage;

        // "ballerina/built-in" packages is only the pre-known package by the Ballerina compiler. So load it first.
        BLangPackage builtInPackage = loadBuiltInPackage();
        if (this.stopCompilation(pkgNode, CompilerPhase.DEFINE)) {
            return pkgNode;
        }

        pkgNode = define(pkgNode);
        if (this.stopCompilation(pkgNode, CompilerPhase.TYPE_CHECK)) {
            return pkgNode;
        }

        pkgNode = typeCheck(pkgNode);
        if (this.stopCompilation(pkgNode, CompilerPhase.CODE_ANALYZE)) {
            return pkgNode;
        }

        pkgNode = codeAnalyze(pkgNode);
<<<<<<< HEAD
        /*if (this.stopCompilation(pkgNode, CompilerPhase.TAINT_ANALYZE)) {
            return pkgNode;
        }

        pkgNode = taintAnalyze(pkgNode);*/
=======
//        if (this.stopCompilation(pkgNode, CompilerPhase.TAINT_ANALYZE)) {
//            return pkgNode;
//        }
//
//        pkgNode = taintAnalyze(pkgNode);
>>>>>>> 86efb69f
        if (this.stopCompilation(pkgNode, CompilerPhase.COMPILER_PLUGIN)) {
            return pkgNode;
        }

        pkgNode = annotationProcess(pkgNode);
        if (this.stopCompilation(pkgNode, CompilerPhase.DESUGAR)) {
            return pkgNode;
        }

        // TODO : Improve this.
        desugar(builtInPackage);
        return desugar(pkgNode);
    }

    private BLangPackage define(BLangPackage pkgNode) {
        return this.symbolEnter.definePackage(pkgNode);
    }

    private BLangPackage typeCheck(BLangPackage pkgNode) {
        return this.semAnalyzer.analyze(pkgNode);
    }

    private BLangPackage codeAnalyze(BLangPackage pkgNode) {
        return this.codeAnalyzer.analyze(pkgNode);
    }

    private BLangPackage taintAnalyze(BLangPackage pkgNode) {
        return this.taintAnalyzer.analyze(pkgNode);
    }

    private BLangPackage annotationProcess(BLangPackage pkgNode) {
        return this.compilerPluginRunner.runPlugins(pkgNode);
    }

    private BLangPackage desugar(BLangPackage pkgNode) {
        return this.desugar.perform(pkgNode);
    }

    private CompilerPhase getCompilerPhase() {
        String phaseName = options.get(CompilerOptionName.COMPILER_PHASE);
        if (phaseName == null || phaseName.isEmpty()) {
            return CompilerPhase.CODE_GEN;
        }

        return CompilerPhase.fromValue(phaseName);
    }

    private boolean stopCompilation(BLangPackage pkgNode, CompilerPhase nextPhase) {
        if (compilerPhase.compareTo(nextPhase) < 0) {
            return true;
        }

        return (nextPhase == CompilerPhase.TAINT_ANALYZE ||
                nextPhase == CompilerPhase.COMPILER_PLUGIN ||
                nextPhase == CompilerPhase.DESUGAR)
                && (dlog.errorCount > 0 || pkgNode.getCompilationUnits().isEmpty());
    }

    private BLangPackage getBuiltInPackage(Name name) {
        return codeAnalyze(semAnalyzer.analyze(pkgLoader.loadAndDefinePackage(name.getValue())));
    }

    private BLangPackage loadBuiltInPackage() {
        // Load built-in packages.
        BLangPackage builtInPkg = getBuiltInPackage(Names.BUILTIN_PACKAGE);
        symbolTable.builtInPackageSymbol = builtInPkg.symbol;
        return builtInPkg;
    }
}<|MERGE_RESOLUTION|>--- conflicted
+++ resolved
@@ -110,19 +110,11 @@
         }
 
         pkgNode = codeAnalyze(pkgNode);
-<<<<<<< HEAD
-        /*if (this.stopCompilation(pkgNode, CompilerPhase.TAINT_ANALYZE)) {
-            return pkgNode;
-        }
-
-        pkgNode = taintAnalyze(pkgNode);*/
-=======
 //        if (this.stopCompilation(pkgNode, CompilerPhase.TAINT_ANALYZE)) {
 //            return pkgNode;
 //        }
 //
 //        pkgNode = taintAnalyze(pkgNode);
->>>>>>> 86efb69f
         if (this.stopCompilation(pkgNode, CompilerPhase.COMPILER_PLUGIN)) {
             return pkgNode;
         }
