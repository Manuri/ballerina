/*
 *  Copyright (c) 2018, WSO2 Inc. (http://www.wso2.org) All Rights Reserved.
 *
 *  WSO2 Inc. licenses this file to you under the Apache License,
 *  Version 2.0 (the "License"); you may not use this file except
 *  in compliance with the License.
 *  You may obtain a copy of the License at
 *
 *  http://www.apache.org/licenses/LICENSE-2.0
 *
 *  Unless required by applicable law or agreed to in writing, software
 *  distributed under the License is distributed on an "AS IS" BASIS,
 *  WITHOUT WARRANTIES OR CONDITIONS OF ANY KIND, either express or implied.
 *  See the License for the specific language governing permissions and
 *  limitations under the License.
 */
package org.wso2.ballerinalang.compiler.desugar;

import org.ballerinalang.model.TreeBuilder;
import org.ballerinalang.model.elements.PackageID;
import org.ballerinalang.model.tree.NodeKind;
import org.ballerinalang.model.tree.OperatorKind;
import org.wso2.ballerinalang.compiler.semantics.analyzer.SymbolEnter;
import org.wso2.ballerinalang.compiler.semantics.analyzer.SymbolResolver;
import org.wso2.ballerinalang.compiler.semantics.model.SymbolEnv;
import org.wso2.ballerinalang.compiler.semantics.model.SymbolTable;
import org.wso2.ballerinalang.compiler.semantics.model.iterable.IterableContext;
import org.wso2.ballerinalang.compiler.semantics.model.iterable.IterableKind;
import org.wso2.ballerinalang.compiler.semantics.model.iterable.Operation;
import org.wso2.ballerinalang.compiler.semantics.model.symbols.BInvokableSymbol;
import org.wso2.ballerinalang.compiler.semantics.model.symbols.BOperatorSymbol;
import org.wso2.ballerinalang.compiler.semantics.model.symbols.BPackageSymbol;
import org.wso2.ballerinalang.compiler.semantics.model.symbols.BVarSymbol;
import org.wso2.ballerinalang.compiler.semantics.model.types.BType;
import org.wso2.ballerinalang.compiler.tree.BLangFunction;
import org.wso2.ballerinalang.compiler.tree.BLangVariable;
import org.wso2.ballerinalang.compiler.tree.expressions.BLangArrayLiteral;
import org.wso2.ballerinalang.compiler.tree.expressions.BLangBinaryExpr;
import org.wso2.ballerinalang.compiler.tree.expressions.BLangExpression;
import org.wso2.ballerinalang.compiler.tree.expressions.BLangIndexBasedAccess;
import org.wso2.ballerinalang.compiler.tree.expressions.BLangInvocation;
import org.wso2.ballerinalang.compiler.tree.expressions.BLangLambdaFunction;
import org.wso2.ballerinalang.compiler.tree.expressions.BLangSimpleVarRef;
import org.wso2.ballerinalang.compiler.tree.expressions.BLangTernaryExpr;
import org.wso2.ballerinalang.compiler.tree.expressions.BLangUnaryExpr;
import org.wso2.ballerinalang.compiler.tree.statements.BLangAssignment;
import org.wso2.ballerinalang.compiler.tree.statements.BLangBlockStmt;
import org.wso2.ballerinalang.compiler.tree.statements.BLangExpressionStmt;
import org.wso2.ballerinalang.compiler.tree.statements.BLangForeach;
import org.wso2.ballerinalang.compiler.tree.statements.BLangIf;
import org.wso2.ballerinalang.compiler.tree.statements.BLangReturn;
import org.wso2.ballerinalang.compiler.tree.statements.BLangVariableDef;
import org.wso2.ballerinalang.compiler.util.CompilerContext;
import org.wso2.ballerinalang.compiler.util.Names;
import org.wso2.ballerinalang.compiler.util.TypeTags;
import org.wso2.ballerinalang.compiler.util.diagnotic.DiagnosticPos;

import java.util.ArrayList;
import java.util.Collections;
import java.util.HashSet;
import java.util.LinkedList;
import java.util.List;
import java.util.Set;
import java.util.stream.Collectors;

import static org.wso2.ballerinalang.compiler.desugar.ASTBuilderUtil.createAssignmentStmt;
import static org.wso2.ballerinalang.compiler.desugar.ASTBuilderUtil.createBlockStmt;
import static org.wso2.ballerinalang.compiler.desugar.ASTBuilderUtil.createExpressionStmt;
import static org.wso2.ballerinalang.compiler.desugar.ASTBuilderUtil.createForeach;
import static org.wso2.ballerinalang.compiler.desugar.ASTBuilderUtil.createFunction;
import static org.wso2.ballerinalang.compiler.desugar.ASTBuilderUtil.createIfStmt;
import static org.wso2.ballerinalang.compiler.desugar.ASTBuilderUtil.createInvocationExpr;
import static org.wso2.ballerinalang.compiler.desugar.ASTBuilderUtil.createLiteral;
import static org.wso2.ballerinalang.compiler.desugar.ASTBuilderUtil.createNextStmt;
import static org.wso2.ballerinalang.compiler.desugar.ASTBuilderUtil.createReturnStmt;
import static org.wso2.ballerinalang.compiler.desugar.ASTBuilderUtil.createVariable;
import static org.wso2.ballerinalang.compiler.desugar.ASTBuilderUtil.createVariableDefStmt;
import static org.wso2.ballerinalang.compiler.desugar.ASTBuilderUtil.createVariableRef;
import static org.wso2.ballerinalang.compiler.desugar.ASTBuilderUtil.createVariableRefList;
import static org.wso2.ballerinalang.compiler.desugar.ASTBuilderUtil.generateCastExpr;

/**
 * Class responsible for desugar an iterable chain into actual Ballerina code.
 *
 * @since 0.961.0
 */
public class IterableCodeDesugar {

    private static final String FUNC_CALLER = "$lambda$iterable";
    private static final String FUNC_STREAM = "$lambda$stream";
    private static final String VAR_ARG = "arg";
    private static final String VAR_SKIP = "skip";
    private static final String VAR_RESULT = "result";
    private static final String VAR_COUNT = "count";
    private static final String VAR_COLLECTION = "collection";
    private static final String COPY_OF = "copy";
    private static final String EMPTY = "";

    private static final CompilerContext.Key<IterableCodeDesugar> ITERABLE_DESUGAR_KEY =
            new CompilerContext.Key<>();

    private final SymbolTable symTable;
    private final SymbolResolver symResolver;
    private final SymbolEnter symbolEnter;
    private final Names names;

    private int lambdaFunctionCount = 0;
    private int variableCount = 0;

    public static IterableCodeDesugar getInstance(CompilerContext context) {
        IterableCodeDesugar desugar = context.get(ITERABLE_DESUGAR_KEY);
        if (desugar == null) {
            desugar = new IterableCodeDesugar(context);
        }

        return desugar;
    }

    private IterableCodeDesugar(CompilerContext context) {
        context.put(ITERABLE_DESUGAR_KEY, this);
        this.symTable = SymbolTable.getInstance(context);
        this.symResolver = SymbolResolver.getInstance(context);
        this.symbolEnter = SymbolEnter.getInstance(context);
        this.names = Names.getInstance(context);
    }

    public void desugar(IterableContext ctx) {
        rewrite(ctx);
        generateIteratorFunction(ctx);

        // create invocation expression to invoke iterable operation.
        final BLangInvocation iExpr = createInvocationExpr(ctx.collectionExpr.pos,
<<<<<<< HEAD
                ctx.iteratorFuncSymbol, Collections.emptyList());
        iExpr.requiredArgs.add(ctx.collectionExpr);
=======
                ctx.iteratorFuncSymbol, Collections.emptyList(), symResolver);
        iExpr.argExprs.add(ctx.collectionExpr);
>>>>>>> f6e4adfa
        if (ctx.getLastOperation().expectedTypes.isEmpty() ||
                ctx.getLastOperation().expectedTypes.get(0) == symTable.noType) {
            ctx.iteratorCaller = iExpr;
        } else {
            ctx.iteratorCaller = generateCastExpr(iExpr, ctx.getLastOperation().expectedTypes.get(0), symResolver);
        }
    }

    private void rewrite(IterableContext ctx) {
        variableCount = 0;
        ctx.operations.forEach(this::rewrite);
        ctx.collectionExpr = ctx.getFirstOperation().iExpr.expr;
    }

    private void rewrite(Operation operation) {
        if (operation.iExpr.requiredArgs.size() > 0) {
            final BLangExpression langExpression = operation.iExpr.requiredArgs.get(0);
            if (langExpression.getKind() == NodeKind.SIMPLE_VARIABLE_REF) {
                operation.lambdaSymbol = (BInvokableSymbol) ((BLangSimpleVarRef) langExpression).symbol;
            } else if (langExpression.getKind() == NodeKind.LAMBDA) {
                operation.lambdaSymbol = ((BLangLambdaFunction) langExpression).function.symbol;
            }
        }
        generateVariables(operation);
    }

    /**
     * calculate and generate each input and output variables of each operation.
     *
     * @param operation current operation
     */
    private void generateVariables(Operation operation) {
        // Add input types.
        if (operation.previous == null) {
            // first Operation.
            for (BType varType : operation.argTypes) {
                operation.argVars.add(createVariable(operation.pos, VAR_ARG + variableCount++, varType));
            }
        } else {
            Operation lastOperation = operation.previous;
            if (lastOperation.kind == IterableKind.FILTER) {
                operation.argVars.addAll(lastOperation.argVars);
            } else {
                operation.argVars.addAll(lastOperation.retVars);
            }
        }
        // Add output types.
        for (BType varType : operation.retArgTypes) {
            operation.retVars.add(createVariable(operation.pos, VAR_ARG + variableCount++, varType));
        }
    }

    private void defineVariable(BLangVariable variable, PackageID pkgID, BLangFunction funcNode) {
        variable.symbol = new BVarSymbol(0, names.fromIdNode(variable.name), pkgID, variable.type, funcNode.symbol);
        funcNode.symbol.scope.define(variable.symbol.name, variable.symbol);
    }

    private void generateIteratorFunction(IterableContext ctx) {
        final Operation firstOperation = ctx.getFirstOperation();
        final DiagnosticPos pos = firstOperation.pos;

        // Create and define function signature.
<<<<<<< HEAD
        final BLangFunction funcNode = createFunction(pos, FUNC_CALLER);
        funcNode.requiredParams.add(createVariable(pos, VAR_COLLECTION, ctx.collectionExpr.type));
=======
        final BLangFunction funcNode = createFunction(pos, getFunctionName(FUNC_CALLER));
        funcNode.params.add(createVariable(pos, VAR_COLLECTION, ctx.collectionExpr.type));
>>>>>>> f6e4adfa
        if (isReturningIteratorFunction(ctx)) {
            funcNode.retParams.add(ctx.resultVar = createVariable(pos, VAR_RESULT, ctx.resultType));
        }

        final BPackageSymbol packageSymbol = firstOperation.env.enclPkg.symbol;
        final SymbolEnv packageEnv = this.symTable.pkgEnvMap.get(packageSymbol);
        symbolEnter.defineNode(funcNode, packageEnv);
        ctx.iteratorFuncSymbol = funcNode.symbol;
        packageEnv.enclPkg.functions.add(funcNode);
        packageEnv.enclPkg.topLevelNodes.add(funcNode);

        LinkedList<Operation> streamOperations = new LinkedList<>();
        ctx.operations.stream().filter(op -> op.kind.isLambdaRequired()).forEach(streamOperations::add);
        if (streamOperations.isEmpty()) {
            // Generate simple iterator function body.
            generateSimpleIteratorBlock(ctx, funcNode);
            return;
        }
        generateStreamingIteratorBlock(ctx, funcNode, streamOperations);
    }

    private void generateSimpleIteratorBlock(IterableContext ctx, BLangFunction funcNode) {
        final Operation firstOperation = ctx.getFirstOperation();
        final DiagnosticPos pos = firstOperation.pos;
        if (isReturningIteratorFunction(ctx)) {
            generateCounterVariable(funcNode.body, ctx, funcNode);
            generateResultVariable(funcNode.body, ctx, ctx.resultVar);
        }
        // Create variables required.
        final List<BLangVariable> foreachVars = copyOf(ctx.getFirstOperation().argVars, COPY_OF);
        ctx.streamRetVars = new ArrayList<>();
        ctx.streamRetVars.add(ctx.skipVar = createVariable(pos, VAR_SKIP, symTable.booleanType));   // Not used.
        ctx.streamRetVars.addAll(foreachVars);

        final BLangForeach foreach = createForeach(pos, funcNode.body);
        foreachVars.forEach(variable -> defineVariable(variable, firstOperation.env.enclPkg.symbol.pkgID, funcNode));
        foreach.varRefs.addAll(createVariableRefList(pos, foreachVars));
        foreach.collection = createVariableRef(pos, funcNode.requiredParams.get(0).symbol);
        foreach.varTypes = firstOperation.argTypes;
        foreach.body = createBlockStmt(pos);

        if (isReturningIteratorFunction(ctx)) {
            generateAggregator(foreach.body, ctx);
            generateFinalResult(funcNode.body, ctx);
        }
        final BLangReturn returnStmt = createReturnStmt(firstOperation.pos, funcNode.body);
        if (isReturningIteratorFunction(ctx)) {
            returnStmt.addExpression(createVariableRef(pos, ctx.resultVar.symbol));
        }
    }

    private void generateStreamingIteratorBlock(IterableContext ctx, BLangFunction funcNode,
                                                LinkedList<Operation> streamOperations) {
        final Operation firstOperation = ctx.getFirstOperation();
        final DiagnosticPos pos = firstOperation.pos;

        // Generate streaming based function Body.
        if (isReturningIteratorFunction(ctx)) {
            generateCounterVariable(funcNode.body, ctx, funcNode);
            generateResultVariable(funcNode.body, ctx, ctx.resultVar);
        }
        // create and define required variables.
        generateVarDefForStream(funcNode.body, ctx, funcNode, streamOperations);

        // Generate foreach iteration.
        final BLangForeach foreach = createForeach(pos, funcNode.body);
        final List<BLangVariable> foreachVars = copyOf(ctx.getFirstOperation().argVars, COPY_OF);
        foreachVars.forEach(variable -> defineVariable(variable, firstOperation.env.enclPkg.symbol.pkgID, funcNode));
        foreach.varRefs.addAll(createVariableRefList(pos, foreachVars));
        foreach.collection = createVariableRef(pos, funcNode.requiredParams.get(0).symbol);
        foreach.varTypes = firstOperation.argTypes;
        foreach.body = createBlockStmt(pos);

        // Call Stream function and its assignment.
        generateStreamFunction(ctx, streamOperations);
        final BLangInvocation iExpr = createInvocationExpr(pos, ctx.streamFuncSymbol, foreachVars, symResolver);
        BLangAssignment assignment = createAssignmentStmt(pos, foreach.body);
        assignment.expr = iExpr;
        assignment.varRefs.addAll(createVariableRefList(pos, ctx.streamRetVars));

        // Generate aggregator and result
        if (isReturningIteratorFunction(ctx)) {
            generateNextCondition(foreach.body, ctx);
            generateAggregator(foreach.body, ctx);
            generateFinalResult(funcNode.body, ctx);
        }

        final BLangReturn returnStmt = createReturnStmt(firstOperation.pos, funcNode.body);
        if (isReturningIteratorFunction(ctx)) {
            returnStmt.addExpression(createVariableRef(pos, ctx.resultVar.symbol));
        }
    }

    private boolean isReturningIteratorFunction(IterableContext ctx) {
        return ctx.resultType != symTable.noType;
    }

    /**
     * Generates following.
     *
     * int count = 0;
     *
     * @param blockStmt target
     * @param ctx       current context
     * @param funcNode  functionNode
     */
    private void generateCounterVariable(BLangBlockStmt blockStmt, IterableContext ctx, BLangFunction funcNode) {
        final DiagnosticPos pos = blockStmt.pos;
        ctx.countVar = createVariable(pos, VAR_COUNT, symTable.intType);
        ctx.countVar.expr = createLiteral(pos, symTable.intType, 0L);
        defineVariable(ctx.countVar, funcNode.symbol.pkgID, funcNode);
        createVariableDefStmt(pos, blockStmt).var = ctx.countVar;
    }

    /**
     * Generates following.
     *
     * array:   result =[];
     * map:     result = {};
     *
     * @param blockStmt target
     * @param ctx       current context
     * @param varResult result variable
     */
    private void generateResultVariable(BLangBlockStmt blockStmt, IterableContext ctx, BLangVariable varResult) {
        final IterableKind kind = ctx.getLastOperation().kind;
        if (ctx.resultType.tag != TypeTags.ARRAY
                && ctx.resultType.tag != TypeTags.MAP
                && kind != IterableKind.MAX
                && kind != IterableKind.MIN) {
            return;
        }
        final DiagnosticPos pos = blockStmt.pos;
        final BLangAssignment assignment = createAssignmentStmt(pos, blockStmt);
        assignment.varRefs.add(createVariableRef(pos, varResult.symbol));
        switch (ctx.resultType.tag) {
            case TypeTags.ARRAY:
                final BLangArrayLiteral arrayInit = (BLangArrayLiteral) TreeBuilder.createArrayLiteralNode();
                arrayInit.pos = pos;
                arrayInit.exprs = new ArrayList<>();
                arrayInit.type = ctx.resultType;
                assignment.expr = arrayInit;
                break;
            case TypeTags.MAP:
                assignment.expr = ASTBuilderUtil.createEmptyRecordLiteral(pos, ctx.resultType);
                break;
            case TypeTags.INT:
                if (kind == IterableKind.MAX) {
                    assignment.expr = createLiteral(pos, symTable.intType, Long.MIN_VALUE);
                } else if (kind == IterableKind.MIN) {
                    assignment.expr = createLiteral(pos, symTable.intType, Long.MAX_VALUE);
                }
                break;
            case TypeTags.FLOAT:
                if (kind == IterableKind.MAX) {
                    assignment.expr = createLiteral(pos, symTable.floatType, Double.MIN_NORMAL);
                } else if (kind == IterableKind.MIN) {
                    assignment.expr = createLiteral(pos, symTable.floatType, Double.MAX_VALUE);
                }
                break;
        }
    }

    /**
     * Generates following.
     *
     * var arg1;
     * var arg2;
     * ...
     *
     * @param blockStmt        target
     * @param ctx              current context
     * @param funcNode         functionNode
     * @param streamOperations streaming operation list
     */
    private void generateVarDefForStream(BLangBlockStmt blockStmt, IterableContext ctx, BLangFunction funcNode,
                                         LinkedList<Operation> streamOperations) {
        ctx.streamRetVars = new ArrayList<>();
        ctx.streamRetVars.add(ctx.skipVar = createVariable(blockStmt.pos, VAR_SKIP, symTable.booleanType));
        ctx.streamRetVars.addAll(copyOf(getStreamFunctionVariableList(streamOperations), EMPTY));
        ctx.streamRetVars.forEach(variable -> {
            defineVariable(variable, funcNode.symbol.pkgID, funcNode);
            createVariableDefStmt(blockStmt.pos, funcNode.body).var = variable;
        });
    }

    private List<BLangVariable> getStreamFunctionVariableList(LinkedList<Operation> streamOperations) {
        List<BLangVariable> retVars = streamOperations.getLast().retVars;
        Operation lastOperation = streamOperations.getLast();
        while (lastOperation.kind == IterableKind.FILTER) {
            if (lastOperation.previous == null) {
                retVars = lastOperation.argVars;
                break;
            }
            lastOperation = lastOperation.previous;
            retVars = lastOperation.retVars;
        }
        return retVars;
    }

    /**
     * Generate Stream function from operation chain.
     *
     * @param ctx              current context
     * @param streamOperations streaming operation list
     */
    private void generateStreamFunction(IterableContext ctx, LinkedList<Operation> streamOperations) {
        final DiagnosticPos pos = ctx.getFirstOperation().pos;
        List<BLangVariable> retVars = getStreamFunctionVariableList(streamOperations);
        List<BLangVariable> retParmVars = retVars.stream()
                .map(variable -> copyOf(variable, EMPTY))
                .collect(Collectors.toList());

        // Create and define function signature.
<<<<<<< HEAD
        final BLangFunction funcNode = createFunction(pos, FUNC_STREAM);
        funcNode.requiredParams.addAll(ctx.getFirstOperation().argVars);
=======
        final BLangFunction funcNode = createFunction(pos, getFunctionName(FUNC_STREAM));
        funcNode.params.addAll(ctx.getFirstOperation().argVars);
>>>>>>> f6e4adfa
        funcNode.retParams.add(createVariable(pos, EMPTY, symTable.booleanType));
        funcNode.retParams.addAll(retParmVars);

        final BPackageSymbol packageSymbol = ctx.getFirstOperation().env.enclPkg.symbol;
        final SymbolEnv packageEnv = this.symTable.pkgEnvMap.get(packageSymbol);
        symbolEnter.defineNode(funcNode, packageEnv);
        ctx.streamFuncSymbol = funcNode.symbol;
        packageEnv.enclPkg.functions.add(funcNode);
        packageEnv.enclPkg.topLevelNodes.add(funcNode);

        // Define all undefined variables.
        Set<BLangVariable> unusedVars = new HashSet<>();
        streamOperations.forEach(operation -> {
            unusedVars.addAll(operation.argVars);
            if (operation.kind != IterableKind.FILTER) {
                unusedVars.addAll(operation.retVars);
            }
        });
        unusedVars.removeAll(funcNode.requiredParams);
        unusedVars.removeAll(funcNode.retParams);
        unusedVars.forEach(variable -> defineVariable(variable, packageSymbol.pkgID, funcNode));
        unusedVars.forEach(variable -> {
            BLangVariableDef variableDefStmt = createVariableDefStmt(pos, funcNode.body);
            variableDefStmt.var = variable;
        });
        // Generate function Body.
        ctx.operations.forEach(operation -> generateOperationCode(funcNode.body, operation));
        generateStreamReturnStmt(funcNode.body, retVars);
    }

    /**
     * Generates following.
     *
     * return true, vx... ;
     *
     * @param blockStmt target
     * @param retArgs   return variables
     */
    private void generateStreamReturnStmt(BLangBlockStmt blockStmt, List<BLangVariable> retArgs) {
        final DiagnosticPos pos = blockStmt.pos;
        final BLangReturn returnStmt = createReturnStmt(pos, blockStmt);

        returnStmt.exprs.add(createLiteral(pos, symTable.booleanType, false));
        returnStmt.exprs.addAll(createVariableRefList(pos, retArgs));
    }

    /**
     * Generates following.
     *
     * if(skip){
     * next;
     * }
     *
     * @param blockStmt target
     * @param ctx       current context
     */
    private void generateNextCondition(BLangBlockStmt blockStmt, IterableContext ctx) {
        final DiagnosticPos pos = blockStmt.pos;
        final BLangIf ifNode = createIfStmt(pos, blockStmt);
        ifNode.expr = createVariableRef(pos, ctx.skipVar.symbol);
        ifNode.body = createBlockStmt(pos);
        createNextStmt(pos, ifNode.body);
    }


    /* Aggregator related code generation */

    /**
     * Generates target aggregator logic.
     *
     * @param blockStmt target
     * @param ctx       current context
     */
    private void generateAggregator(BLangBlockStmt blockStmt, IterableContext ctx) {
        switch (ctx.resultType.tag) {
            case TypeTags.ARRAY:
                generateArrayAggregator(blockStmt, ctx);
                return;
            case TypeTags.MAP:
                generateMapAggregator(blockStmt, ctx);
                return;
        }
        generateCountAggregator(blockStmt, ctx.countVar);
        switch (ctx.getLastOperation().kind) {
            case COUNT:
                generateCountAggregator(blockStmt, ctx.resultVar);
                break;
            case SUM:
                generateSumAggregator(blockStmt, ctx);
                break;
            case AVERAGE:
                generateSumAggregator(blockStmt, ctx);
                break;
            case MAX:
                generateCompareAggregator(blockStmt, ctx, OperatorKind.GREATER_THAN);
                break;
            case MIN:
                generateCompareAggregator(blockStmt, ctx, OperatorKind.LESS_THAN);
                break;
        }
    }

    /**
     * Generates following.
     *
     * variable = variable + 1;
     *
     * @param blockStmt target
     * @param variable  variable to increment
     */
    private void generateCountAggregator(BLangBlockStmt blockStmt, BLangVariable variable) {
        final DiagnosticPos pos = blockStmt.pos;
        // create count = count + 1;
        final BLangBinaryExpr add = (BLangBinaryExpr) TreeBuilder.createBinaryExpressionNode();
        add.pos = pos;
        add.type = symTable.intType;
        add.opKind = OperatorKind.ADD;
        add.lhsExpr = createVariableRef(pos, variable.symbol);
        add.rhsExpr = createLiteral(pos, symTable.intType, 1L);
        add.opSymbol = (BOperatorSymbol) symResolver.resolveBinaryOperator(OperatorKind.ADD, symTable.intType,
                symTable.intType);
        final BLangAssignment countAdd = createAssignmentStmt(pos, blockStmt);
        countAdd.varRefs.add(createVariableRef(pos, variable.symbol));
        countAdd.expr = add;
    }

    /**
     * Generates following.
     *
     * result = result + value
     *
     * @param blockStmt target
     * @param ctx       current context
     */
    private void generateSumAggregator(BLangBlockStmt blockStmt, IterableContext ctx) {
        final DiagnosticPos pos = blockStmt.pos;
        final BLangBinaryExpr add = (BLangBinaryExpr) TreeBuilder.createBinaryExpressionNode();
        add.pos = pos;
        add.type = ctx.resultVar.symbol.type;
        add.opKind = OperatorKind.ADD;
        add.lhsExpr = createVariableRef(pos, ctx.resultVar.symbol);
        add.rhsExpr = createVariableRef(pos, ctx.streamRetVars.get(1).symbol);
        add.opSymbol = (BOperatorSymbol) symResolver.resolveBinaryOperator(OperatorKind.ADD, add.type, add.type);
        final BLangAssignment countAdd = createAssignmentStmt(pos, blockStmt);
        countAdd.varRefs.add(createVariableRef(pos, ctx.resultVar.symbol));
        countAdd.expr = add;
    }

    /**
     * Generates following.
     *
     * result = result (Operator) value ? result : value
     *
     * @param blockStmt target
     * @param ctx       current context
     * @param operator  compare operator
     */
    private void generateCompareAggregator(BLangBlockStmt blockStmt, IterableContext ctx, OperatorKind operator) {
        final DiagnosticPos pos = blockStmt.pos;
        final BLangSimpleVarRef resultVar = createVariableRef(pos, ctx.resultVar.symbol);
        final BLangSimpleVarRef valueVar = createVariableRef(pos, ctx.streamRetVars.get(1).symbol);

        final BLangBinaryExpr compare = (BLangBinaryExpr) TreeBuilder.createBinaryExpressionNode();
        compare.pos = pos;
        compare.type = symTable.booleanType;
        compare.opKind = operator;
        compare.lhsExpr = resultVar;
        compare.rhsExpr = valueVar;
        compare.opSymbol = (BOperatorSymbol) symResolver.resolveBinaryOperator(operator, resultVar.symbol.type,
                valueVar.symbol.type);

        final BLangTernaryExpr ternaryExpr = (BLangTernaryExpr) TreeBuilder.createTernaryExpressionNode();
        ternaryExpr.pos = pos;
        ternaryExpr.expr = compare;
        ternaryExpr.thenExpr = resultVar;
        ternaryExpr.elseExpr = valueVar;
        ternaryExpr.type = compare.type;

        final BLangAssignment countAdd = createAssignmentStmt(pos, blockStmt);
        countAdd.varRefs.add(resultVar);
        countAdd.expr = ternaryExpr;
    }

    /**
     * Generates following.
     *
     * result[count] = value;
     * count = count + 1;
     *
     * @param blockStmt target
     * @param ctx       current context
     */
    private void generateArrayAggregator(BLangBlockStmt blockStmt, IterableContext ctx) {
        final DiagnosticPos pos = blockStmt.pos;
        // create assignment result[count] = value;
        final BLangIndexBasedAccess indexAccessNode = (BLangIndexBasedAccess) TreeBuilder.createIndexBasedAccessNode();
        indexAccessNode.pos = pos;
        indexAccessNode.indexExpr = createVariableRef(pos, ctx.countVar.symbol);
        indexAccessNode.expr = createVariableRef(pos, ctx.resultVar.symbol);
        indexAccessNode.type = ctx.streamRetVars.get(1).symbol.type;
        final BLangAssignment valueAssign = createAssignmentStmt(pos, blockStmt);
        valueAssign.varRefs.add(indexAccessNode);
        valueAssign.expr = createVariableRef(pos, ctx.streamRetVars.get(1).symbol);

        // create count = count + 1;
        generateCountAggregator(blockStmt, ctx.countVar);
    }

    /**
     * Generates following.
     *
     * result[key] = value;
     *
     * @param blockStmt target
     * @param ctx       current context
     */
    private void generateMapAggregator(BLangBlockStmt blockStmt, IterableContext ctx) {
        final DiagnosticPos pos = blockStmt.pos;
        // create assignment result[key] = value
        final BLangIndexBasedAccess indexAccessNode = (BLangIndexBasedAccess) TreeBuilder.createIndexBasedAccessNode();
        indexAccessNode.pos = pos;
        indexAccessNode.indexExpr = createVariableRef(pos, ctx.streamRetVars.get(1).symbol);
        indexAccessNode.expr = createVariableRef(pos, ctx.resultVar.symbol);
        indexAccessNode.type = ctx.streamRetVars.get(2).symbol.type;
        final BLangAssignment valueAssign = createAssignmentStmt(pos, blockStmt);
        valueAssign.varRefs.add(indexAccessNode);
        valueAssign.expr = generateCastExpr(createVariableRef(pos, ctx.streamRetVars.get(2).symbol), symTable.anyType,
                symResolver);
    }

    /**
     * Generate result from aggregator logic.
     *
     * @param blockStmt target
     * @param ctx       current context
     */
    private void generateFinalResult(BLangBlockStmt blockStmt, IterableContext ctx) {
        generateDefaultIfEmpty(blockStmt, ctx);
        switch (ctx.getLastOperation().kind) {
            case AVERAGE:
                generateCalculateAverage(blockStmt, ctx);
                break;
            default:
                break;
        }
    }

    /**
     * Generates following.
     *
     * if(count == 0){
     * return;
     * }
     *
     * @param blockStmt target
     * @param ctx       current context
     */
    private void generateDefaultIfEmpty(BLangBlockStmt blockStmt, IterableContext ctx) {
        if (ctx.resultVar.symbol.type.tag > TypeTags.TYPE) {
            return;
        }
        final DiagnosticPos pos = blockStmt.pos;
        final BLangBinaryExpr equality = (BLangBinaryExpr) TreeBuilder.createBinaryExpressionNode();
        equality.pos = pos;
        equality.type = symTable.booleanType;
        equality.opKind = OperatorKind.EQUAL;
        equality.lhsExpr = createVariableRef(pos, ctx.countVar.symbol);
        equality.rhsExpr = createLiteral(pos, symTable.intType, 0L);
        equality.opSymbol = (BOperatorSymbol) symResolver.resolveBinaryOperator(OperatorKind.EQUAL, symTable.intType,
                symTable.intType);

        final BLangIf ifNode = createIfStmt(pos, blockStmt);
        ifNode.expr = equality;
        ifNode.body = createBlockStmt(pos);
        if (ctx.resultVar.symbol.type.tag <= TypeTags.FLOAT) {
            final BLangAssignment assign = createAssignmentStmt(pos, ifNode.body);
            assign.varRefs.add(createVariableRef(pos, ctx.resultVar.symbol));
            switch (ctx.resultVar.symbol.type.tag) {
                case TypeTags.INT:
                    assign.expr = createLiteral(pos, symTable.intType, 0L);
                    break;
                case TypeTags.FLOAT:
                    assign.expr = createLiteral(pos, symTable.floatType, 0D);
                    break;
            }
        }
        createReturnStmt(pos, ifNode.body);
    }

    /**
     * Generates following.
     *
     * result = result / count
     *
     * @param blockStmt target
     * @param ctx       current context
     */
    private void generateCalculateAverage(BLangBlockStmt blockStmt, IterableContext ctx) {
        final DiagnosticPos pos = blockStmt.pos;
        final BLangBinaryExpr divide = (BLangBinaryExpr) TreeBuilder.createBinaryExpressionNode();
        divide.pos = pos;
        divide.type = ctx.resultVar.symbol.type;
        divide.opKind = OperatorKind.ADD;
        divide.lhsExpr = createVariableRef(pos, ctx.resultVar.symbol);
        divide.rhsExpr = createVariableRef(pos, ctx.countVar.symbol);
        divide.opSymbol = (BOperatorSymbol) symResolver.resolveBinaryOperator(OperatorKind.DIV, divide.type,
                ctx.countVar.symbol.type);
        final BLangAssignment countAdd = createAssignmentStmt(pos, blockStmt);
        countAdd.varRefs.add(createVariableRef(pos, ctx.resultVar.symbol));
        countAdd.expr = divide;
    }


    /* Lambda based Operation related code generation */

    /**
     * Generates Operation related code.
     *
     * @param blockStmt target
     * @param operation current operation
     */
    private void generateOperationCode(BLangBlockStmt blockStmt, Operation operation) {
        switch (operation.kind) {
            case FOREACH:
                generateForeach(blockStmt, operation);
                break;
            case FILTER:
                generateFilter(blockStmt, operation);
                break;
            case MAP:
                generateMap(blockStmt, operation);
                break;
        }
    }

    /**
     * Generates statements for foreach operation.
     *
     * lambda(...)
     *
     * @param blockStmt target
     * @param operation operation instance
     */
    private void generateForeach(BLangBlockStmt blockStmt, Operation operation) {
        final DiagnosticPos pos = operation.pos;
        final BLangExpressionStmt exprStmt = createExpressionStmt(pos, blockStmt);
        exprStmt.expr = createInvocationExpr(pos, operation.lambdaSymbol, operation.argVars, symResolver);
    }

    /**
     * Generates statements for filter operation.
     *
     * if(!lambda(...)){
     * skip = true;
     * return;
     * }
     *
     * @param blockStmt target
     * @param operation operation instance
     */
    private void generateFilter(BLangBlockStmt blockStmt, Operation operation) {
        final DiagnosticPos pos = operation.pos;

        final BLangIf ifNode = createIfStmt(pos, blockStmt);
        final BLangUnaryExpr notExpr = (BLangUnaryExpr) TreeBuilder.createUnaryExpressionNode();
        notExpr.pos = pos;
        notExpr.operator = OperatorKind.NOT;
        notExpr.opSymbol = (BOperatorSymbol) symResolver.resolveUnaryOperator(pos, notExpr.operator,
                symTable.booleanType);
        notExpr.expr = createInvocationExpr(pos, operation.lambdaSymbol, operation.argVars, symResolver);
        notExpr.type = symTable.booleanType;
        ifNode.expr = notExpr;
        ifNode.body = createBlockStmt(pos);

        final BLangReturn returnStmt = createReturnStmt(pos, ifNode.body);
        returnStmt.exprs.add(createLiteral(pos, symTable.booleanType, true));
    }

    /**
     * Generates statements for filter operation.
     *
     * v3,v4 = lambda(v1,v2);
     *
     * @param blockStmt target
     * @param operation operation instance
     */
    private void generateMap(BLangBlockStmt blockStmt, Operation operation) {
        final DiagnosticPos pos = operation.pos;
        final BLangAssignment assignment = createAssignmentStmt(pos, blockStmt);
        assignment.varRefs.addAll(createVariableRefList(operation.pos, operation.retVars));
<<<<<<< HEAD
        assignment.expr = createInvocationExpr(pos, operation.lambdaSymbol, operation.argVars);
    }


    /* Util methods to create model nodes */

    private BLangFunction createFunction(DiagnosticPos pos, String name) {
        final BLangFunction bLangFunction = (BLangFunction) TreeBuilder.createFunctionNode();
        final IdentifierNode funcName = createIdentifier(pos, getFunctionName(name));
        bLangFunction.setName(funcName);
        bLangFunction.flagSet = EnumSet.of(Flag.LAMBDA);
        bLangFunction.pos = pos;
        //Create body of the function
        bLangFunction.body = createBlockStmt(pos);
        return bLangFunction;
    }

    private BLangIf createIfStmt(DiagnosticPos pos, BLangBlockStmt target) {
        final BLangIf ifNode = (BLangIf) TreeBuilder.createIfElseStatementNode();
        ifNode.pos = pos;
        target.addStatement(ifNode);
        return ifNode;
    }

    private BLangForeach createForeach(DiagnosticPos pos, BLangBlockStmt target) {
        final BLangForeach foreach = (BLangForeach) TreeBuilder.createForeachNode();
        foreach.pos = pos;
        target.addStatement(foreach);
        return foreach;
    }

    private BLangVariableDef createVariableDefStmt(DiagnosticPos pos, BLangBlockStmt target) {
        final BLangVariableDef variableDef = (BLangVariableDef) TreeBuilder.createVariableDefinitionNode();
        variableDef.pos = pos;
        target.addStatement(variableDef);
        return variableDef;
    }

    private BLangAssignment createAssignmentStmt(DiagnosticPos pos, BLangBlockStmt target) {
        final BLangAssignment assignment = (BLangAssignment) TreeBuilder.createAssignmentNode();
        assignment.pos = pos;
        target.addStatement(assignment);
        return assignment;
    }

    private BLangExpressionStmt createExpressionStmt(DiagnosticPos pos, BLangBlockStmt target) {
        final BLangExpressionStmt exprStmt = (BLangExpressionStmt) TreeBuilder.createExpressionStatementNode();
        exprStmt.pos = pos;
        target.addStatement(exprStmt);
        return exprStmt;
    }

    private BLangReturn createReturnStmt(DiagnosticPos pos, BLangBlockStmt target) {
        final BLangReturn returnStmt = (BLangReturn) TreeBuilder.createReturnNode();
        returnStmt.pos = pos;
        target.addStatement(returnStmt);
        return returnStmt;
    }

    private void createNextStmt(DiagnosticPos pos, BLangBlockStmt target) {
        final BLangNext nextStmt = (BLangNext) TreeBuilder.createNextNode();
        nextStmt.pos = pos;
        target.addStatement(nextStmt);
    }

    private BLangBlockStmt createBlockStmt(DiagnosticPos pos) {
        final BLangBlockStmt blockNode = (BLangBlockStmt) TreeBuilder.createBlockNode();
        blockNode.pos = pos;
        return blockNode;
    }

    private BLangExpression generateCastExpr(BLangExpression varRef, BType target) {
        if (varRef.type.tag == target.tag || varRef.type.tag > TypeTags.TYPE) {
            return varRef;
        }
        // Box value using cast expression.
        final BLangTypeCastExpr implicitCastExpr = (BLangTypeCastExpr) TreeBuilder.createTypeCastNode();
        implicitCastExpr.pos = varRef.pos;
        implicitCastExpr.expr = varRef;
        implicitCastExpr.type = target;
        implicitCastExpr.types = Lists.of(target);
        implicitCastExpr.castSymbol = (BOperatorSymbol) symResolver.resolveImplicitCastOperator(varRef.type, target);
        return implicitCastExpr;
    }

    private BLangExpression generateConversionExpr(BLangExpression varRef, BType target) {
        if (varRef.type.tag == target.tag || varRef.type.tag > TypeTags.TYPE) {
            return varRef;
        }
        // Box value using cast expression.
        final BLangTypeConversionExpr conversion = (BLangTypeConversionExpr) TreeBuilder.createTypeConversionNode();
        conversion.pos = varRef.pos;
        conversion.expr = varRef;
        conversion.type = target;
        conversion.types = Lists.of(target);
        conversion.conversionSymbol = (BConversionOperatorSymbol) symResolver.resolveConversionOperator(varRef.type,
                target);
        return conversion;
    }

    private List<BLangExpression> generateArgExprs(DiagnosticPos pos, List<BLangVariable> args,
                                                   BInvokableSymbol symbol) {
        List<BLangExpression> argsExpr = new ArrayList<>();
        final List<BLangSimpleVarRef> variableRefList = createVariableRefList(pos, args);
        for (int i = 0; i < variableRefList.size(); i++) {
            BLangSimpleVarRef varRef = variableRefList.get(i);
            BType target = symbol.getParameters().get(i).type;
            BType source = varRef.symbol.type;
            if (source != target) {
                argsExpr.add(generateConversionExpr(varRef, target));
                continue;
            }
            argsExpr.add(varRef);
        }
        return argsExpr;
    }

    private BLangInvocation createInvocationExpr(DiagnosticPos pos, BInvokableSymbol invokableSymbol,
                                                 List<BLangVariable> args) {
        final BLangInvocation invokeLambda = (BLangInvocation) TreeBuilder.createInvocationNode();
        invokeLambda.pos = pos;
        invokeLambda.requiredArgs.addAll(generateArgExprs(pos, args, invokableSymbol));
        invokeLambda.symbol = invokableSymbol;
        invokeLambda.types.addAll(((BInvokableType) invokableSymbol.type).retTypes);
        if (!invokeLambda.types.isEmpty()) {
            invokeLambda.type = invokeLambda.types.get(0);
        }
        return invokeLambda;
    }

    private List<BLangSimpleVarRef> createVariableRefList(DiagnosticPos pos, List<BLangVariable> args) {
        final List<BLangSimpleVarRef> varRefs = new ArrayList<>();
        args.forEach(variable -> varRefs.add(createVariableRef(pos, variable.symbol)));
        return varRefs;
    }

    private BLangSimpleVarRef createVariableRef(DiagnosticPos pos, BVarSymbol variable) {
        final BLangSimpleVarRef varRef = (BLangSimpleVarRef) TreeBuilder.createSimpleVariableReferenceNode();
        varRef.pos = pos;
        varRef.variableName = createIdentifier(pos, variable.name.value);
        varRef.symbol = variable;
        varRef.type = variable.type;
        return varRef;
    }

    private BLangVariable createVariable(DiagnosticPos pos, String name, BType type) {
        final BLangVariable varNode = (BLangVariable) TreeBuilder.createVariableNode();
        varNode.setName(createIdentifier(pos, name));
        varNode.type = type;
        varNode.pos = pos;
        return varNode;
    }

    private BLangLiteral createLiteral(DiagnosticPos pos, BType type, Object value) {
        final BLangLiteral literal = (BLangLiteral) TreeBuilder.createLiteralExpression();
        literal.pos = pos;
        literal.value = value;
        literal.typeTag = type.tag;
        literal.type = type;
        return literal;
    }

    private BLangIdentifier createIdentifier(DiagnosticPos pos, String value) {
        final BLangIdentifier node = (BLangIdentifier) TreeBuilder.createIdentifierNode();
        node.pos = pos;
        if (value != null) {
            node.setValue(value);
        }
        return node;
=======
        assignment.expr = createInvocationExpr(pos, operation.lambdaSymbol, operation.argVars, symResolver);
>>>>>>> f6e4adfa
    }

    private String getFunctionName(String name) {
        return name + lambdaFunctionCount++;
    }

    private List<BLangVariable> copyOf(List<BLangVariable> variables, String postFix) {
        List<BLangVariable> copy = new ArrayList<>();
        variables.forEach(variable -> copy.add(copyOf(variable, variable.name.value + postFix)));
        return copy;
    }

    private BLangVariable copyOf(BLangVariable variable, String name) {
        return createVariable(variable.pos, name, variable.type);
    }
}<|MERGE_RESOLUTION|>--- conflicted
+++ resolved
@@ -130,13 +130,8 @@
 
         // create invocation expression to invoke iterable operation.
         final BLangInvocation iExpr = createInvocationExpr(ctx.collectionExpr.pos,
-<<<<<<< HEAD
-                ctx.iteratorFuncSymbol, Collections.emptyList());
+                ctx.iteratorFuncSymbol, Collections.emptyList(), symResolver);
         iExpr.requiredArgs.add(ctx.collectionExpr);
-=======
-                ctx.iteratorFuncSymbol, Collections.emptyList(), symResolver);
-        iExpr.argExprs.add(ctx.collectionExpr);
->>>>>>> f6e4adfa
         if (ctx.getLastOperation().expectedTypes.isEmpty() ||
                 ctx.getLastOperation().expectedTypes.get(0) == symTable.noType) {
             ctx.iteratorCaller = iExpr;
@@ -199,13 +194,8 @@
         final DiagnosticPos pos = firstOperation.pos;
 
         // Create and define function signature.
-<<<<<<< HEAD
-        final BLangFunction funcNode = createFunction(pos, FUNC_CALLER);
+        final BLangFunction funcNode = createFunction(pos, getFunctionName(FUNC_CALLER));
         funcNode.requiredParams.add(createVariable(pos, VAR_COLLECTION, ctx.collectionExpr.type));
-=======
-        final BLangFunction funcNode = createFunction(pos, getFunctionName(FUNC_CALLER));
-        funcNode.params.add(createVariable(pos, VAR_COLLECTION, ctx.collectionExpr.type));
->>>>>>> f6e4adfa
         if (isReturningIteratorFunction(ctx)) {
             funcNode.retParams.add(ctx.resultVar = createVariable(pos, VAR_RESULT, ctx.resultType));
         }
@@ -420,13 +410,8 @@
                 .collect(Collectors.toList());
 
         // Create and define function signature.
-<<<<<<< HEAD
-        final BLangFunction funcNode = createFunction(pos, FUNC_STREAM);
+        final BLangFunction funcNode = createFunction(pos, getFunctionName(FUNC_STREAM));
         funcNode.requiredParams.addAll(ctx.getFirstOperation().argVars);
-=======
-        final BLangFunction funcNode = createFunction(pos, getFunctionName(FUNC_STREAM));
-        funcNode.params.addAll(ctx.getFirstOperation().argVars);
->>>>>>> f6e4adfa
         funcNode.retParams.add(createVariable(pos, EMPTY, symTable.booleanType));
         funcNode.retParams.addAll(retParmVars);
 
@@ -817,179 +802,7 @@
         final DiagnosticPos pos = operation.pos;
         final BLangAssignment assignment = createAssignmentStmt(pos, blockStmt);
         assignment.varRefs.addAll(createVariableRefList(operation.pos, operation.retVars));
-<<<<<<< HEAD
-        assignment.expr = createInvocationExpr(pos, operation.lambdaSymbol, operation.argVars);
-    }
-
-
-    /* Util methods to create model nodes */
-
-    private BLangFunction createFunction(DiagnosticPos pos, String name) {
-        final BLangFunction bLangFunction = (BLangFunction) TreeBuilder.createFunctionNode();
-        final IdentifierNode funcName = createIdentifier(pos, getFunctionName(name));
-        bLangFunction.setName(funcName);
-        bLangFunction.flagSet = EnumSet.of(Flag.LAMBDA);
-        bLangFunction.pos = pos;
-        //Create body of the function
-        bLangFunction.body = createBlockStmt(pos);
-        return bLangFunction;
-    }
-
-    private BLangIf createIfStmt(DiagnosticPos pos, BLangBlockStmt target) {
-        final BLangIf ifNode = (BLangIf) TreeBuilder.createIfElseStatementNode();
-        ifNode.pos = pos;
-        target.addStatement(ifNode);
-        return ifNode;
-    }
-
-    private BLangForeach createForeach(DiagnosticPos pos, BLangBlockStmt target) {
-        final BLangForeach foreach = (BLangForeach) TreeBuilder.createForeachNode();
-        foreach.pos = pos;
-        target.addStatement(foreach);
-        return foreach;
-    }
-
-    private BLangVariableDef createVariableDefStmt(DiagnosticPos pos, BLangBlockStmt target) {
-        final BLangVariableDef variableDef = (BLangVariableDef) TreeBuilder.createVariableDefinitionNode();
-        variableDef.pos = pos;
-        target.addStatement(variableDef);
-        return variableDef;
-    }
-
-    private BLangAssignment createAssignmentStmt(DiagnosticPos pos, BLangBlockStmt target) {
-        final BLangAssignment assignment = (BLangAssignment) TreeBuilder.createAssignmentNode();
-        assignment.pos = pos;
-        target.addStatement(assignment);
-        return assignment;
-    }
-
-    private BLangExpressionStmt createExpressionStmt(DiagnosticPos pos, BLangBlockStmt target) {
-        final BLangExpressionStmt exprStmt = (BLangExpressionStmt) TreeBuilder.createExpressionStatementNode();
-        exprStmt.pos = pos;
-        target.addStatement(exprStmt);
-        return exprStmt;
-    }
-
-    private BLangReturn createReturnStmt(DiagnosticPos pos, BLangBlockStmt target) {
-        final BLangReturn returnStmt = (BLangReturn) TreeBuilder.createReturnNode();
-        returnStmt.pos = pos;
-        target.addStatement(returnStmt);
-        return returnStmt;
-    }
-
-    private void createNextStmt(DiagnosticPos pos, BLangBlockStmt target) {
-        final BLangNext nextStmt = (BLangNext) TreeBuilder.createNextNode();
-        nextStmt.pos = pos;
-        target.addStatement(nextStmt);
-    }
-
-    private BLangBlockStmt createBlockStmt(DiagnosticPos pos) {
-        final BLangBlockStmt blockNode = (BLangBlockStmt) TreeBuilder.createBlockNode();
-        blockNode.pos = pos;
-        return blockNode;
-    }
-
-    private BLangExpression generateCastExpr(BLangExpression varRef, BType target) {
-        if (varRef.type.tag == target.tag || varRef.type.tag > TypeTags.TYPE) {
-            return varRef;
-        }
-        // Box value using cast expression.
-        final BLangTypeCastExpr implicitCastExpr = (BLangTypeCastExpr) TreeBuilder.createTypeCastNode();
-        implicitCastExpr.pos = varRef.pos;
-        implicitCastExpr.expr = varRef;
-        implicitCastExpr.type = target;
-        implicitCastExpr.types = Lists.of(target);
-        implicitCastExpr.castSymbol = (BOperatorSymbol) symResolver.resolveImplicitCastOperator(varRef.type, target);
-        return implicitCastExpr;
-    }
-
-    private BLangExpression generateConversionExpr(BLangExpression varRef, BType target) {
-        if (varRef.type.tag == target.tag || varRef.type.tag > TypeTags.TYPE) {
-            return varRef;
-        }
-        // Box value using cast expression.
-        final BLangTypeConversionExpr conversion = (BLangTypeConversionExpr) TreeBuilder.createTypeConversionNode();
-        conversion.pos = varRef.pos;
-        conversion.expr = varRef;
-        conversion.type = target;
-        conversion.types = Lists.of(target);
-        conversion.conversionSymbol = (BConversionOperatorSymbol) symResolver.resolveConversionOperator(varRef.type,
-                target);
-        return conversion;
-    }
-
-    private List<BLangExpression> generateArgExprs(DiagnosticPos pos, List<BLangVariable> args,
-                                                   BInvokableSymbol symbol) {
-        List<BLangExpression> argsExpr = new ArrayList<>();
-        final List<BLangSimpleVarRef> variableRefList = createVariableRefList(pos, args);
-        for (int i = 0; i < variableRefList.size(); i++) {
-            BLangSimpleVarRef varRef = variableRefList.get(i);
-            BType target = symbol.getParameters().get(i).type;
-            BType source = varRef.symbol.type;
-            if (source != target) {
-                argsExpr.add(generateConversionExpr(varRef, target));
-                continue;
-            }
-            argsExpr.add(varRef);
-        }
-        return argsExpr;
-    }
-
-    private BLangInvocation createInvocationExpr(DiagnosticPos pos, BInvokableSymbol invokableSymbol,
-                                                 List<BLangVariable> args) {
-        final BLangInvocation invokeLambda = (BLangInvocation) TreeBuilder.createInvocationNode();
-        invokeLambda.pos = pos;
-        invokeLambda.requiredArgs.addAll(generateArgExprs(pos, args, invokableSymbol));
-        invokeLambda.symbol = invokableSymbol;
-        invokeLambda.types.addAll(((BInvokableType) invokableSymbol.type).retTypes);
-        if (!invokeLambda.types.isEmpty()) {
-            invokeLambda.type = invokeLambda.types.get(0);
-        }
-        return invokeLambda;
-    }
-
-    private List<BLangSimpleVarRef> createVariableRefList(DiagnosticPos pos, List<BLangVariable> args) {
-        final List<BLangSimpleVarRef> varRefs = new ArrayList<>();
-        args.forEach(variable -> varRefs.add(createVariableRef(pos, variable.symbol)));
-        return varRefs;
-    }
-
-    private BLangSimpleVarRef createVariableRef(DiagnosticPos pos, BVarSymbol variable) {
-        final BLangSimpleVarRef varRef = (BLangSimpleVarRef) TreeBuilder.createSimpleVariableReferenceNode();
-        varRef.pos = pos;
-        varRef.variableName = createIdentifier(pos, variable.name.value);
-        varRef.symbol = variable;
-        varRef.type = variable.type;
-        return varRef;
-    }
-
-    private BLangVariable createVariable(DiagnosticPos pos, String name, BType type) {
-        final BLangVariable varNode = (BLangVariable) TreeBuilder.createVariableNode();
-        varNode.setName(createIdentifier(pos, name));
-        varNode.type = type;
-        varNode.pos = pos;
-        return varNode;
-    }
-
-    private BLangLiteral createLiteral(DiagnosticPos pos, BType type, Object value) {
-        final BLangLiteral literal = (BLangLiteral) TreeBuilder.createLiteralExpression();
-        literal.pos = pos;
-        literal.value = value;
-        literal.typeTag = type.tag;
-        literal.type = type;
-        return literal;
-    }
-
-    private BLangIdentifier createIdentifier(DiagnosticPos pos, String value) {
-        final BLangIdentifier node = (BLangIdentifier) TreeBuilder.createIdentifierNode();
-        node.pos = pos;
-        if (value != null) {
-            node.setValue(value);
-        }
-        return node;
-=======
         assignment.expr = createInvocationExpr(pos, operation.lambdaSymbol, operation.argVars, symResolver);
->>>>>>> f6e4adfa
     }
 
     private String getFunctionName(String name) {
