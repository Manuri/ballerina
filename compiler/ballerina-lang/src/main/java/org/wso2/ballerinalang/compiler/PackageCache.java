/*
 *  Copyright (c) 2018, WSO2 Inc. (http://www.wso2.org) All Rights Reserved.
 *
 *  WSO2 Inc. licenses this file to you under the Apache License,
 *  Version 2.0 (the "License"); you may not use this file except
 *  in compliance with the License.
 *  You may obtain a copy of the License at
 *
 *    http://www.apache.org/licenses/LICENSE-2.0
 *
 *  Unless required by applicable law or agreed to in writing,
 *  software distributed under the License is distributed on an
 *  "AS IS" BASIS, WITHOUT WARRANTIES OR CONDITIONS OF ANY
 *  KIND, either express or implied.  See the License for the
 *  specific language governing permissions and limitations
 *  under the License.
 */
package org.wso2.ballerinalang.compiler;

import org.ballerinalang.model.elements.PackageID;
import org.wso2.ballerinalang.compiler.semantics.model.symbols.BPackageSymbol;
import org.wso2.ballerinalang.compiler.tree.BLangPackage;
import org.wso2.ballerinalang.compiler.util.CompilerContext;

import java.util.HashMap;
import java.util.Map;

/**
 * A cache of parsed package nodes.
 *
 * @since 0.965.0
 */
public class PackageCache {

    private static final CompilerContext.Key<PackageCache> PACKAGE_CACHE_KEY =
            new CompilerContext.Key<>();

    protected Map<String, BLangPackage> packageMap;
    protected Map<String, BPackageSymbol> packageSymbolMap;

    public static PackageCache getInstance(CompilerContext context) {
        PackageCache packageCache = context.get(PACKAGE_CACHE_KEY);
        if (packageCache == null) {
            packageCache = new PackageCache(context);
        }
        return packageCache;
    }

    public static void setInstance(PackageCache packageCache, CompilerContext context) {
        context.put(PACKAGE_CACHE_KEY, packageCache);
    }

    protected PackageCache(CompilerContext context) {
        context.put(PACKAGE_CACHE_KEY, this);
        this.packageMap = new HashMap<>();
        this.packageSymbolMap = new HashMap<>();
    }

    public BLangPackage get(PackageID packageID) {
        return packageMap.get(getCacheID(packageID));
    }

    public BLangPackage get(String pkgPath) {
        return packageMap.get(pkgPath);
    }

    public void put(PackageID packageID, BLangPackage bLangPackage) {
        if (bLangPackage != null) {
            bLangPackage.packageID = packageID;
        }
        packageMap.put(getCacheID(packageID), bLangPackage);
    }

    public static String getCacheID(PackageID packageID) {
        String bvmAlias = packageID.getAlias();
        if (packageID.sourceFileName != null) {
            bvmAlias = bvmAlias + "-" + packageID.sourceFileName.getValue();
        }
        return bvmAlias;
    }

    public BPackageSymbol getSymbol(PackageID packageID) {
<<<<<<< HEAD
        return this.packageSymbolMap.get(packageID.getAlias());
=======
        return getSymbol(packageID.bvmAlias());
    }

    public BPackageSymbol getSymbol(String bvmAlias) {
        return this.packageSymbolMap.get(bvmAlias);
>>>>>>> aca0fc4d
    }

    public void putSymbol(PackageID packageID, BPackageSymbol packageSymbol) {
        this.packageSymbolMap.put(packageID.getAlias(), packageSymbol);
    }
}<|MERGE_RESOLUTION|>--- conflicted
+++ resolved
@@ -80,15 +80,11 @@
     }
 
     public BPackageSymbol getSymbol(PackageID packageID) {
-<<<<<<< HEAD
-        return this.packageSymbolMap.get(packageID.getAlias());
-=======
-        return getSymbol(packageID.bvmAlias());
+        return getSymbol(packageID.getAlias());
     }
 
     public BPackageSymbol getSymbol(String bvmAlias) {
         return this.packageSymbolMap.get(bvmAlias);
->>>>>>> aca0fc4d
     }
 
     public void putSymbol(PackageID packageID, BPackageSymbol packageSymbol) {
