--- conflicted
+++ resolved
@@ -209,11 +209,6 @@
     int CHECKCAST = 181;
 
     int ANY2TYPE = 183;
-<<<<<<< HEAD
-    int S2JSONX = 184;
-=======
-    int NULL2S = 185;
->>>>>>> 4deaba40
 
     int LOCK = 186;
     int UNLOCK = 187;
