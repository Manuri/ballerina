/*
*  Copyright (c) 2017, WSO2 Inc. (http://www.wso2.org) All Rights Reserved.
*
*  WSO2 Inc. licenses this file to you under the Apache License,
*  Version 2.0 (the "License"); you may not use this file except
*  in compliance with the License.
*  You may obtain a copy of the License at
*
*    http://www.apache.org/licenses/LICENSE-2.0
*
*  Unless required by applicable law or agreed to in writing,
*  software distributed under the License is distributed on an
*  "AS IS" BASIS, WITHOUT WARRANTIES OR CONDITIONS OF ANY
*  KIND, either express or implied.  See the License for the
*  specific language governing permissions and limitations
*  under the License.
*/
package org.wso2.ballerinalang.compiler.semantics.analyzer;

import org.ballerinalang.compiler.CompilerPhase;
import org.ballerinalang.model.elements.Flag;
import org.ballerinalang.model.symbols.SymbolKind;
import org.ballerinalang.model.tree.NodeKind;
import org.ballerinalang.model.tree.OperatorKind;
import org.ballerinalang.model.types.TypeKind;
import org.ballerinalang.util.diagnostic.DiagnosticCode;
import org.wso2.ballerinalang.compiler.semantics.model.SymbolEnv;
import org.wso2.ballerinalang.compiler.semantics.model.SymbolTable;
import org.wso2.ballerinalang.compiler.semantics.model.symbols.BPackageSymbol;
import org.wso2.ballerinalang.compiler.semantics.model.symbols.BSymbol;
import org.wso2.ballerinalang.compiler.semantics.model.symbols.SymTag;
import org.wso2.ballerinalang.compiler.semantics.model.symbols.Symbols;
import org.wso2.ballerinalang.compiler.semantics.model.types.BArrayType;
import org.wso2.ballerinalang.compiler.semantics.model.types.BField;
import org.wso2.ballerinalang.compiler.semantics.model.types.BMapType;
import org.wso2.ballerinalang.compiler.semantics.model.types.BRecordType;
import org.wso2.ballerinalang.compiler.semantics.model.types.BTupleType;
import org.wso2.ballerinalang.compiler.semantics.model.types.BType;
import org.wso2.ballerinalang.compiler.semantics.model.types.BUnionType;
import org.wso2.ballerinalang.compiler.tree.BLangAnnotation;
import org.wso2.ballerinalang.compiler.tree.BLangAnnotationAttachment;
import org.wso2.ballerinalang.compiler.tree.BLangCompilationUnit;
import org.wso2.ballerinalang.compiler.tree.BLangEndpoint;
import org.wso2.ballerinalang.compiler.tree.BLangFunction;
import org.wso2.ballerinalang.compiler.tree.BLangIdentifier;
import org.wso2.ballerinalang.compiler.tree.BLangImportPackage;
import org.wso2.ballerinalang.compiler.tree.BLangInvokableNode;
import org.wso2.ballerinalang.compiler.tree.BLangNode;
import org.wso2.ballerinalang.compiler.tree.BLangNodeVisitor;
import org.wso2.ballerinalang.compiler.tree.BLangPackage;
import org.wso2.ballerinalang.compiler.tree.BLangRecordVariable;
import org.wso2.ballerinalang.compiler.tree.BLangRecordVariable.BLangRecordVariableKeyValue;
import org.wso2.ballerinalang.compiler.tree.BLangResource;
import org.wso2.ballerinalang.compiler.tree.BLangService;
import org.wso2.ballerinalang.compiler.tree.BLangSimpleVariable;
import org.wso2.ballerinalang.compiler.tree.BLangTupleVariable;
import org.wso2.ballerinalang.compiler.tree.BLangTypeDefinition;
import org.wso2.ballerinalang.compiler.tree.BLangVariable;
import org.wso2.ballerinalang.compiler.tree.BLangWorker;
import org.wso2.ballerinalang.compiler.tree.BLangXMLNS;
import org.wso2.ballerinalang.compiler.tree.expressions.BLangArrayLiteral;
import org.wso2.ballerinalang.compiler.tree.expressions.BLangArrowFunction;
import org.wso2.ballerinalang.compiler.tree.expressions.BLangBinaryExpr;
import org.wso2.ballerinalang.compiler.tree.expressions.BLangBracedOrTupleExpr;
import org.wso2.ballerinalang.compiler.tree.expressions.BLangCheckedExpr;
import org.wso2.ballerinalang.compiler.tree.expressions.BLangConstant;
import org.wso2.ballerinalang.compiler.tree.expressions.BLangElvisExpr;
import org.wso2.ballerinalang.compiler.tree.expressions.BLangErrorConstructorExpr;
import org.wso2.ballerinalang.compiler.tree.expressions.BLangExpression;
import org.wso2.ballerinalang.compiler.tree.expressions.BLangFieldBasedAccess;
import org.wso2.ballerinalang.compiler.tree.expressions.BLangIndexBasedAccess;
import org.wso2.ballerinalang.compiler.tree.expressions.BLangIntRangeExpression;
import org.wso2.ballerinalang.compiler.tree.expressions.BLangInvocation;
import org.wso2.ballerinalang.compiler.tree.expressions.BLangLambdaFunction;
import org.wso2.ballerinalang.compiler.tree.expressions.BLangLiteral;
import org.wso2.ballerinalang.compiler.tree.expressions.BLangMatchExpression;
import org.wso2.ballerinalang.compiler.tree.expressions.BLangMatchExpression.BLangMatchExprPatternClause;
import org.wso2.ballerinalang.compiler.tree.expressions.BLangNamedArgsExpression;
import org.wso2.ballerinalang.compiler.tree.expressions.BLangRecordLiteral;
import org.wso2.ballerinalang.compiler.tree.expressions.BLangRecordLiteral.BLangRecordKeyValue;
import org.wso2.ballerinalang.compiler.tree.expressions.BLangRecordVarRef;
import org.wso2.ballerinalang.compiler.tree.expressions.BLangRestArgsExpression;
import org.wso2.ballerinalang.compiler.tree.expressions.BLangServiceConstructorExpr;
import org.wso2.ballerinalang.compiler.tree.expressions.BLangSimpleVarRef;
import org.wso2.ballerinalang.compiler.tree.expressions.BLangStringTemplateLiteral;
import org.wso2.ballerinalang.compiler.tree.expressions.BLangTableLiteral;
import org.wso2.ballerinalang.compiler.tree.expressions.BLangTableQueryExpression;
import org.wso2.ballerinalang.compiler.tree.expressions.BLangTernaryExpr;
import org.wso2.ballerinalang.compiler.tree.expressions.BLangTrapExpr;
import org.wso2.ballerinalang.compiler.tree.expressions.BLangTupleVarRef;
import org.wso2.ballerinalang.compiler.tree.expressions.BLangTypeConversionExpr;
import org.wso2.ballerinalang.compiler.tree.expressions.BLangTypeInit;
import org.wso2.ballerinalang.compiler.tree.expressions.BLangTypeTestExpr;
import org.wso2.ballerinalang.compiler.tree.expressions.BLangTypedescExpr;
import org.wso2.ballerinalang.compiler.tree.expressions.BLangUnaryExpr;
import org.wso2.ballerinalang.compiler.tree.expressions.BLangWaitExpr;
import org.wso2.ballerinalang.compiler.tree.expressions.BLangWaitForAllExpr;
import org.wso2.ballerinalang.compiler.tree.expressions.BLangWorkerFlushExpr;
import org.wso2.ballerinalang.compiler.tree.expressions.BLangWorkerReceive;
import org.wso2.ballerinalang.compiler.tree.expressions.BLangWorkerSyncSendExpr;
import org.wso2.ballerinalang.compiler.tree.expressions.BLangXMLAttribute;
import org.wso2.ballerinalang.compiler.tree.expressions.BLangXMLAttributeAccess;
import org.wso2.ballerinalang.compiler.tree.expressions.BLangXMLCommentLiteral;
import org.wso2.ballerinalang.compiler.tree.expressions.BLangXMLElementLiteral;
import org.wso2.ballerinalang.compiler.tree.expressions.BLangXMLProcInsLiteral;
import org.wso2.ballerinalang.compiler.tree.expressions.BLangXMLQName;
import org.wso2.ballerinalang.compiler.tree.expressions.BLangXMLQuotedString;
import org.wso2.ballerinalang.compiler.tree.expressions.BLangXMLTextLiteral;
import org.wso2.ballerinalang.compiler.tree.statements.BLangAbort;
import org.wso2.ballerinalang.compiler.tree.statements.BLangAssignment;
import org.wso2.ballerinalang.compiler.tree.statements.BLangBlockStmt;
import org.wso2.ballerinalang.compiler.tree.statements.BLangBreak;
import org.wso2.ballerinalang.compiler.tree.statements.BLangCatch;
import org.wso2.ballerinalang.compiler.tree.statements.BLangCompoundAssignment;
import org.wso2.ballerinalang.compiler.tree.statements.BLangContinue;
import org.wso2.ballerinalang.compiler.tree.statements.BLangDone;
import org.wso2.ballerinalang.compiler.tree.statements.BLangExpressionStmt;
import org.wso2.ballerinalang.compiler.tree.statements.BLangForeach;
import org.wso2.ballerinalang.compiler.tree.statements.BLangForever;
import org.wso2.ballerinalang.compiler.tree.statements.BLangForkJoin;
import org.wso2.ballerinalang.compiler.tree.statements.BLangIf;
import org.wso2.ballerinalang.compiler.tree.statements.BLangLock;
import org.wso2.ballerinalang.compiler.tree.statements.BLangMatch;
import org.wso2.ballerinalang.compiler.tree.statements.BLangMatch.BLangMatchStructuredBindingPatternClause;
import org.wso2.ballerinalang.compiler.tree.statements.BLangPanic;
import org.wso2.ballerinalang.compiler.tree.statements.BLangRecordDestructure;
import org.wso2.ballerinalang.compiler.tree.statements.BLangRecordVariableDef;
import org.wso2.ballerinalang.compiler.tree.statements.BLangRetry;
import org.wso2.ballerinalang.compiler.tree.statements.BLangReturn;
import org.wso2.ballerinalang.compiler.tree.statements.BLangSimpleVariableDef;
import org.wso2.ballerinalang.compiler.tree.statements.BLangStatement;
import org.wso2.ballerinalang.compiler.tree.statements.BLangThrow;
import org.wso2.ballerinalang.compiler.tree.statements.BLangTransaction;
import org.wso2.ballerinalang.compiler.tree.statements.BLangTryCatchFinally;
import org.wso2.ballerinalang.compiler.tree.statements.BLangTupleDestructure;
import org.wso2.ballerinalang.compiler.tree.statements.BLangTupleVariableDef;
import org.wso2.ballerinalang.compiler.tree.statements.BLangWhile;
import org.wso2.ballerinalang.compiler.tree.statements.BLangWorkerSend;
import org.wso2.ballerinalang.compiler.tree.statements.BLangXMLNSStatement;
import org.wso2.ballerinalang.compiler.tree.types.BLangArrayType;
import org.wso2.ballerinalang.compiler.tree.types.BLangBuiltInRefTypeNode;
import org.wso2.ballerinalang.compiler.tree.types.BLangConstrainedType;
import org.wso2.ballerinalang.compiler.tree.types.BLangErrorType;
import org.wso2.ballerinalang.compiler.tree.types.BLangFunctionTypeNode;
import org.wso2.ballerinalang.compiler.tree.types.BLangObjectTypeNode;
import org.wso2.ballerinalang.compiler.tree.types.BLangRecordTypeNode;
import org.wso2.ballerinalang.compiler.tree.types.BLangTupleTypeNode;
import org.wso2.ballerinalang.compiler.tree.types.BLangUnionTypeNode;
import org.wso2.ballerinalang.compiler.tree.types.BLangUserDefinedType;
import org.wso2.ballerinalang.compiler.tree.types.BLangValueType;
import org.wso2.ballerinalang.compiler.util.BArrayState;
import org.wso2.ballerinalang.compiler.util.CompilerContext;
import org.wso2.ballerinalang.compiler.util.Names;
import org.wso2.ballerinalang.compiler.util.TypeTags;
import org.wso2.ballerinalang.compiler.util.diagnotic.BLangDiagnosticLog;
import org.wso2.ballerinalang.compiler.util.diagnotic.DiagnosticPos;
import org.wso2.ballerinalang.util.Flags;
import org.wso2.ballerinalang.util.Lists;

import java.util.ArrayList;
import java.util.HashSet;
import java.util.LinkedHashMap;
import java.util.List;
import java.util.Map;
import java.util.Objects;
import java.util.Set;
import java.util.Stack;
import java.util.TreeSet;
import java.util.stream.Collectors;
import java.util.stream.IntStream;

import static org.wso2.ballerinalang.compiler.util.Constants.MAIN_FUNCTION_NAME;
import static org.wso2.ballerinalang.compiler.util.Constants.WORKER_LAMBDA_VAR_PREFIX;

/**
 * This represents the code analyzing pass of semantic analysis.
 * <p>
 * The following validations are done here:-
 * <p>
 * (*) Loop continuation statement validation.
 * (*) Function return path existence and unreachable code validation.
 * (*) Worker send/receive validation.
 */
public class CodeAnalyzer extends BLangNodeVisitor {

    private static final CompilerContext.Key<CodeAnalyzer> CODE_ANALYZER_KEY =
            new CompilerContext.Key<>();

    private int loopCount;
    private int transactionCount;
    private boolean statementReturns;
    private boolean lastStatement;
    private boolean withinRetryBlock;
    private int workerCount;
    private SymbolTable symTable;
    private Types types;
    private BLangDiagnosticLog dlog;
    private TypeChecker typeChecker;
    private Stack<WorkerActionSystem> workerActionSystemStack = new Stack<>();
    private Stack<Boolean> loopWithintransactionCheckStack = new Stack<>();
    private Stack<Boolean> returnWithintransactionCheckStack = new Stack<>();
    private Stack<Boolean> doneWithintransactionCheckStack = new Stack<>();
    private Stack<Boolean> transactionWithinHandlerCheckStack = new Stack<>();
    private BLangNode parent;
    private Names names;
    private SymbolEnv env;
    private final Stack<HashSet<BType>> returnTypes = new Stack<>();

    public static CodeAnalyzer getInstance(CompilerContext context) {
        CodeAnalyzer codeGenerator = context.get(CODE_ANALYZER_KEY);
        if (codeGenerator == null) {
            codeGenerator = new CodeAnalyzer(context);
        }
        return codeGenerator;
    }

    public CodeAnalyzer(CompilerContext context) {
        context.put(CODE_ANALYZER_KEY, this);
        this.symTable = SymbolTable.getInstance(context);
        this.types = Types.getInstance(context);
        this.dlog = BLangDiagnosticLog.getInstance(context);
        this.typeChecker = TypeChecker.getInstance(context);
        this.names = Names.getInstance(context);
    }

    private void resetFunction() {
        this.resetStatementReturns();
    }

    private void resetStatementReturns() {
        this.statementReturns = false;
    }

    private void resetLastStatement() {
        this.lastStatement = false;
    }

    public BLangPackage analyze(BLangPackage pkgNode) {
        pkgNode.accept(this);
        return pkgNode;
    }

    @Override
    public void visit(BLangPackage pkgNode) {
        if (pkgNode.completedPhases.contains(CompilerPhase.CODE_ANALYZE)) {
            return;
        }
        parent = pkgNode;
        SymbolEnv pkgEnv = this.symTable.pkgEnvMap.get(pkgNode.symbol);
        analyzeTopLevelNodes(pkgNode, pkgEnv);
        pkgNode.getTestablePkgs().forEach(testablePackage -> visit((BLangPackage) testablePackage));
    }

    private void analyzeTopLevelNodes(BLangPackage pkgNode, SymbolEnv pkgEnv) {
        pkgNode.topLevelNodes.forEach(topLevelNode -> analyzeNode((BLangNode) topLevelNode, pkgEnv));
        pkgNode.completedPhases.add(CompilerPhase.CODE_ANALYZE);
        parent = null;
    }

    private void analyzeNode(BLangNode node, SymbolEnv env) {
        SymbolEnv prevEnv = this.env;
        this.env = env;
        BLangNode myParent = parent;
        node.parent = parent;
        parent = node;
        node.accept(this);
        parent = myParent;
        this.env = prevEnv;
    }

    @Override
    public void visit(BLangCompilationUnit compUnitNode) {
        compUnitNode.topLevelNodes.forEach(e -> analyzeNode((BLangNode) e, env));
    }

    public void visit(BLangTypeDefinition typeDefinition) {
        if (typeDefinition.typeNode.getKind() == NodeKind.OBJECT_TYPE
                || typeDefinition.typeNode.getKind() == NodeKind.RECORD_TYPE) {
            analyzeNode(typeDefinition.typeNode, this.env);
        }
        if (!Symbols.isPublic(typeDefinition.symbol) ||
                typeDefinition.symbol.type != null && TypeKind.FINITE.equals(typeDefinition.symbol.type.getKind())) {
            return;
        }
        analyseType(typeDefinition.symbol.type, typeDefinition.pos);
    }

    @Override
    public void visit(BLangTupleVariableDef bLangTupleVariableDef) {
        // ignore
    }

    @Override
    public void visit(BLangRecordVariableDef bLangRecordVariableDef) {
        // ignore
    }

    @Override
    public void visit(BLangFunction funcNode) {
        boolean isLambda = funcNode.flagSet.contains(Flag.LAMBDA);
        if (isLambda) {
            return;
        }

        this.validateMainFunction(funcNode);
        try {
            this.initNewWorkerActionSystem();
            this.visitFunction(funcNode);
        } finally {
            this.finalizeCurrentWorkerActionSystem();
        }
    }

    private void visitFunction(BLangFunction funcNode) {
        SymbolEnv invokableEnv = SymbolEnv.createFunctionEnv(funcNode, funcNode.symbol.scope, env);
        if (funcNode.symbol.isTransactionHandler) {
            transactionWithinHandlerCheckStack.push(true);
        }
        this.returnWithintransactionCheckStack.push(true);
        this.doneWithintransactionCheckStack.push(true);
        this.returnTypes.push(new HashSet<>());
        this.resetFunction();
        if (Symbols.isNative(funcNode.symbol)) {
            return;
        }
        boolean invokableReturns = funcNode.returnTypeNode.type != symTable.nilType;
        if (isPublicInvokableNode(funcNode)) {
            analyzeNode(funcNode.returnTypeNode, invokableEnv);
        }
        /* the body can be null in the case of Object type function declarations */
        if (funcNode.body != null) {
            analyzeNode(funcNode.body, invokableEnv);
            /* the function returns, but none of the statements surely returns */
            if (invokableReturns && !this.statementReturns) {
                this.dlog.error(funcNode.pos, DiagnosticCode.INVOKABLE_MUST_RETURN,
                                funcNode.getKind().toString().toLowerCase());
            }
        }
        this.returnTypes.pop();
        this.returnWithintransactionCheckStack.pop();
        this.doneWithintransactionCheckStack.pop();
        if (funcNode.symbol.isTransactionHandler) {
            transactionWithinHandlerCheckStack.pop();
        }
    }

    private boolean isPublicInvokableNode(BLangInvokableNode invNode) {
        return Symbols.isPublic(invNode.symbol) && (SymbolKind.PACKAGE.equals(invNode.symbol.owner.getKind()) ||
                Symbols.isPublic(invNode.symbol.owner));
    }

    @Override
    public void visit(BLangForkJoin forkJoin) {
         /* ignore */
    }

    private boolean inWorker() {
        return this.workerCount > 0;
    }

    @Override
    public void visit(BLangWorker worker) {
        /* ignore, remove later */
    }

    @Override
    public void visit(BLangEndpoint endpointNode) {
    }

    @Override
    public void visit(BLangTransaction transactionNode) {
        this.checkStatementExecutionValidity(transactionNode);
        //Check whether transaction is within a handler function or retry block. This can check for single level only.
        // We need data flow analysis to check for further levels.
        if (!isValidTransactionBlock()) {
            this.dlog.error(transactionNode.pos, DiagnosticCode.TRANSACTION_CANNOT_BE_USED_WITHIN_HANDLER);
            return;
        }
        this.loopWithintransactionCheckStack.push(false);
        this.returnWithintransactionCheckStack.push(false);
        this.doneWithintransactionCheckStack.push(false);
        this.transactionCount++;
        analyzeNode(transactionNode.transactionBody, env);
        this.transactionCount--;
        this.resetLastStatement();
        if (transactionNode.onRetryBody != null) {
            this.withinRetryBlock = true;
            analyzeNode(transactionNode.onRetryBody, env);
            this.resetStatementReturns();
            this.resetLastStatement();
            this.withinRetryBlock = false;
        }
        this.returnWithintransactionCheckStack.pop();
        this.loopWithintransactionCheckStack.pop();
        this.doneWithintransactionCheckStack.pop();
        analyzeExpr(transactionNode.retryCount);
        analyzeExpr(transactionNode.onCommitFunction);
        analyzeExpr(transactionNode.onAbortFunction);
    }

    @Override
    public void visit(BLangAbort abortNode) {
        if (this.transactionCount == 0) {
            this.dlog.error(abortNode.pos, DiagnosticCode.ABORT_CANNOT_BE_OUTSIDE_TRANSACTION_BLOCK);
            return;
        }
        this.lastStatement = true;
    }

    @Override
    public void visit(BLangDone doneNode) {
        if (checkReturnValidityInTransaction()) {
            this.dlog.error(doneNode.pos, DiagnosticCode.DONE_CANNOT_BE_USED_TO_EXIT_TRANSACTION);
            return;
        }
        this.lastStatement = true;
    }

    @Override
    public void visit(BLangRetry retryNode) {
        if (this.transactionCount == 0) {
            this.dlog.error(retryNode.pos, DiagnosticCode.FAIL_CANNOT_BE_OUTSIDE_TRANSACTION_BLOCK);
            return;
        }
        this.lastStatement = true;
    }

    private void checkUnreachableCode(BLangStatement stmt) {
        if (this.statementReturns) {
            this.dlog.error(stmt.pos, DiagnosticCode.UNREACHABLE_CODE);
            this.resetStatementReturns();
        }
        if (lastStatement) {
            this.dlog.error(stmt.pos, DiagnosticCode.UNREACHABLE_CODE);
            this.resetLastStatement();
        }
    }

    private void checkStatementExecutionValidity(BLangStatement stmt) {
        this.checkUnreachableCode(stmt);
    }

    @Override
    public void visit(BLangBlockStmt blockNode) {
        final SymbolEnv blockEnv = SymbolEnv.createBlockEnv(blockNode, env);
        blockNode.stmts.forEach(e -> analyzeNode(e, blockEnv));
        this.resetLastStatement();
    }

    @Override
    public void visit(BLangReturn returnStmt) {
        this.checkStatementExecutionValidity(returnStmt);

        if (checkReturnValidityInTransaction()) {
            this.dlog.error(returnStmt.pos, DiagnosticCode.RETURN_CANNOT_BE_USED_TO_EXIT_TRANSACTION);
            return;
        }
        this.statementReturns = true;
        analyzeExpr(returnStmt.expr);
        this.returnTypes.peek().add(returnStmt.expr.type);
    }

    @Override
    public void visit(BLangIf ifStmt) {
        this.checkStatementExecutionValidity(ifStmt);
        analyzeNode(ifStmt.body, env);
        boolean ifStmtReturns = this.statementReturns;
        this.resetStatementReturns();
        if (ifStmt.elseStmt != null) {
            analyzeNode(ifStmt.elseStmt, env);
            this.statementReturns = ifStmtReturns && this.statementReturns;
        }
        analyzeExpr(ifStmt.expr);
    }

    @Override
    public void visit(BLangMatch matchStmt) {
        analyzeExpr(matchStmt.expr);

        if (!matchStmt.getStaticPatternClauses().isEmpty()) {
            analyzeStaticMatchPatterns(matchStmt);
        }

        if (!matchStmt.getStructuredPatternClauses().isEmpty()) {
            analyzeStructuredMatchPatterns(matchStmt);
        }
    }

    private void analyzeStructuredMatchPatterns(BLangMatch matchStmt) {
        if (matchStmt.exprTypes.isEmpty()) {
            return;
        }

        analyseUnreachableStructuredBindingPatterns(matchStmt.getStructuredPatternClauses());
    }

    /**
     * This method is used to check the isLike test in a static match pattern.
     * @param matchStmt the match statment containing static match patterns.
     */
    private void analyzeStaticMatchPatterns(BLangMatch matchStmt) {
        if (matchStmt.exprTypes.isEmpty()) {
            return;
        }
        List<BLangExpression> matchedSimplePatterns = new ArrayList<>();
        List<BLangExpression> matchedRecordPatterns = new ArrayList<>();
        List<BLangExpression> matchedTuplePatterns = new ArrayList<>();
        for (BLangMatch.BLangMatchStaticBindingPatternClause pattern : matchStmt.getStaticPatternClauses()) {
            List<BType> matchedExpTypes = matchStmt.exprTypes
                    .stream()
                    .filter(exprType -> isValidStaticMatchPattern(exprType, pattern.literal))
                    .collect(Collectors.toList());
            if (matchedExpTypes.isEmpty()) {
                // log error if a pattern will not match to any of the expected types
                dlog.error(pattern.pos, DiagnosticCode.MATCH_STMT_UNMATCHED_PATTERN);
                continue;
            }

            if (pattern.getLiteral().type.tag == TypeTags.MAP) {
                matchedRecordPatterns.add(pattern.getLiteral());
                continue;
            }

            if (pattern.getLiteral().type.tag == TypeTags.TUPLE) {
                matchedTuplePatterns.add(pattern.getLiteral());
                continue;
            }

            matchedSimplePatterns.add(pattern.getLiteral());
        }
        analyzeUnreachableStaticPatterns(matchedSimplePatterns);
        analyzeUnreachableStaticPatterns(matchedTuplePatterns);
        analyzeUnreachableStaticPatterns(matchedRecordPatterns);
    }

    private void analyzeUnreachableStaticPatterns(List<BLangExpression> matchedPatterns) {
        for (int i = 0; i < matchedPatterns.size() - 1; i++) {
            BLangExpression precedingPattern = matchedPatterns.get(i);
            for (int j = i + 1; j < matchedPatterns.size(); j++) {
                BLangExpression pattern = matchedPatterns.get(j);
                if (checkLiteralSimilarity(precedingPattern, pattern)) {
                    dlog.error(pattern.pos, DiagnosticCode.MATCH_STMT_UNREACHABLE_PATTERN);
                    matchedPatterns.remove(j--);
                }
            }
        }
    }

    private void analyseUnreachableStructuredBindingPatterns(List<BLangMatchStructuredBindingPatternClause> clauses) {
        BLangMatchStructuredBindingPatternClause finalPattern = clauses.get(clauses.size() - 1);
        if (finalPattern.bindingPatternVariable.getKind() == NodeKind.VARIABLE && finalPattern.typeGuardExpr == null) {
            finalPattern.isLastPattern = true;
        }

        for (int i = 0; i < clauses.size(); i++) {
            for (int j = i + 1; j < clauses.size(); j++) {
                BLangVariable precedingVar = clauses.get(i).bindingPatternVariable;
                BLangVariable currentVar = clauses.get(j).bindingPatternVariable;
                if (checkStructuredPatternSimilarity(precedingVar, currentVar) &&
                        checkTypeGuardSimilarity(clauses.get(i).typeGuardExpr, clauses.get(j).typeGuardExpr)) {
                    dlog.error(currentVar.pos, DiagnosticCode.MATCH_STMT_UNREACHABLE_PATTERN);
                    clauses.remove(j--);
                }
            }
        }
    }

    /**
     * This method will check if two patterns are similar to each other.
     * Having similar patterns in the match block will result in unreachable pattern.
     *
     * @param precedingPattern pattern taken to compare similarity.
     * @param pattern          the pattern that the precedingPattern is checked for similarity.
     * @return true if both patterns are similar..
     */
    private boolean checkLiteralSimilarity(BLangExpression precedingPattern, BLangExpression pattern) {
        if (precedingPattern.type.tag == TypeTags.MAP && pattern.type.tag == TypeTags.MAP) {
            BLangRecordLiteral precedingRecordLiteral = (BLangRecordLiteral) precedingPattern;
            Map<String, BLangExpression> recordLiteral = ((BLangRecordLiteral) pattern).keyValuePairs
                    .stream()
                    .collect(Collectors.toMap(
                            keyValuePair -> ((BLangSimpleVarRef) keyValuePair.key.expr).variableName.value,
                            BLangRecordKeyValue::getValue
                    ));

            for (int i = 0; i < precedingRecordLiteral.keyValuePairs.size(); i++) {
                BLangRecordKeyValue bLangRecordKeyValue = precedingRecordLiteral.keyValuePairs.get(i);
                String key = ((BLangSimpleVarRef) bLangRecordKeyValue.key.expr).variableName.value;
                if (!recordLiteral.containsKey(key)) {
                    return false;
                }
                if (!checkLiteralSimilarity(bLangRecordKeyValue.valueExpr, recordLiteral.get(key))) {
                    return false;
                }
            }
            return true;
        }

        if (precedingPattern.type.tag == TypeTags.TUPLE && pattern.type.tag == TypeTags.TUPLE) {
            BLangBracedOrTupleExpr precedingTupleLiteral = (BLangBracedOrTupleExpr) precedingPattern;
            BLangBracedOrTupleExpr tupleLiteral = (BLangBracedOrTupleExpr) pattern;
            if (precedingTupleLiteral.expressions.size() != tupleLiteral.expressions.size()) {
                return false;
            }
            return IntStream.range(0, precedingTupleLiteral.expressions.size())
                    .allMatch(i -> checkLiteralSimilarity(precedingTupleLiteral.expressions.get(i),
                            tupleLiteral.expressions.get(i)));
        }

        if (types.isValueType(precedingPattern.type) && types.isValueType(pattern.type)) {
            BLangLiteral literal = pattern.getKind() == NodeKind.BRACED_TUPLE_EXPR ?
                    (BLangLiteral) ((BLangBracedOrTupleExpr) pattern).expressions.get(0) : (BLangLiteral) pattern;

            BLangLiteral precedingLiteral = precedingPattern.getKind() == NodeKind.BRACED_TUPLE_EXPR ?
                    (BLangLiteral) ((BLangBracedOrTupleExpr) precedingPattern).expressions.get(0) :
                    (BLangLiteral) precedingPattern;

            return (precedingLiteral.value.equals(literal.value));
        }
        return false;
    }

    /**
     * This method will determine if the type guard of the preceding pattern will result in the current pattern
     * being unreachable.
     *
     * @param precedingGuard type guard of the preceding structured pattern
     * @param currentGuard   type guard of the cuurent structured pattern
     * @return true if the current pattern is unreachable due to the type guard of the preceding pattern
     */
    private boolean checkTypeGuardSimilarity(BLangExpression precedingGuard, BLangExpression currentGuard) {
        // check if type guard is a type test expr and compare the variable ref and type node
        if (precedingGuard != null && currentGuard != null) {
            if (precedingGuard.getKind() == NodeKind.TYPE_TEST_EXPR &&
                    currentGuard.getKind() == NodeKind.TYPE_TEST_EXPR &&
                    ((BLangTypeTestExpr) precedingGuard).expr.getKind() == NodeKind.SIMPLE_VARIABLE_REF &&
                    ((BLangTypeTestExpr) currentGuard).expr.getKind() == NodeKind.SIMPLE_VARIABLE_REF) {
                BLangTypeTestExpr precedingTypeTest = (BLangTypeTestExpr) precedingGuard;
                BLangTypeTestExpr currentTypeTest = (BLangTypeTestExpr) currentGuard;
                return ((BLangSimpleVarRef) precedingTypeTest.expr).variableName.toString().equals(
                        ((BLangSimpleVarRef) currentTypeTest.expr).variableName.toString()) &&
                        precedingTypeTest.typeNode.type.tag == currentTypeTest.typeNode.type.tag;
            }
            return false;
        }

        return currentGuard != null || precedingGuard == null;
    }

    /**
     * This method will determine if the current structured pattern will be unreachable due to a preceding pattern.
     *
     * @param precedingVar the structured pattern that appears on top
     * @param var          the structured pattern that appears after the precedingVar
     * @return true if the the current pattern is unreachable due to the preceding pattern
     */
    private boolean checkStructuredPatternSimilarity(BLangVariable precedingVar, BLangVariable var) {
        if (precedingVar.type.tag == TypeTags.SEMANTIC_ERROR || var.type.tag == TypeTags.SEMANTIC_ERROR) {
            return false;
        }

        if (precedingVar.getKind() == NodeKind.RECORD_VARIABLE && var.getKind() == NodeKind.RECORD_VARIABLE) {
            BLangRecordVariable precedingRecVar = (BLangRecordVariable) precedingVar;
            BLangRecordVariable recVar = (BLangRecordVariable) var;
            Map<String, BLangVariable> recVarAsMap = recVar.variableList.stream()
                    .collect(Collectors.toMap(
                            keyValue -> keyValue.key.value,
                            keyValue -> keyValue.valueBindingPattern
                    ));

            if (precedingRecVar.variableList.size() != recVar.variableList.size()) {
                return false;
            }

            for (int i = 0; i < precedingRecVar.variableList.size(); i++) {
                BLangRecordVariableKeyValue precedingKeyValue = precedingRecVar.variableList.get(i);
                if (!recVarAsMap.containsKey(precedingKeyValue.key.value)) {
                    return false;
                }

                if (!checkStructuredPatternSimilarity(
                        precedingKeyValue.valueBindingPattern, recVarAsMap.get(precedingKeyValue.key.value))) {
                    return false;
                }
            }

            return !precedingRecVar.isClosed || recVar.isClosed;
        }

        if (precedingVar.getKind() == NodeKind.TUPLE_VARIABLE && var.getKind() == NodeKind.TUPLE_VARIABLE) {
            List<BLangVariable> precedingMemberVars = ((BLangTupleVariable) precedingVar).memberVariables;
            List<BLangVariable> memberVars = ((BLangTupleVariable) var).memberVariables;
            if (precedingMemberVars.size() != memberVars.size()) {
                return false;
            }

            for (int i = 0; i < memberVars.size(); i++) {
                if (!checkStructuredPatternSimilarity(precedingMemberVars.get(i), memberVars.get(i))) {
                    return false;
                }
            }
            return true;
        }

        if (precedingVar.getKind() == NodeKind.VARIABLE &&
                (var.getKind() == NodeKind.RECORD_VARIABLE || var.getKind() == NodeKind.TUPLE_VARIABLE)) {
            return true;
        }

        return precedingVar.getKind() == NodeKind.VARIABLE && var.getKind() == NodeKind.VARIABLE;
    }

    /**
     * This method will check if the static match pattern is valid based on the matching type.
     *
     * @param matchType type of the expression being matched.
     * @param literal   the static match pattern.
     * @return true if the pattern is valid, else false.
     */
    private boolean isValidStaticMatchPattern(BType matchType, BLangExpression literal) {
        if (types.isSameType(literal.type, matchType)) {
            return true;
        }

        if (TypeTags.ANY == literal.type.tag) {
            return true;
        }

        switch (matchType.tag) {
            case TypeTags.ANY:
            case TypeTags.ANYDATA:
            case TypeTags.JSON:
                return true;
            case TypeTags.UNION:
                BUnionType unionMatchType = (BUnionType) matchType;
                return unionMatchType.memberTypes
                        .stream()
                        .anyMatch(memberMatchType -> isValidStaticMatchPattern(memberMatchType, literal));
            case TypeTags.TUPLE:
                if (literal.type.tag == TypeTags.TUPLE) {
                    BLangBracedOrTupleExpr tupleLiteral = (BLangBracedOrTupleExpr) literal;
                    BTupleType literalTupleType = (BTupleType) literal.type;
                    BTupleType matchTupleType = (BTupleType) matchType;
                    if (literalTupleType.tupleTypes.size() != matchTupleType.tupleTypes.size()) {
                        return false;
                    }
                    return IntStream.range(0, literalTupleType.tupleTypes.size())
                            .allMatch(i ->
                                    isValidStaticMatchPattern(matchTupleType.tupleTypes.get(i),
                                            tupleLiteral.expressions.get(i)));
                }
                break;
            case TypeTags.MAP:
                if (literal.type.tag == TypeTags.MAP) {
                    // if match type is map, check if literals match to the constraint
                    BLangRecordLiteral mapLiteral = (BLangRecordLiteral) literal;
                    return IntStream.range(0, mapLiteral.keyValuePairs.size())
                            .allMatch(i -> isValidStaticMatchPattern(((BMapType) matchType).constraint,
                                    mapLiteral.keyValuePairs.get(i).valueExpr));
                }
                break;
            case TypeTags.RECORD:
                if (literal.type.tag == TypeTags.MAP) {
                    // if match type is record, the fields must match to the static pattern fields
                    BLangRecordLiteral mapLiteral = (BLangRecordLiteral) literal;
                    BRecordType recordMatchType = (BRecordType) matchType;
                    Map<String, BType> recordFields = recordMatchType.fields
                            .stream()
                            .collect(Collectors.toMap(
                                    field -> field.getName().getValue(),
                                    BField::getType
                            ));

                    for (BLangRecordKeyValue literalKeyValue : mapLiteral.keyValuePairs) {
                        String literalKeyName;
                        if (literalKeyValue.key.expr.getKind() == NodeKind.SIMPLE_VARIABLE_REF) {
                            literalKeyName = ((BLangSimpleVarRef) literalKeyValue.key.expr).variableName.value;
                        } else if (literalKeyValue.key.expr.getKind() == NodeKind.LITERAL) {
                            literalKeyName = ((BLangLiteral) literalKeyValue.key.expr).value.toString();
                        } else {
                            return false;
                        }

                        if (recordFields.containsKey(literalKeyName)) {
                            if (!isValidStaticMatchPattern(
                                    recordFields.get(literalKeyName), literalKeyValue.valueExpr)) {
                                return false;
                            }
                        } else if (recordMatchType.sealed ||
                                !isValidStaticMatchPattern(recordMatchType.restFieldType, literalKeyValue.valueExpr)) {
                            return false;
                        }
                    }
                    return true;
                }
                break;
            case TypeTags.BYTE:
                if (literal.type.tag == TypeTags.INT) {
                    return true;
                }
                break;
            case TypeTags.FINITE:
                if (literal.getKind() == NodeKind.LITERAL) {
                    return types.isAssignableToFiniteType(matchType, (BLangLiteral) literal);
                }
                break;
        }
        return false;
    }

    @Override
    public void visit(BLangForeach foreach) {
        this.loopWithintransactionCheckStack.push(true);
        this.checkStatementExecutionValidity(foreach);
        this.loopCount++;
        foreach.body.stmts.forEach(e -> analyzeNode(e, env));
        this.loopCount--;
        this.resetLastStatement();
        this.loopWithintransactionCheckStack.pop();
        analyzeExpr(foreach.collection);
        analyzeExprs(foreach.varRefs);
    }

    @Override
    public void visit(BLangWhile whileNode) {
        this.loopWithintransactionCheckStack.push(true);
        this.checkStatementExecutionValidity(whileNode);
        this.loopCount++;
        whileNode.body.stmts.forEach(e -> analyzeNode(e, env));
        this.loopCount--;
        this.resetLastStatement();
        this.loopWithintransactionCheckStack.pop();
        analyzeExpr(whileNode.expr);
    }

    @Override
    public void visit(BLangLock lockNode) {
        this.checkStatementExecutionValidity(lockNode);
        lockNode.body.stmts.forEach(e -> analyzeNode(e, env));
    }

    @Override
    public void visit(BLangContinue continueNode) {
        this.checkStatementExecutionValidity(continueNode);
        if (this.loopCount == 0) {
            this.dlog.error(continueNode.pos, DiagnosticCode.CONTINUE_CANNOT_BE_OUTSIDE_LOOP);
            return;
        }
        if (checkNextBreakValidityInTransaction()) {
            this.dlog.error(continueNode.pos, DiagnosticCode.CONTINUE_CANNOT_BE_USED_TO_EXIT_TRANSACTION);
            return;
        }
        this.lastStatement = true;
    }

    public void visit(BLangImportPackage importPkgNode) {
        BPackageSymbol pkgSymbol = importPkgNode.symbol;
        SymbolEnv pkgEnv = this.symTable.pkgEnvMap.get(pkgSymbol);
        if (pkgEnv == null) {
            return;
        }

        analyzeNode(pkgEnv.node, env);
    }

    public void visit(BLangXMLNS xmlnsNode) {
        /* ignore */
    }

    public void visit(BLangService serviceNode) {
    }

    public void visit(BLangResource resourceNode) {
<<<<<<< HEAD
=======
        throw new RuntimeException("Deprecated lang feature");
>>>>>>> 0667a47b
    }

    public void visit(BLangForever foreverStatement) {
        this.lastStatement = true;
    }

    public void visit(BLangObjectTypeNode objectTypeNode) {
        SymbolEnv objectEnv = SymbolEnv.createTypeEnv(objectTypeNode, objectTypeNode.symbol.scope, env);
        if (objectTypeNode.isFieldAnalyseRequired && Symbols.isPublic(objectTypeNode.symbol)) {
            objectTypeNode.fields.stream()
                    .filter(field -> (Symbols.isPublic(field.symbol)))
                    .forEach(field -> analyzeNode(field, objectEnv));
        }
        objectTypeNode.functions.forEach(e -> this.analyzeNode(e, objectEnv));
        if (Symbols.isFlagOn(objectTypeNode.symbol.flags, Flags.CLIENT) && objectTypeNode.functions.stream()
                .noneMatch(func -> Symbols.isFlagOn(func.symbol.flags, Flags.REMOTE))) {
            this.dlog.error(objectTypeNode.pos, DiagnosticCode.CLIENT_HAS_NO_REMOTE_FUNCTION);
        }
    }

    private void analyseType(BType type, DiagnosticPos pos) {
        if (type == null || type.tsymbol == null) {
            return;
        }
        BSymbol symbol = type.tsymbol;
        if (!Symbols.isPublic(symbol)) {
            dlog.error(pos, DiagnosticCode.ATTEMPT_EXPOSE_NON_PUBLIC_SYMBOL, symbol.name);
        }
    }

    public void visit(BLangRecordTypeNode recordTypeNode) {
        SymbolEnv recordEnv = SymbolEnv.createTypeEnv(recordTypeNode, recordTypeNode.symbol.scope, env);
        if (recordTypeNode.isFieldAnalyseRequired && Symbols.isPublic(recordTypeNode.symbol)) {
            recordTypeNode.fields.stream()
                    .filter(field -> (Symbols.isPublic(field.symbol)))
                    .forEach(field -> analyzeNode(field, recordEnv));
        }
    }

    public void visit(BLangSimpleVariable varNode) {
        analyzeExpr(varNode.expr);

        if (Objects.isNull(varNode.symbol) || !Symbols.isPublic(varNode.symbol)) {
            return;
        }

        int ownerSymTag = this.env.scope.owner.tag;
        if (((ownerSymTag & SymTag.INVOKABLE) != SymTag.INVOKABLE) || (varNode.type != null &&
                varNode.parent != null && NodeKind.FUNCTION.equals(varNode.parent.getKind()))) {
            analyseType(varNode.type, varNode.pos);
        }

        if (varNode.expr == null && ownerSymTag == SymTag.PACKAGE) {
            this.dlog.error(varNode.pos, DiagnosticCode.UNINITIALIZED_VARIABLE, varNode.name);
        }
    }

    public void visit(BLangIdentifier identifierNode) {
        /* ignore */
    }

    public void visit(BLangAnnotation annotationNode) {
        /* ignore */
    }

    public void visit(BLangAnnotationAttachment annAttachmentNode) {
        /* ignore */
    }

    public void visit(BLangSimpleVariableDef varDefNode) {
        this.checkStatementExecutionValidity(varDefNode);
        analyzeNode(varDefNode.var, env);
        // validate for endpoints here.
        validateEndpointDeclaration(varDefNode);
    }

    public void visit(BLangCompoundAssignment compoundAssignment) {
        this.checkStatementExecutionValidity(compoundAssignment);
        analyzeExpr(compoundAssignment.varRef);
        analyzeExpr(compoundAssignment.expr);
    }

    public void visit(BLangAssignment assignNode) {
        this.checkStatementExecutionValidity(assignNode);
        analyzeExpr(assignNode.varRef);
        analyzeExpr(assignNode.expr);
    }

    public void visit(BLangRecordDestructure stmt) {
        this.checkStatementExecutionValidity(stmt);
        analyzeExpr(stmt.varRef);
        analyzeExpr(stmt.expr);
    }

    @Override
    public void visit(BLangTupleDestructure stmt) {
        this.checkStatementExecutionValidity(stmt);
        analyzeExpr(stmt.varRef);
        analyzeExpr(stmt.expr);
    }

    public void visit(BLangBreak breakNode) {
        this.checkStatementExecutionValidity(breakNode);
        if (this.loopCount == 0) {
            this.dlog.error(breakNode.pos, DiagnosticCode.BREAK_CANNOT_BE_OUTSIDE_LOOP);
            return;
        }
        if (checkNextBreakValidityInTransaction()) {
            this.dlog.error(breakNode.pos, DiagnosticCode.BREAK_CANNOT_BE_USED_TO_EXIT_TRANSACTION);
            return;
        }
        this.lastStatement = true;
    }

    public void visit(BLangThrow throwNode) {
        /* ignore */
    }

    public void visit(BLangPanic panicNode) {
        this.checkStatementExecutionValidity(panicNode);
        this.statementReturns = true;
        analyzeExpr(panicNode.expr);
    }

    public void visit(BLangXMLNSStatement xmlnsStmtNode) {
        this.checkStatementExecutionValidity(xmlnsStmtNode);
    }

    public void visit(BLangExpressionStmt exprStmtNode) {
        this.checkStatementExecutionValidity(exprStmtNode);
        analyzeExpr(exprStmtNode.expr);
        validateExprStatementExpression(exprStmtNode);
    }

    private void validateExprStatementExpression(BLangExpressionStmt exprStmtNode) {
        BLangExpression expr = exprStmtNode.expr;
        while (expr.getKind() == NodeKind.MATCH_EXPRESSION || expr.getKind() == NodeKind.CHECK_EXPR) {
            if (expr.getKind() == NodeKind.MATCH_EXPRESSION) {
                expr = ((BLangMatchExpression) expr).expr;
            } else if (expr.getKind() == NodeKind.CHECK_EXPR) {
                expr = ((BLangCheckedExpr) expr).expr;
            }
        }
        // Allowed expression kinds
        if (expr.getKind() == NodeKind.INVOCATION || expr.getKind() == NodeKind.WAIT_EXPR) {
            return;
        }
        // For other expressions, error is logged already.
        if (expr.type == symTable.nilType) {
            dlog.error(exprStmtNode.pos, DiagnosticCode.INVALID_EXPR_STATEMENT);
        }
    }

    public void visit(BLangTryCatchFinally tryNode) {
        /* ignore */
    }

    public void visit(BLangCatch catchNode) {
        /* ignore */
    }

    // Asynchronous Send Statement
    public void visit(BLangWorkerSend workerSendNode) {
        this.checkStatementExecutionValidity(workerSendNode);
        if (workerSendNode.isChannel) {
            analyzeExpr(workerSendNode.expr);
            if (workerSendNode.keyExpr != null) {
                analyzeExpr(workerSendNode.keyExpr);
            }
            return;
        }
        if (!this.inWorker()) {
            return;
        }
        Set<BType> returnTypesUpToNow = this.returnTypes.peek();
        HashSet<BType> returnTypeAndSendType = new HashSet<>();
        for (BType returnType : returnTypesUpToNow) {
            if (returnType.tag == TypeTags.ERROR) {
                returnTypeAndSendType.add(returnType);
            } else {
                this.dlog.error(workerSendNode.pos, DiagnosticCode.WORKER_AFTER_RETURN);
            }
        }
        returnTypeAndSendType.add(workerSendNode.expr.type);
        if (returnTypeAndSendType.size() > 1) {
            workerSendNode.type = new BUnionType(null, returnTypeAndSendType, false);
        } else {
            workerSendNode.type = workerSendNode.expr.type;
        }
        this.workerActionSystemStack.peek().addWorkerAction(workerSendNode);
        analyzeExpr(workerSendNode.expr);
    }

    @Override
    public void visit(BLangWorkerSyncSendExpr syncSendExpr) {
        // Validate worker synchronous send
        validateActions(syncSendExpr.pos, syncSendExpr);
        if (!this.inWorker()) {
            return;
        }
        this.workerActionSystemStack.peek().addWorkerAction(syncSendExpr);
        analyzeExpr(syncSendExpr.expr);
    }

    @Override
    public void visit(BLangWorkerReceive workerReceiveNode) {
        // Validate worker receive
        validateActions(workerReceiveNode.pos, workerReceiveNode);

        if (workerReceiveNode.isChannel) {
            if (workerReceiveNode.keyExpr != null) {
                analyzeExpr(workerReceiveNode.keyExpr);
            }
            return;
        }
        if (!this.inWorker()) {
            return;
        }
        this.workerActionSystemStack.peek().addWorkerAction(workerReceiveNode);
    }

    public void visit(BLangLiteral literalExpr) {
        /* ignore */
    }

    public void visit(BLangArrayLiteral arrayLiteral) {
        analyzeExprs(arrayLiteral.exprs);
    }

    public void visit(BLangRecordLiteral recordLiteral) {
        List<BLangRecordKeyValue> keyValuePairs = recordLiteral.keyValuePairs;
        keyValuePairs.forEach(kv -> {
            analyzeExpr(kv.valueExpr);
        });

        Set<Object> names = new TreeSet<>((l, r) -> l.equals(r) ? 0 : 1);
        for (BLangRecordKeyValue recFieldDecl : keyValuePairs) {
            BLangExpression key = recFieldDecl.getKey();
            if (key.getKind() == NodeKind.SIMPLE_VARIABLE_REF) {
                BLangSimpleVarRef keyRef = (BLangSimpleVarRef) key;
                if (names.contains(keyRef.variableName.value)) {
                    String assigneeType = recordLiteral.parent.type.getKind().typeName();
                    this.dlog.error(key.pos, DiagnosticCode.DUPLICATE_KEY_IN_RECORD_LITERAL, assigneeType, keyRef);
                }
                names.add(keyRef.variableName.value);
            } else if (key.getKind() == NodeKind.LITERAL) {
                BLangLiteral keyLiteral = (BLangLiteral) key;
                if (names.contains(keyLiteral.value)) {
                    String assigneeType = recordLiteral.parent.type.getKind().typeName();
                    this.dlog.error(key.pos, DiagnosticCode.DUPLICATE_KEY_IN_RECORD_LITERAL, assigneeType, keyLiteral);
                }
                names.add(keyLiteral.value);
            }
        }
    }

    public void visit(BLangTableLiteral tableLiteral) {
        /* ignore */
    }

    public void visit(BLangSimpleVarRef varRefExpr) {
        /* ignore */
    }

    public void visit(BLangRecordVarRef varRefExpr) {
        /* ignore */
    }

    public void visit(BLangTupleVarRef varRefExpr) {
        /* ignore */
    }

    public void visit(BLangFieldBasedAccess fieldAccessExpr) {
        /* ignore */
    }

    public void visit(BLangIndexBasedAccess indexAccessExpr) {
        analyzeExpr(indexAccessExpr.indexExpr);
        analyzeExpr(indexAccessExpr.expr);

        if (indexAccessExpr.indexExpr.type.tag == TypeTags.SEMANTIC_ERROR) {
            return;
        }

        if (indexAccessExpr.expr.type.tag == TypeTags.ARRAY &&
                indexAccessExpr.indexExpr.getKind() == NodeKind.LITERAL) {
            BArrayType bArrayType = (BArrayType) indexAccessExpr.expr.type;
            BLangLiteral indexExpr = (BLangLiteral) indexAccessExpr.indexExpr;
            Long indexVal = (Long) indexExpr.getValue();   // indexExpr.getBValue() will always be a long at this stage
            if (bArrayType.state == BArrayState.CLOSED_SEALED && (bArrayType.size <= indexVal)) {
                dlog.error(indexExpr.pos, DiagnosticCode.ARRAY_INDEX_OUT_OF_RANGE, indexVal, bArrayType.size);
            }
        }
    }

    public void visit(BLangInvocation invocationExpr) {
        analyzeExpr(invocationExpr.expr);
        analyzeExprs(invocationExpr.requiredArgs);
        analyzeExprs(invocationExpr.namedArgs);
        analyzeExprs(invocationExpr.restArgs);

        checkDuplicateNamedArgs(invocationExpr.namedArgs);

        // Null check is to ignore Negative path where symbol does not get resolved at TypeChecker.
        if ((invocationExpr.symbol != null) && invocationExpr.symbol.kind == SymbolKind.FUNCTION) {
            BSymbol funcSymbol = invocationExpr.symbol;
            if (Symbols.isFlagOn(funcSymbol.flags, Flags.DEPRECATED)) {
                dlog.warning(invocationExpr.pos, DiagnosticCode.USAGE_OF_DEPRECATED_FUNCTION,
                        names.fromIdNode(invocationExpr.name));
            }
        }

        if (invocationExpr.actionInvocation) {
            validateActionInvocation(invocationExpr.pos, invocationExpr);
        }
    }

    private void validateEndpointDeclaration(BLangSimpleVariableDef varDefNode) {
        if (varDefNode.var.symbol.tag != SymTag.ENDPOINT || Objects.isNull(varDefNode.parent) || Objects
                .isNull(varDefNode.parent.parent)) {
            return;
        }
        // Check for valid parents nodes. (immediate parent is block node)
        switch (varDefNode.parent.parent.getKind()) {
            case RESOURCE:
            case FUNCTION:
                break;
            default:
                dlog.error(varDefNode.pos, DiagnosticCode.INVALID_ENDPOINT_DECLARATION);
                return;
        }
        // Check with siblings now.
        BLangBlockStmt blockStmt = (BLangBlockStmt) varDefNode.parent;
        for (BLangStatement statement : blockStmt.stmts) {
            if (statement == varDefNode) {
                break;
            }
            if (statement.getKind() != NodeKind.VARIABLE_DEF) {
                dlog.error(varDefNode.pos, DiagnosticCode.INVALID_ENDPOINT_DECLARATION);
                break;
            }
            BLangSimpleVariableDef def = (BLangSimpleVariableDef) statement;
            if (def.var.symbol.tag != SymTag.ENDPOINT) {
                dlog.error(varDefNode.pos, DiagnosticCode.INVALID_ENDPOINT_DECLARATION);
                break;
            }
        }
    }

    private void validateActionInvocation(DiagnosticPos pos, BLangInvocation iExpr) {
        final NodeKind clientNodeKind = iExpr.expr.getKind();
        // Validation against node kind.
        if (clientNodeKind != NodeKind.SIMPLE_VARIABLE_REF && clientNodeKind != NodeKind.FIELD_BASED_ACCESS_EXPR) {
            dlog.error(pos, DiagnosticCode.INVALID_ACTION_INVOCATION_AS_EXPR);
        } else if (clientNodeKind == NodeKind.FIELD_BASED_ACCESS_EXPR) {
            final BLangFieldBasedAccess fieldBasedAccess = (BLangFieldBasedAccess) iExpr.expr;
            if (fieldBasedAccess.expr.getKind() != NodeKind.SIMPLE_VARIABLE_REF) {
                dlog.error(pos, DiagnosticCode.INVALID_ACTION_INVOCATION_AS_EXPR);
            } else {
                final BLangSimpleVarRef selfName = (BLangSimpleVarRef) fieldBasedAccess.expr;
                if (!Names.SELF.equals(selfName.symbol.name)) {
                    dlog.error(pos, DiagnosticCode.INVALID_ACTION_INVOCATION_AS_EXPR);
                }
            }
        }

        // Validate for parent nodes.
        BLangNode parent = iExpr.parent;
        while (parent != null) {
            final NodeKind kind = parent.getKind();
            // Allowed node types.
            if (kind == NodeKind.ASSIGNMENT || kind == NodeKind.EXPRESSION_STATEMENT || kind == NodeKind.RETURN
                    || kind == NodeKind.TUPLE_DESTRUCTURE || kind == NodeKind.VARIABLE) {
                return;
            } else if (kind == NodeKind.CHECK_EXPR || kind == NodeKind.MATCH_EXPRESSION || kind == NodeKind.TRAP_EXPR) {
                parent = parent.parent;
                continue;
            } else if (kind == NodeKind.ELVIS_EXPR
                    && ((BLangElvisExpr) parent).lhsExpr.getKind() == NodeKind.INVOCATION
                    && ((BLangInvocation) ((BLangElvisExpr) parent).lhsExpr).actionInvocation) {
                parent = parent.parent;
                continue;
            }
            break;
        }
        dlog.error(pos, DiagnosticCode.INVALID_ACTION_INVOCATION_AS_EXPR);
    }

    private void validateActions(DiagnosticPos pos, BLangNode bLangNode) {
        BLangNode parent = bLangNode.parent;
        while (parent != null) {
            final NodeKind kind = parent.getKind();
            // Allowed node types.
            if (kind == NodeKind.ASSIGNMENT || kind == NodeKind.EXPRESSION_STATEMENT
                    || kind == NodeKind.TUPLE_DESTRUCTURE || kind == NodeKind.VARIABLE) {
                return;
            } else if (kind == NodeKind.CHECK_EXPR || kind == NodeKind.MATCH_EXPRESSION || kind == NodeKind.TRAP_EXPR) {
                parent = parent.parent;
                continue;
            } else if (kind == NodeKind.ELVIS_EXPR
                    && ((BLangElvisExpr) parent).lhsExpr.getKind() == NodeKind.INVOCATION
                    && ((BLangInvocation) ((BLangElvisExpr) parent).lhsExpr).actionInvocation) {
                parent = parent.parent;
                continue;
            }
            break;
        }
        dlog.error(pos, DiagnosticCode.INVALID_ACTION_INVOCATION_AS_EXPR);
    }

    public void visit(BLangTypeInit cIExpr) {
        analyzeExprs(cIExpr.argsExpr);
        analyzeExpr(cIExpr.objectInitInvocation);
    }

    public void visit(BLangTernaryExpr ternaryExpr) {
        analyzeExpr(ternaryExpr.expr);
        analyzeExpr(ternaryExpr.thenExpr);
        analyzeExpr(ternaryExpr.elseExpr);
    }

    public void visit(BLangWaitExpr awaitExpr) {
        analyzeExpr(awaitExpr.getExpression());
    }

    public void visit(BLangWaitForAllExpr waitForAllExpr) {
        waitForAllExpr.keyValuePairs.forEach(keyValue -> {
            BLangExpression expr = keyValue.valueExpr != null ? keyValue.valueExpr : keyValue.keyExpr;
            analyzeExpr(expr);
        });
    }

    @Override
    public void visit(BLangWorkerFlushExpr workerFlushExpr) {
        // Two scenarios should be handled
        // 1) flush w1 -> Wait till all the asynchronous sends to worker w1 is completed
        // 2) flush -> Wait till all asynchronous sends to all workers are completed
        BLangIdentifier flushWrkIdentifier = workerFlushExpr.workerIdentifier;
        Stack<WorkerActionSystem> workerActionSystems = this.workerActionSystemStack;
        WorkerActionSystem currentWrkerAction = workerActionSystems.peek();
        List<BLangWorkerSend> sendStmts = getAsyncSendStmtsOfWorker(currentWrkerAction);
        if (flushWrkIdentifier != null) {
            List<BLangWorkerSend> sendsToGivenWrkr = sendStmts.stream()
                                                              .filter(bLangNode -> bLangNode.workerIdentifier
                                                                      .equals(flushWrkIdentifier))
                                                     .collect(Collectors.toList());
            if (sendsToGivenWrkr.size() == 0) {
                this.dlog.error(workerFlushExpr.pos, DiagnosticCode.INVALID_WORKER_FLUSH_FOR_WORKER, flushWrkIdentifier,
                                currentWrkerAction.currentWorkerId);
                return;
            } else {
                sendStmts = sendsToGivenWrkr;
            }
        } else {
            if (sendStmts.size() == 0) {
                this.dlog.error(workerFlushExpr.pos, DiagnosticCode.INVALID_WORKER_FLUSH,
                                currentWrkerAction.currentWorkerId);
                return;
            }
        }
        workerFlushExpr.cachedWorkerSendStmts = sendStmts;
    }

    private List<BLangWorkerSend> getAsyncSendStmtsOfWorker(WorkerActionSystem currentWorkerAction) {
        return currentWorkerAction.currentSM.actions.stream()
                                                    .filter(CodeAnalyzer::isWorkerSend)
                                                    .map(bLangNode -> (BLangWorkerSend) bLangNode)
                                                    .collect(Collectors.toList());
    }
    @Override
    public void visit(BLangTrapExpr trapExpr) {
        analyzeExpr(trapExpr.expr);
    }

    public void visit(BLangBinaryExpr binaryExpr) {
        if (validateBinaryExpr(binaryExpr)) {
            analyzeExpr(binaryExpr.lhsExpr);
            analyzeExpr(binaryExpr.rhsExpr);
        }
    }

    private boolean validateBinaryExpr(BLangBinaryExpr binaryExpr) {
        // 1) For usual binary expressions the lhs or rhs can never be future types, so return true if both of
        // them are not future types
        if (binaryExpr.lhsExpr.type.tag != TypeTags.FUTURE && binaryExpr.rhsExpr.type.tag != TypeTags.FUTURE) {
            return true;
        }

        // 2) For binary expressions followed with wait lhs and rhs are always future types and this is allowed so
        // return true : wait f1 | f2
        BLangNode parentNode = binaryExpr.parent;
        if (binaryExpr.lhsExpr.type.tag == TypeTags.FUTURE || binaryExpr.rhsExpr.type.tag == TypeTags.FUTURE) {
            if (parentNode == null) {
                return false;
            }
            if (parentNode.getKind() == NodeKind.WAIT_EXPR) {
                return true;
            }
        }

        // 3) For binary expressions of future type which are not followed by the wait expression are not allowed.
        // So check if immediate parent is a binary expression and if the current binary expression operator kind
        // is bitwise OR
        if (parentNode.getKind() != NodeKind.BINARY_EXPR && binaryExpr.opKind == OperatorKind.BITWISE_OR) {
            dlog.error(binaryExpr.pos, DiagnosticCode.OPERATOR_NOT_SUPPORTED, OperatorKind.BITWISE_OR,
                       symTable.futureType);
                return false;
        }

        if (parentNode.getKind() == NodeKind.BINARY_EXPR) {
            return validateBinaryExpr((BLangBinaryExpr) parentNode);
        }
        return true;
    }

    public void visit(BLangElvisExpr elvisExpr) {
        analyzeExpr(elvisExpr.lhsExpr);
        analyzeExpr(elvisExpr.rhsExpr);
    }

    @Override
    public void visit(BLangBracedOrTupleExpr bracedOrTupleExpr) {
        analyzeExprs(bracedOrTupleExpr.expressions);
    }

    public void visit(BLangUnaryExpr unaryExpr) {
        analyzeExpr(unaryExpr.expr);
    }

    public void visit(BLangTypedescExpr accessExpr) {
        /* ignore */
    }

    public void visit(BLangTypeConversionExpr conversionExpr) {
        analyzeExpr(conversionExpr.expr);
    }

    public void visit(BLangXMLQName xmlQName) {
        /* ignore */
    }

    public void visit(BLangXMLAttribute xmlAttribute) {
        analyzeExpr(xmlAttribute.name);
        analyzeExpr(xmlAttribute.value);
    }

    public void visit(BLangXMLElementLiteral xmlElementLiteral) {
        analyzeExpr(xmlElementLiteral.startTagName);
        analyzeExpr(xmlElementLiteral.endTagName);
        analyzeExprs(xmlElementLiteral.attributes);
        analyzeExprs(xmlElementLiteral.children);
    }

    public void visit(BLangXMLTextLiteral xmlTextLiteral) {
        analyzeExprs(xmlTextLiteral.textFragments);
    }

    public void visit(BLangXMLCommentLiteral xmlCommentLiteral) {
        analyzeExprs(xmlCommentLiteral.textFragments);
    }

    public void visit(BLangXMLProcInsLiteral xmlProcInsLiteral) {
        analyzeExprs(xmlProcInsLiteral.dataFragments);
        analyzeExpr(xmlProcInsLiteral.target);
    }

    public void visit(BLangXMLQuotedString xmlQuotedString) {
        analyzeExprs(xmlQuotedString.textFragments);
    }

    public void visit(BLangStringTemplateLiteral stringTemplateLiteral) {
        analyzeExprs(stringTemplateLiteral.exprs);
    }

    public void visit(BLangLambdaFunction bLangLambdaFunction) {
        boolean isWorker = false;
        if (bLangLambdaFunction.parent instanceof BLangSimpleVariable) {
            String workerVarName = ((BLangSimpleVariable) bLangLambdaFunction.parent).name.value;
            if (workerVarName.startsWith(WORKER_LAMBDA_VAR_PREFIX)) {
                String workerName = workerVarName.substring(1);
                isWorker = true;
                this.workerCount++;
                this.workerActionSystemStack.peek().startWorkerActionStateMachine(workerName,
                                                                                  bLangLambdaFunction.function.pos);
            }
        }

        boolean statementReturn = this.statementReturns;

        this.visitFunction(bLangLambdaFunction.function);

        this.statementReturns = statementReturn;

        if (isWorker) {
            this.workerActionSystemStack.peek().endWorkerActionStateMachine();
            this.workerCount--;
        }
    }

    public void visit(BLangArrowFunction bLangArrowFunction) {
        /* ignore */
    }

    public void visit(BLangXMLAttributeAccess xmlAttributeAccessExpr) {
        analyzeExpr(xmlAttributeAccessExpr.expr);
        analyzeExpr(xmlAttributeAccessExpr.indexExpr);
    }

    public void visit(BLangIntRangeExpression intRangeExpression) {
        analyzeExpr(intRangeExpression.startExpr);
        analyzeExpr(intRangeExpression.endExpr);
    }

    public void visit(BLangValueType valueType) {
        /* ignore */
    }

    public void visit(BLangArrayType arrayType) {
        /* ignore */
    }

    public void visit(BLangBuiltInRefTypeNode builtInRefType) {
        /* ignore */
    }

    public void visit(BLangConstrainedType constrainedType) {
        /* ignore */
    }

    public void visit(BLangErrorType errorType) {
        /* ignore */
    }

    public void visit(BLangUserDefinedType userDefinedType) {
        analyseType(userDefinedType.type, userDefinedType.pos);
    }

    public void visit(BLangTupleTypeNode tupleTypeNode) {
        tupleTypeNode.memberTypeNodes.forEach(memberType -> analyzeNode(memberType, env));
    }

    public void visit(BLangUnionTypeNode unionTypeNode) {
        unionTypeNode.memberTypeNodes.forEach(memberType -> analyzeNode(memberType, env));
    }

    public void visit(BLangFunctionTypeNode functionTypeNode) {
        analyseType(functionTypeNode.type, functionTypeNode.pos);
    }

    @Override
    public void visit(BLangTableQueryExpression tableQueryExpression) {
        /* ignore */
    }

    @Override
    public void visit(BLangRestArgsExpression bLangVarArgsExpression) {
        /* ignore */
    }

    @Override
    public void visit(BLangNamedArgsExpression bLangNamedArgsExpression) {
        /* ignore */
    }

    @Override
    public void visit(BLangMatchExpression bLangMatchExpression) {
        analyzeExpr(bLangMatchExpression.expr);
        List<BType> exprTypes;

        if (bLangMatchExpression.expr.type.tag == TypeTags.UNION) {
            BUnionType unionType = (BUnionType) bLangMatchExpression.expr.type;
            exprTypes = new ArrayList<>(unionType.memberTypes);
        } else {
            exprTypes = Lists.of(bLangMatchExpression.expr.type);
        }

        List<BType> unmatchedExprTypes = new ArrayList<>();
        for (BType exprType : exprTypes) {
            boolean assignable = false;
            for (BLangMatchExprPatternClause pattern : bLangMatchExpression.patternClauses) {
                BType patternType = pattern.variable.type;
                if (exprType.tag == TypeTags.SEMANTIC_ERROR || patternType.tag == TypeTags.SEMANTIC_ERROR) {
                    return;
                }

                assignable = this.types.isAssignable(exprType, patternType);
                if (assignable) {
                    pattern.matchedTypesDirect.add(exprType);
                    break;
                } else if (exprType.tag == TypeTags.ANY) {
                    pattern.matchedTypesIndirect.add(exprType);
                } else if (exprType.tag == TypeTags.JSON && this.types.isAssignable(patternType, exprType)) {
                    pattern.matchedTypesIndirect.add(exprType);
                } else if ((exprType.tag == TypeTags.OBJECT || exprType.tag == TypeTags.RECORD)
                        && this.types.isAssignable(patternType, exprType)) {
                    pattern.matchedTypesIndirect.add(exprType);
                } else if (exprType.tag == TypeTags.BYTE && patternType.tag == TypeTags.INT) {
                    pattern.matchedTypesDirect.add(exprType);
                    break;
                } else {
                    // TODO Support other assignable types
                }
            }

            // check if the exprType can be added to implicit default pattern 
            if (!assignable && !this.types.isAssignable(exprType, bLangMatchExpression.type)) {
                unmatchedExprTypes.add(exprType);
            }
        }

        if (!unmatchedExprTypes.isEmpty()) {
            dlog.error(bLangMatchExpression.pos, DiagnosticCode.MATCH_STMT_CANNOT_GUARANTEE_A_MATCHING_PATTERN,
                    unmatchedExprTypes);
        }

        boolean matchedPatternsAvailable = false;
        for (int i = bLangMatchExpression.patternClauses.size() - 1; i >= 0; i--) {
            BLangMatchExprPatternClause pattern = bLangMatchExpression.patternClauses.get(i);
            if (pattern.matchedTypesDirect.isEmpty() && pattern.matchedTypesIndirect.isEmpty()) {
                if (matchedPatternsAvailable) {
                    dlog.error(pattern.pos, DiagnosticCode.MATCH_STMT_UNMATCHED_PATTERN);
                } else {
                    dlog.error(pattern.pos, DiagnosticCode.MATCH_STMT_UNREACHABLE_PATTERN);
                }
            } else {
                matchedPatternsAvailable = true;
            }
        }
    }

    @Override
    public void visit(BLangCheckedExpr checkedExpr) {
        boolean enclInvokableHasErrorReturn = false;
        BType exprType = env.enclInvokable.getReturnTypeNode().type;
        if (exprType.tag == TypeTags.UNION) {
            BUnionType unionType = (BUnionType) env.enclInvokable.getReturnTypeNode().type;
            enclInvokableHasErrorReturn = unionType.memberTypes.stream()
                    .anyMatch(memberType -> types.isAssignable(memberType, symTable.errorType));
        } else if (types.isAssignable(exprType, symTable.errorType)) {
            enclInvokableHasErrorReturn = true;
        }

        if (!enclInvokableHasErrorReturn) {
            dlog.error(checkedExpr.expr.pos, DiagnosticCode.CHECKED_EXPR_NO_ERROR_RETURN_IN_ENCL_INVOKABLE);
        }
    }

    @Override
    public void visit(BLangErrorConstructorExpr errorConstructorExpr) {
        // TODO: Fix me.
    }

    @Override
    public void visit(BLangServiceConstructorExpr serviceConstructorExpr) {
    }
    
    @Override
    public void visit(BLangTypeTestExpr typeTestExpr) {
        analyzeNode(typeTestExpr.expr, env);
        if (typeTestExpr.typeNode.type == symTable.semanticError) {
            return;
        }

        // Check whether the condition is always true. If the variable type is assignable to target type,
        // then type check will always evaluate to true. 
        if (types.isAssignable(typeTestExpr.expr.type, typeTestExpr.typeNode.type)) {
            dlog.error(typeTestExpr.pos, DiagnosticCode.UNNECESSARY_CONDITION);
            return;
        }

        // Check whether the target type can ever be present as the type of the source.
        // It'll be only possible iff, the target type has been assigned to the source
        // variable at some point. To do that, a value of target type should be assignable 
        // to the type of the source variable.
        if (!types.isAssignable(typeTestExpr.typeNode.type, typeTestExpr.expr.type)) {
            dlog.error(typeTestExpr.pos, DiagnosticCode.INCOMPATIBLE_TYPE_CHECK, typeTestExpr.expr.type,
                    typeTestExpr.typeNode.type);
        }
    }

    // private methods

    private <E extends BLangExpression> void analyzeExpr(E node) {
        if (node == null) {
            return;
        }
        BLangNode myParent = parent;
        node.parent = parent;
        parent = node;
        node.accept(this);
        parent = myParent;
        checkAccess(node);
    }

    @Override
    public void visit(BLangConstant constant) {
        /* ignore */
    }

    /**
     * This method checks for private symbols being accessed or used outside of package and|or private symbols being
     * used in public fields of objects/records and will fail those occurrences.
     *
     * @param node expression node to analyze
     */
    private <E extends BLangExpression> void checkAccess(E node) {
        if (node.type != null) {
            checkAccessSymbol(node.type.tsymbol, node.pos);
        }

        //check for object new invocation
        if (node.getKind() == NodeKind.INVOCATION) {
            BLangInvocation bLangInvocation = (BLangInvocation) node;
            checkAccessSymbol(bLangInvocation.symbol, bLangInvocation.pos);
        }
    }

    private void checkAccessSymbol(BSymbol symbol, DiagnosticPos position) {
        if (symbol == null) {
            return;
        }

        if (env.enclPkg.symbol.pkgID != symbol.pkgID && !Symbols.isPublic(symbol)) {
            dlog.error(position, DiagnosticCode.ATTEMPT_REFER_NON_ACCESSIBLE_SYMBOL, symbol.name);
        }
    }

    private <E extends BLangExpression> void analyzeExprs(List<E> nodeList) {
        for (int i = 0; i < nodeList.size(); i++) {
            analyzeExpr(nodeList.get(i));
        }
    }

    private void initNewWorkerActionSystem() {
        this.workerActionSystemStack.push(new WorkerActionSystem());
    }

    private void finalizeCurrentWorkerActionSystem() {
        WorkerActionSystem was = this.workerActionSystemStack.pop();
        this.validateWorkerInteractions(was);
    }

    private static boolean isWorkerSend(BLangNode action) {
        return action.getKind() == NodeKind.WORKER_SEND;
    }

    private static boolean isWorkerSyncSend(BLangNode action) {
        return action.getKind() == NodeKind.WORKER_SYNC_SEND;
    }

    private String extractWorkerId(BLangNode action) {
        if (isWorkerSend(action)) {
            return ((BLangWorkerSend) action).workerIdentifier.value;
        } else if (isWorkerSyncSend(action)) {
            return ((BLangWorkerSyncSendExpr) action).workerIdentifier.value;
        } else {
            return ((BLangWorkerReceive) action).workerIdentifier.value;
        }
    }

    private void validateWorkerInteractions(WorkerActionSystem workerActionSystem) {
        BLangNode currentAction;
        WorkerActionStateMachine currentSM;
        String currentWorkerId;
        boolean systemRunning;
        do {
            systemRunning = false;
            for (Map.Entry<String, WorkerActionStateMachine> entry : workerActionSystem.entrySet()) {
                currentWorkerId = entry.getKey();
                currentSM = entry.getValue();
                if (currentSM.done()) {
                    continue;
                }
                currentAction = currentSM.currentAction();
                if (isWorkerSend(currentAction) || isWorkerSyncSend(currentAction)) {
                    WorkerActionStateMachine otherSM = workerActionSystem.get(this.extractWorkerId(currentAction));
                    if (otherSM != null && otherSM.currentIsReceive(currentWorkerId)) {
                        if (isWorkerSyncSend(currentAction)) {
                            this.validateWorkerActionParameters((BLangWorkerSyncSendExpr) currentAction,
                                                                (BLangWorkerReceive) otherSM.currentAction());
                        } else {
                            this.validateWorkerActionParameters((BLangWorkerSend) currentAction,
                                                                (BLangWorkerReceive) otherSM.currentAction());
                        }
                        otherSM.next();
                        currentSM.next();
                        systemRunning = true;
                    }
                }

            }
        } while (systemRunning);
        if (!workerActionSystem.everyoneDone()) {
            this.reportInvalidWorkerInteractionDiagnostics(workerActionSystem);
        }
    }

    private void reportInvalidWorkerInteractionDiagnostics(WorkerActionSystem workerActionSystem) {
        this.dlog.error(workerActionSystem.getRootPosition(), DiagnosticCode.INVALID_WORKER_INTERACTION,
                workerActionSystem.toString());
    }

    private void validateWorkerActionParameters(BLangWorkerSend send, BLangWorkerReceive receive) {
        types.checkType(receive, send.type, receive.type);
        addImplicitCast(send.type, receive);
    }

    private void validateWorkerActionParameters(BLangWorkerSyncSendExpr send, BLangWorkerReceive receive) {
        this.typeChecker.checkExpr(send.expr, send.env, receive.type);
        addImplicitCast(send.expr.type, receive);
    }

    private void addImplicitCast(BType actualType, BLangWorkerReceive receive) {
        if (receive.type != null && receive.type != symTable.semanticError) {
            types.setImplicitCastExpr(receive, actualType, receive.type);
            receive.type = actualType;
        }
    }

    private boolean checkNextBreakValidityInTransaction() {
        return !this.loopWithintransactionCheckStack.peek() && transactionCount > 0;
    }

    private boolean checkReturnValidityInTransaction() {
        return (this.returnWithintransactionCheckStack.empty() || !this.returnWithintransactionCheckStack.peek())
                && transactionCount > 0;
    }

    private boolean isValidTransactionBlock() {
        return (this.transactionWithinHandlerCheckStack.empty() || !this.transactionWithinHandlerCheckStack.peek()) &&
                !this.withinRetryBlock;
    }

    private void validateMainFunction(BLangFunction funcNode) {
        if (!MAIN_FUNCTION_NAME.equals(funcNode.name.value)) {
            return;
        }
        if (!Symbols.isPublic(funcNode.symbol)) {
            this.dlog.error(funcNode.pos, DiagnosticCode.MAIN_SHOULD_BE_PUBLIC);
        }
    }

    private void checkDuplicateNamedArgs(List<BLangExpression> args) {
        List<BLangIdentifier> existingArgs = new ArrayList<>();
        args.forEach(arg -> {
            BLangNamedArgsExpression namedArg = (BLangNamedArgsExpression) arg;
            if (existingArgs.contains(namedArg.name)) {
                dlog.error(namedArg.pos, DiagnosticCode.DUPLICATE_NAMED_ARGS, namedArg.name);
            }
            existingArgs.add(namedArg.name);
        });
    }

    /**
     * This class contains the state machines for a set of workers.
     */
    private static class WorkerActionSystem {

        public Map<String, WorkerActionStateMachine> workerActionStateMachines = new LinkedHashMap<>();

        private WorkerActionStateMachine currentSM;

        private String currentWorkerId;

        public void startWorkerActionStateMachine(String workerId, DiagnosticPos pos) {
            this.currentWorkerId = workerId;
            this.currentSM = new WorkerActionStateMachine(pos);
        }

        public void endWorkerActionStateMachine() {
            this.workerActionStateMachines.put(this.currentWorkerId, this.currentSM);
        }

        public void addWorkerAction(BLangNode action) {
            this.currentSM.actions.add(action);
        }

        public WorkerActionStateMachine get(String workerId) {
            return this.workerActionStateMachines.get(workerId);
        }

        public Set<Map.Entry<String, WorkerActionStateMachine>> entrySet() {
            return this.workerActionStateMachines.entrySet();
        }

        public boolean everyoneDone() {
            return this.workerActionStateMachines.values().stream().allMatch(WorkerActionStateMachine::done);
        }

        public DiagnosticPos getRootPosition() {
            return this.workerActionStateMachines.values().iterator().next().pos;
        }

        @Override
        public String toString() {
            return this.workerActionStateMachines.toString();
        }

    }

    /**
     * This class represents a state machine to maintain the state of the send/receive
     * actions of a worker.
     */
    private static class WorkerActionStateMachine {

        private static final String WORKER_SM_FINISHED = "FINISHED";

        public int currentState;

        public List<BLangNode> actions = new ArrayList<>();

        public DiagnosticPos pos;

        public WorkerActionStateMachine(DiagnosticPos pos) {
            this.pos = pos;
        }

        public boolean done() {
            return this.actions.size() == this.currentState;
        }

        public BLangNode currentAction() {
            return this.actions.get(this.currentState);
        }

        public boolean currentIsReceive(String sourceWorkerId) {
            if (this.done()) {
                return false;
            }
            BLangNode action = this.currentAction();
            return !isWorkerSend(action) && !isWorkerSyncSend(action) &&
                    ((BLangWorkerReceive) action).workerIdentifier.value.equals(sourceWorkerId);
        }

        public void next() {
            this.currentState++;
        }

        @Override
        public String toString() {
            if (this.done()) {
                return WORKER_SM_FINISHED;
            } else {
                BLangNode action = this.currentAction();
                if (isWorkerSend(action)) {
                    return ((BLangWorkerSend) action).toActionString();
                } else if (isWorkerSyncSend(action)) {
                    return ((BLangWorkerSyncSendExpr) action).toActionString();
                } else {
                    return ((BLangWorkerReceive) action).toActionString();
                }
            }
        }
    }
}<|MERGE_RESOLUTION|>--- conflicted
+++ resolved
@@ -871,10 +871,7 @@
     }
 
     public void visit(BLangResource resourceNode) {
-<<<<<<< HEAD
-=======
         throw new RuntimeException("Deprecated lang feature");
->>>>>>> 0667a47b
     }
 
     public void visit(BLangForever foreverStatement) {
