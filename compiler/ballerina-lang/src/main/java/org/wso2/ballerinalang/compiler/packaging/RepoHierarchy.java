package org.wso2.ballerinalang.compiler.packaging;

import org.ballerinalang.model.elements.PackageID;
import org.ballerinalang.repository.PackageSourceEntry;
import org.wso2.ballerinalang.compiler.packaging.converters.Converter;
import org.wso2.ballerinalang.compiler.packaging.repo.Repo;

import java.util.Arrays;
import java.util.List;
import java.util.stream.Collectors;

/**
 * Keeps list of n Repos in lookup order.
 * Also has a list of (n-1) child RepoHierarchy objects.
 * <p>
 * (n-1) because, each Repo is matched with one child RepoHierarchy,
 * except for the fist one, it matches with this object.
 */
public class RepoHierarchy {

    private final Repo[] repos;
    private final RepoHierarchy[] dags;

    RepoHierarchy(Repo[] repos, RepoHierarchy[] dags) {
        this.repos = repos;
        this.dags = dags;
    }

    public Resolution resolve(PackageID pkg) {
//        PrintStream out = System.out;
//        out.println("Searching " + pkg);
        for (int i = 0; i < repos.length; i++) {
            Repo repo = repos[i];
            Patten patten = repo.calculate(pkg);
            if (patten != Patten.NULL) {
                Converter converter = repo.getConverterInstance();
<<<<<<< HEAD
                List<Path> paths = patten.convertToPaths(converter, pkg)
                                         .filter(path -> Files.isRegularFile(path))
                                         .collect(Collectors.toList());
=======
                List<PackageSourceEntry> paths = patten.convertToSources(converter, pkg)
                                                       .collect(Collectors.toList());
>>>>>>> da32246f
//                out.println("\t looking in " + repo + " for patten\n\t\t" +
//                                    patten + " and found \n\t\t\t" +
//                                    sources);
                if (!paths.isEmpty()) {
                    return new Resolution(getChildHierarchyForRepo(i), paths);
                }
            } else {
//                out.println("\t skipping " + repo);
            }
        }
//        out.println("\t could not find");
        return Resolution.NOT_FOUND;
    }

    private RepoHierarchy getChildHierarchyForRepo(int repoIndex) {
        if (repoIndex > 0) {
            return dags[repoIndex - 1];
        } else {
            return this;
        }
    }

    @Override
    public String toString() {
        return "{r:" + Arrays.toString(repos) +
                ", d:" + Arrays.toString(dags) + "}";
    }

}<|MERGE_RESOLUTION|>--- conflicted
+++ resolved
@@ -34,14 +34,8 @@
             Patten patten = repo.calculate(pkg);
             if (patten != Patten.NULL) {
                 Converter converter = repo.getConverterInstance();
-<<<<<<< HEAD
-                List<Path> paths = patten.convertToPaths(converter, pkg)
-                                         .filter(path -> Files.isRegularFile(path))
-                                         .collect(Collectors.toList());
-=======
                 List<PackageSourceEntry> paths = patten.convertToSources(converter, pkg)
                                                        .collect(Collectors.toList());
->>>>>>> da32246f
 //                out.println("\t looking in " + repo + " for patten\n\t\t" +
 //                                    patten + " and found \n\t\t\t" +
 //                                    sources);
