--- conflicted
+++ resolved
@@ -258,24 +258,9 @@
         }
 
         BAttachedFunction initializerFunc = tsymbol.initializerFunc;
-<<<<<<< HEAD
-        Set<Map.Entry<Name, Scope.ScopeEntry>> recordSymbols = tsymbol.scope.entries.entrySet();
-
-        int numFields = recordSymbols.size() - 1;
-        buff.writeInt(numFields > 0 ? numFields : 0); // recordSymbols = 1 initializer + n fields
-        for (Map.Entry<Name, Scope.ScopeEntry> entry : recordSymbols) {
-            BSymbol symbol = entry.getValue().symbol;
-            String fieldName = entry.getKey().value;
-            if (symbol != initializerFunc.symbol) {
-                buff.writeInt(addStringCPEntry(fieldName));
-                buff.writeInt(symbol.flags);
-                writeTypeCpIndex(symbol.type);
-            }
-=======
         if (initializerFunc == null) {
             buff.writeByte(0);
             return;
->>>>>>> a5babc43
         }
 
         buff.writeByte(1);
