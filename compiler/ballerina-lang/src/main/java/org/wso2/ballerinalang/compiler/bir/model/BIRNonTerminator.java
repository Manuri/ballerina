--- conflicted
+++ resolved
@@ -360,7 +360,34 @@
     }
 
     /**
-<<<<<<< HEAD
+     * A FP load instruction.
+     * <p>
+     * e.g., function (string, string) returns (string) anonFunction =
+     *             function (string x, string y) returns (string) {
+     *                 return x + y;
+     *             };
+     *
+     * @since 0.995.0
+     */
+    public static class FPLoad extends BIRNonTerminator {
+        public BIROperand lhsOp;
+        public Name funcName;
+        public PackageID pkgId;
+
+        public FPLoad(DiagnosticPos pos, PackageID pkgId, Name funcName, BIROperand lhsOp) {
+            super(pos, InstructionKind.FP_LOAD);
+            this.lhsOp = lhsOp;
+            this.funcName = funcName;
+            this.pkgId = pkgId;
+        }
+
+        @Override
+        public void accept(BIRVisitor visitor) {
+            visitor.visit(this);
+        }
+    }
+
+    /**
      * The new table instruction.
      * <p>
      * e.g. table<Employee> tbEmployee = table {
@@ -391,27 +418,6 @@
             this.dataOp = dataOp;
             this.indexColOp = indexColOp;
             this.keyColOp = keyColOp;
-=======
-     * A FP load instruction.
-     * <p>
-     * e.g., function (string, string) returns (string) anonFunction =
-     *             function (string x, string y) returns (string) {
-     *                 return x + y;
-     *             };
-     *
-     * @since 0.995.0
-     */
-    public static class FPLoad extends BIRNonTerminator {
-        public BIROperand lhsOp;
-        public Name funcName;
-        public PackageID pkgId;
-
-        public FPLoad(DiagnosticPos pos, PackageID pkgId, Name funcName, BIROperand lhsOp) {
-            super(pos, InstructionKind.FP_LOAD);
-            this.lhsOp = lhsOp;
-            this.funcName = funcName;
-            this.pkgId = pkgId;
->>>>>>> cc7c86aa
         }
 
         @Override
