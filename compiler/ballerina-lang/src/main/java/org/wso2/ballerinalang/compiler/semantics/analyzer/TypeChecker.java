--- conflicted
+++ resolved
@@ -94,11 +94,7 @@
 import org.wso2.ballerinalang.compiler.tree.expressions.BLangXMLQName;
 import org.wso2.ballerinalang.compiler.tree.expressions.BLangXMLQuotedString;
 import org.wso2.ballerinalang.compiler.tree.expressions.BLangXMLTextLiteral;
-<<<<<<< HEAD
-import org.wso2.ballerinalang.compiler.tree.expressions.MultiReturnExpr;
 import org.wso2.ballerinalang.compiler.tree.statements.BLangBlockStmt;
-=======
->>>>>>> 5a6d6fa1
 import org.wso2.ballerinalang.compiler.tree.statements.BLangForever;
 import org.wso2.ballerinalang.compiler.tree.types.BLangUserDefinedType;
 import org.wso2.ballerinalang.compiler.util.CompilerContext;
@@ -1008,7 +1004,6 @@
 
     @Override
     public void visit(BLangMatchExpression bLangMatchExpression) {
-        // TODO
         SymbolEnv matchExprEnv = SymbolEnv.createBlockEnv((BLangBlockStmt) TreeBuilder.createBlockNode(), env);
         checkExpr(bLangMatchExpression.expr, matchExprEnv);
         Set<BType> matchExprTypes = new HashSet<>();
@@ -1025,10 +1020,10 @@
             bLangMatchExpression.type = matchExprTypes.toArray(new BType[matchExprTypes.size()])[0];
         } else {
             bLangMatchExpression.type =
-                    new BUnionType(null, matchExprTypes, matchExprTypes.contains(symTable.nullType));
-        }
-
-        types.checkTypes(bLangMatchExpression, Lists.of(bLangMatchExpression.type), expTypes);
+                    new BUnionType(null, matchExprTypes, matchExprTypes.contains(symTable.nilType));
+        }
+
+        types.checkTypes(bLangMatchExpression, Lists.of(bLangMatchExpression.type), Lists.of(expType));
     }
 
     // Private methods
