/*
 *  Copyright (c) 2017, WSO2 Inc. (http://www.wso2.org) All Rights Reserved.
 *
 *  WSO2 Inc. licenses this file to you under the Apache License,
 *  Version 2.0 (the "License"); you may not use this file except
 *  in compliance with the License.
 *  You may obtain a copy of the License at
 *
 *    http://www.apache.org/licenses/LICENSE-2.0
 *
 *  Unless required by applicable law or agreed to in writing,
 *  software distributed under the License is distributed on an
 *  "AS IS" BASIS, WITHOUT WARRANTIES OR CONDITIONS OF ANY
 *  KIND, either express or implied.  See the License for the
 *  specific language governing permissions and limitations
 *  under the License.
 */
package org.wso2.ballerinalang.compiler.semantics.analyzer;

import org.ballerinalang.model.TreeBuilder;
import org.ballerinalang.model.elements.Flag;
import org.ballerinalang.model.elements.TableColumnFlag;
import org.ballerinalang.model.symbols.SymbolKind;
import org.ballerinalang.model.tree.NodeKind;
import org.ballerinalang.model.tree.OperatorKind;
import org.ballerinalang.model.tree.clauses.OrderByVariableNode;
import org.ballerinalang.model.tree.clauses.SelectExpressionNode;
import org.ballerinalang.model.tree.expressions.NamedArgNode;
import org.ballerinalang.util.diagnostic.DiagnosticCode;
import org.wso2.ballerinalang.compiler.semantics.model.BLangBuiltInMethod;
import org.wso2.ballerinalang.compiler.semantics.model.SymbolEnv;
import org.wso2.ballerinalang.compiler.semantics.model.SymbolTable;
import org.wso2.ballerinalang.compiler.semantics.model.iterable.IterableKind;
import org.wso2.ballerinalang.compiler.semantics.model.symbols.BAttachedFunction;
import org.wso2.ballerinalang.compiler.semantics.model.symbols.BConstantSymbol;
import org.wso2.ballerinalang.compiler.semantics.model.symbols.BInvokableSymbol;
import org.wso2.ballerinalang.compiler.semantics.model.symbols.BObjectTypeSymbol;
import org.wso2.ballerinalang.compiler.semantics.model.symbols.BOperatorSymbol;
import org.wso2.ballerinalang.compiler.semantics.model.symbols.BPackageSymbol;
import org.wso2.ballerinalang.compiler.semantics.model.symbols.BRecordTypeSymbol;
import org.wso2.ballerinalang.compiler.semantics.model.symbols.BSymbol;
import org.wso2.ballerinalang.compiler.semantics.model.symbols.BVarSymbol;
import org.wso2.ballerinalang.compiler.semantics.model.symbols.BXMLNSSymbol;
import org.wso2.ballerinalang.compiler.semantics.model.symbols.SymTag;
import org.wso2.ballerinalang.compiler.semantics.model.symbols.Symbols;
import org.wso2.ballerinalang.compiler.semantics.model.types.BArrayType;
import org.wso2.ballerinalang.compiler.semantics.model.types.BChannelType;
import org.wso2.ballerinalang.compiler.semantics.model.types.BErrorType;
import org.wso2.ballerinalang.compiler.semantics.model.types.BField;
import org.wso2.ballerinalang.compiler.semantics.model.types.BFiniteType;
import org.wso2.ballerinalang.compiler.semantics.model.types.BFutureType;
import org.wso2.ballerinalang.compiler.semantics.model.types.BInvokableType;
import org.wso2.ballerinalang.compiler.semantics.model.types.BMapType;
import org.wso2.ballerinalang.compiler.semantics.model.types.BObjectType;
import org.wso2.ballerinalang.compiler.semantics.model.types.BRecordType;
import org.wso2.ballerinalang.compiler.semantics.model.types.BStreamType;
import org.wso2.ballerinalang.compiler.semantics.model.types.BTableType;
import org.wso2.ballerinalang.compiler.semantics.model.types.BTupleType;
import org.wso2.ballerinalang.compiler.semantics.model.types.BType;
import org.wso2.ballerinalang.compiler.semantics.model.types.BUnionType;
import org.wso2.ballerinalang.compiler.tree.BLangFunction;
import org.wso2.ballerinalang.compiler.tree.BLangIdentifier;
import org.wso2.ballerinalang.compiler.tree.BLangInvokableNode;
import org.wso2.ballerinalang.compiler.tree.BLangNodeVisitor;
import org.wso2.ballerinalang.compiler.tree.BLangSimpleVariable;
import org.wso2.ballerinalang.compiler.tree.clauses.BLangGroupBy;
import org.wso2.ballerinalang.compiler.tree.clauses.BLangHaving;
import org.wso2.ballerinalang.compiler.tree.clauses.BLangJoinStreamingInput;
import org.wso2.ballerinalang.compiler.tree.clauses.BLangOrderBy;
import org.wso2.ballerinalang.compiler.tree.clauses.BLangOrderByVariable;
import org.wso2.ballerinalang.compiler.tree.clauses.BLangSelectClause;
import org.wso2.ballerinalang.compiler.tree.clauses.BLangSelectExpression;
import org.wso2.ballerinalang.compiler.tree.clauses.BLangStreamingInput;
import org.wso2.ballerinalang.compiler.tree.clauses.BLangTableQuery;
import org.wso2.ballerinalang.compiler.tree.expressions.BLangAccessExpression;
import org.wso2.ballerinalang.compiler.tree.expressions.BLangArrayLiteral;
import org.wso2.ballerinalang.compiler.tree.expressions.BLangArrowFunction;
import org.wso2.ballerinalang.compiler.tree.expressions.BLangBinaryExpr;
import org.wso2.ballerinalang.compiler.tree.expressions.BLangBracedOrTupleExpr;
import org.wso2.ballerinalang.compiler.tree.expressions.BLangCheckedExpr;
import org.wso2.ballerinalang.compiler.tree.expressions.BLangElvisExpr;
import org.wso2.ballerinalang.compiler.tree.expressions.BLangErrorConstructorExpr;
import org.wso2.ballerinalang.compiler.tree.expressions.BLangErrorVarRef;
import org.wso2.ballerinalang.compiler.tree.expressions.BLangExpression;
import org.wso2.ballerinalang.compiler.tree.expressions.BLangFieldBasedAccess;
import org.wso2.ballerinalang.compiler.tree.expressions.BLangIndexBasedAccess;
import org.wso2.ballerinalang.compiler.tree.expressions.BLangIntRangeExpression;
import org.wso2.ballerinalang.compiler.tree.expressions.BLangInvocation;
import org.wso2.ballerinalang.compiler.tree.expressions.BLangLambdaFunction;
import org.wso2.ballerinalang.compiler.tree.expressions.BLangLiteral;
import org.wso2.ballerinalang.compiler.tree.expressions.BLangMatchExpression;
import org.wso2.ballerinalang.compiler.tree.expressions.BLangMatchExpression.BLangMatchExprPatternClause;
import org.wso2.ballerinalang.compiler.tree.expressions.BLangNamedArgsExpression;
import org.wso2.ballerinalang.compiler.tree.expressions.BLangRecordLiteral;
import org.wso2.ballerinalang.compiler.tree.expressions.BLangRecordLiteral.BLangRecordKey;
import org.wso2.ballerinalang.compiler.tree.expressions.BLangRecordLiteral.BLangRecordKeyValue;
import org.wso2.ballerinalang.compiler.tree.expressions.BLangRecordVarRef;
import org.wso2.ballerinalang.compiler.tree.expressions.BLangRestArgsExpression;
import org.wso2.ballerinalang.compiler.tree.expressions.BLangServiceConstructorExpr;
import org.wso2.ballerinalang.compiler.tree.expressions.BLangSimpleVarRef;
import org.wso2.ballerinalang.compiler.tree.expressions.BLangStringTemplateLiteral;
import org.wso2.ballerinalang.compiler.tree.expressions.BLangTableLiteral;
import org.wso2.ballerinalang.compiler.tree.expressions.BLangTableQueryExpression;
import org.wso2.ballerinalang.compiler.tree.expressions.BLangTernaryExpr;
import org.wso2.ballerinalang.compiler.tree.expressions.BLangTrapExpr;
import org.wso2.ballerinalang.compiler.tree.expressions.BLangTupleVarRef;
import org.wso2.ballerinalang.compiler.tree.expressions.BLangTypeConversionExpr;
import org.wso2.ballerinalang.compiler.tree.expressions.BLangTypeInit;
import org.wso2.ballerinalang.compiler.tree.expressions.BLangTypeTestExpr;
import org.wso2.ballerinalang.compiler.tree.expressions.BLangTypedescExpr;
import org.wso2.ballerinalang.compiler.tree.expressions.BLangUnaryExpr;
import org.wso2.ballerinalang.compiler.tree.expressions.BLangVariableReference;
import org.wso2.ballerinalang.compiler.tree.expressions.BLangWaitExpr;
import org.wso2.ballerinalang.compiler.tree.expressions.BLangWaitForAllExpr;
import org.wso2.ballerinalang.compiler.tree.expressions.BLangWorkerFlushExpr;
import org.wso2.ballerinalang.compiler.tree.expressions.BLangWorkerReceive;
import org.wso2.ballerinalang.compiler.tree.expressions.BLangWorkerSyncSendExpr;
import org.wso2.ballerinalang.compiler.tree.expressions.BLangXMLAttribute;
import org.wso2.ballerinalang.compiler.tree.expressions.BLangXMLAttributeAccess;
import org.wso2.ballerinalang.compiler.tree.expressions.BLangXMLCommentLiteral;
import org.wso2.ballerinalang.compiler.tree.expressions.BLangXMLElementLiteral;
import org.wso2.ballerinalang.compiler.tree.expressions.BLangXMLProcInsLiteral;
import org.wso2.ballerinalang.compiler.tree.expressions.BLangXMLQName;
import org.wso2.ballerinalang.compiler.tree.expressions.BLangXMLQuotedString;
import org.wso2.ballerinalang.compiler.tree.expressions.BLangXMLTextLiteral;
import org.wso2.ballerinalang.compiler.tree.statements.BLangBlockStmt;
import org.wso2.ballerinalang.compiler.tree.types.BLangValueType;
import org.wso2.ballerinalang.compiler.util.BArrayState;
import org.wso2.ballerinalang.compiler.util.CompilerContext;
import org.wso2.ballerinalang.compiler.util.FieldKind;
import org.wso2.ballerinalang.compiler.util.Name;
import org.wso2.ballerinalang.compiler.util.Names;
import org.wso2.ballerinalang.compiler.util.TypeTags;
import org.wso2.ballerinalang.compiler.util.diagnotic.BLangDiagnosticLog;
import org.wso2.ballerinalang.compiler.util.diagnotic.DiagnosticPos;
import org.wso2.ballerinalang.util.Flags;
import org.wso2.ballerinalang.util.Lists;

import java.util.ArrayList;
import java.util.Collections;
import java.util.HashMap;
import java.util.LinkedHashSet;
import java.util.List;
import java.util.Map;
import java.util.Optional;
import java.util.Set;
import java.util.stream.Collectors;

import javax.xml.XMLConstants;

import static org.wso2.ballerinalang.compiler.tree.BLangInvokableNode.DEFAULT_WORKER_NAME;
import static org.wso2.ballerinalang.compiler.util.Constants.WORKER_LAMBDA_VAR_PREFIX;

/**
 * @since 0.94
 */
public class TypeChecker extends BLangNodeVisitor {

    private static final CompilerContext.Key<TypeChecker> TYPE_CHECKER_KEY =
            new CompilerContext.Key<>();

    private Names names;
    private SymbolTable symTable;
    private SymbolEnter symbolEnter;
    private SymbolResolver symResolver;
    private Types types;
    private IterableAnalyzer iterableAnalyzer;
    private BLangDiagnosticLog dlog;
    private SymbolEnv env;
    private boolean isTypeChecked;
    private TypeNarrower typeNarrower;

    /**
     * Expected types or inherited types.
     */
    private BType expType;
    private BType resultType;

    private DiagnosticCode diagCode;

    public static TypeChecker getInstance(CompilerContext context) {
        TypeChecker typeChecker = context.get(TYPE_CHECKER_KEY);
        if (typeChecker == null) {
            typeChecker = new TypeChecker(context);
        }

        return typeChecker;
    }

    public TypeChecker(CompilerContext context) {
        context.put(TYPE_CHECKER_KEY, this);

        this.names = Names.getInstance(context);
        this.symTable = SymbolTable.getInstance(context);
        this.symbolEnter = SymbolEnter.getInstance(context);
        this.symResolver = SymbolResolver.getInstance(context);
        this.types = Types.getInstance(context);
        this.iterableAnalyzer = IterableAnalyzer.getInstance(context);
        this.dlog = BLangDiagnosticLog.getInstance(context);
        this.typeNarrower = TypeNarrower.getInstance(context);
    }

    public BType checkExpr(BLangExpression expr, SymbolEnv env) {
        return checkExpr(expr, env, symTable.noType);
    }

    public BType checkExpr(BLangExpression expr, SymbolEnv env, BType expType) {
        return checkExpr(expr, env, expType, DiagnosticCode.INCOMPATIBLE_TYPES);
    }

    /**
     * Check the given list of expressions against the given expected types.
     *
     * @param exprs   list of expressions to be analyzed
     * @param env     current symbol environment
     * @param expType expected type
     * @return the actual types of the given list of expressions
     */
    public List<BType> checkExprs(List<BLangExpression> exprs, SymbolEnv env, BType expType) {
        List<BType> resTypes = new ArrayList<>(exprs.size());
        for (BLangExpression expr : exprs) {
            resTypes.add(checkExpr(expr, env, expType));
        }
        return resTypes;
    }

    public BType checkExpr(BLangExpression expr, SymbolEnv env, BType expType, DiagnosticCode diagCode) {
        if (expr.typeChecked) {
            return expr.type;
        }

        // TODO Check the possibility of using a try/finally here
        SymbolEnv prevEnv = this.env;
        BType preExpType = this.expType;
        DiagnosticCode preDiagCode = this.diagCode;
        this.env = env;
        this.diagCode = diagCode;
        this.expType = expType;
        this.isTypeChecked = true;

        expr.accept(this);

        expr.type = resultType;
        expr.typeChecked = isTypeChecked;
        this.env = prevEnv;
        this.expType = preExpType;
        this.diagCode = preDiagCode;
        return resultType;
    }


    // Expressions

    public void visit(BLangLiteral literalExpr) {
        BType literalType = setLiteralValueAndGetType(literalExpr, expType);
        if (literalType == symTable.semanticError) {
            return;
        }
        resultType = types.checkType(literalExpr, literalType, expType);
    }

    private BType setLiteralValueAndGetType(BLangLiteral literalExpr, BType expType) {
        // Get the type matching to the tag from the symbol table.
        BType literalType = symTable.getTypeFromTag(literalExpr.type.tag);
        Object literalValue = literalExpr.value;
        literalExpr.isJSONContext = types.isJSONContext(expType);

        if (literalType.tag == TypeTags.INT) {
            if (expType.tag == TypeTags.FLOAT) {
                literalType = symTable.floatType;
                literalExpr.value = ((Long) literalValue).doubleValue();
            } else if (expType.tag == TypeTags.DECIMAL) {
                literalType = symTable.decimalType;
                literalExpr.value = String.valueOf(literalValue);
            } else if (expType.tag == TypeTags.BYTE) {
                if (!types.isByteLiteralValue((Long) literalValue)) {
                    dlog.error(literalExpr.pos, DiagnosticCode.INCOMPATIBLE_TYPES, expType, literalType);
                    resultType = symTable.semanticError;
                    return resultType;
                }
                literalType = symTable.byteType;
<<<<<<< HEAD
                literalExpr.value = ((Long) literalValue).byteValue();
            } else if (expType.tag == TypeTags.FINITE && types.isAssignableToFiniteType(expType, literalExpr)) {
                BFiniteType finiteType = (BFiniteType) expType;
                if (finiteType.valueSpace.stream()
                        .anyMatch(valueExpr -> valueExpr.type.tag == TypeTags.INT &&
                                 types.checkLiteralAssignabilityBasedOnType((BLangLiteral) valueExpr, literalExpr))) {
                    BType type = setLiteralValueAndGetType(literalExpr, symTable.intType);
                    types.setImplicitCastExpr(literalExpr, type, this.expType);
                    resultType = type;
                    return symTable.semanticError;
                } else if (finiteType.valueSpace.stream()
                        .anyMatch(valueExpr -> valueExpr.type.tag == TypeTags.BYTE &&
                                types.checkLiteralAssignabilityBasedOnType((BLangLiteral) valueExpr, literalExpr))) {
                    BType type = setLiteralValueAndGetType(literalExpr, symTable.byteType);
                    types.setImplicitCastExpr(literalExpr, type, this.expType);
                    resultType = type;
                    return symTable.semanticError;
                } else if (finiteType.valueSpace.stream()
                        .anyMatch(valueExpr -> valueExpr.type.tag == TypeTags.FLOAT &&
                                types.checkLiteralAssignabilityBasedOnType((BLangLiteral) valueExpr, literalExpr))) {
                    BType type = setLiteralValueAndGetType(literalExpr, symTable.floatType);
                    types.setImplicitCastExpr(literalExpr, type, this.expType);
                    resultType = type;
                    return symTable.semanticError;
                } else if (finiteType.valueSpace.stream()
                        .anyMatch(valueExpr -> valueExpr.type.tag == TypeTags.DECIMAL &&
                                types.checkLiteralAssignabilityBasedOnType((BLangLiteral) valueExpr, literalExpr))) {
                    BType type = setLiteralValueAndGetType(literalExpr, symTable.decimalType);
                    types.setImplicitCastExpr(literalExpr, type, this.expType);
                    resultType = type;
                    return symTable.semanticError;
                }
            } else if (expType.tag == TypeTags.UNION) {
                Set<BType> memberTypes = ((BUnionType) expType).getMemberTypes();
                if (memberTypes.stream().anyMatch(memType -> memType.tag == TypeTags.INT)) {
                    return setLiteralValueAndGetType(literalExpr, symTable.intType);
                } else if (memberTypes.stream().anyMatch(memType -> memType.tag == TypeTags.BYTE)) {
                    return setLiteralValueAndGetType(literalExpr, symTable.byteType);
                } else if (memberTypes.stream().anyMatch(memType -> memType.tag == TypeTags.FLOAT)) {
                    return setLiteralValueAndGetType(literalExpr, symTable.floatType);
                } else if (memberTypes.stream().anyMatch(memType -> memType.tag == TypeTags.DECIMAL)) {
                    return setLiteralValueAndGetType(literalExpr, symTable.decimalType);
                } else {
                    BType type = getSingleFiniteType((BUnionType) expType);
                    if (type != symTable.semanticError) {
                        return setLiteralValueAndGetType(literalExpr, type);
                    }
                }
            }
        } else if (literalType.tag == TypeTags.FLOAT) {
            if (expType.tag == TypeTags.DECIMAL) {
                literalType = symTable.decimalType;
                literalExpr.value = String.valueOf(literalValue);
            } else if (expType.tag == TypeTags.FINITE && types.isAssignableToFiniteType(expType, literalExpr)) {
                BFiniteType finiteType = (BFiniteType) expType;
                if (finiteType.valueSpace.stream()
                        .anyMatch(valueExpr -> valueExpr.type.tag == TypeTags.FLOAT &&
                                types.checkLiteralAssignabilityBasedOnType((BLangLiteral) valueExpr, literalExpr))) {
                    BType type = setLiteralValueAndGetType(literalExpr, symTable.floatType);
                    types.setImplicitCastExpr(literalExpr, type, this.expType);
                    resultType = type;
                    return symTable.semanticError;
                } else if (finiteType.valueSpace.stream()
                        .anyMatch(valueExpr -> valueExpr.type.tag == TypeTags.DECIMAL &&
                                types.checkLiteralAssignabilityBasedOnType((BLangLiteral) valueExpr, literalExpr))) {
                    BType type = setLiteralValueAndGetType(literalExpr, symTable.decimalType);
                    types.setImplicitCastExpr(literalExpr, type, this.expType);
                    resultType = type;
                    return symTable.semanticError;
                }
            } else if (expType.tag == TypeTags.UNION) {
                Set<BType> memberTypes = ((BUnionType) expType).getMemberTypes();
                if (memberTypes.stream().anyMatch(memType -> memType.tag == TypeTags.FLOAT)) {
                    return setLiteralValueAndGetType(literalExpr, symTable.floatType);
                } else if (memberTypes.stream().anyMatch(memType -> memType.tag == TypeTags.DECIMAL)) {
                    return setLiteralValueAndGetType(literalExpr, symTable.decimalType);
                } else {
                    BType type = getSingleFiniteType((BUnionType) expType);
                    if (type != symTable.semanticError) {
                        return setLiteralValueAndGetType(literalExpr, type);
                    }
                }
            }
        } else {
            if (this.expType.tag == TypeTags.FINITE) {
                boolean foundMember = types.isAssignableToFiniteType(this.expType, literalExpr);
                if (foundMember) {
                    types.setImplicitCastExpr(literalExpr, literalType, this.expType);
                    resultType = literalType;
                    return symTable.semanticError;
                }
            } else if (this.expType.tag == TypeTags.UNION) {
                BUnionType unionType = (BUnionType) this.expType;
                boolean foundMember = unionType.getMemberTypes()
                        .stream()
                        .anyMatch(memberType -> types.isAssignableToFiniteType(memberType, literalExpr));
                if (foundMember) {
                    types.setImplicitCastExpr(literalExpr, literalType, this.expType);
                    resultType = literalType;
                    return symTable.semanticError;
                }
=======
>>>>>>> b1fe5864
            }
        }

        if (literalExpr.type.tag == TypeTags.BYTE_ARRAY) {
            // check whether this is a byte array
            literalType = new BArrayType(symTable.byteType);
        }

        return literalType;
    }

    private BType getSingleFiniteType(BUnionType unionType) {
        List<BFiniteType> finiteTypeMembers = unionType.getMemberTypes().stream()
                .filter(memType -> memType.tag == TypeTags.FINITE)
                .map(memFiniteType -> (BFiniteType) memFiniteType)
                .collect(Collectors.toList());

        if (finiteTypeMembers.isEmpty()) {
            return symTable.semanticError;
        }

        if (finiteTypeMembers.size() == 1) {
            return finiteTypeMembers.get(0);
        }

        Set<BLangExpression> valueSpace = new LinkedHashSet<>();
        finiteTypeMembers.forEach(constituent -> valueSpace.addAll(constituent.valueSpace));
        return new BFiniteType(null, valueSpace);
    }

    public void visit(BLangTableLiteral tableLiteral) {
        if (expType.tag == symTable.semanticError.tag) {
            return;
        }
        BType tableConstraint = ((BTableType) expType).getConstraint();
        if (tableConstraint.tag == TypeTags.NONE) {
            dlog.error(tableLiteral.pos, DiagnosticCode.TABLE_CANNOT_BE_CREATED_WITHOUT_CONSTRAINT);
            return;
        }
        validateTableColumns(tableConstraint, tableLiteral);
        checkExprs(tableLiteral.tableDataRows, this.env, tableConstraint);
        resultType = types.checkType(tableLiteral, expType, symTable.noType);
    }

    private void validateTableColumns(BType tableConstraint, BLangTableLiteral tableLiteral) {
        if (tableConstraint.tag != TypeTags.SEMANTIC_ERROR) {
            List<String> columnNames = new ArrayList<>();
            for (BField field : ((BRecordType) tableConstraint).fields) {
                columnNames.add(field.getName().getValue());
                //Check for valid column types
                if (!(field.type.tag == TypeTags.INT || field.type.tag == TypeTags.STRING ||
                        field.type.tag == TypeTags.FLOAT || field.type.tag == TypeTags.DECIMAL ||
                        field.type.tag == TypeTags.XML || field.type.tag == TypeTags.JSON ||
                        field.type.tag == TypeTags.BOOLEAN || field.type.tag == TypeTags.ARRAY)) {
                    dlog.error(tableLiteral.pos, DiagnosticCode.FIELD_NOT_ALLOWED_WITH_TABLE_COLUMN,
                            field.name.value, field.type);
                }
                //Check for valid array types as columns
                if (field.type.tag == TypeTags.ARRAY) {
                    BType arrayType = ((BArrayType) field.type).eType;
                    if (!(arrayType.tag == TypeTags.INT || arrayType.tag == TypeTags.FLOAT ||
                            arrayType.tag == TypeTags.DECIMAL || arrayType.tag == TypeTags.STRING ||
                            arrayType.tag == TypeTags.BOOLEAN || arrayType.tag == TypeTags.BYTE)) {
                        dlog.error(tableLiteral.pos, DiagnosticCode.FIELD_NOT_ALLOWED_WITH_TABLE_COLUMN,
                                field.name.value, field.type);
                    }
                }
            }
            for (BLangTableLiteral.BLangTableColumn column : tableLiteral.columns) {
                boolean contains = columnNames.contains(column.columnName);
                if (!contains) {
                    dlog.error(column.pos, DiagnosticCode.UNDEFINED_TABLE_COLUMN, column.columnName, tableConstraint);
                }
                //Check for valid primary key column types
                if (column.flagSet.contains(TableColumnFlag.PRIMARYKEY)) {
                    for (BField field : ((BRecordType) tableConstraint).fields) {
                        if (field.name.value.equals(column.columnName)) {
                            if (!(field.type.tag == TypeTags.INT || field.type.tag == TypeTags.STRING)) {
                                dlog.error(column.pos, DiagnosticCode.TYPE_NOT_ALLOWED_WITH_PRIMARYKEY,
                                        column.columnName, field.type);
                            }
                            break;
                        }
                    }
                }
            }
        }
    }

    public void visit(BLangArrayLiteral arrayLiteral) {
        // Check whether the expected type is an array type
        // var a = []; and var a = [1,2,3,4]; are illegal statements, because we cannot infer the type here.
        BType actualType = symTable.semanticError;

        if (expType.tag == TypeTags.ANY) {
            dlog.error(arrayLiteral.pos, DiagnosticCode.INVALID_ARRAY_LITERAL, expType);
            resultType = symTable.semanticError;
            return;
        }

        int expTypeTag = expType.tag;
        if (expTypeTag == TypeTags.JSON) {
            checkExprs(arrayLiteral.exprs, this.env, expType);
            actualType = expType;

        } else if (expTypeTag == TypeTags.ARRAY) {
            BArrayType arrayType = (BArrayType) expType;
            if (arrayType.state == BArrayState.OPEN_SEALED) {
                arrayType.size = arrayLiteral.exprs.size();
                arrayType.state = BArrayState.CLOSED_SEALED;
            } else if (arrayType.state != BArrayState.UNSEALED && arrayType.size != arrayLiteral.exprs.size()) {
                dlog.error(arrayLiteral.pos,
                        DiagnosticCode.MISMATCHING_ARRAY_LITERAL_VALUES, arrayType.size, arrayLiteral.exprs.size());
                resultType = symTable.semanticError;
                return;
            }
            checkExprs(arrayLiteral.exprs, this.env, arrayType.eType);
            actualType = arrayType;

        } else if (expTypeTag == TypeTags.UNION) {
            Set<BType> expTypes = ((BUnionType) expType).getMemberTypes();
            List<BArrayType> matchedTypeList = expTypes.stream()
                    .filter(type -> type.tag == TypeTags.ARRAY)
                    .map(BArrayType.class::cast)
                    .collect(Collectors.toList());

            if (matchedTypeList.isEmpty()) {
                dlog.error(arrayLiteral.pos, DiagnosticCode.INCOMPATIBLE_TYPES, expType, actualType);
            } else if (matchedTypeList.size() == 1) {
                // If only one type in the union is an array, use that as the expected type
                actualType = matchedTypeList.get(0);
                checkExprs(arrayLiteral.exprs, this.env, ((BArrayType) actualType).eType);
            } else {
                // If more than one array type, visit the literal to get its type and use that type to filter the
                // compatible array types in the union
                actualType = checkArrayLiteralExpr(arrayLiteral);
            }
        } else if (expTypeTag != TypeTags.SEMANTIC_ERROR) {
            actualType = checkArrayLiteralExpr(arrayLiteral);
        }

        resultType = types.checkType(arrayLiteral, actualType, expType);
    }

    private BType checkArrayLiteralExpr(BLangArrayLiteral arrayLiteral) {
        List<BType> resTypes = checkExprs(arrayLiteral.exprs, this.env, symTable.noType);
        Set<BType> arrayLitExprTypeSet = new LinkedHashSet<>(resTypes);
        BType[] uniqueExprTypes = arrayLitExprTypeSet.toArray(new BType[0]);
        BType arrayLiteralType;
        if (uniqueExprTypes.length == 0) {
            arrayLiteralType = symTable.anyType;
        } else if (uniqueExprTypes.length == 1) {
            arrayLiteralType = resTypes.get(0);
        } else {
            BType superType = uniqueExprTypes[0];
            for (int i = 1; i < uniqueExprTypes.length; i++) {
                if (types.isAssignable(superType, uniqueExprTypes[i])) {
                    superType = uniqueExprTypes[i];
                } else if (!types.isAssignable(uniqueExprTypes[i], superType)) {
                    superType = symTable.anyType;
                    break;
                }
            }
            arrayLiteralType = superType;
        }
        BType actualType = new BArrayType(arrayLiteralType, null, arrayLiteral.exprs.size(), BArrayState.UNSEALED);

        List<BType> arrayCompatibleType = getArrayCompatibleTypes(expType, actualType);

        if (arrayCompatibleType.isEmpty()) {
            dlog.error(arrayLiteral.pos, DiagnosticCode.INCOMPATIBLE_TYPES, expType, actualType);
        } else if (arrayCompatibleType.size() > 1) {
            dlog.error(arrayLiteral.pos, DiagnosticCode.AMBIGUOUS_TYPES, expType);
        } else if (arrayCompatibleType.get(0).tag == TypeTags.ANY) {
            dlog.error(arrayLiteral.pos, DiagnosticCode.INVALID_ARRAY_LITERAL, expType);
        } else if (arrayCompatibleType.get(0).tag == TypeTags.ARRAY) {
            checkExprs(arrayLiteral.exprs, this.env, ((BArrayType) arrayCompatibleType.get(0)).eType);
        }
        return actualType;
    }

    public void visit(BLangRecordLiteral recordLiteral) {
        BType actualType = symTable.semanticError;
        int expTypeTag = expType.tag;
        BType originalExpType = expType;
        if (expTypeTag == TypeTags.NONE || expTypeTag == TypeTags.ANY) {
            // Change the expected type to map,
            expType = symTable.mapType;
        }
        if (expTypeTag == TypeTags.ANY || expTypeTag == TypeTags.ANYDATA || expTypeTag == TypeTags.OBJECT) {
            dlog.error(recordLiteral.pos, DiagnosticCode.INVALID_RECORD_LITERAL, originalExpType);
            resultType = symTable.semanticError;
            return;
        }

        List<BType> matchedTypeList = getRecordCompatibleType(expType, recordLiteral);

        if (matchedTypeList.isEmpty()) {
            dlog.error(recordLiteral.pos, DiagnosticCode.INVALID_LITERAL_FOR_TYPE, expType);
            recordLiteral.keyValuePairs
                    .forEach(keyValuePair -> checkRecLiteralKeyValue(keyValuePair, symTable.errorType));
        } else if (matchedTypeList.size() > 1) {
            dlog.error(recordLiteral.pos, DiagnosticCode.AMBIGUOUS_TYPES, expType);
            recordLiteral.keyValuePairs
                    .forEach(keyValuePair -> checkRecLiteralKeyValue(keyValuePair, symTable.errorType));
        } else {
            recordLiteral.keyValuePairs
                    .forEach(keyValuePair -> checkRecLiteralKeyValue(keyValuePair, matchedTypeList.get(0)));
            actualType = matchedTypeList.get(0);
        }

        resultType = types.checkType(recordLiteral, actualType, expType);

        // If the record literal is of record type and types are validated for the fields, check if there are any
        // required fields missing.
        if (recordLiteral.type.tag == TypeTags.RECORD) {
            checkMissingRequiredFields((BRecordType) recordLiteral.type, recordLiteral.keyValuePairs,
                    recordLiteral.pos);
        }
    }

    private List<BType> getRecordCompatibleType(BType bType, BLangRecordLiteral recordLiteral) {

        if (bType.tag == TypeTags.UNION) {
            Set<BType> expTypes = ((BUnionType) bType).getMemberTypes();
            return expTypes.stream()
                    .filter(type -> type.tag == TypeTags.JSON ||
                            type.tag == TypeTags.MAP ||
                            (type.tag == TypeTags.RECORD && !((BRecordType) type).sealed) ||
                            (type.tag == TypeTags.RECORD
                                    && ((BRecordType) type).sealed
                                    && isCompatibleClosedRecordLiteral((BRecordType) type, recordLiteral)))
                    .collect(Collectors.toList());
        } else {
            switch (expType.tag) {
                case TypeTags.JSON:
                case TypeTags.MAP:
                case TypeTags.RECORD:
                    return new ArrayList<>(Collections.singleton(expType));
                default:
                    return Collections.emptyList();
            }
        }
    }

    private boolean isCompatibleClosedRecordLiteral(BRecordType bRecordType, BLangRecordLiteral recordLiteral) {
        if (!hasRequiredRecordFields(recordLiteral.getKeyValuePairs(), bRecordType)) {
            return false;
        }

        for (BLangRecordKeyValue literalKeyValuePair : recordLiteral.getKeyValuePairs()) {
            boolean matched = false;
            for (BField field : bRecordType.getFields()) {
                matched = ((BLangSimpleVarRef) literalKeyValuePair.getKey()).variableName.value
                        .equals(field.getName().getValue());
                if (matched) {
                    break;
                }
            }
            if (!matched) {
                return false;
            }
        }
        return true;
    }

    private void checkMissingRequiredFields(BRecordType type, List<BLangRecordKeyValue> keyValuePairs,
                                            DiagnosticPos pos) {
        type.fields.forEach(field -> {
            // Check if `field` is explicitly assigned a value in the record literal
            boolean hasField = keyValuePairs.stream()
                    .filter(keyVal -> keyVal.key.expr.getKind() == NodeKind.SIMPLE_VARIABLE_REF)
                    .anyMatch(keyVal -> field.name.value
                            .equals(((BLangSimpleVarRef) keyVal.key.expr).variableName.value));

            // If a required field is missing, it's a compile error
            if (!hasField && Symbols.isFlagOn(field.symbol.flags, Flags.REQUIRED)) {
                dlog.error(pos, DiagnosticCode.MISSING_REQUIRED_RECORD_FIELD, field.name);
            }
        });
    }

    private boolean hasRequiredRecordFields(List<BLangRecordKeyValue> keyValuePairs, BRecordType targetRecType) {
        for (BField field : targetRecType.fields) {
            boolean hasField = keyValuePairs.stream()
                    .filter(keyVal -> keyVal.key.expr.getKind() == NodeKind.SIMPLE_VARIABLE_REF)
                    .anyMatch(keyVal -> field.name.value
                            .equals(((BLangSimpleVarRef) keyVal.key.expr).variableName.value));

            if (!hasField && Symbols.isFlagOn(field.symbol.flags, Flags.REQUIRED)) {
                return false;
            }
        }
        return true;
    }

    private List<BType> getArrayCompatibleTypes(BType expType, BType actualType) {
        Set<BType> expTypes =
                expType.tag == TypeTags.UNION ? ((BUnionType) expType).getMemberTypes() : new LinkedHashSet<BType>() {
                    {
                        add(expType);
                    }
                };

        return expTypes.stream()
                .filter(type -> types.isAssignable(actualType, type) ||
                        type.tag == TypeTags.NONE ||
                        type.tag == TypeTags.ANY)
                .collect(Collectors.toList());
    }

    @Override
    public void visit(BLangWorkerFlushExpr workerFlushExpr) {
        if (workerFlushExpr.workerIdentifier != null) {
            String workerName = workerFlushExpr.workerIdentifier.getValue();
            if (!this.workerExists(this.env, workerName)) {
                this.dlog.error(workerFlushExpr.pos, DiagnosticCode.UNDEFINED_WORKER, workerName);
            }
        }
        BType actualType = BUnionType.create(null, symTable.errorType, symTable.nilType);
        resultType = types.checkType(workerFlushExpr, actualType, expType);
    }

    @Override
    public void visit(BLangWorkerSyncSendExpr syncSendExpr) {
        BSymbol symbol = symResolver.lookupSymbol(env, names.fromIdNode(syncSendExpr.workerIdentifier),
                                                  SymTag.VARIABLE);

        if (symTable.notFoundSymbol.equals(symbol)) {
            syncSendExpr.workerType = symTable.semanticError;
        } else {
            syncSendExpr.workerType = symbol.type;
        }

        // TODO Need to remove this cached env
        syncSendExpr.env = this.env;
        checkExpr(syncSendExpr.expr, this.env);

        // Validate if the send expression type is anydata
        if (!types.isAnydata(syncSendExpr.expr.type)) {
            this.dlog.error(syncSendExpr.pos, DiagnosticCode.INVALID_TYPE_FOR_SEND, syncSendExpr.expr.type);
        }

        String workerName = syncSendExpr.workerIdentifier.getValue();
        if (!this.workerExists(this.env, workerName)) {
            this.dlog.error(syncSendExpr.pos, DiagnosticCode.UNDEFINED_WORKER, workerName);
        }

        if (expType == symTable.noType) {
            resultType = BUnionType.create(null, symTable.errorType, symTable.nilType);
        } else {
            resultType = expType;
        }
    }

    @Override
    public void visit(BLangWorkerReceive workerReceiveExpr) {
        BSymbol symbol = symResolver.lookupSymbol(env, names.fromIdNode(workerReceiveExpr.workerIdentifier),
                                                  SymTag.VARIABLE);

        // TODO Need to remove this cached env
        workerReceiveExpr.env = this.env;
        if (workerReceiveExpr.isChannel || symbol.getType().tag == TypeTags.CHANNEL) {
            visitChannelReceive(workerReceiveExpr, symbol);
            return;
        }

        if (symTable.notFoundSymbol.equals(symbol)) {
            workerReceiveExpr.workerType = symTable.semanticError;
        } else {
            workerReceiveExpr.workerType = symbol.type;
        }
        // The receive expression cannot be assigned to var, since we cannot infer the type.
        if (symTable.noType == this.expType) {
            this.dlog.error(workerReceiveExpr.pos, DiagnosticCode.INVALID_USAGE_OF_RECEIVE_EXPRESSION);
        }
        // We cannot predict the type of the receive expression as it depends on the type of the data sent by the other
        // worker/channel. Since receive is an expression now we infer the type of it from the lhs of the statement.
        workerReceiveExpr.type = this.expType;
        resultType = this.expType;
    }

    private void visitChannelReceive(BLangWorkerReceive workerReceiveNode, BSymbol symbol) {
        workerReceiveNode.isChannel = true;
        if (symbol == null) {
            symbol = symResolver.lookupSymbol(env, names.fromString(workerReceiveNode.getWorkerName().getValue()),
                                              SymTag.VARIABLE);
        }

        if (symTable.notFoundSymbol.equals(symbol)) {
            dlog.error(workerReceiveNode.pos, DiagnosticCode.UNDEFINED_SYMBOL, workerReceiveNode.workerIdentifier);
            return;
        }

        if (TypeTags.CHANNEL != symbol.type.tag) {
            dlog.error(workerReceiveNode.pos, DiagnosticCode.INCOMPATIBLE_TYPES, symTable.channelType, symbol.type);
            return;
        }

        BType constraint = ((BChannelType) symbol.type).constraint;
        if (this.expType.tag != constraint.tag) {
            dlog.error(workerReceiveNode.pos, DiagnosticCode.INCOMPATIBLE_TYPES, constraint, this.expType);
            return;
        }

        if (workerReceiveNode.keyExpr != null) {
            checkExpr(workerReceiveNode.keyExpr, env);
        }

        // We cannot predict the type of the receive expression as it depends on the type of the data sent by the other
        // worker/channel. Since receive is an expression now we infer the type of it from the lhs of the statement.
        resultType = this.expType;
    }

    private boolean workerExists(SymbolEnv env, String workerName) {
        //TODO: move this method to CodeAnalyzer
        if (workerName.equals(DEFAULT_WORKER_NAME)) {
           return true;
        }
        BSymbol symbol = this.symResolver.lookupSymbol(env, new Name(workerName), SymTag.VARIABLE);
        return symbol != this.symTable.notFoundSymbol &&
               symbol.type.tag == TypeTags.FUTURE &&
               ((BFutureType) symbol.type).workerDerivative;
    }

    public void visit(BLangSimpleVarRef varRefExpr) {
        // Set error type as the actual type.
        BType actualType = symTable.semanticError;

        Name varName = names.fromIdNode(varRefExpr.variableName);
        if (varName == Names.IGNORE) {
            if (varRefExpr.lhsVar) {
                varRefExpr.type = this.symTable.noType;
            } else {
                varRefExpr.type = this.symTable.semanticError;
                dlog.error(varRefExpr.pos, DiagnosticCode.UNDERSCORE_NOT_ALLOWED);
            }
            varRefExpr.symbol = new BVarSymbol(0, varName, env.enclPkg.symbol.pkgID, actualType, env.scope.owner);
            resultType = varRefExpr.type;
            return;
        }

        varRefExpr.pkgSymbol = symResolver.resolveImportSymbol(varRefExpr.pos,
                env, names.fromIdNode(varRefExpr.pkgAlias));
        if (varRefExpr.pkgSymbol.tag == SymTag.XMLNS) {
            actualType = symTable.stringType;
        } else if (varRefExpr.pkgSymbol != symTable.notFoundSymbol) {
            BSymbol symbol = symResolver.lookupSymbolInPackage(varRefExpr.pos, env,
                    names.fromIdNode(varRefExpr.pkgAlias), varName, SymTag.VARIABLE_NAME);
            // if no symbol, check same for object attached function
            if (symbol == symTable.notFoundSymbol && env.enclType != null) {
                Name objFuncName = names.fromString(Symbols
                        .getAttachedFuncSymbolName(env.enclType.type.tsymbol.name.value, varName.value));
                symbol = symResolver.resolveStructField(varRefExpr.pos, env, objFuncName,
                        env.enclType.type.tsymbol);
            }
            if ((symbol.tag & SymTag.VARIABLE) == SymTag.VARIABLE) {
                BVarSymbol varSym = (BVarSymbol) symbol;
                checkSefReferences(varRefExpr.pos, env, varSym);
                varRefExpr.symbol = varSym;
                actualType = varSym.type;
                BLangInvokableNode encInvokable = env.enclInvokable;
                if (encInvokable != null && encInvokable.flagSet.contains(Flag.LAMBDA) &&
                        !(symbol.owner instanceof BPackageSymbol)) {
                    SymbolEnv encInvokableEnv = findEnclosingInvokableEnv(env, encInvokable);
                    BSymbol closureVarSymbol = symResolver.lookupClosureVarSymbol(encInvokableEnv, symbol.name,
                            SymTag.VARIABLE_NAME);
                    if (closureVarSymbol != symTable.notFoundSymbol &&
                            !isFunctionArgument(closureVarSymbol, env.enclInvokable.requiredParams)) {
                        ((BLangFunction) env.enclInvokable).closureVarSymbols.add((BVarSymbol) closureVarSymbol);
                    }
                }
                if (env.node.getKind() == NodeKind.ARROW_EXPR && !(symbol.owner instanceof BPackageSymbol)) {
                    // The owner of the variable ref should be an invokable symbol.
                    // It's set here because the arrow expression changes to an invokable only at desugar
                    // and is not an invokable at this phase.
                    symbol.owner = Symbols.createInvokableSymbol(SymTag.FUNCTION, 0, null,
                            env.enclPkg.packageID, null, symbol.owner);
                    SymbolEnv encInvokableEnv = findEnclosingInvokableEnv(env, encInvokable);
                    BSymbol closureVarSymbol = symResolver.lookupClosureVarSymbol(encInvokableEnv, symbol.name,
                            SymTag.VARIABLE_NAME);
                    if (closureVarSymbol != symTable.notFoundSymbol &&
                            !isFunctionArgument(closureVarSymbol, ((BLangArrowFunction) env.node).params)) {
                        ((BLangArrowFunction) env.node).closureVarSymbols.add((BVarSymbol) closureVarSymbol);
                    }
                }
            } else if ((symbol.tag & SymTag.TYPE) == SymTag.TYPE) {
                actualType = symTable.typeDesc;
                varRefExpr.symbol = symbol;
            } else if ((symbol.tag & SymTag.CONSTANT) == SymTag.CONSTANT) {
                varRefExpr.symbol = symbol;
                BType symbolType = symbol.type;
                if (expType.tag == TypeTags.FINITE ||
                        (expType.tag == TypeTags.UNION && ((BUnionType) expType).getMemberTypes().stream()
                                .anyMatch(memType -> memType.tag == TypeTags.FINITE &&
                                        types.isAssignable(symbolType, memType)))) {
                    actualType = symbolType;
                } else {
                    actualType = ((BConstantSymbol) symbol).literalValueType;
                }
            } else {
                dlog.error(varRefExpr.pos, DiagnosticCode.UNDEFINED_SYMBOL, varName.toString());
            }
        }

        // Check type compatibility
        if (expType.tag == TypeTags.ARRAY && isArrayOpenSealedType((BArrayType) expType)) {
            dlog.error(varRefExpr.pos, DiagnosticCode.SEALED_ARRAY_TYPE_CAN_NOT_INFER_SIZE);
            return;

        }
        resultType = types.checkType(varRefExpr, actualType, expType);
    }

    @Override
    public void visit(BLangRecordVarRef varRefExpr) {
        List<BField> fields = new ArrayList<>();
        BRecordTypeSymbol recordSymbol = Symbols.createRecordSymbol(0, Names.EMPTY, env.enclPkg.symbol.pkgID,
                null, env.scope.owner);
        boolean unresolvedReference = false;
        for (BLangRecordVarRef.BLangRecordVarRefKeyValue recordRefField : varRefExpr.recordRefFields) {
            ((BLangVariableReference) recordRefField.variableReference).lhsVar = true;
            checkExpr(recordRefField.variableReference, env);
            if (((BLangVariableReference) recordRefField.variableReference).symbol == null ||
                    !isValidVariableReference(recordRefField.variableReference)) {
                unresolvedReference = true;
                continue;
            }
            BVarSymbol bVarSymbol = (BVarSymbol) ((BLangVariableReference) recordRefField.variableReference).symbol;
            fields.add(new BField(names.fromIdNode(recordRefField.variableName), varRefExpr.pos,
                    new BVarSymbol(0, names.fromIdNode(recordRefField.variableName), env.enclPkg.symbol.pkgID,
                            bVarSymbol.type, recordSymbol)));
        }

        if (varRefExpr.restParam != null) {
            BLangExpression restParam = (BLangExpression) varRefExpr.restParam;
            checkExpr(restParam, env);
            unresolvedReference = !isValidVariableReference(restParam);
        }

        if (unresolvedReference) {
            resultType = symTable.semanticError;
            return;
        }

        BRecordType bRecordType = new BRecordType(recordSymbol);
        bRecordType.fields = fields;
        recordSymbol.type = bRecordType;
        varRefExpr.symbol = new BVarSymbol(0, Names.EMPTY, env.enclPkg.symbol.pkgID, bRecordType, env.scope.owner);

        if (varRefExpr.isClosed) {
            bRecordType.sealed = true;
        } else {
            bRecordType.restFieldType = symTable.mapType;
        }

        resultType = bRecordType;
    }

    @Override
    public void visit(BLangErrorVarRef varRefExpr) {
        BType reasonType = checkExpr(varRefExpr.reason, env);
        BType detailType = checkExpr(varRefExpr.detail, env);
        BErrorType actualType = new BErrorType(null, reasonType, detailType);
        resultType = types.checkType(varRefExpr, actualType, expType);
    }

    @Override
    public void visit(BLangTupleVarRef varRefExpr) {
        List<BType> results = new ArrayList<>();
        for (int i = 0; i < varRefExpr.expressions.size(); i++) {
            ((BLangVariableReference) varRefExpr.expressions.get(i)).lhsVar = true;
            results.add(checkExpr(varRefExpr.expressions.get(i), env, symTable.noType));
        }
        BType actualType = new BTupleType(results);
        resultType = types.checkType(varRefExpr, actualType, expType);
    }

    /**
     * This method will recursively check if a multidimensional array has at least one open sealed dimension.
     *
     * @param arrayType array to check if open sealed
     * @return true if at least one dimension is open sealed
     */
    public boolean isArrayOpenSealedType(BArrayType arrayType) {
        if (arrayType.state == BArrayState.OPEN_SEALED) {
            return true;
        }
        if (arrayType.eType.tag == TypeTags.ARRAY) {
            return isArrayOpenSealedType((BArrayType) arrayType.eType);
        }
        return false;
    }

    /**
     * This method will recursively traverse and find the symbol environment of a lambda node (which is given as the
     * enclosing invokable node) which is needed to lookup closure variables. The variable lookup will start from the
     * enclosing invokable node's environment, which are outside of the scope of a lambda function.
     */
    private SymbolEnv findEnclosingInvokableEnv(SymbolEnv env, BLangInvokableNode encInvokable) {
        if (env.enclEnv.node != null && env.enclEnv.node.getKind() == NodeKind.ARROW_EXPR) {
            // if enclosing env's node is arrow expression
            return env.enclEnv;
        }
        if (env.enclInvokable != null && env.enclInvokable == encInvokable) {
            return findEnclosingInvokableEnv(env.enclEnv, encInvokable);
        }
        return env;
    }

    private boolean isFunctionArgument(BSymbol symbol, List<BLangSimpleVariable> params) {
        return params.stream().anyMatch(param -> (param.symbol.name.equals(symbol.name) &&
                param.type.tag == symbol.type.tag));
    }

    public void visit(BLangFieldBasedAccess fieldAccessExpr) {
        // First analyze the variable reference expression.
        ((BLangVariableReference) fieldAccessExpr.expr).lhsVar = fieldAccessExpr.lhsVar;
        BType varRefType = getTypeOfExprInFieldAccess(fieldAccessExpr.expr);

        // Accessing all fields using * is only supported for XML.
        if (fieldAccessExpr.fieldKind == FieldKind.ALL && varRefType.tag != TypeTags.XML) {
            dlog.error(fieldAccessExpr.pos, DiagnosticCode.CANNOT_GET_ALL_FIELDS, varRefType);
        }

        // error lifting on lhs is not supported
        if (fieldAccessExpr.lhsVar && fieldAccessExpr.safeNavigate) {
            dlog.error(fieldAccessExpr.pos, DiagnosticCode.INVALID_ERROR_LIFTING_ON_LHS);
            resultType = symTable.semanticError;
            return;
        }

        if (isSafeNavigable(fieldAccessExpr, varRefType)) {
            varRefType = getSafeType(varRefType, fieldAccessExpr);
        }

        Name fieldName = names.fromIdNode(fieldAccessExpr.field);
        BType actualType = checkFieldAccessExpr(fieldAccessExpr, varRefType, fieldName);

        // If this is on lhs, no need to do type checking further. And null/error
        // will not propagate from parent expressions
        if (fieldAccessExpr.lhsVar) {
            fieldAccessExpr.originalType = actualType;
            fieldAccessExpr.type = actualType;
            resultType = actualType;
            return;
        }

        // Get the effective types of the expression. If there are errors/nill propagating from parent
        // expressions, then the effective type will include those as well.
        actualType = getAccessExprFinalType(fieldAccessExpr, actualType);
        resultType = types.checkType(fieldAccessExpr, actualType, this.expType);
    }

    public void visit(BLangIndexBasedAccess indexBasedAccessExpr) {
        // First analyze the variable reference expression.
        ((BLangVariableReference) indexBasedAccessExpr.expr).lhsVar = indexBasedAccessExpr.lhsVar;
        checkExpr(indexBasedAccessExpr.expr, this.env, symTable.noType);

        BType varRefType = indexBasedAccessExpr.expr.type;

        if (isSafeNavigable(indexBasedAccessExpr, varRefType)) {
            varRefType = getSafeType(varRefType, indexBasedAccessExpr);
        }

        BType actualType = checkIndexAccessExpr(indexBasedAccessExpr, varRefType);

        // If this is on lhs, no need to do type checking further. And null/error
        // will not propagate from parent expressions
        if (indexBasedAccessExpr.lhsVar) {
            indexBasedAccessExpr.originalType = actualType;
            indexBasedAccessExpr.type = actualType;
            resultType = actualType;
            return;
        }

        // Get the effective types of the expression. If there are errors/nil propagating from parent
        // expressions, then the effective type will include those as well.
        actualType = getAccessExprFinalType(indexBasedAccessExpr, actualType);
        this.resultType = this.types.checkType(indexBasedAccessExpr, actualType, this.expType);
    }

    public void visit(BLangInvocation iExpr) {
        // Variable ref expression null means this is the leaf node of the variable ref expression tree
        // e.g. foo();, foo(), foo().k;
        if (iExpr.expr == null) {
            // This is a function invocation expression. e.g. foo()
            checkFunctionInvocationExpr(iExpr);
            return;
        }

        Name pkgAlias = names.fromIdNode(iExpr.pkgAlias);
        if (pkgAlias != Names.EMPTY) {
            dlog.error(iExpr.pos, DiagnosticCode.PKG_ALIAS_NOT_ALLOWED_HERE);
            return;
        }

        // Find the variable reference expression type
        final BType exprType = checkExpr(iExpr.expr, this.env, symTable.noType);
        if (isIterableOperationInvocation(iExpr)) {
            iExpr.iterableOperationInvocation = true;
            iterableAnalyzer.handlerIterableOperation(iExpr, expType, env);
            resultType = iExpr.iContext.operations.getLast().resultType;
            return;
        }

        if (iExpr.actionInvocation) {
            checkActionInvocationExpr(iExpr, exprType);
            return;
        }

        BType varRefType = iExpr.expr.type;

        if (isSafeNavigable(iExpr, varRefType)) {
            varRefType = getSafeType(varRefType, iExpr);
        }

        BLangBuiltInMethod builtInFunction = BLangBuiltInMethod.getFromString(iExpr.name.value);
        // Returns if the function is a builtin function
        if (BLangBuiltInMethod.UNDEFINED != builtInFunction && builtInFunction.isExternal() &&
                checkBuiltinFunctionInvocation(iExpr, builtInFunction, varRefType) != symTable.notFoundSymbol) {
            return;
        }

        switch (varRefType.tag) {
            case TypeTags.OBJECT:
                // Invoking a function bound to an object
                // First check whether there exist a function with this name
                // Then perform arg and param matching
                checkObjectFunctionInvocationExpr(iExpr, (BObjectType) varRefType);
                break;
            case TypeTags.RECORD:
            case TypeTags.BOOLEAN:
            case TypeTags.STRING:
            case TypeTags.INT:
            case TypeTags.FLOAT:
            case TypeTags.DECIMAL:
            case TypeTags.XML:
                checkFunctionInvocationExpr(iExpr, varRefType);
                break;
            case TypeTags.JSON:
                checkFunctionInvocationExpr(iExpr, symTable.jsonType);
                break;
            case TypeTags.TABLE:
                checkFunctionInvocationExpr(iExpr, symTable.tableType);
                break;
            case TypeTags.STREAM:
                checkFunctionInvocationExpr(iExpr, symTable.streamType);
                break;
            case TypeTags.FUTURE:
                checkFunctionInvocationExpr(iExpr, symTable.futureType);
                break;
            case TypeTags.NONE:
                dlog.error(iExpr.pos, DiagnosticCode.UNDEFINED_FUNCTION, iExpr.name);
                break;
            case TypeTags.MAP:
                // allow map function for both constrained / un constrained maps
                checkFunctionInvocationExpr(iExpr, this.symTable.mapType);
                break;
            case TypeTags.SEMANTIC_ERROR:
                break;
            case TypeTags.INTERMEDIATE_COLLECTION:
                dlog.error(iExpr.pos, DiagnosticCode.INVALID_FUNCTION_INVOCATION_WITH_NAME, iExpr.name,
                        iExpr.expr.type);
                resultType = symTable.semanticError;
                break;
            default:
                dlog.error(iExpr.pos, DiagnosticCode.INVALID_FUNCTION_INVOCATION, iExpr.expr.type);
                resultType = symTable.semanticError;
                break;
        }

        if (iExpr.symbol != null) {
            iExpr.originalType = ((BInvokableSymbol) iExpr.symbol).type.getReturnType();
        } else {
            iExpr.originalType = iExpr.type;
        }
    }

    public void visit(BLangTypeInit cIExpr) {
        if ((expType.tag == TypeTags.ANY && cIExpr.userDefinedType == null) || expType.tag == TypeTags.RECORD) {
            dlog.error(cIExpr.pos, DiagnosticCode.INVALID_TYPE_NEW_LITERAL, expType);
            resultType = symTable.semanticError;
            return;
        }

        BType actualType;
        if (cIExpr.userDefinedType != null) {
            actualType = symResolver.resolveTypeNode(cIExpr.userDefinedType, env);
        } else {
            actualType = expType;
        }

        if (actualType == symTable.semanticError) {
            //TODO dlog error?
            resultType = symTable.semanticError;
            return;
        }

        switch (actualType.tag) {
            case TypeTags.OBJECT:
                if ((actualType.tsymbol.flags & Flags.ABSTRACT) == Flags.ABSTRACT) {
                    dlog.error(cIExpr.pos, DiagnosticCode.CANNOT_INITIALIZE_ABSTRACT_OBJECT, actualType.tsymbol);
                    cIExpr.initInvocation.argExprs.forEach(expr -> checkExpr(expr, env, symTable.noType));
                    resultType = symTable.semanticError;
                    return;
                }

                if (((BObjectTypeSymbol) actualType.tsymbol).initializerFunc != null) {
                    cIExpr.initInvocation.symbol = ((BObjectTypeSymbol) actualType.tsymbol).initializerFunc.symbol;
                    checkInvocationParam(cIExpr.initInvocation);
                } else if (!cIExpr.initInvocation.argExprs.isEmpty()) {
                    // If the initializerFunc is null then this is a default constructor invocation. Hence should not
                    // pass any arguments.
                    dlog.error(cIExpr.pos, DiagnosticCode.TOO_MANY_ARGS_FUNC_CALL, cIExpr.initInvocation.exprSymbol);
                    cIExpr.initInvocation.argExprs.forEach(expr -> checkExpr(expr, env, symTable.noType));
                    resultType = symTable.semanticError;
                    return;
                }
                break;
            case TypeTags.STREAM:
            case TypeTags.CHANNEL:
                if (!cIExpr.initInvocation.argExprs.isEmpty()) {
                    dlog.error(cIExpr.pos, DiagnosticCode.TOO_MANY_ARGS_FUNC_CALL, cIExpr.initInvocation.name);
                    resultType = symTable.semanticError;
                    return;
                }
                break;
            case TypeTags.UNION:
                List<BType> matchingMembers = findMembersWithMatchingInitFunc(cIExpr, (BUnionType) actualType);
                BType matchedType = getMatchingType(matchingMembers, cIExpr, actualType);

                expType = matchedType;
                if (matchedType.tag == TypeTags.OBJECT
                        && ((BObjectTypeSymbol) matchedType.tsymbol).initializerFunc != null) {
                    cIExpr.initInvocation.symbol = ((BObjectTypeSymbol) matchedType.tsymbol).initializerFunc.symbol;
                    checkInvocationParam(cIExpr.initInvocation);
                }
                cIExpr.initInvocation.type = symTable.nilType;
                types.checkType(cIExpr, matchedType, actualType);
                cIExpr.type = matchedType;
                resultType = matchedType;
                return;
            default:
                dlog.error(cIExpr.pos, DiagnosticCode.CANNOT_INFER_OBJECT_TYPE_FROM_LHS, actualType);
                resultType = symTable.semanticError;
                return;
        }

        cIExpr.initInvocation.type = symTable.nilType;
        resultType = types.checkType(cIExpr, actualType, expType);
    }

    private List<BType> findMembersWithMatchingInitFunc(BLangTypeInit cIExpr, BUnionType lhsUnionType) {
        List<BType> matchingLhsMemberTypes = new ArrayList<>();
        for (BType memberType : lhsUnionType.getMemberTypes()) {
            if (memberType.tag != TypeTags.OBJECT) {
                // member is not an object.
                continue;
            }
            if ((memberType.tsymbol.flags & Flags.ABSTRACT) == Flags.ABSTRACT) {
                dlog.error(cIExpr.pos, DiagnosticCode.CANNOT_INITIALIZE_ABSTRACT_OBJECT, lhsUnionType.tsymbol);
                cIExpr.initInvocation.argExprs.forEach(expr -> checkExpr(expr, env, symTable.noType));
            }

            BAttachedFunction initializerFunc = ((BObjectTypeSymbol) memberType.tsymbol).initializerFunc;
            if (isArgsMatchesFunction(cIExpr.argsExpr, initializerFunc)) {
                matchingLhsMemberTypes.add(memberType);
            }
        }
        return matchingLhsMemberTypes;
    }

    private BType getMatchingType(List<BType> matchingLhsMembers, BLangTypeInit cIExpr, BType lhsUnion) {
        if (matchingLhsMembers.isEmpty()) {
            // No union type member found which matches with initializer expression.
            dlog.error(cIExpr.pos, DiagnosticCode.CANNOT_INFER_OBJECT_TYPE_FROM_LHS, lhsUnion);
            resultType = symTable.semanticError;
            return symTable.semanticError;
        } else if (matchingLhsMembers.size() == 1) {
            // We have a correct match.
            return matchingLhsMembers.get(0).tsymbol.type;
        } else {
            // Multiple matches found.
            dlog.error(cIExpr.pos, DiagnosticCode.AMBIGUOUS_TYPES, lhsUnion);
            resultType = symTable.semanticError;
            return symTable.semanticError;
        }
    }

    private boolean isArgsMatchesFunction(List<BLangExpression> invocationArguments, BAttachedFunction function) {
        if (function == null) {
            return invocationArguments.isEmpty();
        }

        if (function.symbol.params.isEmpty() && invocationArguments.isEmpty()) {
            return true;
        }

        List<BLangNamedArgsExpression> namedArgs = new ArrayList<>();
        List<BLangExpression> unnamedArgs = new ArrayList<>();
        for (BLangExpression argument : invocationArguments) {
            if (argument.getKind() == NodeKind.NAMED_ARGS_EXPR) {
                namedArgs.add((BLangNamedArgsExpression) argument);
            } else {
                unnamedArgs.add(argument);
            }
        }

        // All named arguments must be present in function as defaultable parameters.
        if (!matchDefaultableParameters(function, namedArgs)) {
            return false;
        }

        // Given arguments are less than required parameters.
        int requiredParamCount = function.symbol.params.size();
        if (requiredParamCount > unnamedArgs.size()) {
            return false;
        }

        // No rest params, all (unnamed) args must match params.
        if (function.symbol.restParam == null && requiredParamCount != unnamedArgs.size()) {
            return false;
        }

        // Match rest param type.
        if (function.symbol.restParam != null) {
            BType restParamType = ((BArrayType) function.symbol.restParam.type).eType;
            if (!restArgTypesMatch(unnamedArgs, requiredParamCount, restParamType)) {
                return false;
            }
        }

        // Each arguments must be assignable to required parameter at respective position.
        List<BVarSymbol> params = function.symbol.params;
        for (int i = 0, paramsSize = params.size(); i < paramsSize; i++) {
            BVarSymbol param = params.get(i);
            BLangExpression argument = unnamedArgs.get(i);
            if (!types.isAssignable(argument.type, param.type)) {
                return false;
            }
        }
        return true;
    }

    private boolean restArgTypesMatch(List<BLangExpression> unnamedArgs, int requiredParamCount, BType restParamType) {
        if (unnamedArgs.size() == requiredParamCount) {
            return true;
        }
        List<BLangExpression> restArgs = unnamedArgs.subList(requiredParamCount, unnamedArgs.size());
        for (BLangExpression restArg : restArgs) {
            if (!types.isAssignable(restArg.type, restParamType)) {
                return false;
            }
        }
        return true;
    }

    private boolean matchDefaultableParameters(BAttachedFunction function, List<BLangNamedArgsExpression> namedArgs) {
        // More named args given than function can accept.
        if (function.symbol.defaultableParams.size() < namedArgs.size()) {
            return false;
        }

        int matchedParamterCount = 0;
        for (BVarSymbol defaultableParam : function.symbol.defaultableParams) {
            for (BLangNamedArgsExpression namedArg : namedArgs) {
                if (!namedArg.name.value.equals(defaultableParam.name.value)) {
                    continue;
                }
                BType namedArgExprType = checkExpr(namedArg.expr, env);
                if (types.isAssignable(defaultableParam.type, namedArgExprType)) {
                    matchedParamterCount++;
                } else {
                    // Name matched, type mismatched.
                    return false;
                }
            }
        }
        // All named arguments have their respective defaultable parameters.
        return namedArgs.size() == matchedParamterCount;
    }

    public void visit(BLangWaitForAllExpr waitForAllExpr) {
        switch (expType.tag) {
            case TypeTags.RECORD:
                checkTypesForRecords(waitForAllExpr);
                break;
            case TypeTags.MAP:
                checkTypesForMap(waitForAllExpr.keyValuePairs, ((BMapType) expType).constraint);
                LinkedHashSet<BType> memberTypesForMap = collectWaitExprTypes(waitForAllExpr.keyValuePairs);
                if (memberTypesForMap.size() == 1) {
                    resultType = new BMapType(TypeTags.MAP,
                            memberTypesForMap.iterator().next(), symTable.mapType.tsymbol);
                    break;
                }
                BUnionType constraintTypeForMap = BUnionType.create(null, memberTypesForMap);
                resultType = new BMapType(TypeTags.MAP, constraintTypeForMap, symTable.mapType.tsymbol);
                break;
            case TypeTags.NONE:
            case TypeTags.ANY:
                checkTypesForMap(waitForAllExpr.keyValuePairs, expType);
                LinkedHashSet<BType> memberTypes = collectWaitExprTypes(waitForAllExpr.keyValuePairs);
                if (memberTypes.size() == 1) {
                    resultType = new BMapType(TypeTags.MAP, memberTypes.iterator().next(), symTable.mapType.tsymbol);
                    break;
                }
                BUnionType constraintType = BUnionType.create(null, memberTypes);
                resultType = new BMapType(TypeTags.MAP, constraintType, symTable.mapType.tsymbol);
                break;
            default:
                dlog.error(waitForAllExpr.pos, DiagnosticCode.INVALID_LITERAL_FOR_TYPE, expType);
                resultType = symTable.semanticError;
                break;
        }
        waitForAllExpr.type = resultType;

        if (resultType != null && resultType != symTable.semanticError) {
            types.setImplicitCastExpr(waitForAllExpr, waitForAllExpr.type, expType);
        }
    }

    private LinkedHashSet<BType> collectWaitExprTypes(List<BLangWaitForAllExpr.BLangWaitKeyValue> keyVals) {
        LinkedHashSet<BType> memberTypes = new LinkedHashSet<>();
        for (BLangWaitForAllExpr.BLangWaitKeyValue keyVal : keyVals) {
            BType bType = keyVal.keyExpr != null ? keyVal.keyExpr.type : keyVal.valueExpr.type;
            if (bType.tag == TypeTags.FUTURE) {
                memberTypes.add(((BFutureType) bType).constraint);
            } else {
                memberTypes.add(bType);
            }
        }
        return memberTypes;
    }

    private void checkTypesForMap(List<BLangWaitForAllExpr.BLangWaitKeyValue> keyValuePairs, BType expType) {
        keyValuePairs.forEach(keyVal -> checkWaitKeyValExpr(keyVal, expType));
    }

    private void checkTypesForRecords(BLangWaitForAllExpr waitExpr) {
        List<BLangWaitForAllExpr.BLangWaitKeyValue> rhsFields = waitExpr.getKeyValuePairs();
        Map<String, BType> lhsFields = new HashMap<>();
        ((BRecordType) expType).getFields().forEach(field -> lhsFields.put(field.name.value, field.type));

        // check if the record is sealed, if so check if the fields in wait collection is more than the fields expected
        // by the lhs record
        if (((BRecordType) expType).sealed && rhsFields.size() > lhsFields.size()) {
            dlog.error(waitExpr.pos, DiagnosticCode.INVALID_LITERAL_FOR_TYPE, expType);
            resultType = symTable.semanticError;
            return;
        }

        for (BLangWaitForAllExpr.BLangWaitKeyValue keyVal : rhsFields) {
            String key = keyVal.key.value;
            if (!lhsFields.containsKey(key)) {
                // Check if the field is sealed if so you cannot have dynamic fields
                if (((BRecordType) expType).sealed) {
                    dlog.error(waitExpr.pos, DiagnosticCode.INVALID_FIELD_NAME_RECORD_LITERAL, key, expType);
                    resultType = symTable.semanticError;
                } else {
                    // Else if the record is an open record, then check if the rest field type matches the expression
                    BType restFieldType = ((BRecordType) expType).restFieldType;
                    checkWaitKeyValExpr(keyVal, restFieldType);
                }
            } else {
                checkWaitKeyValExpr(keyVal, lhsFields.get(key));
            }
        }
        // If the record literal is of record type and types are validated for the fields, check if there are any
        // required fields missing.
        checkMissingReqFieldsForWait(((BRecordType) expType), rhsFields, waitExpr.pos);

        if (symTable.semanticError != resultType) {
            resultType = expType;
        }
    }

    private void checkMissingReqFieldsForWait(BRecordType type, List<BLangWaitForAllExpr.BLangWaitKeyValue> keyValPairs,
                                              DiagnosticPos pos) {
        type.fields.forEach(field -> {
            // Check if `field` is explicitly assigned a value in the record literal
            boolean hasField = keyValPairs.stream().anyMatch(keyVal -> field.name.value.equals(keyVal.key.value));

            // If a required field is missing, it's a compile error
            if (!hasField && Symbols.isFlagOn(field.symbol.flags, Flags.REQUIRED)) {
                dlog.error(pos, DiagnosticCode.MISSING_REQUIRED_RECORD_FIELD, field.name);
            }
        });
    }

    private void checkWaitKeyValExpr(BLangWaitForAllExpr.BLangWaitKeyValue keyVal, BType type) {
        BLangExpression expr;
        if (keyVal.keyExpr != null) {
            BSymbol symbol = symResolver.lookupSymbol(env, names.fromIdNode(keyVal.keyExpr.variableName),
                                                      SymTag.VARIABLE);
            keyVal.keyExpr.symbol = symbol;
            keyVal.keyExpr.type = symbol.type;
            expr = keyVal.keyExpr;
        } else {
            expr = keyVal.valueExpr;
        }
        BFutureType futureType = new BFutureType(TypeTags.FUTURE, type, null);
        checkExpr(expr, env, futureType);
    }

    public void visit(BLangTernaryExpr ternaryExpr) {
        BType condExprType = checkExpr(ternaryExpr.expr, env, this.symTable.booleanType);

        SymbolEnv thenEnv = typeNarrower.evaluateTruth(ternaryExpr.expr, ternaryExpr.thenExpr, env);
        BType thenType = checkExpr(ternaryExpr.thenExpr, thenEnv, expType);

        SymbolEnv elseEnv = typeNarrower.evaluateFalsity(ternaryExpr.expr, ternaryExpr.elseExpr, env);
        BType elseType = checkExpr(ternaryExpr.elseExpr, elseEnv, expType);

        if (condExprType == symTable.semanticError || thenType == symTable.semanticError ||
                elseType == symTable.semanticError) {
            resultType = symTable.semanticError;
        } else if (expType == symTable.noType) {
            if (types.isAssignable(elseType, thenType)) {
                resultType = thenType;
            } else if (types.isAssignable(thenType, elseType)) {
                resultType = elseType;
            } else {
                dlog.error(ternaryExpr.pos, DiagnosticCode.INCOMPATIBLE_TYPES, thenType, elseType);
                resultType = symTable.semanticError;
            }
        } else {
            resultType = expType;
        }
    }

    public void visit(BLangWaitExpr waitExpr) {
        expType = new BFutureType(TypeTags.FUTURE, expType, null);
        checkExpr(waitExpr.getExpression(), env, expType);
        // Handle union types in lhs
        if (resultType.tag == TypeTags.UNION) {
            LinkedHashSet<BType> memberTypes = collectMemberTypes((BUnionType) resultType, new LinkedHashSet<>());
            if (memberTypes.size() == 1) {
                resultType = memberTypes.toArray(new BType[0])[0];
            } else {
                resultType = BUnionType.create(null, memberTypes);
            }
        } else if (resultType != symTable.semanticError) {
            // Handle other types except for semantic errors
            resultType = ((BFutureType) resultType).constraint;
        }
        waitExpr.type = resultType;

        if (resultType != null && resultType != symTable.semanticError) {
            types.setImplicitCastExpr(waitExpr, waitExpr.type, ((BFutureType) expType).constraint);
        }
    }

    private LinkedHashSet<BType> collectMemberTypes(BUnionType unionType, LinkedHashSet<BType> memberTypes) {
        for (BType memberType : unionType.getMemberTypes()) {
            if (memberType.tag == TypeTags.FUTURE) {
                memberTypes.add(((BFutureType) memberType).constraint);
            } else {
                memberTypes.add(memberType);
            }
        }
        return memberTypes;
    }

    @Override
    public void visit(BLangTrapExpr trapExpr) {
        boolean firstVisit = trapExpr.expr.type == null;
        BType actualType;
        BType exprType = checkExpr(trapExpr.expr, env, expType);
        boolean definedWithVar = expType == symTable.noType;

        if (trapExpr.expr.getKind() == NodeKind.WORKER_RECEIVE) {
            if (firstVisit) {
                isTypeChecked = false;
                resultType = expType;
                return;
            } else {
                expType = trapExpr.type;
                exprType = trapExpr.expr.type;
            }
        }

        if (expType == symTable.semanticError) {
            actualType = symTable.semanticError;
        } else {
            LinkedHashSet<BType> resultTypes = new LinkedHashSet<>();
            if (exprType.tag == TypeTags.UNION) {
                resultTypes.addAll(((BUnionType) exprType).getMemberTypes());
            } else {
                resultTypes.add(exprType);
            }
            resultTypes.add(symTable.errorType);
            actualType = BUnionType.create(null, resultTypes);
        }

        resultType = types.checkType(trapExpr, actualType, expType);
        if (definedWithVar && resultType != null && resultType != symTable.semanticError) {
            types.setImplicitCastExpr(trapExpr.expr, trapExpr.expr.type, resultType);
        }
    }

    public void visit(BLangBinaryExpr binaryExpr) {
        // Bitwise operator should be applied for the future types in the wait expression
        if (expType.tag == TypeTags.FUTURE && binaryExpr.opKind == OperatorKind.BITWISE_OR) {
            BType lhsResultType = checkExpr(binaryExpr.lhsExpr, env, expType);
            BType rhsResultType = checkExpr(binaryExpr.rhsExpr, env, expType);
            // Return if both or atleast one of lhs and rhs types are errors
            if (lhsResultType == symTable.semanticError || rhsResultType == symTable.semanticError) {
                resultType = symTable.semanticError;
                return;
            }
            resultType = BUnionType.create(null, lhsResultType, rhsResultType);
            return;
        }

        SymbolEnv rhsExprEnv;
        BType lhsType = checkExpr(binaryExpr.lhsExpr, env);
        if (binaryExpr.opKind == OperatorKind.AND) {
            rhsExprEnv = typeNarrower.evaluateTruth(binaryExpr.lhsExpr, binaryExpr.rhsExpr, env);
        } else if (binaryExpr.opKind == OperatorKind.OR) {
            rhsExprEnv = typeNarrower.evaluateFalsity(binaryExpr.lhsExpr, binaryExpr.rhsExpr, env);
        } else {
            rhsExprEnv = env;
        }

        BType rhsType = checkExpr(binaryExpr.rhsExpr, rhsExprEnv);

        // Set error type as the actual type.
        BType actualType = symTable.semanticError;

        // Look up operator symbol if both rhs and lhs types are error types
        if (lhsType != symTable.semanticError && rhsType != symTable.semanticError) {
            BSymbol opSymbol = symResolver.resolveBinaryOperator(binaryExpr.opKind, lhsType, rhsType);

            if (opSymbol == symTable.notFoundSymbol) {
                opSymbol = symResolver.getBinaryEqualityForTypeSets(binaryExpr.opKind, lhsType, rhsType, binaryExpr);
            }

            if (opSymbol == symTable.notFoundSymbol) {
                dlog.error(binaryExpr.pos, DiagnosticCode.BINARY_OP_INCOMPATIBLE_TYPES,
                        binaryExpr.opKind, lhsType, rhsType);
            } else {
                binaryExpr.opSymbol = (BOperatorSymbol) opSymbol;
                actualType = opSymbol.type.getReturnType();
            }
        }

        resultType = types.checkType(binaryExpr, actualType, expType);
    }

    public void visit(BLangElvisExpr elvisExpr) {
        BType lhsType = checkExpr(elvisExpr.lhsExpr, env);
        BType actualType = symTable.semanticError;
        if (lhsType != symTable.semanticError) {
            if (lhsType.tag == TypeTags.UNION && lhsType.isNullable()) {
                BUnionType unionType = (BUnionType) lhsType;
                LinkedHashSet<BType> memberTypes = unionType.getMemberTypes().stream()
                        .filter(type -> type.tag != TypeTags.NIL)
                        .collect(Collectors.toCollection(LinkedHashSet::new));

                if (memberTypes.size() == 1) {
                    actualType = memberTypes.toArray(new BType[0])[0];
                } else {
                    actualType = BUnionType.create(null, memberTypes);
                }
            } else {
                dlog.error(elvisExpr.pos, DiagnosticCode.OPERATOR_NOT_SUPPORTED,
                        OperatorKind.ELVIS, lhsType);
            }
        }
        BType rhsReturnType = checkExpr(elvisExpr.rhsExpr, env, expType);
        BType lhsReturnType = types.checkType(elvisExpr.lhsExpr.pos, actualType, expType,
                DiagnosticCode.INCOMPATIBLE_TYPES);
        if (rhsReturnType == symTable.semanticError || lhsReturnType == symTable.semanticError) {
            resultType = symTable.semanticError;
        } else if (expType == symTable.noType) {
            if (types.isSameType(rhsReturnType, lhsReturnType)) {
                resultType = lhsReturnType;
            } else {
                dlog.error(elvisExpr.rhsExpr.pos, DiagnosticCode.INCOMPATIBLE_TYPES, lhsReturnType, rhsReturnType);
                resultType = symTable.semanticError;
            }
        } else {
            resultType = expType;
        }
    }

    @Override
    public void visit(BLangBracedOrTupleExpr bracedOrTupleExpr) {
        // Handle Tuple Expression.
        if (expType.tag == TypeTags.TUPLE) {
            BTupleType tupleType = (BTupleType) this.expType;
            // Fix this.
            List<BType> expTypes = getListWithErrorTypes(bracedOrTupleExpr.expressions.size());
            if (tupleType.tupleTypes.size() != bracedOrTupleExpr.expressions.size()) {
                dlog.error(bracedOrTupleExpr.pos, DiagnosticCode.SYNTAX_ERROR,
                        "tuple and expression size does not match");
            } else {
                expTypes = tupleType.tupleTypes;
            }
            List<BType> results = new ArrayList<>();
            for (int i = 0; i < bracedOrTupleExpr.expressions.size(); i++) {
                // Infer type from lhs since lhs might be union
                // TODO: Need to fix with tuple casting
                BType expType = expTypes.get(i);
                BType actualType = checkExpr(bracedOrTupleExpr.expressions.get(i), env, expType);
                results.add(expType.tag != TypeTags.NONE ? expType : actualType);
            }
            resultType = new BTupleType(results);
            return;
        }

        List<BType> results = new ArrayList<>();
        if (expType.tag == TypeTags.TYPEDESC) {
            bracedOrTupleExpr.isTypedescExpr = true;
            for (int i = 0; i < bracedOrTupleExpr.expressions.size(); i++) {
                results.add(checkExpr(bracedOrTupleExpr.expressions.get(i), env, symTable.noType));
            }
            List<BType> actualTypes = new ArrayList<>();
            for (int i = 0; i < bracedOrTupleExpr.expressions.size(); i++) {
                final BLangExpression expr = bracedOrTupleExpr.expressions.get(i);
                if (expr.getKind() == NodeKind.TYPEDESC_EXPRESSION) {
                    actualTypes.add(((BLangTypedescExpr) expr).resolvedType);
                } else if (expr.getKind() == NodeKind.SIMPLE_VARIABLE_REF) {
                    actualTypes.add(((BLangSimpleVarRef) expr).symbol.type);
                } else {
                    actualTypes.add(results.get(i));
                }
            }
            if (actualTypes.size() == 1) {
                bracedOrTupleExpr.typedescType = actualTypes.get(0);
            } else {
                bracedOrTupleExpr.typedescType = new BTupleType(actualTypes);
            }
            resultType = symTable.typeDesc;
        } else if (bracedOrTupleExpr.expressions.size() > 1) {
            // This is a tuple.
            for (int i = 0; i < bracedOrTupleExpr.expressions.size(); i++) {
                results.add(checkExpr(bracedOrTupleExpr.expressions.get(i), env, symTable.noType));
            }
            BType actualType = new BTupleType(results);

            if (expType.tag == TypeTags.ANY || expType.tag == TypeTags.ANYDATA) {
                dlog.error(bracedOrTupleExpr.pos, DiagnosticCode.INVALID_TUPLE_LITERAL, expType);
                resultType = symTable.semanticError;
                return;
            }

            List<BType> tupleCompatibleType = getArrayCompatibleTypes(expType, actualType);
            if (tupleCompatibleType.isEmpty()) {
                dlog.error(bracedOrTupleExpr.pos, DiagnosticCode.INCOMPATIBLE_TYPES, expType, actualType);
            } else if (tupleCompatibleType.size() > 1) {
                dlog.error(bracedOrTupleExpr.pos, DiagnosticCode.AMBIGUOUS_TYPES, expType);
            } else if (tupleCompatibleType.get(0).tag == TypeTags.ANY) {
                dlog.error(bracedOrTupleExpr.pos, DiagnosticCode.INVALID_TUPLE_LITERAL, expType);
            } else {
                resultType = types.checkType(bracedOrTupleExpr, actualType, expType);
            }
        } else {
            // This is a braced expression.
            bracedOrTupleExpr.isBracedExpr = true;
            resultType = checkExpr(bracedOrTupleExpr.expressions.get(0), env, expType);
        }
    }

    public void visit(BLangTypedescExpr accessExpr) {
        BType actualType = symTable.typeDesc;
        accessExpr.resolvedType = symResolver.resolveTypeNode(accessExpr.typeNode, env);
        resultType = types.checkType(accessExpr, actualType, expType);
    }

    public void visit(BLangUnaryExpr unaryExpr) {
        BType exprType;
        BType actualType = symTable.semanticError;
        if (OperatorKind.UNTAINT.equals(unaryExpr.operator)) {
            exprType = checkExpr(unaryExpr.expr, env);
            if (exprType != symTable.semanticError) {
                actualType = exprType;
            }
        } else {
            exprType = checkExpr(unaryExpr.expr, env);
            if (exprType != symTable.semanticError) {
                BSymbol symbol = symResolver.resolveUnaryOperator(unaryExpr.pos, unaryExpr.operator, exprType);
                if (symbol == symTable.notFoundSymbol) {
                    dlog.error(unaryExpr.pos, DiagnosticCode.UNARY_OP_INCOMPATIBLE_TYPES,
                            unaryExpr.operator, exprType);
                } else {
                    unaryExpr.opSymbol = (BOperatorSymbol) symbol;
                    actualType = symbol.type.getReturnType();
                }
            }
        }

        resultType = types.checkType(unaryExpr, actualType, expType);
    }

    public void visit(BLangTypeConversionExpr conversionExpr) {
        // Set error type as the actual type.
        BType actualType = symTable.semanticError;

        BType targetType = symResolver.resolveTypeNode(conversionExpr.typeNode, env);
        conversionExpr.targetType = targetType;
        BType expType = conversionExpr.expr.getKind() == NodeKind.RECORD_LITERAL_EXPR ? targetType : symTable.noType;
        BType sourceType = checkExpr(conversionExpr.expr, env, expType);

        if (targetType.tag == TypeTags.FUTURE) {
            dlog.error(conversionExpr.pos, DiagnosticCode.TYPE_CAST_NOT_YET_SUPPORTED, targetType);
        } else {
            BSymbol symbol = symResolver.resolveTypeCastOperator(conversionExpr, sourceType, targetType);

            if (symbol == symTable.notFoundSymbol) {
                dlog.error(conversionExpr.pos, DiagnosticCode.INCOMPATIBLE_TYPES_CAST, sourceType, targetType);
            } else {
                conversionExpr.conversionSymbol = (BOperatorSymbol) symbol;
                // We reach this block only if the cast is valid, so we set the target type as the actual type.
                actualType = targetType;
            }
        }
        resultType = types.checkType(conversionExpr, actualType, this.expType);
    }

    @Override
    public void visit(BLangLambdaFunction bLangLambdaFunction) {
        bLangLambdaFunction.type = bLangLambdaFunction.function.symbol.type;
        // creating a copy of the env to visit the lambda function later
        bLangLambdaFunction.cachedEnv = env.createClone();
        env.enclPkg.lambdaFunctions.add(bLangLambdaFunction);
        resultType = types.checkType(bLangLambdaFunction, bLangLambdaFunction.type, expType);
    }

    @Override
    public void visit(BLangArrowFunction bLangArrowFunction) {
        BType expectedType = expType;
        if (expectedType.tag == TypeTags.UNION) {
            BUnionType unionType = (BUnionType) expectedType;
            BType invokableType = unionType.getMemberTypes().stream().filter(type -> type.tag == TypeTags.INVOKABLE)
                    .collect(Collectors.collectingAndThen(Collectors.toList(), list -> {
                                if (list.size() != 1) {
                                    return null;
                                }
                                return list.get(0);
                            }
                    ));

            if (invokableType != null) {
                expectedType = invokableType;
            }
        }
        if (expectedType.tag != TypeTags.INVOKABLE) {
            dlog.error(bLangArrowFunction.pos, DiagnosticCode.ARROW_EXPRESSION_CANNOT_INFER_TYPE_FROM_LHS);
            resultType = symTable.semanticError;
            return;
        }

        BInvokableType expectedInvocation = (BInvokableType) expectedType;
        populateArrowExprParamTypes(bLangArrowFunction, expectedInvocation.paramTypes);
        bLangArrowFunction.expression.type = populateArrowExprReturn(bLangArrowFunction, expectedInvocation.retType);
        // if function return type is none, assign the inferred return type
        if (expectedInvocation.retType.tag == TypeTags.NONE) {
            expectedInvocation.retType = bLangArrowFunction.expression.type;
        }
        resultType = bLangArrowFunction.funcType = expectedInvocation;
    }

    public void visit(BLangXMLQName bLangXMLQName) {
        String prefix = bLangXMLQName.prefix.value;
        resultType = types.checkType(bLangXMLQName, symTable.stringType, expType);
        // TODO: check isLHS

        if (env.node.getKind() == NodeKind.XML_ATTRIBUTE && prefix.isEmpty()
                && bLangXMLQName.localname.value.equals(XMLConstants.XMLNS_ATTRIBUTE)) {
            ((BLangXMLAttribute) env.node).isNamespaceDeclr = true;
            return;
        }

        if (env.node.getKind() == NodeKind.XML_ATTRIBUTE && prefix.equals(XMLConstants.XMLNS_ATTRIBUTE)) {
            ((BLangXMLAttribute) env.node).isNamespaceDeclr = true;
            return;
        }

        if (prefix.equals(XMLConstants.XMLNS_ATTRIBUTE)) {
            dlog.error(bLangXMLQName.pos, DiagnosticCode.INVALID_NAMESPACE_PREFIX, prefix);
            bLangXMLQName.type = symTable.semanticError;
            return;
        }

        BSymbol xmlnsSymbol = symResolver.lookupSymbol(env, names.fromIdNode(bLangXMLQName.prefix), SymTag.XMLNS);
        if (prefix.isEmpty() && xmlnsSymbol == symTable.notFoundSymbol) {
            return;
        }

        if (!prefix.isEmpty() && xmlnsSymbol == symTable.notFoundSymbol) {
            dlog.error(bLangXMLQName.pos, DiagnosticCode.UNDEFINED_SYMBOL, prefix);
            bLangXMLQName.type = symTable.semanticError;
            return;
        }
        bLangXMLQName.namespaceURI = ((BXMLNSSymbol) xmlnsSymbol).namespaceURI;
        bLangXMLQName.nsSymbol = (BXMLNSSymbol) xmlnsSymbol;
    }

    public void visit(BLangXMLAttribute bLangXMLAttribute) {
        SymbolEnv xmlAttributeEnv = SymbolEnv.getXMLAttributeEnv(bLangXMLAttribute, env);

        // check attribute name
        checkExpr(bLangXMLAttribute.name, xmlAttributeEnv, symTable.stringType);

        // check attribute value
        checkExpr(bLangXMLAttribute.value, xmlAttributeEnv, symTable.stringType);

        symbolEnter.defineNode(bLangXMLAttribute, env);
    }

    public void visit(BLangXMLElementLiteral bLangXMLElementLiteral) {
        SymbolEnv xmlElementEnv = SymbolEnv.getXMLElementEnv(bLangXMLElementLiteral, env);

        // Visit in-line namespace declarations
        bLangXMLElementLiteral.attributes.forEach(attribute -> {
            if (attribute.name.getKind() == NodeKind.XML_QNAME
                    && ((BLangXMLQName) attribute.name).prefix.value.equals(XMLConstants.XMLNS_ATTRIBUTE)) {
                checkExpr(attribute, xmlElementEnv, symTable.noType);
            }
        });

        // Visit attributes.
        bLangXMLElementLiteral.attributes.forEach(attribute -> {
            if (attribute.name.getKind() != NodeKind.XML_QNAME
                    || !((BLangXMLQName) attribute.name).prefix.value.equals(XMLConstants.XMLNS_ATTRIBUTE)) {
                checkExpr(attribute, xmlElementEnv, symTable.noType);
            }
        });

        Map<Name, BXMLNSSymbol> namespaces = symResolver.resolveAllNamespaces(xmlElementEnv);
        Name defaultNs = names.fromString(XMLConstants.DEFAULT_NS_PREFIX);
        if (namespaces.containsKey(defaultNs)) {
            bLangXMLElementLiteral.defaultNsSymbol = namespaces.remove(defaultNs);
        }
        bLangXMLElementLiteral.namespacesInScope.putAll(namespaces);

        // Visit the tag names
        validateTags(bLangXMLElementLiteral, xmlElementEnv);

        // Visit the children
        bLangXMLElementLiteral.modifiedChildren =
                concatSimilarKindXMLNodes(bLangXMLElementLiteral.children, xmlElementEnv);
        resultType = types.checkType(bLangXMLElementLiteral, symTable.xmlType, expType);
    }

    public void visit(BLangXMLTextLiteral bLangXMLTextLiteral) {
        bLangXMLTextLiteral.concatExpr = getStringTemplateConcatExpr(bLangXMLTextLiteral.textFragments);
        resultType = types.checkType(bLangXMLTextLiteral, symTable.xmlType, expType);
    }

    public void visit(BLangXMLCommentLiteral bLangXMLCommentLiteral) {
        bLangXMLCommentLiteral.concatExpr = getStringTemplateConcatExpr(bLangXMLCommentLiteral.textFragments);
        resultType = types.checkType(bLangXMLCommentLiteral, symTable.xmlType, expType);
    }

    public void visit(BLangXMLProcInsLiteral bLangXMLProcInsLiteral) {
        checkExpr(bLangXMLProcInsLiteral.target, env, symTable.stringType);
        bLangXMLProcInsLiteral.dataConcatExpr = getStringTemplateConcatExpr(bLangXMLProcInsLiteral.dataFragments);
        resultType = types.checkType(bLangXMLProcInsLiteral, symTable.xmlType, expType);
    }

    public void visit(BLangXMLQuotedString bLangXMLQuotedString) {
        bLangXMLQuotedString.concatExpr = getStringTemplateConcatExpr(bLangXMLQuotedString.textFragments);
        resultType = types.checkType(bLangXMLQuotedString, symTable.stringType, expType);
    }

    public void visit(BLangXMLAttributeAccess xmlAttributeAccessExpr) {
        BType actualType = symTable.semanticError;

        // First analyze the variable reference expression.
        checkExpr(xmlAttributeAccessExpr.expr, env, symTable.xmlType);

        // Then analyze the index expression.
        BLangExpression indexExpr = xmlAttributeAccessExpr.indexExpr;
        if (indexExpr == null) {
            if (xmlAttributeAccessExpr.lhsVar) {
                dlog.error(xmlAttributeAccessExpr.pos, DiagnosticCode.XML_ATTRIBUTE_MAP_UPDATE_NOT_ALLOWED);
            } else {
                actualType = symTable.xmlAttributesType;
            }
            resultType = types.checkType(xmlAttributeAccessExpr, actualType, expType);
            return;
        }

        checkExpr(indexExpr, env, symTable.stringType);

        if (indexExpr.type.tag == TypeTags.STRING) {
            actualType = symTable.stringType;
        }

        xmlAttributeAccessExpr.namespaces.putAll(symResolver.resolveAllNamespaces(env));
        resultType = types.checkType(xmlAttributeAccessExpr, actualType, expType);
    }

    public void visit(BLangStringTemplateLiteral stringTemplateLiteral) {
        stringTemplateLiteral.concatExpr = getStringTemplateConcatExpr(stringTemplateLiteral.exprs);
        resultType = types.checkType(stringTemplateLiteral, symTable.stringType, expType);
    }

    @Override
    public void visit(BLangIntRangeExpression intRangeExpression) {
        checkExpr(intRangeExpression.startExpr, env, symTable.intType);
        checkExpr(intRangeExpression.endExpr, env, symTable.intType);
        resultType = new BArrayType(symTable.intType);
    }

    @Override
    public void visit(BLangTableQueryExpression tableQueryExpression) {
        BType actualType = symTable.semanticError;
        int expTypeTag = expType.tag;

        if (expTypeTag == TypeTags.TABLE) {
            actualType = expType;
        } else if (expTypeTag != TypeTags.SEMANTIC_ERROR) {
            dlog.error(tableQueryExpression.pos, DiagnosticCode.INCOMPATIBLE_TYPES_CONVERSION, expType);
        }

        BLangTableQuery tableQuery = (BLangTableQuery) tableQueryExpression.getTableQuery();
        tableQuery.accept(this);

        resultType = types.checkType(tableQueryExpression, actualType, expType);
    }

    @Override
    public void visit(BLangTableQuery tableQuery) {
        BLangStreamingInput streamingInput = (BLangStreamingInput) tableQuery.getStreamingInput();
        streamingInput.accept(this);

        BLangJoinStreamingInput joinStreamingInput = (BLangJoinStreamingInput) tableQuery.getJoinStreamingInput();
        if (joinStreamingInput != null) {
            joinStreamingInput.accept(this);
        }
    }

    @Override
    public void visit(BLangSelectClause selectClause) {
        List<? extends SelectExpressionNode> selectExprList = selectClause.getSelectExpressions();
        selectExprList.forEach(selectExpr -> ((BLangSelectExpression) selectExpr).accept(this));

        BLangGroupBy groupBy = (BLangGroupBy) selectClause.getGroupBy();
        if (groupBy != null) {
            groupBy.accept(this);
        }

        BLangHaving having = (BLangHaving) selectClause.getHaving();
        if (having != null) {
            having.accept(this);
        }
    }

    @Override
    public void visit(BLangSelectExpression selectExpression) {
        BLangExpression expr = (BLangExpression) selectExpression.getExpression();
        expr.accept(this);
    }

    @Override
    public void visit(BLangGroupBy groupBy) {
        groupBy.getVariables().forEach(expr -> ((BLangExpression) expr).accept(this));
    }

    @Override
    public void visit(BLangHaving having) {
        BLangExpression expr = (BLangExpression) having.getExpression();
        expr.accept(this);
    }

    @Override
    public void visit(BLangOrderBy orderBy) {
        for (OrderByVariableNode orderByVariableNode : orderBy.getVariables()) {
            ((BLangOrderByVariable) orderByVariableNode).accept(this);
        }
    }

    @Override
    public void visit(BLangOrderByVariable orderByVariable) {
        BLangExpression expression = (BLangExpression) orderByVariable.getVariableReference();
        expression.accept(this);
    }

    @Override
    public void visit(BLangJoinStreamingInput joinStreamingInput) {
        BLangStreamingInput streamingInput = (BLangStreamingInput) joinStreamingInput.getStreamingInput();
        streamingInput.accept(this);
    }

    @Override
    public void visit(BLangStreamingInput streamingInput) {
        BLangExpression varRef = (BLangExpression) streamingInput.getStreamReference();
        varRef.accept(this);
    }

    @Override
    public void visit(BLangRestArgsExpression bLangRestArgExpression) {
        resultType = checkExpr(bLangRestArgExpression.expr, env, expType);
    }

    @Override
    public void visit(BLangNamedArgsExpression bLangNamedArgsExpression) {
        resultType = checkExpr(bLangNamedArgsExpression.expr, env, expType);
        bLangNamedArgsExpression.type = bLangNamedArgsExpression.expr.type;
    }

    @Override
    public void visit(BLangMatchExpression bLangMatchExpression) {
        SymbolEnv matchExprEnv = SymbolEnv.createBlockEnv((BLangBlockStmt) TreeBuilder.createBlockNode(), env);
        checkExpr(bLangMatchExpression.expr, matchExprEnv);

        // Type check and resolve patterns and their expressions
        bLangMatchExpression.patternClauses.forEach(pattern -> {
            if (!pattern.variable.name.value.endsWith(Names.IGNORE.value)) {
                symbolEnter.defineNode(pattern.variable, matchExprEnv);
            }
            checkExpr(pattern.expr, matchExprEnv, expType);
            pattern.variable.type = symResolver.resolveTypeNode(pattern.variable.typeNode, matchExprEnv);
        });

        LinkedHashSet<BType> matchExprTypes = getMatchExpressionTypes(bLangMatchExpression);

        BType actualType;
        if (matchExprTypes.contains(symTable.semanticError)) {
            actualType = symTable.semanticError;
        } else if (matchExprTypes.size() == 1) {
            actualType = matchExprTypes.toArray(new BType[0])[0];
        } else {
            actualType = BUnionType.create(null, matchExprTypes);
        }

        resultType = types.checkType(bLangMatchExpression, actualType, expType);
    }

    @Override
    public void visit(BLangCheckedExpr checkedExpr) {
        boolean firstVisit = checkedExpr.expr.type == null;
        BType exprExpType;
        if (expType == symTable.noType) {
            exprExpType = symTable.noType;
        } else {
            exprExpType = BUnionType.create(null, expType, symTable.errorType);
        }

        BType exprType = checkExpr(checkedExpr.expr, env, exprExpType);
        if (checkedExpr.expr.getKind() == NodeKind.WORKER_RECEIVE) {
            if (firstVisit) {
                isTypeChecked = false;
                resultType = expType;
                return;
            } else {
                expType = checkedExpr.type;
                exprType = checkedExpr.expr.type;
            }
        }

        if (exprType.tag != TypeTags.UNION) {
            if (types.isAssignable(exprType, symTable.errorType)) {
                dlog.error(checkedExpr.expr.pos, DiagnosticCode.CHECKED_EXPR_INVALID_USAGE_ALL_ERROR_TYPES_IN_RHS);
            } else if (exprType != symTable.semanticError) {
                dlog.error(checkedExpr.expr.pos, DiagnosticCode.CHECKED_EXPR_INVALID_USAGE_NO_ERROR_TYPE_IN_RHS);
            }
            checkedExpr.type = symTable.semanticError;
            return;
        }

        BUnionType unionType = (BUnionType) exprType;
        // Filter out the list of types which are not equivalent with the error type.
        Map<Boolean, List<BType>> resultTypeMap = unionType.getMemberTypes().stream()
                .collect(Collectors.groupingBy(memberType -> types.isAssignable(memberType, symTable.errorType)));

        // This list will be used in the desugar phase
        checkedExpr.equivalentErrorTypeList = resultTypeMap.get(true);
        if (checkedExpr.equivalentErrorTypeList == null ||
                checkedExpr.equivalentErrorTypeList.size() == 0) {
            // No member types in this union is equivalent to the error type
            dlog.error(checkedExpr.expr.pos, DiagnosticCode.CHECKED_EXPR_INVALID_USAGE_NO_ERROR_TYPE_IN_RHS);
            checkedExpr.type = symTable.semanticError;
            return;
        }

        List<BType> nonErrorTypeList = resultTypeMap.get(false);
        if (nonErrorTypeList == null || nonErrorTypeList.size() == 0) {
            // All member types in the union are equivalent to the error type.
            // Checked expression requires at least one type which is not equivalent to the error type.
            dlog.error(checkedExpr.expr.pos, DiagnosticCode.CHECKED_EXPR_INVALID_USAGE_ALL_ERROR_TYPES_IN_RHS);
            checkedExpr.type = symTable.semanticError;
            return;
        }

        BType actualType;
        if (nonErrorTypeList.size() == 1) {
            actualType = nonErrorTypeList.get(0);
        } else {
            actualType = BUnionType.create(null, new LinkedHashSet<>(nonErrorTypeList));
        }

        resultType = types.checkType(checkedExpr, actualType, expType);
    }

    @Override
    public void visit(BLangErrorConstructorExpr errorConstructorExpr) {
        if (expType.tag == TypeTags.NONE) {
            Optional.ofNullable(errorConstructorExpr.reasonExpr)
                    .map(expr -> checkExpr(expr, env, symTable.stringType))
                    .orElseThrow(AssertionError::new);

            // If no expected type, the reason type will be inferred as from the constructor
            Optional.ofNullable(errorConstructorExpr.detailsExpr)
                    .ifPresent(expr -> checkExpr(expr, env, symTable.noType));
            resultType = new BErrorType(null, symTable.stringType, errorConstructorExpr.detailsExpr == null ?
                    symTable.mapType : errorConstructorExpr.detailsExpr.type);
            return;
        }

        if (expType.tag != TypeTags.ERROR) {
            dlog.error(errorConstructorExpr.pos, DiagnosticCode.CANNOT_INFER_ERROR_TYPE, expType);
            resultType = symTable.semanticError;
            return;
        }

        // No matter what, message expression has to exist and its type should be string for the built-in error type
        // or the type specified when defining the error, for user defined error types.
        Optional.ofNullable(errorConstructorExpr.reasonExpr)
                .map(expr -> checkExpr(expr, env, ((BErrorType) expType).reasonType))
                .orElseThrow(AssertionError::new);

        Optional.ofNullable(errorConstructorExpr.detailsExpr)
                .ifPresent(expr -> checkExpr(expr, env, ((BErrorType) expType).detailType));
        resultType = expType;
    }

    @Override
    public void visit(BLangServiceConstructorExpr serviceConstructorExpr) {
        resultType = serviceConstructorExpr.serviceNode.symbol.type;
    }

    @Override
    public void visit(BLangTypeTestExpr typeTestExpr) {
        typeTestExpr.typeNode.type = symResolver.resolveTypeNode(typeTestExpr.typeNode, env);
        checkExpr(typeTestExpr.expr, env);

        resultType = types.checkType(typeTestExpr, symTable.booleanType, expType);
    }

    // Private methods

    private boolean isValidVariableReference(BLangExpression varRef) {
        switch (varRef.getKind()) {
            case SIMPLE_VARIABLE_REF:
            case RECORD_VARIABLE_REF:
            case TUPLE_VARIABLE_REF:
            case ERROR_VARIABLE_REF:
            case FIELD_BASED_ACCESS_EXPR:
            case INDEX_BASED_ACCESS_EXPR:
            case XML_ATTRIBUTE_ACCESS_EXPR:
                return true;
            default:
                dlog.error(varRef.pos, DiagnosticCode.INVALID_RECORD_BINDING_PATTERN, varRef.type);
                return false;
        }
    }

    private BType populateArrowExprReturn(BLangArrowFunction bLangArrowFunction, BType expectedRetType) {
        SymbolEnv arrowFunctionEnv = SymbolEnv.createArrowFunctionSymbolEnv(bLangArrowFunction, env);
        bLangArrowFunction.params.forEach(param -> symbolEnter.defineNode(param, arrowFunctionEnv));
        return checkExpr(bLangArrowFunction.expression, arrowFunctionEnv, expectedRetType);
    }

    private void populateArrowExprParamTypes(BLangArrowFunction bLangArrowFunction, List<BType> paramTypes) {
        if (paramTypes.size() != bLangArrowFunction.params.size()) {
            dlog.error(bLangArrowFunction.pos, DiagnosticCode.ARROW_EXPRESSION_MISMATCHED_PARAMETER_LENGTH,
                    paramTypes.size(), bLangArrowFunction.params.size());
            resultType = symTable.semanticError;
            bLangArrowFunction.params.forEach(param -> param.type = symTable.semanticError);
            return;
        }

        for (int i = 0; i < bLangArrowFunction.params.size(); i++) {
            BLangSimpleVariable paramIdentifier = bLangArrowFunction.params.get(i);
            BType bType = paramTypes.get(i);
            BLangValueType valueTypeNode = (BLangValueType) TreeBuilder.createValueTypeNode();
            valueTypeNode.setTypeKind(bType.getKind());
            paramIdentifier.setTypeNode(valueTypeNode);
            paramIdentifier.type = bType;
        }
    }

    private void checkSefReferences(DiagnosticPos pos, SymbolEnv env, BVarSymbol varSymbol) {
        if (env.enclVarSym == varSymbol) {
            dlog.error(pos, DiagnosticCode.SELF_REFERENCE_VAR, varSymbol.name);
        }
    }

    public List<BType> getListWithErrorTypes(int count) {
        List<BType> list = new ArrayList<>(count);
        for (int i = 0; i < count; i++) {
            list.add(symTable.semanticError);
        }

        return list;
    }

    private void checkFunctionInvocationExpr(BLangInvocation iExpr) {
        Name funcName = names.fromIdNode(iExpr.name);
        Name pkgAlias = names.fromIdNode(iExpr.pkgAlias);
        BSymbol funcSymbol = symTable.notFoundSymbol;
        // TODO: we may not need this section now, with the mandatory 'self'
        // if no package alias, check for same object attached function
        if (pkgAlias == Names.EMPTY && env.enclType != null) {
            Name objFuncName = names.fromString(Symbols.getAttachedFuncSymbolName(
                    env.enclType.type.tsymbol.name.value, funcName.value));
            funcSymbol = symResolver.resolveStructField(iExpr.pos, env, objFuncName,
                    env.enclType.type.tsymbol);
            if (funcSymbol != symTable.notFoundSymbol) {
                iExpr.exprSymbol = symResolver.lookupSymbol(env, Names.SELF, SymTag.VARIABLE);
            }
        }

        // if no such function found, then try resolving in package
        if (funcSymbol == symTable.notFoundSymbol) {
            funcSymbol = symResolver.lookupSymbolInPackage(iExpr.pos, env, pkgAlias, funcName, SymTag.VARIABLE);
        }

        if (funcSymbol == symTable.notFoundSymbol || (funcSymbol.tag & SymTag.FUNCTION) != SymTag.FUNCTION) {
            dlog.error(iExpr.pos, DiagnosticCode.UNDEFINED_FUNCTION, funcName);
            iExpr.argExprs.forEach(arg -> checkExpr(arg, env));
            resultType = symTable.semanticError;
            return;
        }
        if (Symbols.isFlagOn(funcSymbol.flags, Flags.REMOTE)) {
            dlog.error(iExpr.pos, DiagnosticCode.INVALID_ACTION_INVOCATION_SYNTAX);
        }
        if (Symbols.isFlagOn(funcSymbol.flags, Flags.RESOURCE)) {
            dlog.error(iExpr.pos, DiagnosticCode.INVALID_RESOURCE_FUNCTION_INVOCATION);
        }
        // Set the resolved function symbol in the invocation expression.
        // This is used in the code generation phase.
        iExpr.symbol = funcSymbol;
        checkInvocationParamAndReturnType(iExpr);
    }

    private void checkObjectFunctionInvocationExpr(BLangInvocation iExpr, BObjectType objectType) {
        // check for object attached function
        Name funcName =
                names.fromString(Symbols.getAttachedFuncSymbolName(objectType.tsymbol.name.value, iExpr.name.value));
        BSymbol funcSymbol =
                symResolver.resolveObjectMethod(iExpr.pos, env, funcName, (BObjectTypeSymbol) objectType.tsymbol);
        if (funcSymbol == symTable.notFoundSymbol || funcSymbol.type.tag != TypeTags.INVOKABLE) {
            dlog.error(iExpr.pos, DiagnosticCode.UNDEFINED_FUNCTION_IN_OBJECT, iExpr.name.value, objectType);
            resultType = symTable.semanticError;
            return;
        }
        if (Symbols.isFlagOn(funcSymbol.flags, Flags.REMOTE)) {
            dlog.error(iExpr.pos, DiagnosticCode.INVALID_ACTION_INVOCATION_SYNTAX);
        }
        if (Symbols.isFlagOn(funcSymbol.flags, Flags.RESOURCE)) {
            dlog.error(iExpr.pos, DiagnosticCode.INVALID_RESOURCE_FUNCTION_INVOCATION);
        }
        iExpr.symbol = funcSymbol;
        checkInvocationParamAndReturnType(iExpr);
    }

    private void checkFunctionInvocationExpr(BLangInvocation iExpr, BType bType) {
        Name funcName = names.fromString(
                Symbols.getAttachedFuncSymbolName(bType.toString(), iExpr.name.value));
        BPackageSymbol packageSymbol = (BPackageSymbol) bType.tsymbol.owner;
        BSymbol funcSymbol = symResolver.lookupMemberSymbol(iExpr.pos, packageSymbol.scope, this.env,
                funcName, SymTag.FUNCTION);
        if (funcSymbol == symTable.notFoundSymbol) {
            dlog.error(iExpr.pos, DiagnosticCode.UNDEFINED_FUNCTION, funcName);
            resultType = symTable.semanticError;
            return;
        }
        iExpr.symbol = funcSymbol;
        checkInvocationParamAndReturnType(iExpr);
    }

    private boolean isIterableOperationInvocation(BLangInvocation iExpr) {
        final IterableKind iterableKind = IterableKind.getFromString(iExpr.name.value);
        switch (iExpr.expr.type.tag) {
            case TypeTags.ARRAY:
            case TypeTags.MAP:
            case TypeTags.RECORD:
            case TypeTags.STREAM:
            case TypeTags.TABLE:
            case TypeTags.INTERMEDIATE_COLLECTION:
                return iterableKind != IterableKind.UNDEFINED;
            case TypeTags.XML: {
                // This has been done as there are an iterable operation and a function both named "select"
                // "select" function is applicable over XML type and select iterable operation is applicable over
                // Table type. In order to avoid XML.select being confused for iterable function select at
                // TypeChecker#visit(BLangInvocation iExpr) following condition is checked.
                // TODO: There should be a proper way to resolve the conflict
                return iterableKind != IterableKind.SELECT
                        && iterableKind != IterableKind.UNDEFINED;
            }
        }
        return false;
    }

    private void checkInvocationParamAndReturnType(BLangInvocation iExpr) {
        BType actualType = checkInvocationParam(iExpr);
        if (iExpr.expr != null) {
            actualType = getAccessExprFinalType(iExpr, actualType);
        }

        resultType = types.checkType(iExpr, actualType, this.expType);
    }

    private BType checkInvocationParam(BLangInvocation iExpr) {
        BType safeType = getSafeType(iExpr.symbol.type, iExpr);
        List<BType> paramTypes = ((BInvokableType) safeType).getParameterTypes();
        int requiredParamsCount;
        if (iExpr.symbol.tag == SymTag.VARIABLE) {
            // Here we assume function pointers can have only required params.
            // And assume that named params and rest params are not supported.
            requiredParamsCount = paramTypes.size();
        } else {
            requiredParamsCount = ((BInvokableSymbol) iExpr.symbol).params.size();
        }

        iExpr.requiredArgs = new ArrayList<>();

        // Split the different argument types: required args, named args and rest args
        int i = 0;
        BLangExpression vararg = null;
        for (BLangExpression expr : iExpr.argExprs) {
            switch (expr.getKind()) {
                case NAMED_ARGS_EXPR:
                    iExpr.namedArgs.add(expr);
                    break;
                case REST_ARGS_EXPR:
                    vararg = expr;
                    break;
                default:
                    if (i < requiredParamsCount) {
                        iExpr.requiredArgs.add(expr);
                    } else {
                        iExpr.restArgs.add(expr);
                    }
                    i++;
                    break;
            }
        }

        return checkInvocationArgs(iExpr, paramTypes, requiredParamsCount, vararg);
    }

    private BType checkInvocationArgs(BLangInvocation iExpr, List<BType> paramTypes, int requiredParamsCount,
                                      BLangExpression vararg) {
        BType actualType = symTable.semanticError;
        BInvokableSymbol invocableSymbol = (BInvokableSymbol) iExpr.symbol;

        // Check whether the expected param count and the actual args counts are matching.
        if (requiredParamsCount > iExpr.requiredArgs.size()) {
            dlog.error(iExpr.pos, DiagnosticCode.NOT_ENOUGH_ARGS_FUNC_CALL, iExpr.name.value);
            return actualType;
        } else if (invocableSymbol.restParam == null && (vararg != null || !iExpr.restArgs.isEmpty())) {
            if (invocableSymbol.defaultableParams.isEmpty()) {
                dlog.error(iExpr.pos, DiagnosticCode.TOO_MANY_ARGS_FUNC_CALL, iExpr.name.value);
            } else {
                dlog.error(iExpr.pos, DiagnosticCode.DEFAULTABLE_ARG_PASSED_AS_REQUIRED_ARG, iExpr.name.value);
            }
            return actualType;
        }

        checkRequiredArgs(iExpr.requiredArgs, paramTypes);
        checkNamedArgs(iExpr.namedArgs, invocableSymbol.defaultableParams);
        checkRestArgs(iExpr.restArgs, vararg, invocableSymbol.restParam);

        if (iExpr.async) {
            return this.generateFutureType(invocableSymbol);
        } else {
            return getSafeType(invocableSymbol.type, iExpr).getReturnType();
        }
    }

    private BFutureType generateFutureType(BInvokableSymbol invocableSymbol) {
        BType retType = invocableSymbol.type.getReturnType();
        boolean isWorkerStart = invocableSymbol.name.value.startsWith(WORKER_LAMBDA_VAR_PREFIX);
        return new BFutureType(TypeTags.FUTURE, retType, null, isWorkerStart);
    }

    private void checkRequiredArgs(List<BLangExpression> requiredArgExprs, List<BType> requiredParamTypes) {
        for (int i = 0; i < requiredArgExprs.size(); i++) {
            checkExpr(requiredArgExprs.get(i), this.env, requiredParamTypes.get(i));
        }
    }

    private void checkNamedArgs(List<BLangExpression> namedArgExprs, List<BVarSymbol> defaultableParams) {
        for (BLangExpression expr : namedArgExprs) {
            BLangIdentifier argName = ((NamedArgNode) expr).getName();
            BVarSymbol varSym = defaultableParams.stream()
                    .filter(param -> param.getName().value.equals(argName.value))
                    .findAny()
                    .orElse(null);
            if (varSym == null) {
                dlog.error(expr.pos, DiagnosticCode.UNDEFINED_PARAMETER, argName);
                break;
            }

            checkExpr(expr, this.env, varSym.type);
        }
    }

    private void checkRestArgs(List<BLangExpression> restArgExprs, BLangExpression vararg, BVarSymbol restParam) {
        if (vararg != null && !restArgExprs.isEmpty()) {
            dlog.error(vararg.pos, DiagnosticCode.INVALID_REST_ARGS);
            return;
        }

        if (vararg != null) {
            checkExpr(vararg, this.env, restParam.type);
            restArgExprs.add(vararg);
            return;
        }

        for (BLangExpression arg : restArgExprs) {
            checkExpr(arg, this.env, ((BArrayType) restParam.type).eType);
        }
    }

    private BSymbol checkBuiltinFunctionInvocation(BLangInvocation iExpr, BLangBuiltInMethod function, BType... args) {
        Name funcName = names.fromString(iExpr.name.value);

        BSymbol funcSymbol = symResolver.resolveBuiltinOperator(funcName, args);

        if (funcSymbol == symTable.notFoundSymbol) {
            funcSymbol = getSymbolForBuiltinMethodWithDynamicRetType(iExpr, function);
            if (funcSymbol == symTable.notFoundSymbol || funcSymbol == symTable.invalidUsageSymbol) {
                resultType = symTable.semanticError;
                return funcSymbol;
            }
        }

        iExpr.builtinMethodInvocation = true;
        iExpr.builtInMethod = function;
        iExpr.symbol = funcSymbol;

        checkInvocationParamAndReturnType(iExpr);
        if (resultType != null && resultType != symTable.semanticError && iExpr.impConversionExpr == null) {
            types.setImplicitCastExpr(iExpr, resultType, expType);
        }
        return funcSymbol;
    }

    private void checkActionInvocationExpr(BLangInvocation iExpr, BType epType) {
        BType actualType = symTable.semanticError;
        if (epType == symTable.semanticError || epType.tag != TypeTags.OBJECT
                || ((BLangVariableReference) iExpr.expr).symbol.tag != SymTag.ENDPOINT) {
            dlog.error(iExpr.pos, DiagnosticCode.INVALID_ACTION_INVOCATION);
            resultType = actualType;
            return;
        }

        final BVarSymbol epSymbol = (BVarSymbol) ((BLangVariableReference) iExpr.expr).symbol;

        Name remoteFuncQName = names
                .fromString(Symbols.getAttachedFuncSymbolName(epType.tsymbol.name.value, iExpr.name.value));
        Name actionName = names.fromIdNode(iExpr.name);
        BSymbol remoteFuncSymbol = symResolver
                .lookupMemberSymbol(iExpr.pos, ((BObjectTypeSymbol) epSymbol.type.tsymbol).methodScope, env,
                        remoteFuncQName, SymTag.FUNCTION);
        if (remoteFuncSymbol == symTable.notFoundSymbol || !Symbols.isFlagOn(remoteFuncSymbol.flags, Flags.REMOTE)) {
            dlog.error(iExpr.pos, DiagnosticCode.UNDEFINED_ACTION, actionName, epSymbol.type.tsymbol.name);
            resultType = actualType;
            return;
        }
        iExpr.symbol = remoteFuncSymbol;
        checkInvocationParamAndReturnType(iExpr);
    }

    private void checkRecLiteralKeyValue(BLangRecordKeyValue keyValuePair, BType recType) {
        BType fieldType = symTable.semanticError;
        BLangExpression valueExpr = keyValuePair.valueExpr;
        switch (recType.tag) {
            case TypeTags.RECORD:
                fieldType = checkStructLiteralKeyExpr(keyValuePair.key, recType);
                break;
            case TypeTags.MAP:
                fieldType = checkMapLiteralKeyExpr(keyValuePair.key.expr, recType);
                break;
            case TypeTags.JSON:
                fieldType = checkJSONLiteralKeyExpr(keyValuePair.key);

                // First visit the expression having field type, as the expected type.
                checkExpr(valueExpr, this.env, fieldType);

                // Again check the type compatibility with JSON
                if (valueExpr.impConversionExpr == null) {
                    types.checkTypes(valueExpr, Lists.of(valueExpr.type), Lists.of(symTable.jsonType));
                } else {
                    BType valueType = valueExpr.type;
                    types.checkType(valueExpr, valueExpr.impConversionExpr.type, symTable.jsonType);
                    valueExpr.type = valueType;
                }
                resultType = valueExpr.type;
                return;
            case TypeTags.ERROR:
                checkExpr(valueExpr, this.env, fieldType);
        }

        checkExpr(valueExpr, this.env, fieldType);
    }

    private BType checkStructLiteralKeyExpr(BLangRecordKey key, BType recordType) {
        Name fieldName;
        BLangExpression keyExpr = key.expr;

        if (keyExpr.getKind() == NodeKind.SIMPLE_VARIABLE_REF) {
            BLangSimpleVarRef varRef = (BLangSimpleVarRef) keyExpr;
            fieldName = names.fromIdNode(varRef.variableName);
        } else {
            // keys of the struct literal can only be a varRef (identifier)
            dlog.error(keyExpr.pos, DiagnosticCode.INVALID_RECORD_LITERAL_KEY);
            return symTable.semanticError;
        }

        // Check whether the struct field exists
        BSymbol fieldSymbol = symResolver.resolveStructField(keyExpr.pos, this.env,
                fieldName, recordType.tsymbol);
        if (fieldSymbol == symTable.notFoundSymbol) {
            if (((BRecordType) recordType).sealed) {
                dlog.error(keyExpr.pos, DiagnosticCode.UNDEFINED_STRUCTURE_FIELD, fieldName,
                        recordType.tsymbol.type.getKind().typeName(), recordType.tsymbol);
                return symTable.semanticError;
            }

            return ((BRecordType) recordType).restFieldType;
        }

        return fieldSymbol.type;
    }

    private BType checkJSONLiteralKeyExpr(BLangRecordKey key) {
        if (checkRecLiteralKeyExpr(key.expr).tag != TypeTags.STRING) {
            return symTable.semanticError;
        }

        return symTable.jsonType;
    }

    private BType checkMapLiteralKeyExpr(BLangExpression keyExpr, BType recordType) {
        if (checkRecLiteralKeyExpr(keyExpr).tag != TypeTags.STRING) {
            return symTable.semanticError;
        }

        return ((BMapType) recordType).constraint;
    }

    private BType checkRecLiteralKeyExpr(BLangExpression keyExpr) {
        // If the key is not at identifier (i.e: varRef), check the expression
        if (keyExpr.getKind() != NodeKind.SIMPLE_VARIABLE_REF) {
            return checkExpr(keyExpr, this.env, symTable.stringType);
        }

        // If the key expression is an identifier then we simply set the type as string.
        keyExpr.type = symTable.stringType;
        return keyExpr.type;
    }

    private BType checkIndexExprForObjectFieldAccess(BLangExpression indexExpr) {
        if (indexExpr.getKind() != NodeKind.LITERAL && indexExpr.getKind() != NodeKind.NUMERIC_LITERAL) {
            indexExpr.type = symTable.semanticError;
            dlog.error(indexExpr.pos, DiagnosticCode.INVALID_INDEX_EXPR_STRUCT_FIELD_ACCESS);
            return indexExpr.type;
        }

        return checkExpr(indexExpr, this.env, symTable.stringType);
    }

    private BType checkTypeForIndexBasedAccess(BLangIndexBasedAccess indexBasedAccessExpr, BType actualType) {
        // index based map/record access always returns a nil-able type
        if (actualType.tag == TypeTags.ANY || actualType.tag == TypeTags.JSON) {
            return actualType;
        }

        if (indexBasedAccessExpr.leafNode && indexBasedAccessExpr.lhsVar) {
            return actualType;
        }

        return BUnionType.create(null, actualType, symTable.nilType);
    }

    private BType checkRecordFieldAccess(BLangVariableReference varReferExpr, Name fieldName, BRecordType recordType) {
        BSymbol fieldSymbol = symResolver.resolveStructField(varReferExpr.pos, this.env, fieldName, recordType.tsymbol);

        if (fieldSymbol != symTable.notFoundSymbol) {
            // Setting the field symbol. This is used during the code generation phase
            varReferExpr.symbol = fieldSymbol;
            return fieldSymbol.type;
        }

        // Assuming this method is only used for records
        if (recordType.sealed) {
            dlog.error(varReferExpr.pos, DiagnosticCode.UNDEFINED_STRUCTURE_FIELD, fieldName,
                    recordType.tsymbol.type.getKind().typeName(), recordType.tsymbol);
            return symTable.semanticError;
        }

        return recordType.restFieldType;
    }

    private BType getRecordFieldType(BLangVariableReference varReferExpr, Name fieldName, BRecordType recordType) {
        BSymbol fieldSymbol = symResolver.resolveStructField(varReferExpr.pos, this.env, fieldName, recordType.tsymbol);

        if (fieldSymbol != symTable.notFoundSymbol) {
            // Setting the field symbol. This is used during the code generation phase
            varReferExpr.symbol = fieldSymbol;
            return fieldSymbol.type;
        }

        if (recordType.sealed) {
            return symTable.semanticError;
        }

        return recordType.restFieldType;
    }

    private BType checkObjectFieldAccess(BLangVariableReference varReferExpr, Name fieldName, BObjectType objectType) {
        BSymbol fieldSymbol = symResolver.resolveStructField(varReferExpr.pos, this.env, fieldName, objectType.tsymbol);

        if (fieldSymbol != symTable.notFoundSymbol) {
            // Setting the field symbol. This is used during the code generation phase
            varReferExpr.symbol = fieldSymbol;
            return fieldSymbol.type;
        }

        // check if it is an attached function pointer call
        Name objFuncName = names.fromString(Symbols.getAttachedFuncSymbolName(objectType.tsymbol.name.value,
                fieldName.value));
        fieldSymbol = symResolver.resolveObjectField(varReferExpr.pos, env, objFuncName, objectType.tsymbol);

        if (fieldSymbol == symTable.notFoundSymbol) {
            dlog.error(varReferExpr.pos, DiagnosticCode.UNDEFINED_STRUCTURE_FIELD, fieldName,
                    objectType.tsymbol.type.getKind().typeName(), objectType.tsymbol);
            return symTable.semanticError;
        }

        // Setting the field symbol. This is used during the code generation phase
        varReferExpr.symbol = fieldSymbol;
        return fieldSymbol.type;
    }

    private BType checkTupleFieldType(BType tupleType, int indexValue) {
        List<BType> tupleTypes = ((BTupleType) tupleType).tupleTypes;
        if (indexValue < 0 || tupleTypes.size() <= indexValue) {
            return symTable.semanticError;
        }
        return tupleTypes.get(indexValue);
    }

    private void validateTags(BLangXMLElementLiteral bLangXMLElementLiteral, SymbolEnv xmlElementEnv) {
        // check type for start and end tags
        BLangExpression startTagName = bLangXMLElementLiteral.startTagName;
        checkExpr(startTagName, xmlElementEnv, symTable.stringType);
        BLangExpression endTagName = bLangXMLElementLiteral.endTagName;
        if (endTagName != null) {
            checkExpr(endTagName, xmlElementEnv, symTable.stringType);
        }

        if (endTagName == null) {
            return;
        }

        if (startTagName.getKind() == NodeKind.XML_QNAME && startTagName.getKind() == NodeKind.XML_QNAME
                && startTagName.equals(endTagName)) {
            return;
        }

        if (startTagName.getKind() != NodeKind.XML_QNAME && startTagName.getKind() != NodeKind.XML_QNAME) {
            return;
        }

        dlog.error(startTagName.pos, DiagnosticCode.XML_TAGS_MISMATCH);
    }

    private BLangExpression getStringTemplateConcatExpr(List<BLangExpression> exprs) {
        BLangExpression concatExpr = null;
        for (BLangExpression expr : exprs) {
            checkExpr(expr, env);
            if (concatExpr == null) {
                concatExpr = expr;
                continue;
            }

            BSymbol opSymbol = symResolver.resolveBinaryOperator(OperatorKind.ADD, symTable.stringType, expr.type);
            if (opSymbol == symTable.notFoundSymbol && expr.type != symTable.semanticError) {
                dlog.error(expr.pos, DiagnosticCode.INCOMPATIBLE_TYPES, symTable.stringType, expr.type);
            }

            concatExpr = getBinaryAddExpr(concatExpr, expr, opSymbol);
        }

        return concatExpr;
    }

    /**
     * Concatenate the consecutive text type nodes, and get the reduced set of children.
     *
     * @param exprs         Child nodes
     * @param xmlElementEnv
     * @return Reduced set of children
     */
    private List<BLangExpression> concatSimilarKindXMLNodes(List<BLangExpression> exprs, SymbolEnv xmlElementEnv) {
        List<BLangExpression> newChildren = new ArrayList<>();
        BLangExpression strConcatExpr = null;

        for (BLangExpression expr : exprs) {
            BType exprType = checkExpr(expr, xmlElementEnv);
            if (exprType == symTable.xmlType) {
                if (strConcatExpr != null) {
                    newChildren.add(getXMLTextLiteral(strConcatExpr));
                    strConcatExpr = null;
                }
                newChildren.add(expr);
                continue;
            }

            BSymbol opSymbol = symResolver.resolveBinaryOperator(OperatorKind.ADD, symTable.stringType, exprType);
            if (opSymbol == symTable.notFoundSymbol && exprType != symTable.semanticError) {
                dlog.error(expr.pos, DiagnosticCode.INCOMPATIBLE_TYPES, symTable.xmlType, exprType);
            }

            if (strConcatExpr == null) {
                strConcatExpr = expr;
                continue;
            }
            strConcatExpr = getBinaryAddExpr(strConcatExpr, expr, opSymbol);
        }

        // Add remaining concatenated text nodes as children
        if (strConcatExpr != null) {
            newChildren.add(getXMLTextLiteral(strConcatExpr));
        }

        return newChildren;
    }

    private BLangExpression getBinaryAddExpr(BLangExpression lExpr, BLangExpression rExpr, BSymbol opSymbol) {
        BLangBinaryExpr binaryExpressionNode = (BLangBinaryExpr) TreeBuilder.createBinaryExpressionNode();
        binaryExpressionNode.lhsExpr = lExpr;
        binaryExpressionNode.rhsExpr = rExpr;
        binaryExpressionNode.pos = rExpr.pos;
        binaryExpressionNode.opKind = OperatorKind.ADD;
        if (opSymbol != symTable.notFoundSymbol) {
            binaryExpressionNode.type = opSymbol.type.getReturnType();
            binaryExpressionNode.opSymbol = (BOperatorSymbol) opSymbol;
        } else {
            binaryExpressionNode.type = symTable.semanticError;
        }

        types.checkType(binaryExpressionNode, binaryExpressionNode.type, symTable.stringType);
        return binaryExpressionNode;
    }

    private BLangExpression getXMLTextLiteral(BLangExpression contentExpr) {
        BLangXMLTextLiteral xmlTextLiteral = (BLangXMLTextLiteral) TreeBuilder.createXMLTextLiteralNode();
        xmlTextLiteral.concatExpr = contentExpr;
        xmlTextLiteral.pos = contentExpr.pos;
        return xmlTextLiteral;
    }

    private BType getTypeOfExprInFieldAccess(BLangExpression expr) {
        checkExpr(expr, this.env, symTable.noType);
        return expr.type;
    }

    private BType getAccessExprFinalType(BLangAccessExpression accessExpr, BType actualType) {
        if (!isSafeNavigableExpr(accessExpr)) {
            return actualType;
        }

        // Cache the actual type of the field. This will be used in desuagr phase to create safe navigation.
        accessExpr.originalType = actualType;

        BUnionType unionType = BUnionType.create(null, actualType);

        if (returnsNull(accessExpr)) {
            unionType.add(symTable.nilType);
        }

        BType parentType = accessExpr.expr.type;
        if (accessExpr.safeNavigate && (parentType.tag == TypeTags.SEMANTIC_ERROR || (parentType.tag == TypeTags.UNION
                && ((BUnionType) parentType).getMemberTypes().contains(symTable.errorType)))) {
            unionType.add(symTable.errorType);
        }

        // If there's only one member, and the one an only member is:
        //    a) nilType OR
        //    b) not-nullable 
        // then return that only member, as the return type.
        if (unionType.getMemberTypes().size() == 1) {
            return unionType.getMemberTypes().toArray(new BType[0])[0];
        }

        return unionType;
    }

    private boolean returnsNull(BLangAccessExpression accessExpr) {
        BType parentType = accessExpr.expr.type;
        if (parentType.isNullable() && parentType.tag != TypeTags.JSON) {
            return true;
        }

        // Check whether this is a map access by index. If not, null is not a possible return type.
        if (parentType.tag != TypeTags.MAP) {
            return false;
        }

        // A map access with index, returns nullable type
        if (accessExpr.getKind() == NodeKind.INDEX_BASED_ACCESS_EXPR && accessExpr.expr.type.tag == TypeTags.MAP) {
            BType constraintType = ((BMapType) accessExpr.expr.type).constraint;

            // JSON and any is special cased here, since those are two union types, with null within them.
            // Therefore return 'type' will not include null.
            return constraintType != null && constraintType.tag != TypeTags.ANY && constraintType.tag != TypeTags.JSON;
        }

        return false;
    }

    private boolean isSafeNavigableExpr(BLangAccessExpression accessExpr) {
        return !(accessExpr.getKind() == NodeKind.INVOCATION && ((BLangInvocation) accessExpr).builtinMethodInvocation
                && ((BLangInvocation) accessExpr).builtInMethod == BLangBuiltInMethod.IS_FROZEN);
    }

    private BType checkFieldAccessExpr(BLangFieldBasedAccess fieldAccessExpr, BType varRefType, Name fieldName) {
        BType actualType = symTable.semanticError;
        switch (varRefType.tag) {
            case TypeTags.OBJECT:
                actualType = checkObjectFieldAccess(fieldAccessExpr, fieldName, (BObjectType) varRefType);
                break;
            case TypeTags.RECORD:
                actualType = checkRecordFieldAccess(fieldAccessExpr, fieldName, (BRecordType) varRefType);
                break;
            case TypeTags.MAP:
                actualType = ((BMapType) varRefType).getConstraint();
                break;
            case TypeTags.STREAM:
                BType streamConstraintType = ((BStreamType) varRefType).constraint;
                if (streamConstraintType.tag == TypeTags.RECORD) {
                    actualType = checkRecordFieldAccess(fieldAccessExpr, fieldName, (BRecordType) streamConstraintType);
                }
                break;
            case TypeTags.TABLE:
                BType tableConstraintType = ((BTableType) varRefType).constraint;
                if (tableConstraintType.tag == TypeTags.RECORD) {
                    actualType = checkRecordFieldAccess(fieldAccessExpr, fieldName, (BRecordType) tableConstraintType);
                }
                break;
            case TypeTags.JSON:
                actualType = symTable.jsonType;
                break;
            case TypeTags.XML:
                if (fieldAccessExpr.lhsVar) {
                    dlog.error(fieldAccessExpr.pos, DiagnosticCode.CANNOT_UPDATE_XML_SEQUENCE);
                    break;
                }
                actualType = symTable.xmlType;
                break;
            case TypeTags.SEMANTIC_ERROR:
                // Do nothing
                break;
            default:
                dlog.error(fieldAccessExpr.pos, DiagnosticCode.OPERATION_DOES_NOT_SUPPORT_FIELD_ACCESS,
                        varRefType);
        }

        return actualType;
    }

    private BType checkIndexAccessExpr(BLangIndexBasedAccess indexBasedAccessExpr, BType varRefType) {
        BLangExpression indexExpr = indexBasedAccessExpr.indexExpr;
        BType actualType = symTable.semanticError;
        BType indexExprType;
        switch (varRefType.tag) {
            case TypeTags.OBJECT:
                indexExprType = checkIndexExprForObjectFieldAccess(indexExpr);
                if (indexExprType.tag == TypeTags.STRING) {
                    String fieldName = (String) ((BLangLiteral) indexExpr).value;
                    actualType = checkObjectFieldAccess(indexBasedAccessExpr, names.fromString(fieldName),
                            (BObjectType) varRefType);
                }
                break;
            case TypeTags.RECORD:
                checkExpr(indexExpr, this.env, symTable.stringType);
                actualType = checkRecordIndexBasedAccess(indexBasedAccessExpr, (BRecordType) varRefType);
                break;
            case TypeTags.MAP:
                indexExprType = checkExpr(indexExpr, this.env, symTable.stringType);
                if (indexExprType.tag == TypeTags.STRING) {
                    actualType = ((BMapType) varRefType).getConstraint();
                    actualType = checkTypeForIndexBasedAccess(indexBasedAccessExpr, actualType);
                }
                break;
            case TypeTags.JSON:
                indexExprType = checkExpr(indexExpr, this.env, symTable.noType);
                if (indexExprType.tag != TypeTags.STRING && indexExprType.tag != TypeTags.INT) {
                    dlog.error(indexExpr.pos, DiagnosticCode.INCOMPATIBLE_TYPES, symTable.stringType, indexExprType);
                    break;
                }
                actualType = symTable.jsonType;
                break;
            case TypeTags.ARRAY:
                checkExpr(indexExpr, this.env, symTable.intType);
                actualType = checkArrayIndexBasedAccess(indexBasedAccessExpr, (BArrayType) varRefType);
                break;
            case TypeTags.TUPLE:
                checkExpr(indexExpr, this.env, symTable.intType);
                actualType = checkTupleIndexBasedAccess(indexBasedAccessExpr, (BTupleType) varRefType);
                break;
            case TypeTags.XML:
                if (indexBasedAccessExpr.lhsVar) {
                    indexExpr.type = symTable.semanticError;
                    dlog.error(indexBasedAccessExpr.pos, DiagnosticCode.CANNOT_UPDATE_XML_SEQUENCE);
                    break;
                }

                checkExpr(indexExpr, this.env);
                actualType = symTable.xmlType;
                break;
            case TypeTags.SEMANTIC_ERROR:
                indexBasedAccessExpr.indexExpr.type = symTable.semanticError;
                break;
            default:
                indexBasedAccessExpr.indexExpr.type = symTable.semanticError;
                dlog.error(indexBasedAccessExpr.pos, DiagnosticCode.OPERATION_DOES_NOT_SUPPORT_INDEXING,
                        indexBasedAccessExpr.expr.type);
        }

        return actualType;
    }

    private BType checkArrayIndexBasedAccess(BLangIndexBasedAccess accessExpr, BArrayType arrayType) {
        return checkArrayIndexBasedAccess(accessExpr.indexExpr.type, arrayType, accessExpr.indexExpr.pos);
    }

    private BType checkArrayIndexBasedAccess(BType indexExprType, BArrayType arrayType, DiagnosticPos pos) {
        BType actualType = symTable.semanticError;
        switch (indexExprType.tag) {
            case TypeTags.INT:
                actualType = arrayType.eType;
                break;
            case TypeTags.FINITE:
                BFiniteType finiteIndexExpr = (BFiniteType) indexExprType;
                boolean validIndexExists = false;
                for (BLangExpression finiteMember : finiteIndexExpr.valueSpace) {
                    int indexValue = ((Long) ((BLangLiteral) finiteMember).value).intValue();
                    if (indexValue >= 0 &&
                            (arrayType.state == BArrayState.UNSEALED || indexValue < arrayType.size)) {
                        validIndexExists = true;
                        break;
                    }
                }
                if (!validIndexExists) {
                    dlog.error(pos, DiagnosticCode.INVALID_ARRAY_INDEX_EXPR, indexExprType);
                    break;
                }
                actualType = arrayType.eType;
                break;
            case TypeTags.UNION:
                // address the case where we have a union of finite types
                List<BFiniteType> finiteTypes = ((BUnionType) indexExprType).getMemberTypes().stream()
                        .filter(memType -> memType.tag == TypeTags.FINITE)
                        .map(matchedType -> (BFiniteType) matchedType)
                        .collect(Collectors.toList());

                BFiniteType finiteType;
                if (finiteTypes.size() == 1) {
                    finiteType = finiteTypes.get(0);
                } else {
                    Set<BLangExpression> valueSpace = new LinkedHashSet<>();
                    finiteTypes.forEach(constituent -> valueSpace.addAll(constituent.valueSpace));
                    finiteType = new BFiniteType(null, valueSpace);
                }

                BType elementType = checkArrayIndexBasedAccess(finiteType, arrayType, pos);
                if (elementType == symTable.semanticError) {
                    return symTable.semanticError;
                }
                actualType = arrayType.eType;
        }
        return actualType;
    }

    private BType checkTupleIndexBasedAccess(BLangIndexBasedAccess accessExpr, BTupleType tuple) {
        return checkTupleIndexBasedAccess(accessExpr, tuple, accessExpr.indexExpr.type);
    }

    private BType checkTupleIndexBasedAccess(BLangIndexBasedAccess accessExpr, BTupleType tuple, BType currentType) {
        BType actualType = symTable.semanticError;
        BLangExpression indexExpr = accessExpr.indexExpr;
        switch (currentType.tag) {
            case TypeTags.INT:
                if (indexExpr.getKind() == NodeKind.NUMERIC_LITERAL) {
                    int indexValue = ((Long) ((BLangLiteral) indexExpr).value).intValue();
                    actualType = checkTupleFieldType(tuple, indexValue);
                    if (actualType.tag == TypeTags.SEMANTIC_ERROR) {
                        dlog.error(accessExpr.pos,
                                   DiagnosticCode.TUPLE_INDEX_OUT_OF_RANGE, indexValue, tuple.tupleTypes.size());
                    }
                } else {
                    BTupleType tupleExpr = (BTupleType) accessExpr.expr.type;
                    LinkedHashSet<BType> tupleTypes = collectTupleFieldTypes(tupleExpr, new LinkedHashSet<>());
                    actualType = tupleTypes.size() == 1 ? tupleTypes.iterator().next() : BUnionType.create(null,
                                                                                                           tupleTypes);
                }
                break;
            case TypeTags.FINITE:
                BFiniteType finiteIndexExpr = (BFiniteType) currentType;
                LinkedHashSet<BType> possibleTypes = new LinkedHashSet<>();
                for (BLangExpression finiteMember : finiteIndexExpr.valueSpace) {
                    int indexValue = ((Long) ((BLangLiteral) finiteMember).value).intValue();
                    BType fieldType = checkTupleFieldType(tuple, indexValue);
                    if (fieldType.tag != TypeTags.SEMANTIC_ERROR) {
                        possibleTypes.add(fieldType);
                    }
                }
                if (possibleTypes.size() == 0) {
                    dlog.error(indexExpr.pos, DiagnosticCode.INVALID_TUPLE_INDEX_EXPR, currentType);
                    break;
                }
                actualType = possibleTypes.size() == 1 ? possibleTypes.iterator().next() :
                        BUnionType.create(null, possibleTypes);
                break;

            case TypeTags.UNION:
                LinkedHashSet<BType> possibleTypesByMember = new LinkedHashSet<>();
                List<BFiniteType> finiteTypes = new ArrayList<>();
                ((BUnionType) currentType).getMemberTypes().forEach(memType -> {
                    if (memType.tag == TypeTags.FINITE) {
                        finiteTypes.add((BFiniteType) memType);
                    } else {
                        BType possibleType = checkTupleIndexBasedAccess(accessExpr, tuple, memType);
                        if (possibleType.tag == TypeTags.UNION) {
                            possibleTypesByMember.addAll(((BUnionType) possibleType).getMemberTypes());
                        } else {
                            possibleTypesByMember.add(possibleType);
                        }
                    }
                });

                BFiniteType finiteType;
                if (finiteTypes.size() == 1) {
                    finiteType = finiteTypes.get(0);
                } else {
                    Set<BLangExpression> valueSpace = new LinkedHashSet<>();
                    finiteTypes.forEach(constituent -> valueSpace.addAll(constituent.valueSpace));
                    finiteType = new BFiniteType(null, valueSpace);
                }

                BType possibleType = checkTupleIndexBasedAccess(accessExpr, tuple, finiteType);
                if (possibleType.tag == TypeTags.UNION) {
                    possibleTypesByMember.addAll(((BUnionType) possibleType).getMemberTypes());
                } else {
                    possibleTypesByMember.add(possibleType);
                }

                if (possibleTypesByMember.contains(symTable.semanticError)) {
                    return symTable.semanticError;
                }
                actualType = possibleTypesByMember.size() == 1 ? possibleTypesByMember.iterator().next() :
                        BUnionType.create(null, possibleTypesByMember);
        }
        return actualType;
    }

    private LinkedHashSet<BType> collectTupleFieldTypes(BTupleType tupleType, LinkedHashSet<BType> memberTypes) {
        tupleType.tupleTypes
                .forEach(memberType -> {
                    if (memberType.tag == TypeTags.UNION) {
                        collectMemberTypes((BUnionType) memberType, memberTypes);
                    } else {
                        memberTypes.add(memberType);
                    }
                });
        return memberTypes;
    }

    private BType checkRecordIndexBasedAccess(BLangIndexBasedAccess accessExpr, BRecordType recordType) {
        return checkRecordIndexBasedAccess(accessExpr, recordType, accessExpr.indexExpr.type);
    }

    private BType checkRecordIndexBasedAccess(BLangIndexBasedAccess accessExpr, BRecordType record, BType currentType) {
        BType actualType = symTable.semanticError;
        BLangExpression indexExpr = accessExpr.indexExpr;
        switch (currentType.tag) {
            case TypeTags.STRING:
                if (indexExpr.getKind() == NodeKind.LITERAL) {
                    String fieldName = (String) ((BLangLiteral) indexExpr).value;
                    actualType = checkRecordFieldAccess(accessExpr, names.fromString(fieldName), record);
                    actualType = checkTypeForIndexBasedAccess(accessExpr, actualType);
                    return actualType;
                }
                LinkedHashSet<BType> fieldTypes = record.fields.stream()
                        .map(field -> field.type)
                        .collect(Collectors.toCollection(LinkedHashSet::new));
                if (record.restFieldType.tag != TypeTags.NONE) {
                    fieldTypes.add(record.restFieldType);
                }
                fieldTypes.add(symTable.nilType);
                actualType = BUnionType.create(null, fieldTypes);
                break;
            case TypeTags.FINITE:
                BFiniteType finiteIndexExpr = (BFiniteType) currentType;
                LinkedHashSet<BType> possibleTypes = new LinkedHashSet<>();
                for (BLangExpression finiteMember : finiteIndexExpr.valueSpace) {
                    if (finiteMember.type.tag != TypeTags.STRING) {
                        dlog.error(indexExpr.pos, DiagnosticCode.INVALID_RECORD_INDEX_EXPR, currentType);
                        return actualType;
                    }
                    if (finiteMember.getKind() != NodeKind.LITERAL) {
                        continue;
                    }
                    String fieldName = (String) ((BLangLiteral) finiteMember).value;
                    BType fieldType = getRecordFieldType(accessExpr, names.fromString(fieldName), record);
                    if (fieldType.tag == TypeTags.SEMANTIC_ERROR) {
                        dlog.error(indexExpr.pos, DiagnosticCode.INVALID_RECORD_INDEX_EXPR, currentType);
                        return actualType;
                    }
                    possibleTypes.add(fieldType);
                }
                if (possibleTypes.isEmpty()) {
                    dlog.error(indexExpr.pos, DiagnosticCode.INVALID_RECORD_INDEX_EXPR, currentType);
                    break;
                }
                possibleTypes.add(symTable.nilType);
                actualType = possibleTypes.size() == 1 ? possibleTypes.iterator().next() :
                        BUnionType.create(null, possibleTypes);
                break;
            case TypeTags.UNION:
                LinkedHashSet<BType> possibleTypesByMember = new LinkedHashSet<>();
                List<BFiniteType> finiteTypes = new ArrayList<>();
                ((BUnionType) currentType).getMemberTypes().forEach(memType -> {
                    if (memType.tag == TypeTags.FINITE) {
                        finiteTypes.add((BFiniteType) memType);
                    } else {
                        BType possibleType = checkRecordIndexBasedAccess(accessExpr, record, memType);
                        if (possibleType.tag == TypeTags.UNION) {
                            possibleTypesByMember.addAll(((BUnionType) possibleType).getMemberTypes());
                        } else {
                            possibleTypesByMember.add(possibleType);
                        }
                    }
                });

                BFiniteType finiteType;
                if (finiteTypes.size() == 1) {
                    finiteType = finiteTypes.get(0);
                } else {
                    Set<BLangExpression> valueSpace = new LinkedHashSet<>();
                    finiteTypes.forEach(constituent -> valueSpace.addAll(constituent.valueSpace));
                    finiteType = new BFiniteType(null, valueSpace);
                }

                BType possibleType = checkRecordIndexBasedAccess(accessExpr, record, finiteType);
                if (possibleType.tag == TypeTags.UNION) {
                    possibleTypesByMember.addAll(((BUnionType) possibleType).getMemberTypes());
                } else {
                    possibleTypesByMember.add(possibleType);
                }

                if (possibleTypesByMember.contains(symTable.semanticError)) {
                    return symTable.semanticError;
                }
                actualType = possibleTypesByMember.size() == 1 ? possibleTypesByMember.iterator().next() :
                        BUnionType.create(null, possibleTypesByMember);
        }
        return actualType;
    }

    private BType getSafeType(BType type, BLangAccessExpression accessExpr) {
        if (type.tag != TypeTags.UNION) {
            return type;
        }

        // Extract the types without the error and null, and revisit access expression
        Set<BType> varRefMemberTypes = ((BUnionType) type).getMemberTypes();
        List<BType> lhsTypes;

        boolean nullable = false;
        if (accessExpr.safeNavigate) {
            if (!varRefMemberTypes.contains(symTable.errorType)) {
                dlog.error(accessExpr.pos, DiagnosticCode.SAFE_NAVIGATION_NOT_REQUIRED, type);
                return symTable.semanticError;
            }

            lhsTypes = varRefMemberTypes.stream().filter(memberType -> {
                return memberType != symTable.errorType && memberType != symTable.nilType;
            }).collect(Collectors.toList());

            if (lhsTypes.isEmpty()) {
                dlog.error(accessExpr.pos, DiagnosticCode.SAFE_NAVIGATION_NOT_REQUIRED, type);
                return symTable.semanticError;
            }
        } else {
            lhsTypes = varRefMemberTypes.stream().filter(memberType -> {
                return memberType != symTable.nilType;
            }).collect(Collectors.toList());
        }

        if (lhsTypes.size() == 1) {
            return lhsTypes.get(0);
        }

        return BUnionType.create(null, new LinkedHashSet<>(lhsTypes));
    }

    private List<BType> getTypesList(BType type) {
        if (type.tag == TypeTags.UNION) {
            BUnionType unionType = (BUnionType) type;
            return new ArrayList<>(unionType.getMemberTypes());
        } else {
            return Lists.of(type);
        }
    }

    private LinkedHashSet<BType> getMatchExpressionTypes(BLangMatchExpression bLangMatchExpression) {
        List<BType> exprTypes = getTypesList(bLangMatchExpression.expr.type);
        LinkedHashSet<BType> matchExprTypes = new LinkedHashSet<>();
        for (BType type : exprTypes) {
            boolean assignable = false;
            for (BLangMatchExprPatternClause pattern : bLangMatchExpression.patternClauses) {
                BType patternExprType = pattern.expr.type;

                // Type of the pattern expression, becomes one of the types of the whole but expression
                matchExprTypes.addAll(getTypesList(patternExprType));

                if (type.tag == TypeTags.SEMANTIC_ERROR || patternExprType.tag == TypeTags.SEMANTIC_ERROR) {
                    return new LinkedHashSet<BType>() {
                        {
                            add(symTable.semanticError);
                        }
                    };
                }

                assignable = this.types.isAssignable(type, pattern.variable.type);
                if (assignable) {
                    break;
                }
            }

            // If the matching expr type is not matching to any pattern, it becomes one of the types
            // returned by the whole but expression
            if (!assignable) {
                matchExprTypes.add(type);
            }
        }

        return matchExprTypes;
    }

    private BSymbol getSymbolForBuiltinMethodWithDynamicRetType(BLangInvocation iExpr, BLangBuiltInMethod function) {
        switch (function) {
            case CLONE:
            case FREEZE:
                return getSymbolForAnydataReturningBuiltinMethods(iExpr);
            case IS_FROZEN:
                return getSymbolForIsFrozenBuiltinMethod(iExpr);
            case STAMP:
                List<BLangExpression> functionArgList = iExpr.argExprs;
                // Resolve the type of the variables passed as arguments to stamp in-built function.
                for (BLangExpression expression : functionArgList) {
                    checkExpr(expression, env, symTable.noType);
                }
                return symResolver.createSymbolForStampOperator(iExpr.pos, new Name(function.getName()),
                        functionArgList, iExpr.expr);
            case CONVERT:
                functionArgList = iExpr.argExprs;
                // Resolve the type of the variables passed as arguments to convert in-built function.
                for (BLangExpression expression : functionArgList) {
                    checkExpr(expression, env, symTable.noType);
                }
                return symResolver.createSymbolForConvertOperator(iExpr.pos, new Name(function.getName()),
                                                                  functionArgList, iExpr.expr);
            case CALL:
                return getFunctionPointerCallSymbol(iExpr);
            case DETAIL:
                return symResolver.createSymbolForDetailBuiltInMethod(iExpr.name, iExpr.expr.type);
            default:
                return symTable.notFoundSymbol;
        }
    }

    private BSymbol getFunctionPointerCallSymbol(BLangInvocation iExpr) {
        if (iExpr.expr == null) {
            // shouldn't reach here
            return symTable.notFoundSymbol;
        }

        BSymbol varSymbol = ((BLangVariableReference) iExpr.expr).symbol;
        if (varSymbol == null) {
            return symTable.notFoundSymbol;
        }

        BType varType = getSafeType(varSymbol.type, iExpr);
        if (varType.tag != TypeTags.INVOKABLE) {
            return symTable.notFoundSymbol;
        }

        if (varSymbol.kind != SymbolKind.FUNCTION) {
            varSymbol = new BInvokableSymbol(SymTag.VARIABLE, 0, varSymbol.name, env.enclPkg.symbol.pkgID, varType,
                    env.scope.owner);
            varSymbol.kind = SymbolKind.FUNCTION;
        }

        iExpr.symbol = varSymbol;
        return varSymbol;
    }

    private BSymbol getSymbolForAnydataReturningBuiltinMethods(BLangInvocation iExpr) {
        BType type = iExpr.expr.type;
        if (!types.isLikeAnydataOrNotNil(type)) {
            return symTable.notFoundSymbol;
        }

        BType retType;
        if (types.isAnydata(type)) {
            retType = type;
        } else {
            retType = BUnionType.create(null, type, symTable.errorType);
        }
        return symResolver.createBuiltinMethodSymbol(BLangBuiltInMethod.FREEZE, type, retType);
    }

    private BSymbol getSymbolForIsFrozenBuiltinMethod(BLangInvocation iExpr) {
        BType type = iExpr.expr.type;
        if (!types.isLikeAnydataOrNotNil(type)) {
            return symTable.notFoundSymbol;
        }
        return symResolver.createBuiltinMethodSymbol(BLangBuiltInMethod.IS_FROZEN, type, symTable.booleanType);
    }

    private boolean isSafeNavigable(BLangAccessExpression fieldAccessExpr, BType varRefType) {
        // If the expression is safe navigable, then the type should be an union. Otherwise safe navigation is not
        // required.
        if (fieldAccessExpr.safeNavigate && varRefType.tag != TypeTags.UNION && varRefType != symTable.semanticError) {
            dlog.error(fieldAccessExpr.pos, DiagnosticCode.SAFE_NAVIGATION_NOT_REQUIRED, varRefType);
            return false;
        }
        return true;
    }
}<|MERGE_RESOLUTION|>--- conflicted
+++ resolved
@@ -279,8 +279,6 @@
                     return resultType;
                 }
                 literalType = symTable.byteType;
-<<<<<<< HEAD
-                literalExpr.value = ((Long) literalValue).byteValue();
             } else if (expType.tag == TypeTags.FINITE && types.isAssignableToFiniteType(expType, literalExpr)) {
                 BFiniteType finiteType = (BFiniteType) expType;
                 if (finiteType.valueSpace.stream()
@@ -333,6 +331,8 @@
             if (expType.tag == TypeTags.DECIMAL) {
                 literalType = symTable.decimalType;
                 literalExpr.value = String.valueOf(literalValue);
+            } else if (expType.tag == TypeTags.FLOAT) {
+                literalExpr.value = Double.parseDouble(String.valueOf(literalValue));
             } else if (expType.tag == TypeTags.FINITE && types.isAssignableToFiniteType(expType, literalExpr)) {
                 BFiniteType finiteType = (BFiniteType) expType;
                 if (finiteType.valueSpace.stream()
@@ -381,8 +381,6 @@
                     resultType = literalType;
                     return symTable.semanticError;
                 }
-=======
->>>>>>> b1fe5864
             }
         }
 
