--- conflicted
+++ resolved
@@ -1368,12 +1368,6 @@
             function.body = null;
         }
 
-<<<<<<< HEAD
-        function.objectInitFunction = true;
-        function.attachedFunction = true;
-
-=======
->>>>>>> 541ff36d
         if (!function.deprecatedAttachments.isEmpty()) {
             function.flagSet.add(Flag.DEPRECATED);
         }
