--- conflicted
+++ resolved
@@ -2015,11 +2015,7 @@
     }
 
     public void endSelectClauseNode(boolean isSelectAll, boolean isGroupByAvailable, boolean isHavingAvailable,
-<<<<<<< HEAD
                                     DiagnosticPos pos, Set<Whitespace> ws) {
-=======
-            DiagnosticPos pos, Set<Whitespace> ws) {
->>>>>>> 48e8cd11
         if (this.selectExpressionsListStack.empty()) {
             throw new IllegalStateException("Select Expressions List stack cannot be empty when processing a select " +
                     "clause");
