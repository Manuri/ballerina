/*
 *  Copyright (c) 2018, WSO2 Inc. (http://www.wso2.org) All Rights Reserved.
 *
 *  WSO2 Inc. licenses this file to you under the Apache License,
 *  Version 2.0 (the "License"); you may not use this file except
 *  in compliance with the License.
 *  You may obtain a copy of the License at
 *
 *    http://www.apache.org/licenses/LICENSE-2.0
 *
 *  Unless required by applicable law or agreed to in writing,
 *  software distributed under the License is distributed on an
 *  "AS IS" BASIS, WITHOUT WARRANTIES OR CONDITIONS OF ANY
 *  KIND, either express or implied.  See the License for the
 *  specific language governing permissions and limitations
 *  under the License.
 */

package org.wso2.ballerinalang.compiler.semantics.analyzer;

import org.ballerinalang.compiler.CompilerPhase;
import org.ballerinalang.model.elements.PackageID;
import org.ballerinalang.model.symbols.SymbolKind;
import org.ballerinalang.model.tree.NodeKind;
import org.ballerinalang.util.diagnostic.DiagnosticCode;
import org.wso2.ballerinalang.compiler.semantics.model.BLangBuiltInMethod;
import org.wso2.ballerinalang.compiler.semantics.model.SymbolEnv;
import org.wso2.ballerinalang.compiler.semantics.model.SymbolTable;
import org.wso2.ballerinalang.compiler.semantics.model.symbols.BInvokableSymbol;
import org.wso2.ballerinalang.compiler.semantics.model.symbols.BObjectTypeSymbol;
import org.wso2.ballerinalang.compiler.semantics.model.symbols.BPackageSymbol;
import org.wso2.ballerinalang.compiler.semantics.model.symbols.BSymbol;
import org.wso2.ballerinalang.compiler.semantics.model.symbols.BVarSymbol;
import org.wso2.ballerinalang.compiler.semantics.model.symbols.SymTag;
import org.wso2.ballerinalang.compiler.semantics.model.symbols.Symbols;
import org.wso2.ballerinalang.compiler.semantics.model.symbols.TaintRecord;
import org.wso2.ballerinalang.compiler.semantics.model.types.BType;
import org.wso2.ballerinalang.compiler.tree.BLangAnnotation;
import org.wso2.ballerinalang.compiler.tree.BLangAnnotationAttachment;
import org.wso2.ballerinalang.compiler.tree.BLangCompilationUnit;
import org.wso2.ballerinalang.compiler.tree.BLangDeprecatedNode;
import org.wso2.ballerinalang.compiler.tree.BLangEndpoint;
import org.wso2.ballerinalang.compiler.tree.BLangFunction;
import org.wso2.ballerinalang.compiler.tree.BLangIdentifier;
import org.wso2.ballerinalang.compiler.tree.BLangImportPackage;
import org.wso2.ballerinalang.compiler.tree.BLangInvokableNode;
import org.wso2.ballerinalang.compiler.tree.BLangNode;
import org.wso2.ballerinalang.compiler.tree.BLangNodeVisitor;
import org.wso2.ballerinalang.compiler.tree.BLangPackage;
import org.wso2.ballerinalang.compiler.tree.BLangRecordVariable;
import org.wso2.ballerinalang.compiler.tree.BLangResource;
import org.wso2.ballerinalang.compiler.tree.BLangService;
import org.wso2.ballerinalang.compiler.tree.BLangSimpleVariable;
import org.wso2.ballerinalang.compiler.tree.BLangTupleVariable;
import org.wso2.ballerinalang.compiler.tree.BLangTypeDefinition;
import org.wso2.ballerinalang.compiler.tree.BLangVariable;
import org.wso2.ballerinalang.compiler.tree.BLangWorker;
import org.wso2.ballerinalang.compiler.tree.BLangXMLNS;
import org.wso2.ballerinalang.compiler.tree.clauses.BLangFunctionClause;
import org.wso2.ballerinalang.compiler.tree.clauses.BLangGroupBy;
import org.wso2.ballerinalang.compiler.tree.clauses.BLangHaving;
import org.wso2.ballerinalang.compiler.tree.clauses.BLangJoinStreamingInput;
import org.wso2.ballerinalang.compiler.tree.clauses.BLangLimit;
import org.wso2.ballerinalang.compiler.tree.clauses.BLangOrderBy;
import org.wso2.ballerinalang.compiler.tree.clauses.BLangPatternClause;
import org.wso2.ballerinalang.compiler.tree.clauses.BLangPatternStreamingEdgeInput;
import org.wso2.ballerinalang.compiler.tree.clauses.BLangPatternStreamingInput;
import org.wso2.ballerinalang.compiler.tree.clauses.BLangSelectClause;
import org.wso2.ballerinalang.compiler.tree.clauses.BLangSelectExpression;
import org.wso2.ballerinalang.compiler.tree.clauses.BLangSetAssignment;
import org.wso2.ballerinalang.compiler.tree.clauses.BLangStreamAction;
import org.wso2.ballerinalang.compiler.tree.clauses.BLangStreamingInput;
import org.wso2.ballerinalang.compiler.tree.clauses.BLangTableQuery;
import org.wso2.ballerinalang.compiler.tree.clauses.BLangWhere;
import org.wso2.ballerinalang.compiler.tree.clauses.BLangWindow;
import org.wso2.ballerinalang.compiler.tree.clauses.BLangWithinClause;
import org.wso2.ballerinalang.compiler.tree.expressions.BLangAccessExpression;
import org.wso2.ballerinalang.compiler.tree.expressions.BLangArrayLiteral;
import org.wso2.ballerinalang.compiler.tree.expressions.BLangArrowFunction;
import org.wso2.ballerinalang.compiler.tree.expressions.BLangBinaryExpr;
import org.wso2.ballerinalang.compiler.tree.expressions.BLangBracedOrTupleExpr;
import org.wso2.ballerinalang.compiler.tree.expressions.BLangCheckedExpr;
import org.wso2.ballerinalang.compiler.tree.expressions.BLangConstant;
import org.wso2.ballerinalang.compiler.tree.expressions.BLangElvisExpr;
import org.wso2.ballerinalang.compiler.tree.expressions.BLangErrorConstructorExpr;
import org.wso2.ballerinalang.compiler.tree.expressions.BLangExpression;
import org.wso2.ballerinalang.compiler.tree.expressions.BLangFieldBasedAccess;
import org.wso2.ballerinalang.compiler.tree.expressions.BLangIndexBasedAccess;
import org.wso2.ballerinalang.compiler.tree.expressions.BLangIntRangeExpression;
import org.wso2.ballerinalang.compiler.tree.expressions.BLangInvocation;
import org.wso2.ballerinalang.compiler.tree.expressions.BLangLambdaFunction;
import org.wso2.ballerinalang.compiler.tree.expressions.BLangLiteral;
import org.wso2.ballerinalang.compiler.tree.expressions.BLangMatchExpression;
import org.wso2.ballerinalang.compiler.tree.expressions.BLangNamedArgsExpression;
import org.wso2.ballerinalang.compiler.tree.expressions.BLangRecordLiteral;
import org.wso2.ballerinalang.compiler.tree.expressions.BLangRestArgsExpression;
import org.wso2.ballerinalang.compiler.tree.expressions.BLangServiceConstructorExpr;
import org.wso2.ballerinalang.compiler.tree.expressions.BLangSimpleVarRef;
import org.wso2.ballerinalang.compiler.tree.expressions.BLangStatementExpression;
import org.wso2.ballerinalang.compiler.tree.expressions.BLangStringTemplateLiteral;
import org.wso2.ballerinalang.compiler.tree.expressions.BLangTableLiteral;
import org.wso2.ballerinalang.compiler.tree.expressions.BLangTableQueryExpression;
import org.wso2.ballerinalang.compiler.tree.expressions.BLangTernaryExpr;
import org.wso2.ballerinalang.compiler.tree.expressions.BLangTrapExpr;
import org.wso2.ballerinalang.compiler.tree.expressions.BLangTypeConversionExpr;
import org.wso2.ballerinalang.compiler.tree.expressions.BLangTypeInit;
import org.wso2.ballerinalang.compiler.tree.expressions.BLangTypeTestExpr;
import org.wso2.ballerinalang.compiler.tree.expressions.BLangTypedescExpr;
import org.wso2.ballerinalang.compiler.tree.expressions.BLangUnaryExpr;
import org.wso2.ballerinalang.compiler.tree.expressions.BLangVariableReference;
import org.wso2.ballerinalang.compiler.tree.expressions.BLangWaitExpr;
import org.wso2.ballerinalang.compiler.tree.expressions.BLangWaitForAllExpr;
import org.wso2.ballerinalang.compiler.tree.expressions.BLangWorkerFlushExpr;
import org.wso2.ballerinalang.compiler.tree.expressions.BLangWorkerReceive;
import org.wso2.ballerinalang.compiler.tree.expressions.BLangWorkerSyncSendExpr;
import org.wso2.ballerinalang.compiler.tree.expressions.BLangXMLAttribute;
import org.wso2.ballerinalang.compiler.tree.expressions.BLangXMLAttributeAccess;
import org.wso2.ballerinalang.compiler.tree.expressions.BLangXMLCommentLiteral;
import org.wso2.ballerinalang.compiler.tree.expressions.BLangXMLElementLiteral;
import org.wso2.ballerinalang.compiler.tree.expressions.BLangXMLProcInsLiteral;
import org.wso2.ballerinalang.compiler.tree.expressions.BLangXMLQName;
import org.wso2.ballerinalang.compiler.tree.expressions.BLangXMLQuotedString;
import org.wso2.ballerinalang.compiler.tree.expressions.BLangXMLSequenceLiteral;
import org.wso2.ballerinalang.compiler.tree.expressions.BLangXMLTextLiteral;
import org.wso2.ballerinalang.compiler.tree.statements.BLangAbort;
import org.wso2.ballerinalang.compiler.tree.statements.BLangAssignment;
import org.wso2.ballerinalang.compiler.tree.statements.BLangBlockStmt;
import org.wso2.ballerinalang.compiler.tree.statements.BLangBreak;
import org.wso2.ballerinalang.compiler.tree.statements.BLangCatch;
import org.wso2.ballerinalang.compiler.tree.statements.BLangCompensate;
import org.wso2.ballerinalang.compiler.tree.statements.BLangCompoundAssignment;
import org.wso2.ballerinalang.compiler.tree.statements.BLangContinue;
import org.wso2.ballerinalang.compiler.tree.statements.BLangDone;
import org.wso2.ballerinalang.compiler.tree.statements.BLangExpressionStmt;
import org.wso2.ballerinalang.compiler.tree.statements.BLangForeach;
import org.wso2.ballerinalang.compiler.tree.statements.BLangForever;
import org.wso2.ballerinalang.compiler.tree.statements.BLangForkJoin;
import org.wso2.ballerinalang.compiler.tree.statements.BLangIf;
import org.wso2.ballerinalang.compiler.tree.statements.BLangLock;
import org.wso2.ballerinalang.compiler.tree.statements.BLangMatch;
import org.wso2.ballerinalang.compiler.tree.statements.BLangPanic;
import org.wso2.ballerinalang.compiler.tree.statements.BLangRecordDestructure;
import org.wso2.ballerinalang.compiler.tree.statements.BLangRecordVariableDef;
import org.wso2.ballerinalang.compiler.tree.statements.BLangRetry;
import org.wso2.ballerinalang.compiler.tree.statements.BLangReturn;
import org.wso2.ballerinalang.compiler.tree.statements.BLangScope;
import org.wso2.ballerinalang.compiler.tree.statements.BLangSimpleVariableDef;
import org.wso2.ballerinalang.compiler.tree.statements.BLangStatement;
import org.wso2.ballerinalang.compiler.tree.statements.BLangStreamingQueryStatement;
import org.wso2.ballerinalang.compiler.tree.statements.BLangTransaction;
import org.wso2.ballerinalang.compiler.tree.statements.BLangTryCatchFinally;
import org.wso2.ballerinalang.compiler.tree.statements.BLangTupleDestructure;
import org.wso2.ballerinalang.compiler.tree.statements.BLangTupleVariableDef;
import org.wso2.ballerinalang.compiler.tree.statements.BLangWhile;
import org.wso2.ballerinalang.compiler.tree.statements.BLangWorkerSend;
import org.wso2.ballerinalang.compiler.tree.statements.BLangXMLNSStatement;
import org.wso2.ballerinalang.compiler.tree.types.BLangArrayType;
import org.wso2.ballerinalang.compiler.tree.types.BLangBuiltInRefTypeNode;
import org.wso2.ballerinalang.compiler.tree.types.BLangConstrainedType;
import org.wso2.ballerinalang.compiler.tree.types.BLangFunctionTypeNode;
import org.wso2.ballerinalang.compiler.tree.types.BLangObjectTypeNode;
import org.wso2.ballerinalang.compiler.tree.types.BLangRecordTypeNode;
import org.wso2.ballerinalang.compiler.tree.types.BLangTupleTypeNode;
import org.wso2.ballerinalang.compiler.tree.types.BLangUnionTypeNode;
import org.wso2.ballerinalang.compiler.tree.types.BLangUserDefinedType;
import org.wso2.ballerinalang.compiler.tree.types.BLangValueType;
import org.wso2.ballerinalang.compiler.util.CompilerContext;
import org.wso2.ballerinalang.compiler.util.CompilerUtils;
import org.wso2.ballerinalang.compiler.util.Name;
import org.wso2.ballerinalang.compiler.util.Names;
import org.wso2.ballerinalang.compiler.util.TypeTags;
import org.wso2.ballerinalang.compiler.util.diagnotic.BLangDiagnosticLog;
import org.wso2.ballerinalang.compiler.util.diagnotic.DiagnosticPos;

import java.util.ArrayList;
import java.util.Collections;
import java.util.HashMap;
import java.util.LinkedHashSet;
import java.util.List;
import java.util.Map;
import java.util.Set;
import java.util.stream.Collectors;
import javax.xml.XMLConstants;

import static org.wso2.ballerinalang.compiler.tree.expressions.BLangRecordVarRef.BLangRecordVarRefKeyValue;

/**
 * Generate taint-table for each invokable node.
 * <p>
 * Taint-table will contain the tainted status of return values, depending on the tainted status of parameters.
 * <p>
 * Propagate tainted status of variables across the program.
 * <p>
 * Evaluate invocations and generate errors if:
 * (*) Tainted value has been passed to a sensitive parameter.
 * (*) Tainted value has been passed to a global variable.
 *
 * @since 0.965.0
 */
public class TaintAnalyzer extends BLangNodeVisitor {
    private static final CompilerContext.Key<TaintAnalyzer> TAINT_ANALYZER_KEY = new CompilerContext.Key<>();

    private SymbolEnv env;
    private SymbolEnv currPkgEnv;
    private Names names;
    private SymbolTable symTable;
    private BLangDiagnosticLog dlog;

    private boolean overridingAnalysis = true;
    private boolean mainFunctionAnalysis;
    private boolean entryPointAnalysis;
    private boolean stopAnalysis;
    private boolean blockedOnWorkerInteraction;
    private BlockedNode blockedNode;
    private Set<TaintRecord.TaintError> taintErrorSet = new LinkedHashSet<>();

    private List<BlockedNode> blockedNodeList = new ArrayList<>();
    private List<BlockedNode> blockedEntryPointNodeList = new ArrayList<>();

    private BInvokableSymbol ignoredInvokableSymbol = null;
    private Map<BLangIdentifier, TaintedStatus> workerInteractionTaintedStatusMap;
    private BLangIdentifier currWorkerIdentifier;
    private BLangIdentifier currForkIdentifier;

    private enum TaintedStatus {
        TAINTED, UNTAINTED, IGNORED
    }

    private TaintedStatus taintedStatus;
    private TaintedStatus returnTaintedStatus;

    // Used to analyze the tainted status of parameters when returning.
    private List<BLangSimpleVariable> requiredParams;
    private List<BLangSimpleVariable> defaultableParams;
    private BLangSimpleVariable restParam;
    private List<TaintedStatus> parameterTaintedStatus;

    private static final String ANNOTATION_TAINTED = "tainted";
    private static final String ANNOTATION_UNTAINTED = "untainted";
    private static final String ANNOTATION_SENSITIVE = "sensitive";

    public static final int ALL_UNTAINTED_TABLE_ENTRY_INDEX = -1;

    private enum AnalyzerPhase {
        INITIAL_ANALYSIS,
        BLOCKED_NODE_ANALYSIS,
        LOOP_ANALYSIS,
        LOOP_ANALYSIS_COMPLETE,
        LOOPS_RESOLVED_ANALYSIS
    }

    private AnalyzerPhase analyzerPhase;

    public static TaintAnalyzer getInstance(CompilerContext context) {
        TaintAnalyzer taintAnalyzer = context.get(TAINT_ANALYZER_KEY);
        if (taintAnalyzer == null) {
            taintAnalyzer = new TaintAnalyzer(context);
        }
        return taintAnalyzer;
    }

    public TaintAnalyzer(CompilerContext context) {
        context.put(TAINT_ANALYZER_KEY, this);
        this.names = Names.getInstance(context);
        this.dlog = BLangDiagnosticLog.getInstance(context);
        this.symTable = SymbolTable.getInstance(context);
    }

    public BLangPackage analyze(BLangPackage pkgNode) {
        blockedNodeList = new ArrayList<>();
        blockedEntryPointNodeList = new ArrayList<>();
        pkgNode.accept(this);
        return pkgNode;
    }

    @Override
    public void visit(BLangPackage pkgNode) {
        analyzerPhase = AnalyzerPhase.INITIAL_ANALYSIS;
        if (pkgNode.completedPhases.contains(CompilerPhase.TAINT_ANALYZE)) {
            return;
        }
        SymbolEnv pkgEnv = this.symTable.pkgEnvMap.get(pkgNode.symbol);
        analyze(pkgNode, pkgEnv);
        pkgNode.getTestablePkgs().forEach(testablePackage -> visit((BLangPackage) testablePackage));
    }

    private void analyze(BLangPackage pkgNode, SymbolEnv pkgEnv) {
        SymbolEnv prevPkgEnv = this.currPkgEnv;
        this.currPkgEnv = pkgEnv;
        this.env = pkgEnv;

        pkgNode.topLevelNodes.forEach(e -> {
            ((BLangNode) e).accept(this);
        });

        analyzerPhase = AnalyzerPhase.BLOCKED_NODE_ANALYSIS;
        resolveBlockedInvokable(blockedNodeList);
        resolveBlockedInvokable(blockedEntryPointNodeList);

        this.currPkgEnv = prevPkgEnv;
        pkgNode.completedPhases.add(CompilerPhase.TAINT_ANALYZE);
    }

    @Override
    public void visit(BLangCompilationUnit compUnit) {
        compUnit.topLevelNodes.forEach(e -> ((BLangNode) e).accept(this));
    }

    @Override
    public void visit(BLangTypeDefinition typeDefinition) {
        if (typeDefinition.typeNode.getKind() == NodeKind.OBJECT_TYPE
                || typeDefinition.typeNode.getKind() == NodeKind.RECORD_TYPE) {
            typeDefinition.typeNode.accept(this);
        }
    }

    @Override
    public void visit(BLangImportPackage importPkgNode) {
        BPackageSymbol pkgSymbol = importPkgNode.symbol;
        SymbolEnv pkgEnv = symTable.pkgEnvMap.get(pkgSymbol);
        if (pkgEnv == null) {
            return;
        }
        this.env = pkgEnv;
        pkgEnv.node.accept(this);
    }

    @Override
    public void visit(BLangXMLNS xmlnsNode) {
        xmlnsNode.namespaceURI.accept(this);
    }

    @Override
    public void visit(BLangFunction funcNode) {
        List<BLangSimpleVariable> defaultableParamsVarList = new ArrayList<>();
        funcNode.defaultableParams.forEach(defaultableParam -> defaultableParamsVarList.add(defaultableParam.var));

        requiredParams = funcNode.requiredParams;
        defaultableParams = defaultableParamsVarList;
        restParam = funcNode.restParam;

        SymbolEnv funcEnv = SymbolEnv.createFunctionEnv(funcNode, funcNode.symbol.scope, env);
        if (CompilerUtils.isMainFunction(funcNode)) {
            mainFunctionAnalysis = true;
            boolean isBlocked = visitInvokable(funcNode, funcEnv);
            mainFunctionAnalysis = false;

            if (!isBlocked) {
                visitEntryPoint(funcNode, funcEnv);
            }
        } else {
            visitInvokable(funcNode, funcEnv);
        }
        this.blockedNode = null;
        this.ignoredInvokableSymbol = null;
        this.taintErrorSet.clear();
    }

    @Override
    public void visit(BLangService serviceNode) {
    }

    @Override
    public void visit(BLangResource resourceNode) {
        BSymbol resourceSymbol = resourceNode.symbol;
        SymbolEnv resourceEnv = SymbolEnv.createResourceActionSymbolEnv(resourceNode, resourceSymbol.scope, env);
        visitEntryPoint(resourceNode, resourceEnv);
        resourceNode.symbol.taintTable = new HashMap<>();
    }

    @Override
    public void visit(BLangObjectTypeNode objectNode) {
        BSymbol objectSymbol = objectNode.symbol;
        SymbolEnv objectEnv = SymbolEnv.createPkgLevelSymbolEnv(objectNode, objectSymbol.scope, env);
        objectNode.fields.forEach(field -> analyzeNode(field, objectEnv));
        if (objectNode.initFunction != null) {
            analyzeNode(objectNode.initFunction, objectEnv);
        }
        objectNode.functions.forEach(f -> analyzeNode(f, objectEnv));
    }

    @Override
    public void visit(BLangRecordTypeNode recordNode) {
        BSymbol objectSymbol = recordNode.symbol;
        SymbolEnv objectEnv = SymbolEnv.createPkgLevelSymbolEnv(recordNode, objectSymbol.scope, env);
        recordNode.fields.forEach(field -> analyzeNode(field, objectEnv));
        analyzeNode(recordNode.initFunction, objectEnv);
    }

    @Override
    public void visit(BLangTupleVariable bLangTupleVariable) {
        if (bLangTupleVariable.expr != null) {
            SymbolEnv varInitEnv = SymbolEnv.createVarInitEnv(bLangTupleVariable, env, bLangTupleVariable.symbol);
            analyzeNode(bLangTupleVariable.expr, varInitEnv);
            setTaintedStatus(bLangTupleVariable, this.taintedStatus);
        }
    }

    @Override
    public void visit(BLangRecordVariable bLangRecordVariable) {
        if (bLangRecordVariable.expr != null) {
            SymbolEnv varInitEnv = SymbolEnv.createVarInitEnv(bLangRecordVariable, env, bLangRecordVariable.symbol);
            analyzeNode(bLangRecordVariable.expr, varInitEnv);
            setTaintedStatus(bLangRecordVariable, this.taintedStatus);
        }
    }

    @Override
    public void visit(BLangSimpleVariable varNode) {
        if (varNode.expr != null) {
            SymbolEnv varInitEnv = SymbolEnv.createVarInitEnv(varNode, env, varNode.symbol);
            analyzeNode(varNode.expr, varInitEnv);
            // Checks in the BLangWorkerReceive was moved here since its an expression now. So it can be used with
            // variable definitions: int a = <- w1. The RHS of the variable will be visited first which will be the
            // receive. Since the tainted status is not known, it will set the tainted status as null. Since we need to
            // get the tainted status of the variable based on what is being received (send statement), we need to do a
            // recursive call to all statements of the worker. To do so we need to set these variables to be true.
            // So in the next pass the tainted status on what is being received will be known, then we simply set it to
            // the variable.
            if (this.taintedStatus == null) {
                blockedOnWorkerInteraction = true;
                stopAnalysis = true;
            } else {
                setTaintedStatus(varNode, this.taintedStatus);
            }
        }
    }

    @Override
    public void visit(BLangWorker workerNode) {
        currWorkerIdentifier = workerNode.name;
        SymbolEnv workerEnv = SymbolEnv.createWorkerEnv(workerNode, this.env);
        analyzeNode(workerNode.body, workerEnv);
    }

    @Override
    public void visit(BLangEndpoint endpoint) {
        /* ignore */
    }

    @Override
    public void visit(BLangIdentifier identifierNode) {
        /* ignore */
    }

    @Override
    public void visit(BLangAnnotation annotationNode) {
        /* ignore */
    }

    @Override
    public void visit(BLangAnnotationAttachment annAttachmentNode) {
        /* ignore */
    }

    @Override
    public void visit(BLangDeprecatedNode deprecatedNode) {
        /* ignore */
    }

    // Statements
    @Override
    public void visit(BLangBlockStmt blockNode) {
        SymbolEnv blockEnv = SymbolEnv.createBlockEnv(blockNode, env);
        for (BLangStatement stmt : blockNode.stmts) {
            if (stopAnalysis) {
                break;
            } else {
                analyzeNode(stmt, blockEnv);
            }
        }
    }

    @Override
    public void visit(BLangSimpleVariableDef varDefNode) {
        varDefNode.var.accept(this);
    }

    @Override
    public void visit(BLangAssignment assignNode) {
        assignNode.expr.accept(this);
        BLangExpression varRefExpr = assignNode.varRef;
        // Checks in the BLangWorkerReceive was moved here since its an expression now. So it can be used in assignments
        // (a = <- w1; where 'a' is defined above) The RHS of the assignment will be visited first which will be the
        // receive. Since the tainted status is not known, it will set the tainted status as null. Since we need to
        // get the tainted status of the variable based on what is being received (send statement), we need to do a
        // recursive call to all statements of the worker. To do so we need to set these variables to be true. So in the
        // next pass the tainted status on what is being received will be known, then we simply set the tainted status
        // to the variable reference.
        if (this.taintedStatus == null) {
            blockedOnWorkerInteraction = true;
            stopAnalysis = true;
        } else {
            visitAssignment(varRefExpr, this.taintedStatus, assignNode.pos);
        }
    }

    @Override
    public void visit(BLangCompoundAssignment compoundAssignment) {
        compoundAssignment.varRef.accept(this);
        TaintedStatus varRefTaintedStatus = this.taintedStatus;

        compoundAssignment.expr.accept(this);
        TaintedStatus exprTaintedStatus = this.taintedStatus;

        TaintedStatus combinedTaintedStatus = getCombinedTaintedStatus(varRefTaintedStatus, exprTaintedStatus);
        visitAssignment(compoundAssignment.varRef, combinedTaintedStatus, compoundAssignment.pos);
    }

    @Override
    public void visit(BLangCompensate node) {
        /* ignore */
    }

    @Override
    public void visit(BLangScope scopeNode) {
        scopeNode.scopeBody.accept(this);
    }

    private void visitAssignment(BLangExpression varRefExpr, TaintedStatus varTaintedStatus, DiagnosticPos pos) {
        if (varTaintedStatus != TaintedStatus.IGNORED) {
            // Generate error if a global variable has been assigned with a tainted value.
            if (varTaintedStatus == TaintedStatus.TAINTED && varRefExpr instanceof BLangVariableReference) {
                BLangVariableReference varRef = (BLangVariableReference) varRefExpr;
                if (varRef.symbol != null && varRef.symbol.owner != null
                        && (varRef.symbol.owner instanceof BPackageSymbol
                        || SymbolKind.SERVICE.equals(varRef.symbol.owner.kind))) {
                    addTaintError(pos, varRef.symbol.name.value,
                            DiagnosticCode.TAINTED_VALUE_PASSED_TO_GLOBAL_VARIABLE);
                    return;
                }
            }
            // TODO: Re-evaluating the full data-set (array) when a change occur.
            if (varRefExpr.getKind() == NodeKind.INDEX_BASED_ACCESS_EXPR) {
                overridingAnalysis = false;
                updatedVarRefTaintedState(varRefExpr, varTaintedStatus);
                overridingAnalysis = true;
            } else if (varRefExpr.getKind() == NodeKind.FIELD_BASED_ACCESS_EXPR) {
                BLangFieldBasedAccess fieldBasedAccessExpr = (BLangFieldBasedAccess) varRefExpr;
                // Propagate tainted status to fields, when field symbols are present (Example: struct).
                if (fieldBasedAccessExpr.symbol != null) {
                    setTaintedStatus(fieldBasedAccessExpr, varTaintedStatus);
                }
                overridingAnalysis = false;
                updatedVarRefTaintedState(fieldBasedAccessExpr, varTaintedStatus);
                overridingAnalysis = true;
            } else if (varRefExpr.getKind() == NodeKind.BRACED_TUPLE_EXPR) {
                BLangBracedOrTupleExpr bracedOrTupleExpr = (BLangBracedOrTupleExpr) varRefExpr;
                // Propagate tainted status to fields, when field symbols are present (Example: struct).
                bracedOrTupleExpr.expressions.forEach(expr -> visitAssignment(expr, varTaintedStatus,
                        bracedOrTupleExpr.pos));
            } else if (varRefExpr.getKind() == NodeKind.XML_ATTRIBUTE_ACCESS_EXPR) {
                overridingAnalysis = false;
                updatedVarRefTaintedState(((BLangXMLAttributeAccess) varRefExpr).expr, varTaintedStatus);
                overridingAnalysis = true;
            } else if (varRefExpr.getKind() == NodeKind.SIMPLE_VARIABLE_REF) {
                setTaintedStatus((BLangVariableReference) varRefExpr, varTaintedStatus);
            }
        }
    }

    private void updatedVarRefTaintedState(BLangExpression varRef, TaintedStatus taintedState) {
        if (varRef.getKind() == NodeKind.SIMPLE_VARIABLE_REF) {
            setTaintedStatus((BLangVariableReference) varRef, taintedState);
        } else if (varRef.getKind() == NodeKind.INDEX_BASED_ACCESS_EXPR
                || varRef.getKind() == NodeKind.FIELD_BASED_ACCESS_EXPR) {
            BLangAccessExpression accessExpr = (BLangAccessExpression) varRef;
            updatedVarRefTaintedState(accessExpr.expr, taintedState);
        }
    }

    @Override
    public void visit(BLangAbort abortNode) {
        /* ignore */
    }

    @Override
    public void visit(BLangDone abortNode) {
        /* ignore */
    }

    @Override
    public void visit(BLangRetry retryNode) {
        /* ignore */
    }

    @Override
    public void visit(BLangContinue continueNode) {
        /* ignore */
    }

    @Override
    public void visit(BLangBreak breakNode) {
        /* ignore */
    }

    @Override
    public void visit(BLangReturn returnNode) {
        returnNode.expr.accept(this);
        if (taintedStatus == TaintedStatus.TAINTED) {
            this.returnTaintedStatus = TaintedStatus.TAINTED;
        }
        taintedStatus = this.returnTaintedStatus;
        updateParameterTaintedStatuses();
    }

    @Override
    public void visit(BLangPanic throwNode) {
        throwNode.expr.accept(this);
    }

    @Override
    public void visit(BLangXMLNSStatement xmlnsStmtNode) {
        xmlnsStmtNode.xmlnsDecl.accept(this);
    }

    @Override
    public void visit(BLangExpressionStmt exprStmtNode) {
        SymbolEnv stmtEnv = new SymbolEnv(exprStmtNode, this.env.scope);
        this.env.copyTo(stmtEnv);
        analyzeNode(exprStmtNode.expr, stmtEnv);
    }

    @Override
    public void visit(BLangIf ifNode) {
        overridingAnalysis = false;

        // Copy the taint information from the original symbol to the newly created type guarded symbol
        ifNode.ifTypeGuards.forEach((originalSymbol, guardedSymbol) -> guardedSymbol.tainted = originalSymbol.tainted);
        ifNode.elseTypeGuards
                .forEach((originalSymbol, guardedSymbol) -> guardedSymbol.tainted = originalSymbol.tainted);

        ifNode.body.accept(this);
        if (ifNode.elseStmt != null) {
            ifNode.elseStmt.accept(this);
        }
        overridingAnalysis = true;
    }

    @Override
    public void visit(BLangMatch matchStmt) {
        matchStmt.expr.accept(this);
        TaintedStatus observedTaintedStatusOfMatchExpr = this.taintedStatus;
        matchStmt.patternClauses.forEach(clause -> {
            this.taintedStatus = observedTaintedStatusOfMatchExpr;
            clause.accept(this);
        });
    }

    @Override
    public void visit(BLangMatch.BLangMatchTypedBindingPatternClause clause) {
        TaintedStatus observedTaintedStatusOfMatchExpr = this.taintedStatus;
        setTaintedStatus(clause.variable.symbol, observedTaintedStatusOfMatchExpr);
        clause.body.accept(this);
    }

    @Override
    public void visit(BLangMatch.BLangMatchStaticBindingPatternClause clause) {
        clause.body.accept(this);
    }

    @Override
    public void visit(BLangMatch.BLangMatchStructuredBindingPatternClause clause) {
        /*ignore*/
    }

    @Override
    public void visit(BLangForeach foreach) {
        SymbolEnv blockEnv = SymbolEnv.createBlockEnv(foreach.body, env);
        // Propagate the tainted status of collection to foreach variables.
        foreach.collection.accept(this);
        if (taintedStatus == TaintedStatus.TAINTED) {
            foreach.varRefs
                    .forEach(varRef -> setTaintedStatus((BLangVariableReference) varRef, this.taintedStatus));
        }
        analyzeNode(foreach.body, blockEnv);
    }

    @Override
    public void visit(BLangWhile whileNode) {
        SymbolEnv blockEnv = SymbolEnv.createBlockEnv(whileNode.body, env);
        analyzeNode(whileNode.body, blockEnv);
    }

    @Override
    public void visit(BLangLock lockNode) {
        lockNode.body.accept(this);
    }

    @Override
    public void visit(BLangTransaction transactionNode) {
        transactionNode.transactionBody.accept(this);
        overridingAnalysis = false;
        if (transactionNode.onRetryBody != null) {
            transactionNode.onRetryBody.accept(this);
        }
        overridingAnalysis = true;
    }

    @Override
    public void visit(BLangTryCatchFinally tryNode) {
        tryNode.tryBody.accept(this);
        overridingAnalysis = false;
        tryNode.catchBlocks.forEach(c -> c.accept(this));
        if (tryNode.finallyBody != null) {
            tryNode.finallyBody.accept(this);
        }
        overridingAnalysis = true;
    }

    @Override
    public void visit(BLangTupleDestructure stmt) {
        stmt.expr.accept(this);
        // Propagate tainted status of each variable separately (when multi returns are used).
        for (int varIndex = 0; varIndex < stmt.varRef.expressions.size(); varIndex++) {
            BLangExpression varRefExpr = stmt.varRef.expressions.get(varIndex);
            visitAssignment(varRefExpr, taintedStatus, stmt.pos);
        }
    }

    @Override
    public void visit(BLangRecordDestructure stmt) {
        stmt.expr.accept(this);
        // Propagate tainted status of each variable separately (when multi returns are used).
        for (int varIndex = 0; varIndex < stmt.varRef.recordRefFields.size(); varIndex++) {
            BLangRecordVarRefKeyValue varRefExpr = stmt.varRef.recordRefFields.get(varIndex);
            visitAssignment(varRefExpr.variableReference, taintedStatus, stmt.pos);
        }
    }

    @Override
    public void visit(BLangCatch catchNode) {
        /* ignore */
    }

    @Override
    public void visit(BLangForkJoin forkJoin) {
        /* ignore */
    }

    @Override
    public void visit(BLangOrderBy orderBy) {
        /* ignore */
    }

    @Override
    public void visit(BLangLimit limit) {
        /* ignore */
    }

    @Override
    public void visit(BLangGroupBy groupBy) {
        /* ignore */
    }

    @Override
    public void visit(BLangHaving having) {
        /* ignore */
    }

    @Override
    public void visit(BLangSelectExpression selectExpression) {
        /* ignore */
    }

    @Override
    public void visit(BLangSelectClause selectClause) {
        /* ignore */
    }

    @Override
    public void visit(BLangWhere whereClause) {
        /* ignore */
    }

    @Override
    public void visit(BLangStreamingInput streamingInput) {
        /* ignore */
    }

    @Override
    public void visit(BLangJoinStreamingInput joinStreamingInput) {
        /* ignore */
    }

    @Override
    public void visit(BLangTableQuery tableQuery) {
        /* ignore */
    }

    @Override
    public void visit(BLangStreamAction streamAction) {
        /* ignore */
    }

    @Override
    public void visit(BLangFunctionClause functionClause) {
        /* ignore */
    }

    @Override
    public void visit(BLangSetAssignment setAssignmentClause) {
        /* ignore */
    }

    @Override
    public void visit(BLangPatternStreamingEdgeInput patternStreamingEdgeInput) {
        /* ignore */
    }

    @Override
    public void visit(BLangWindow windowClause) {
        /* ignore */
    }

    @Override
    public void visit(BLangPatternStreamingInput patternStreamingInput) {
        /* ignore */
    }

    @Override
    public void visit(BLangTableLiteral tableLiteral) {
        // TODO: Improve to include tainted status identification for table literals
        this.taintedStatus = TaintedStatus.UNTAINTED;
    }

    @Override
    public void visit(BLangWorkerSend workerSendNode) {
        if (workerSendNode.isChannel) {
            List<BLangExpression> exprsList = new ArrayList<>();
            exprsList.add(workerSendNode.expr);
            if (workerSendNode.keyExpr != null) {
                exprsList.add(workerSendNode.keyExpr);
            }
            analyzeExprList(exprsList);
            return;
        }
        workerSendNode.expr.accept(this);
        TaintedStatus taintedStatus = workerInteractionTaintedStatusMap.get(workerSendNode.workerIdentifier);
        if (taintedStatus == null) {
            workerInteractionTaintedStatusMap.put(workerSendNode.workerIdentifier, this.taintedStatus);
        } else if (this.taintedStatus == TaintedStatus.TAINTED) {
            // Worker interactions should be non-overriding. Hence changing the status only if the expression used in
            // sending is evaluated to be a tainted value. By doing so, analyzer will not change an interaction that
            // was identified to return a `Tainted` value to be `Untainted` later on. (Example: Conditional worker
            // interactions)
            workerInteractionTaintedStatusMap.put(workerSendNode.workerIdentifier, TaintedStatus.TAINTED);
        }
    }

    @Override
    public void visit(BLangWorkerSyncSendExpr syncSendExpr) {
        syncSendExpr.expr.accept(this);
        TaintedStatus taintedStatus = workerInteractionTaintedStatusMap.get(syncSendExpr.workerIdentifier);
        if (taintedStatus == null) {
            workerInteractionTaintedStatusMap.put(syncSendExpr.workerIdentifier, this.taintedStatus);
        } else if (this.taintedStatus == TaintedStatus.TAINTED) {
            // Worker interactions should be non-overriding. Hence changing the status only if the expression used in
            // sending is evaluated to be a tainted value. By doing so, analyzer will not change an interaction that
            // was identified to return a `Tainted` value to be `Untainted` later on. (Example: Conditional worker
            // interactions)
            workerInteractionTaintedStatusMap.put(syncSendExpr.workerIdentifier, TaintedStatus.TAINTED);
        }
        // Todo tainted status for the sync send expression should be handled properly since it will return error or nil
        // ATM it is set to untainted
        this.taintedStatus = TaintedStatus.UNTAINTED;
    }

    @Override
    public void visit(BLangWorkerReceive workerReceiveNode) {
        if (workerReceiveNode.isChannel) {
            List<BLangExpression> exprList = new ArrayList<>();
            if (workerReceiveNode.keyExpr != null) {
                exprList.add(workerReceiveNode.keyExpr);
            }
            analyzeExprList(exprList);
            return;
        }
        this.taintedStatus = workerInteractionTaintedStatusMap.get(currWorkerIdentifier);
    }

    // Expressions

    @Override
    public void visit(BLangLiteral literalExpr) {
        this.taintedStatus = TaintedStatus.UNTAINTED;
    }

    @Override
    public void visit(BLangArrayLiteral arrayLiteral) {
        if (arrayLiteral.exprs.size() == 0) {
            // Empty arrays are untainted.
            this.taintedStatus = TaintedStatus.UNTAINTED;
        } else {
            for (BLangExpression expr : arrayLiteral.exprs) {
                expr.accept(this);
                if (this.taintedStatus == TaintedStatus.TAINTED) {
                    break;
                }
            }
        }
    }

    @Override
    public void visit(BLangRecordLiteral recordLiteral) {
        TaintedStatus isTainted = TaintedStatus.UNTAINTED;
        for (BLangRecordLiteral.BLangRecordKeyValue keyValuePair : recordLiteral.keyValuePairs) {
            keyValuePair.valueExpr.accept(this);
            // Used to update the variable this literal is getting assigned to.
            if (this.taintedStatus == TaintedStatus.TAINTED) {
                isTainted = TaintedStatus.TAINTED;
            }
        }
        this.taintedStatus = isTainted;
    }

    @Override
    public void visit(BLangSimpleVarRef varRefExpr) {
        if (varRefExpr.symbol == null) {
            Name varName = names.fromIdNode(varRefExpr.variableName);
            if (varName != Names.IGNORE) {
                if (varRefExpr.pkgSymbol.tag == SymTag.XMLNS) {
                    this.taintedStatus = varRefExpr.pkgSymbol.tainted ? TaintedStatus.TAINTED : TaintedStatus.UNTAINTED;
                    return;
                }
            }
            this.taintedStatus = TaintedStatus.UNTAINTED;
        } else {
            this.taintedStatus = varRefExpr.symbol.tainted ? TaintedStatus.TAINTED : TaintedStatus.UNTAINTED;
        }
    }

    @Override
    public void visit(BLangFieldBasedAccess fieldAccessExpr) {
        BType varRefType = fieldAccessExpr.expr.type;
        switch (varRefType.tag) {
            case TypeTags.OBJECT:
                fieldAccessExpr.expr.accept(this);
                break;
            case TypeTags.RECORD:
                fieldAccessExpr.expr.accept(this);
                break;
            case TypeTags.MAP:
                fieldAccessExpr.expr.accept(this);
                break;
            case TypeTags.JSON:
                fieldAccessExpr.expr.accept(this);
                break;
        }
    }

    @Override
    public void visit(BLangIndexBasedAccess indexAccessExpr) {
        indexAccessExpr.expr.accept(this);
    }

    @Override
    public void visit(BLangInvocation invocationExpr) {
        if (invocationExpr.functionPointerInvocation) {
            // Skip function pointers and assume returns of function pointer executions are untainted.
            // TODO: Resolving function pointers / lambda expressions and perform analysis.
            taintedStatus = TaintedStatus.UNTAINTED;
        } else if (invocationExpr.iterableOperationInvocation) {
            invocationExpr.expr.accept(this);
            TaintedStatus exprTaintedStatus = this.taintedStatus;
            if (invocationExpr.argExprs != null) {
                invocationExpr.argExprs.forEach(argExpr -> {
                    // If argument of iterable operation is a lambda expression, propagate the tainted status
                    // to function parameters and validate function body.
                    if (argExpr.getKind() == NodeKind.LAMBDA) {
                        analyzeIterableLambdaInvocationArgExpression(argExpr);
                    }
                });
            }
            this.taintedStatus = exprTaintedStatus;
        } else if (invocationExpr.builtinMethodInvocation) {
            analyzeBuiltInMethodInvocation(invocationExpr);
        } else {
            BInvokableSymbol invokableSymbol = (BInvokableSymbol) invocationExpr.symbol;
            if (invokableSymbol.taintTable == null) {
                if (analyzerPhase == AnalyzerPhase.LOOP_ANALYSIS) {
                    // If a looping invocation is being analyzed, skip analysis of invokable that does not have taint
                    // table already attached. This will prevent the analyzer to go in to a loop unnecessarily.
                    ignoredInvokableSymbol = invokableSymbol;
                }
                if (analyzerPhase == AnalyzerPhase.LOOP_ANALYSIS || (
                        analyzerPhase == AnalyzerPhase.LOOP_ANALYSIS_COMPLETE
                                && ignoredInvokableSymbol == invokableSymbol)) {
                    this.taintedStatus = TaintedStatus.IGNORED;
                    analyzerPhase = AnalyzerPhase.LOOP_ANALYSIS_COMPLETE;
                } else {
                    // If taint-table of invoked function is not generated yet, add it to the blocked list for latter
                    // processing.
                    addToBlockedList(invocationExpr);
                }
            } else {
                analyzeInvocation(invocationExpr);
            }
        }
    }

    private void analyzeBuiltInMethodInvocation(BLangInvocation invocationExpr) {
        BLangBuiltInMethod builtInMethod = invocationExpr.builtInMethod;
        switch (builtInMethod) {
            case IS_NAN:
            case IS_INFINITE:
            case IS_FINITE:
            case LENGTH:
                this.taintedStatus = TaintedStatus.UNTAINTED;
                break;
            case FREEZE:
            case CLONE:
                invocationExpr.expr.accept(this);
                break;
<<<<<<< HEAD
=======
            case STAMP:
                invocationExpr.argExprs.forEach(expression -> expression.accept(this));
                break;
>>>>>>> 8cb40286
            case REASON:
            case DETAIL:
            case STACKTRACE:
                //TODO:write proper taint analysis
                this.taintedStatus = TaintedStatus.UNTAINTED;
                break;
            default:
                throw new AssertionError("Taint checking failed for built-in method: " + builtInMethod);
        }
    }

    @Override
    public void visit(BLangTypeInit typeInit) {
        TaintedStatus typeTaintedStatus = TaintedStatus.UNTAINTED;
        for (BLangExpression expr : typeInit.argsExpr) {
            expr.accept(this);
            // TODO: Improve: If one value ot type init is tainted, the complete type is tainted.
            if (this.taintedStatus == TaintedStatus.TAINTED) {
                typeTaintedStatus = TaintedStatus.TAINTED;
            }
        }

        // If this is an object init using the default constructor,
        // then skip the taint checking.
        if (typeInit.type.tag != TypeTags.OBJECT ||
                ((BObjectTypeSymbol) typeInit.type.tsymbol).initializerFunc != null) {
            typeInit.objectInitInvocation.accept(this);
        }

        this.taintedStatus = typeTaintedStatus;
    }

    @Override
    public void visit(BLangInvocation.BLangActionInvocation actionInvocationExpr) {
        /* ignore */
    }

    @Override
    public void visit(BLangTernaryExpr ternaryExpr) {
        overridingAnalysis = false;

        // Copy the taint information from the original symbol to the newly created type guarded symbol
        ternaryExpr.typeGuards
                .forEach((originalSymbol, guardedSymbol) -> guardedSymbol.tainted = originalSymbol.tainted);

        ternaryExpr.thenExpr.accept(this);
        TaintedStatus thenTaintedCheckResult = this.taintedStatus;
        ternaryExpr.elseExpr.accept(this);
        overridingAnalysis = true;
        TaintedStatus elseTaintedCheckResult = this.taintedStatus;
        this.taintedStatus = getCombinedTaintedStatus(thenTaintedCheckResult, elseTaintedCheckResult);
    }

    @Override
    public void visit(BLangWaitExpr waitExpr) {
        waitExpr.getExpression().accept(this);
    }

    @Override
    public void visit(BLangWaitForAllExpr waitExpr) {
        TaintedStatus statusForWait = TaintedStatus.UNTAINTED;
        for (BLangWaitForAllExpr.BLangWaitKeyValue keyValue: waitExpr.keyValuePairs) {
            BLangExpression expr = keyValue.valueExpr != null ? keyValue.valueExpr : keyValue.keyExpr;
            expr.accept(this);
            statusForWait = (this.taintedStatus == TaintedStatus.TAINTED) ? TaintedStatus.TAINTED :
                                                                            TaintedStatus.UNTAINTED;
        }
        this.taintedStatus = statusForWait;
    }

    @Override
    public void visit(BLangWorkerFlushExpr workerFlushExpr) {
        // Need to handle this properly. The flush expression can only return error or nil. ATM tainted status is set to
        // be untainted
        this.taintedStatus = TaintedStatus.UNTAINTED;
    }


    @Override
    public void visit(BLangTrapExpr trapExpr) {
        trapExpr.expr.accept(this);
    }

    @Override
    public void visit(BLangBinaryExpr binaryExpr) {
        binaryExpr.lhsExpr.accept(this);
        TaintedStatus lhsTaintedCheckResult = this.taintedStatus;
        binaryExpr.rhsExpr.accept(this);
        TaintedStatus rhsTaintedCheckResult = this.taintedStatus;
        this.taintedStatus = getCombinedTaintedStatus(lhsTaintedCheckResult, rhsTaintedCheckResult);
    }

    @Override
    public void visit(BLangElvisExpr elvisExpr) {
        elvisExpr.lhsExpr.accept(this);
        TaintedStatus lhsTaintedCheckResult = this.taintedStatus;
        elvisExpr.rhsExpr.accept(this);
        TaintedStatus rhsTaintedCheckResult = this.taintedStatus;
        this.taintedStatus = getCombinedTaintedStatus(lhsTaintedCheckResult, rhsTaintedCheckResult);
    }

    @Override
    public void visit(BLangBracedOrTupleExpr bracedOrTupleExpr) {
        TaintedStatus isTainted = TaintedStatus.UNTAINTED;
        for (BLangExpression expression : bracedOrTupleExpr.expressions) {
            expression.accept(this);
            // Used to update the variable this literal is getting assigned to.
            if (this.taintedStatus == TaintedStatus.TAINTED) {
                isTainted = TaintedStatus.TAINTED;
            }
        }
        this.taintedStatus = isTainted;
    }

    @Override
    public void visit(BLangUnaryExpr unaryExpr) {
        switch (unaryExpr.operator) {
            case LENGTHOF:
                this.taintedStatus = TaintedStatus.UNTAINTED;
                break;
            case UNTAINT:
                this.taintedStatus = TaintedStatus.UNTAINTED;
                break;
            default:
                unaryExpr.expr.accept(this);
                break;
        }
    }

    @Override
    public void visit(BLangTypedescExpr accessExpr) {
        this.taintedStatus = TaintedStatus.UNTAINTED;
    }

    @Override
    public void visit(BLangTypeConversionExpr conversionExpr) {
        // Result of the conversion is tainted if value being converted is tainted.
        conversionExpr.expr.accept(this);
    }

    @Override
    public void visit(BLangXMLQName xmlQName) {
        this.taintedStatus = TaintedStatus.UNTAINTED;
    }

    @Override
    public void visit(BLangXMLAttribute xmlAttribute) {
        xmlAttribute.name.accept(this);
        TaintedStatus attrNameTaintedStatus = this.taintedStatus;
        xmlAttribute.value.accept(this);
        TaintedStatus attrValueTaintedStatus = this.taintedStatus;
        this.taintedStatus = getCombinedTaintedStatus(attrNameTaintedStatus, attrValueTaintedStatus);
    }

    @Override
    public void visit(BLangXMLElementLiteral xmlElementLiteral) {
        // Visit in-line namespace declarations
        boolean inLineNamespaceTainted = false;
        for (BLangXMLAttribute attribute : xmlElementLiteral.attributes) {
            if (attribute.name.getKind() == NodeKind.XML_QNAME && ((BLangXMLQName) attribute.name).prefix.value
                    .equals(XMLConstants.XMLNS_ATTRIBUTE)) {
                attribute.accept(this);
                if (this.taintedStatus == TaintedStatus.IGNORED) {
                    return;
                }
                setTaintedStatus(attribute.symbol, this.taintedStatus);
                if (attribute.symbol.tainted) {
                    inLineNamespaceTainted = true;
                }
            }
        }

        // Visit attributes.
        boolean attributesTainted = false;
        for (BLangXMLAttribute attribute : xmlElementLiteral.attributes) {
            if (attribute.name.getKind() == NodeKind.XML_QNAME && !((BLangXMLQName) attribute.name).prefix.value
                    .equals(XMLConstants.XMLNS_ATTRIBUTE)) {
                attribute.accept(this);
                if (this.taintedStatus == TaintedStatus.IGNORED) {
                    return;
                }
                setTaintedStatus(attribute.symbol, this.taintedStatus);
                if (attribute.symbol.tainted) {
                    attributesTainted = true;
                }
            }
        }

        // Visit the tag names
        xmlElementLiteral.startTagName.accept(this);
        if (this.taintedStatus == TaintedStatus.IGNORED) {
            return;
        }
        TaintedStatus startTagTaintedStatus = this.taintedStatus;
        TaintedStatus endTagTaintedStatus = TaintedStatus.UNTAINTED;
        if (xmlElementLiteral.endTagName != null) {
            xmlElementLiteral.endTagName.accept(this);
            if (this.taintedStatus == TaintedStatus.IGNORED) {
                return;
            }
            endTagTaintedStatus = this.taintedStatus;
        }
        boolean tagNamesTainted = startTagTaintedStatus == TaintedStatus.TAINTED
                || endTagTaintedStatus == TaintedStatus.TAINTED;

        // Visit the children
        boolean childrenTainted = false;
        for (BLangExpression expr : xmlElementLiteral.children) {
            expr.accept(this);
            if (this.taintedStatus == TaintedStatus.IGNORED) {
                return;
            }
            if (this.taintedStatus == TaintedStatus.TAINTED) {
                childrenTainted = true;
            }
        }

        this.taintedStatus = inLineNamespaceTainted || attributesTainted || tagNamesTainted || childrenTainted ?
                TaintedStatus.TAINTED : TaintedStatus.UNTAINTED;
    }

    @Override
    public void visit(BLangXMLTextLiteral xmlTextLiteral) {
        analyzeExprList(xmlTextLiteral.textFragments);
    }

    @Override
    public void visit(BLangXMLCommentLiteral xmlCommentLiteral) {
        analyzeExprList(xmlCommentLiteral.textFragments);
    }

    @Override
    public void visit(BLangXMLProcInsLiteral xmlProcInsLiteral) {
        xmlProcInsLiteral.target.accept(this);
        if (this.taintedStatus == TaintedStatus.UNTAINTED) {
            analyzeExprList(xmlProcInsLiteral.dataFragments);
        }
    }

    @Override
    public void visit(BLangXMLQuotedString xmlQuotedString) {
        analyzeExprList(xmlQuotedString.textFragments);
    }

    @Override
    public void visit(BLangStringTemplateLiteral stringTemplateLiteral) {
        analyzeExprList(stringTemplateLiteral.exprs);
    }

    @Override
    public void visit(BLangLambdaFunction bLangLambdaFunction) {
        /* ignore */
    }

    @Override
    public void visit(BLangArrowFunction bLangArrowFunction) {
        /* ignore */
    }

    @Override
    public void visit(BLangXMLAttributeAccess xmlAttributeAccessExpr) {
        xmlAttributeAccessExpr.expr.accept(this);
    }

    @Override
    public void visit(BLangIntRangeExpression intRangeExpression) {
        this.taintedStatus = TaintedStatus.UNTAINTED;
    }

    @Override
    public void visit(BLangTableQueryExpression tableQueryExpression) {
        /* ignore */
    }

    @Override
    public void visit(BLangRestArgsExpression varArgsExpression) {
        varArgsExpression.expr.accept(this);
    }

    @Override
    public void visit(BLangNamedArgsExpression namedArgsExpression) {
        namedArgsExpression.expr.accept(this);
    }

    @Override
    public void visit(BLangStreamingQueryStatement streamingQueryStatement) {
        /* ignore */
    }

    @Override
    public void visit(BLangWithinClause withinClause) {
        /* ignore */
    }

    @Override
    public void visit(BLangPatternClause patternClause) {
        /* ignore */
    }

    @Override
    public void visit(BLangForever foreverStatement) {
        /* ignore */
    }

    @Override
    public void visit(BLangMatchExpression bLangMatchExpression) {
        bLangMatchExpression.expr.accept(this);
    }

    @Override
    public void visit(BLangCheckedExpr match) {
        match.expr.accept(this);
    }

    @Override
    public void visit(BLangErrorConstructorExpr errorConstructorExpr) {
        // TODO: Fix me.
    }

    @Override
    public void visit(BLangServiceConstructorExpr serviceConstructorExpr) {
    }

    @Override
    public void visit(BLangTypeTestExpr typeTestExpr) {
        typeTestExpr.expr.accept(this);
    }

    // Type nodes

    @Override
    public void visit(BLangValueType valueType) {
        /* ignore */
    }

    @Override
    public void visit(BLangArrayType arrayType) {
        /* ignore */
    }

    @Override
    public void visit(BLangBuiltInRefTypeNode builtInRefType) {
        /* ignore */
    }

    @Override
    public void visit(BLangConstrainedType constrainedType) {
        /* ignore */
    }

    @Override
    public void visit(BLangUserDefinedType userDefinedType) {
        /* ignore */
    }

    @Override
    public void visit(BLangFunctionTypeNode functionTypeNode) {
        /* ignore */
    }

    @Override
    public void visit(BLangUnionTypeNode unionTypeNode) {
        /* ignore */
    }

    @Override
    public void visit(BLangTupleTypeNode tupleTypeNode) {
        /* ignore */
    }

    // expressions that will used only from the Desugar phase

    @Override
    public void visit(BLangSimpleVarRef.BLangLocalVarRef localVarRef) {
        /* ignore */
    }

    @Override
    public void visit(BLangSimpleVarRef.BLangFieldVarRef fieldVarRef) {
        /* ignore */
    }

    @Override
    public void visit(BLangSimpleVarRef.BLangPackageVarRef packageVarRef) {
        /* ignore */
    }

    @Override
    public void visit(BLangSimpleVarRef.BLangFunctionVarRef functionVarRef) {
        /* ignore */
    }

    @Override
    public void visit(BLangSimpleVarRef.BLangTypeLoad typeLoad) {
        /* ignore */
    }

    @Override
    public void visit(BLangIndexBasedAccess.BLangStructFieldAccessExpr fieldAccessExpr) {
        /* ignore */
    }

    @Override
    public void visit(BLangFieldBasedAccess.BLangStructFunctionVarRef functionVarRef) {
        /* ignore */
    }

    @Override
    public void visit(BLangIndexBasedAccess.BLangMapAccessExpr mapKeyAccessExpr) {
        /* ignore */
    }

    @Override
    public void visit(BLangIndexBasedAccess.BLangArrayAccessExpr arrayIndexAccessExpr) {
        /* ignore */
    }

    @Override
    public void visit(BLangIndexBasedAccess.BLangTupleAccessExpr arrayIndexAccessExpr) {
        /* ignore */
    }

    @Override
    public void visit(BLangIndexBasedAccess.BLangXMLAccessExpr xmlIndexAccessExpr) {
        /* ignore */
    }

    @Override
    public void visit(BLangRecordLiteral.BLangJSONLiteral jsonLiteral) {
        /* ignore */
    }

    @Override
    public void visit(BLangRecordLiteral.BLangMapLiteral mapLiteral) {
        /* ignore */
    }

    @Override
    public void visit(BLangRecordLiteral.BLangStructLiteral structLiteral) {
        /* ignore */
    }

    @Override
    public void visit(BLangRecordLiteral.BLangStreamLiteral streamLiteral) {
        /* ignore */
    }

    @Override
    public void visit(BLangInvocation.BFunctionPointerInvocation bFunctionPointerInvocation) {
        /* ignore */
    }

    @Override
    public void visit(BLangInvocation.BLangAttachedFunctionInvocation iExpr) {
        /* ignore */
    }

    @Override
    public void visit(BLangArrayLiteral.BLangJSONArrayLiteral jsonArrayLiteral) {
        /* ignore */
    }

    @Override
    public void visit(BLangIndexBasedAccess.BLangJSONAccessExpr jsonAccessExpr) {
        /* ignore */
    }

    @Override
    public void visit(BLangXMLNS.BLangLocalXMLNS xmlnsNode) {
        /* ignore */
    }

    @Override
    public void visit(BLangXMLNS.BLangPackageXMLNS xmlnsNode) {
        /* ignore */
    }

    @Override
    public void visit(BLangXMLSequenceLiteral bLangXMLSequenceLiteral) {
        /* ignore */
    }

    @Override
    public void visit(BLangStatementExpression bLangStatementExpression) {
        /* ignore */
    }

    @Override
    public void visit(BLangConstant constant) {
        /* ignore */
    }

    // Private

    private <T extends BLangNode, U extends SymbolEnv> void analyzeNode(T t, U u) {
        SymbolEnv prevEnv = this.env;
        this.env = u;
        t.accept(this);
        this.env = prevEnv;
    }

    @Override
    public void visit(BLangTupleVariableDef bLangTupleVariableDef) {
        visit(bLangTupleVariableDef.var);
    }

    @Override
    public void visit(BLangRecordVariableDef bLangRecordVariableDef) {
        visit(bLangRecordVariableDef.var);
    }

    /**
     * If any one of the given expressions are tainted, the final result will be tainted.
     *
     * @param exprs List of expressions to analyze.
     */
    private void analyzeExprList(List<BLangExpression> exprs) {
        for (BLangExpression expr : exprs) {
            expr.accept(this);
            if (this.taintedStatus == TaintedStatus.TAINTED) {
                break;
            }
        }
    }

    private boolean hasAnnotation(BLangSimpleVariable variable, String expectedAnnotation) {
        return hasAnnotation(variable.annAttachments, expectedAnnotation);
    }

    private boolean hasAnnotation(List<BLangAnnotationAttachment> annotationAttachmentList, String expectedAnnotation) {
        return annotationAttachmentList.stream().anyMatch(annotation ->
                annotation.annotationName.value.equals(expectedAnnotation));
    }

    /**
     * Combines multiple tainted-statuses together and decide the final tainted-status.
     * If any one of the combined tainted-statuses is "tainted", the combined status is tainted.
     * <p>
     * Example: string x = a + b;
     * if "a" or "b" is tainted "x" is tainted.
     *
     * @param taintedStatuses list of tainted statues
     * @return tainted status after combining multiple tainted statuses
     */
    private TaintedStatus getCombinedTaintedStatus(TaintedStatus... taintedStatuses) {
        TaintedStatus combinedTaintedStatus = TaintedStatus.IGNORED;
        for (TaintedStatus taintedStatus : taintedStatuses) {
            if (taintedStatus == TaintedStatus.TAINTED) {
                combinedTaintedStatus = TaintedStatus.TAINTED;
            } else if (combinedTaintedStatus == TaintedStatus.IGNORED && taintedStatus == TaintedStatus.UNTAINTED) {
                combinedTaintedStatus = TaintedStatus.UNTAINTED;
            }
        }
        return combinedTaintedStatus;
    }

    /**
     * Set tainted status of the variable. When non-overriding analysis is in progress, this will not override "tainted"
     * status with "untainted" status. As an example, the "else" section of a "if-else" block, cannot change a value
     * marked "tainted" by the "if" block.
     *
     * @param varNode       Variable node to be updated.
     * @param taintedStatus Tainted status.
     */
    private void setTaintedStatus(BLangVariable varNode, TaintedStatus taintedStatus) {
        if (varNode.getKind() == NodeKind.RECORD_VARIABLE) {
            ((BLangRecordVariable) varNode).variableList
                    .forEach(variable -> setTaintedStatus(variable.valueBindingPattern, taintedStatus));
            return;
        }

        if (varNode.getKind() == NodeKind.TUPLE_VARIABLE) {
            ((BLangTupleVariable) varNode).memberVariables
                    .forEach(variable -> setTaintedStatus(variable, taintedStatus));
            return;
        }

        if (varNode.getKind() == NodeKind.VARIABLE) {
            BLangSimpleVariable simpleVarNode = (BLangSimpleVariable) varNode;
            if (taintedStatus != TaintedStatus.IGNORED && (overridingAnalysis || !simpleVarNode.symbol.tainted)) {
                setTaintedStatus(simpleVarNode.symbol, taintedStatus);
            }
        }
    }

    /**
     * Set tainted status of the variable. When non-overriding analysis is in progress, this will not override "tainted"
     * status with "untainted" status. As an example, the "else" section of a "if-else" block, cannot change a value
     * marked "tainted" by the "if" block.
     *
     * @param varNode       Variable node to be updated.
     * @param taintedStatus Tainted status.
     */
    private void setTaintedStatus(BLangVariableReference varNode, TaintedStatus taintedStatus) {
        if (taintedStatus != TaintedStatus.IGNORED && (overridingAnalysis || (varNode.symbol != null
                && !varNode.symbol.tainted))) {
            setTaintedStatus(varNode.symbol, taintedStatus);
        }
    }

    private void setTaintedStatus(BSymbol symbol, TaintedStatus taintedStatus) {
        if (taintedStatus != TaintedStatus.IGNORED && symbol != null) {
            if (taintedStatus == TaintedStatus.TAINTED) {
                symbol.tainted = true;
            } else {
                symbol.tainted = false;
            }
        }
    }

    // Private methods related to invokable node analysis and taint-table generation.

    private void visitEntryPoint(BLangInvokableNode invNode, SymbolEnv funcEnv) {
        if (analyzerPhase == AnalyzerPhase.LOOP_ANALYSIS) {
            return;
        }
        // Entry point input parameters are all tainted, since they contain user controlled data.
        // If any value has been marked "sensitive" generate an error.
        if (isEntryPointParamsInvalid(invNode.requiredParams)) {
            return;
        }
        List<BLangSimpleVariable> defaultableParamsVarList = new ArrayList<>();
        invNode.defaultableParams.forEach(defaultableParam -> defaultableParamsVarList.add(defaultableParam.var));
        if (isEntryPointParamsInvalid(defaultableParamsVarList)) {
            return;
        }
        if (invNode.restParam != null && isEntryPointParamsInvalid(Collections.singletonList(invNode.restParam))) {
            return;
        }
        // Perform end point analysis.
        entryPointAnalysis = true;
        analyzeReturnTaintedStatus(invNode, funcEnv);
        entryPointAnalysis = false;

        boolean isBlocked = processBlockedNode(invNode);
        if (isBlocked) {
            return;
        } else {
            // Display errors only if scan of was fully complete, so that errors will not get duplicated.
            taintErrorSet.forEach(error -> this.dlog.error(error.pos, error.diagnosticCode, error.paramName));
        }
        this.blockedNode = null;
        this.ignoredInvokableSymbol = null;
        this.taintErrorSet.clear();
    }

    private boolean isEntryPointParamsInvalid(List<BLangSimpleVariable> params) {
        if (params != null) {
            for (BLangSimpleVariable param : params) {
                param.symbol.tainted = true;
                if (hasAnnotation(param, ANNOTATION_SENSITIVE)) {
                    this.dlog.error(param.pos, DiagnosticCode.ENTRY_POINT_PARAMETERS_CANNOT_BE_SENSITIVE,
                            param.name.value);
                    return true;
                }
            }
        }
        return false;
    }

    /**
     * Analyze the invokable body and identify the tainted status of the return value and the tainted status of
     * parameters after the completion of the invokable. Based on that, attach the created taint table explaining
     * possible taint outcomes of the function.
     *
     * @param invNode   invokable node to be analyzed
     * @param symbolEnv symbol environment for the invokable
     * @return if the invocation is blocked due to an unanalyzed invocation
     */
    private boolean visitInvokable(BLangInvokableNode invNode, SymbolEnv symbolEnv) {
        if (analyzerPhase == AnalyzerPhase.LOOPS_RESOLVED_ANALYSIS || invNode.symbol.taintTable == null
                || (invNode.getKind() == NodeKind.FUNCTION && ((BLangFunction) invNode).attachedOuterFunction)) {
            if (Symbols.isNative(invNode.symbol)
                    || (invNode.getKind() == NodeKind.FUNCTION && ((BLangFunction) invNode).interfaceFunction)) {
                attachTaintTableBasedOnAnnotations(invNode);
                return false;
            }
            Map<Integer, TaintRecord> taintTable = new HashMap<>();

            // Check the tainted status of return values when no parameter is tainted.
            analyzeAllParamsUntaintedReturnTaintedStatus(taintTable, invNode, symbolEnv);
            if (analyzerPhase == AnalyzerPhase.LOOP_ANALYSIS_COMPLETE) {
                analyzerPhase = AnalyzerPhase.LOOP_ANALYSIS;
            }
            boolean isBlocked = processBlockedNode(invNode);

            if (isBlocked) {
                return true;
            }
            int requiredParamCount = invNode.requiredParams.size();
            int defaultableParamCount = invNode.defaultableParams.size();
            int totalParamCount = requiredParamCount + defaultableParamCount + (invNode.restParam == null ? 0 : 1);
            if (taintErrorSet.size() > 0) {
                // If taint error occurred when no parameter is tainted, there is no point of checking tainted status of
                // returns when each parameter is tainted. An compiler error will get generated for the usage anyway,
                // hence adding dummy table to the function to make sure remaining analysis stays intact.
                List<Boolean> paramTaintedStatus = Collections.nCopies(totalParamCount, Boolean.FALSE);
                taintTable.put(ALL_UNTAINTED_TABLE_ENTRY_INDEX, new TaintRecord(Boolean.FALSE, paramTaintedStatus));
                for (int paramIndex = 0; paramIndex < totalParamCount; paramIndex++) {
                    taintTable.put(paramIndex, new TaintRecord(Boolean.FALSE, paramTaintedStatus));
                }
                taintErrorSet.clear();
            } else {
                for (int paramIndex = 0; paramIndex < totalParamCount; paramIndex++) {
                    BLangSimpleVariable param = getParam(invNode, paramIndex, requiredParamCount,
                            defaultableParamCount);
                    // If parameter is sensitive, it's invalid to have a case where tainted status of parameter is true.
                    if (hasAnnotation(param, ANNOTATION_SENSITIVE)) {
                        continue;
                    }
                    // Set each parameter "tainted", then analyze the body to observe the outcome of the function.
                    analyzeReturnTaintedStatus(taintTable, invNode, symbolEnv, paramIndex, requiredParamCount,
                            defaultableParamCount);
                    if (analyzerPhase == AnalyzerPhase.LOOP_ANALYSIS_COMPLETE) {
                        analyzerPhase = AnalyzerPhase.LOOP_ANALYSIS;
                    }
                    taintErrorSet.clear();
                }
            }
            invNode.symbol.taintTable = taintTable;
        }
        return false;
    }

    private void analyzeAllParamsUntaintedReturnTaintedStatus(Map<Integer, TaintRecord> taintTable,
                                                              BLangInvokableNode invokableNode, SymbolEnv symbolEnv) {
        analyzeReturnTaintedStatus(taintTable, invokableNode, symbolEnv, ALL_UNTAINTED_TABLE_ENTRY_INDEX, 0, 0);
    }

    private void analyzeReturnTaintedStatus(Map<Integer, TaintRecord> taintTable, BLangInvokableNode invokableNode,
                                            SymbolEnv symbolEnv, int paramIndex, int requiredParamCount,
                                            int defaultableParamCount) {
        this.returnTaintedStatus = TaintedStatus.UNTAINTED;
        this.parameterTaintedStatus = new ArrayList<>();

        resetTaintedStatusOfVariables(invokableNode.requiredParams);
        resetTaintedStatusOfVariableDef(invokableNode.defaultableParams);
        if (invokableNode.restParam != null) {
            resetTaintedStatusOfVariables(Collections.singletonList(invokableNode.restParam));
        }
        // Mark the given parameter "tainted".
        if (paramIndex != ALL_UNTAINTED_TABLE_ENTRY_INDEX) {
            if (paramIndex < requiredParamCount) {
                invokableNode.requiredParams.get(paramIndex).symbol.tainted = true;
            } else if (paramIndex < requiredParamCount + defaultableParamCount) {
                invokableNode.defaultableParams.get(paramIndex - requiredParamCount).var.symbol.tainted = true;
            } else {
                invokableNode.restParam.symbol.tainted = true;
            }
        }
        analyzeReturnTaintedStatus(invokableNode, symbolEnv);
        if (taintErrorSet.size() > 0) {
            // When invocation returns an error (due to passing a tainted argument to a sensitive parameter) add current
            // error to the table for future reference. However, if taint-error is raised when analyzing all-parameters
            // are untainted, the code of the function is wrong (and passes a tainted value generated within the
            // function body to a sensitive parameter). Hence, instead of adding error to table, directly generate the
            // error and fail the compilation.
            if (!mainFunctionAnalysis && paramIndex == ALL_UNTAINTED_TABLE_ENTRY_INDEX &&
                    (analyzerPhase == AnalyzerPhase.INITIAL_ANALYSIS
                            || analyzerPhase == AnalyzerPhase.BLOCKED_NODE_ANALYSIS
                            || analyzerPhase == AnalyzerPhase.LOOPS_RESOLVED_ANALYSIS)) {
                taintErrorSet.forEach(error -> this.dlog.error(error.pos, error.diagnosticCode, error.paramName));
            } else {
                taintTable.put(paramIndex, new TaintRecord(new ArrayList<>(taintErrorSet)));
            }
        } else if (this.blockedNode == null) {
            if (invokableNode.returnTypeNode.type != symTable.nilType) {
                updatedReturnTaintedStatusBasedOnAnnotations(invokableNode.returnTypeAnnAttachments);
            } else {
                this.returnTaintedStatus = TaintedStatus.UNTAINTED;
            }

            Boolean storedReturnTaintedStatus = this.returnTaintedStatus == TaintedStatus.TAINTED;

            updateParameterTaintedStatuses();
            List<Boolean> paramTaintedStatusList = parameterTaintedStatus.stream()
                    .map(taintedStatus -> taintedStatus == TaintedStatus.TAINTED ? Boolean.TRUE : Boolean.FALSE)
                    .collect(Collectors.toList());

            taintTable.put(paramIndex, new TaintRecord(storedReturnTaintedStatus, paramTaintedStatusList));
        }
    }

    private void resetTaintedStatusOfVariables(List<BLangSimpleVariable> params) {
        if (params != null) {
            params.forEach(param -> param.symbol.tainted = false);
        }
    }

    private void resetTaintedStatusOfVariableDef(List<BLangSimpleVariableDef> params) {
        if (params != null) {
            List<BLangSimpleVariable> defaultableParamsVarList = new ArrayList<>();
            params.forEach(defaultableParam -> defaultableParamsVarList.add(defaultableParam.var));
            resetTaintedStatusOfVariables(defaultableParamsVarList);
        }
    }

    private void analyzeReturnTaintedStatus(BLangInvokableNode invokableNode, SymbolEnv symbolEnv) {
        ignoredInvokableSymbol = null;
        if (invokableNode.workers.isEmpty()) {
            analyzeNode(invokableNode.body, symbolEnv);
        } else {
            analyzeWorkers(invokableNode.workers, true);
        }
        if (stopAnalysis) {
            stopAnalysis = false;
        }
    }

    private void analyzeWorkers(List<BLangWorker> workers, boolean resetStatusMap) {
        if (resetStatusMap) {
            workerInteractionTaintedStatusMap = new HashMap<>();
        }
        boolean recurse = false;
        for (BLangWorker worker : workers) {
            blockedOnWorkerInteraction = false;
            worker.accept(this);
            if (this.blockedNode != null || taintErrorSet.size() > 0) {
                return;
            } else if (blockedOnWorkerInteraction) {
                recurse = true;
                stopAnalysis = false;
            } else if (stopAnalysis) {
                return;
            }
        }
        // If any of the workers were blocked on a worker interaction, re-analyze the workers after completing the
        // analysis of all workers, to resolve blocked interactions.
        if (recurse) {
            analyzeWorkers(workers, false);
        }
    }

    private void attachTaintTableBasedOnAnnotations(BLangInvokableNode invokableNode) {
        if (invokableNode.symbol.taintTable == null) {
            // Extract tainted status of the function by looking at annotations added to returns.
            Boolean retParamsTaintedStatus = hasAnnotation(invokableNode.returnTypeAnnAttachments, ANNOTATION_TAINTED);

            int requiredParamCount = invokableNode.requiredParams.size();
            int defaultableParamCount = invokableNode.defaultableParams.size();
            int totalParamCount =
                    requiredParamCount + defaultableParamCount + (invokableNode.restParam == null ? 0 : 1);

            List<Boolean> paramTaintedStatusList = Collections.nCopies(totalParamCount, Boolean.FALSE);
            // Append taint table with tainted status when no parameter is tainted.
            Map<Integer, TaintRecord> taintTable = new HashMap<>();
            taintTable.put(ALL_UNTAINTED_TABLE_ENTRY_INDEX, new TaintRecord(retParamsTaintedStatus,
                    paramTaintedStatusList));

            if (totalParamCount > 0) {
                // Append taint table with tainted status when each parameter is tainted.
                for (int paramIndex = 0; paramIndex < totalParamCount; paramIndex++) {
                    BLangSimpleVariable param = getParam(invokableNode, paramIndex, requiredParamCount,
                            defaultableParamCount);
                    // If parameter is sensitive, test for this parameter being tainted is invalid.
                    if (hasAnnotation(param, ANNOTATION_SENSITIVE)) {
                        continue;
                    }
                    taintTable.put(paramIndex, new TaintRecord(retParamsTaintedStatus, paramTaintedStatusList));
                }
            }
            invokableNode.symbol.taintTable = taintTable;
        }
    }

    private void updatedReturnTaintedStatusBasedOnAnnotations(List<BLangAnnotationAttachment> retParamsAnnotations) {
        if (hasAnnotation(retParamsAnnotations, ANNOTATION_UNTAINTED)) {
            this.returnTaintedStatus = TaintedStatus.UNTAINTED;
        }
        if (hasAnnotation(retParamsAnnotations, ANNOTATION_TAINTED)) {
            this.returnTaintedStatus = TaintedStatus.TAINTED;
        }
    }

    private boolean processBlockedNode(BLangInvokableNode invokableNode) {
        boolean isBlocked = false;
        if (this.blockedNode != null) {
            // Add the function being blocked into the blocked node list for later processing.
            this.blockedNode.invokableNode = invokableNode;
            if (analyzerPhase == AnalyzerPhase.INITIAL_ANALYSIS) {
                if (mainFunctionAnalysis || entryPointAnalysis) {
                    blockedEntryPointNodeList.add(blockedNode);
                } else {
                    blockedNodeList.add(blockedNode);
                }
            }
            this.blockedNode = null;
            // Discard any error generated if invokable was found to be blocked. This will avoid duplicates when
            // blocked invokable is re-examined.
            taintErrorSet.clear();
            isBlocked = true;
        }
        return isBlocked;
    }

    private void analyzeIterableLambdaInvocationArgExpression(BLangExpression argExpr) {
        BLangFunction function = ((BLangLambdaFunction) argExpr).function;
        if (function.symbol.taintTable == null) {
            this.blockedNode = new BlockedNode(this.currPkgEnv, null);
            stopAnalysis = true;
            this.taintedStatus = TaintedStatus.UNTAINTED;
        } else if (this.taintedStatus == TaintedStatus.TAINTED) {
            int requiredParamCount = function.requiredParams.size();
            int defaultableParamCount = function.defaultableParams.size();
            int totalParamCount = requiredParamCount + defaultableParamCount + (function.restParam == null ? 0 : 1);
            Map<Integer, TaintRecord> taintTable = function.symbol.taintTable;
            for (int paramIndex = 0; paramIndex < totalParamCount; paramIndex++) {
                TaintRecord taintRecord = taintTable.get(paramIndex);
                BLangSimpleVariable param = getParam(function, paramIndex, requiredParamCount, defaultableParamCount);
                if (taintRecord == null) {
                    addTaintError(argExpr.pos, param.name.value,
                            DiagnosticCode.TAINTED_VALUE_PASSED_TO_SENSITIVE_PARAMETER);
                } else if (taintRecord.taintError != null && taintRecord.taintError.size() > 0) {
                    addTaintError(taintRecord.taintError);
                }
                if (stopAnalysis) {
                    break;
                }
            }
        }
    }

    private void addTaintError(DiagnosticPos diagnosticPos, String paramName, DiagnosticCode diagnosticCode) {
        TaintRecord.TaintError taintError = new TaintRecord.TaintError(diagnosticPos, paramName, diagnosticCode);
        taintErrorSet.add(taintError);
        if (!entryPointAnalysis) {
            stopAnalysis = true;
        }
    }

    private void addTaintError(List<TaintRecord.TaintError> taintErrors) {
        taintErrorSet.addAll(taintErrors);
        if (!entryPointAnalysis) {
            stopAnalysis = true;
        }
    }

    private void addToBlockedList(BLangInvocation invocationExpr) {
        BlockingNode blockingNode = new BlockingNode(invocationExpr.symbol.pkgID, invocationExpr.symbol.name);
        this.blockedNode = new BlockedNode(this.currPkgEnv, blockingNode);
        stopAnalysis = true;
        this.taintedStatus = TaintedStatus.UNTAINTED;
    }

    private void combinedParameterTaintedStatus(List<TaintedStatus> combinedArgTaintedStatus,
                                                List<Boolean> argTaintedStatus) {
        if (combinedArgTaintedStatus.isEmpty()) {
            List<TaintedStatus> argTaintedStatusTempList = argTaintedStatus.stream().map(taintedStatus ->
                    taintedStatus ? TaintedStatus.TAINTED : TaintedStatus.UNTAINTED).collect(Collectors.toList());
            combinedArgTaintedStatus.addAll(argTaintedStatusTempList);
        } else {
            // Merge lists together while making sure "Tainted" status of "argTaintedStatus" list is not overwritten
            // with "Untainted", whereas it is allowed to overwritten "Untainted" status with with "Tainted".
            for (int paramIndex = 0; paramIndex < argTaintedStatus.size(); paramIndex++) {
                if (argTaintedStatus.get(paramIndex) == Boolean.TRUE) {
                    combinedArgTaintedStatus.set(paramIndex, TaintedStatus.TAINTED);
                }
            }
        }
    }

    private void updateParameterTaintedStatuses() {
        updateParameterTaintedStatuses(requiredParams, 0);
        updateParameterTaintedStatuses(defaultableParams, requiredParams.size());
        if (restParam != null) {
            updateParameterTaintedStatuses(Collections.singletonList(restParam),
                    requiredParams.size() + defaultableParams.size());
        }
    }

    private void updateParameterTaintedStatuses(List<BLangSimpleVariable> paramList, int startIndex) {
        if (parameterTaintedStatus.size() <= startIndex) {
            paramList.forEach(param -> {
                if (hasAnnotation(param.annAttachments, ANNOTATION_TAINTED)) {
                    parameterTaintedStatus.add(TaintedStatus.TAINTED);
                } else {
                    parameterTaintedStatus.add(param.symbol.tainted ?
                            TaintedStatus.TAINTED : TaintedStatus.UNTAINTED);
                }
            });
        } else {
            for (int paramIndex = 0; paramIndex < paramList.size(); paramIndex++) {
                BLangSimpleVariable param = paramList.get(paramIndex);
                if (param.symbol.tainted) {
                    parameterTaintedStatus.set(startIndex + paramIndex, TaintedStatus.TAINTED);
                }
                // Ignore if param is untainted. Where there are multiple return statements in a function, it is
                // required to get the combined tainted status of parameters. This condition is skipped to make sure we
                // do not change tainted status back to untainted.
            }
        }
    }

    // Private methods relevant to invocation analysis.

    private void analyzeInvocation(BLangInvocation invocationExpr) {
        BInvokableSymbol invokableSymbol = (BInvokableSymbol) invocationExpr.symbol;
        Map<Integer, TaintRecord> taintTable = invokableSymbol.taintTable;
        TaintedStatus returnTaintedStatus = TaintedStatus.UNTAINTED;
        List<TaintedStatus> argTaintedStatusList = new ArrayList<>();

        // Get tainted status when all parameters are untainted
        TaintRecord allParamsUntaintedRecord = taintTable.get(ALL_UNTAINTED_TABLE_ENTRY_INDEX);
        if (allParamsUntaintedRecord != null) {
            if (allParamsUntaintedRecord.taintError != null && allParamsUntaintedRecord.taintError.size() > 0) {
                // This can occur when there is a error regardless of tainted status of parameters.
                // Example: Tainted value returned by function is passed to another functions's sensitive parameter.
                addTaintError(allParamsUntaintedRecord.taintError);
            } else {
                returnTaintedStatus = allParamsUntaintedRecord.returnTaintedStatus ?
                        TaintedStatus.TAINTED : TaintedStatus.UNTAINTED;
                if (allParamsUntaintedRecord.parameterTaintedStatusList != null) {
                    argTaintedStatusList = allParamsUntaintedRecord.parameterTaintedStatusList.stream()
                            .map(taintedStatus -> taintedStatus ? TaintedStatus.TAINTED : TaintedStatus.UNTAINTED)
                            .collect(Collectors.toList());
                }
            }
        }
        // Check tainted status of each argument. If argument is tainted, get the taint table when the given parameter
        // is tainted and use it to update "allParamsUntaintedRecord". Do same for all parameters to identify the
        // complete taint outcome of the current function.
        if (invocationExpr.argExprs != null) {
            int requiredParamCount = invokableSymbol.params.size();
            int defaultableParamCount = invokableSymbol.defaultableParams.size();

            int requiredArgsCount = invocationExpr.requiredArgs.size();
            int namedArgsCount = invocationExpr.namedArgs.size();
            int restArgsCount = invocationExpr.restArgs.size();

            for (int argIndex = 0; argIndex < requiredArgsCount; argIndex++) {
                BLangExpression argExpr = invocationExpr.requiredArgs.get(argIndex);
                TaintedStatus argumentAnalysisResult = analyzeInvocationArgument(argIndex, invokableSymbol,
                        invocationExpr, argExpr, argTaintedStatusList);
                if (argumentAnalysisResult == TaintedStatus.IGNORED) {
                    return;
                } else if (argumentAnalysisResult == TaintedStatus.TAINTED) {
                    returnTaintedStatus = TaintedStatus.TAINTED;
                }
                if (stopAnalysis) {
                    break;
                }
            }
            for (int argIndex = 0; argIndex < namedArgsCount; argIndex++) {
                BLangExpression argExpr = invocationExpr.namedArgs.get(argIndex);
                if (argExpr.getKind() == NodeKind.NAMED_ARGS_EXPR) {
                    String currentNamedArgExprName = ((BLangNamedArgsExpression) argExpr).name.value;
                    // Pick the index of this defaultable parameter in the invokable definition.
                    int paramIndex = 0;
                    for (int defaultableParamIndex = 0; defaultableParamIndex < defaultableParamCount;
                         defaultableParamIndex++) {
                        BVarSymbol defaultableParam = invokableSymbol.defaultableParams.get(defaultableParamIndex);
                        if (defaultableParam.name.value.equals(currentNamedArgExprName)) {
                            paramIndex = requiredParamCount + defaultableParamIndex;
                            break;
                        }
                    }
                    TaintedStatus argumentAnalysisResult = analyzeInvocationArgument(paramIndex, invokableSymbol,
                            invocationExpr, argExpr, argTaintedStatusList);
                    if (argumentAnalysisResult == TaintedStatus.IGNORED) {
                        return;
                    } else if (argumentAnalysisResult == TaintedStatus.TAINTED) {
                        returnTaintedStatus = TaintedStatus.TAINTED;
                    }
                    if (stopAnalysis) {
                        break;
                    }
                }
            }
            for (int argIndex = 0; argIndex < restArgsCount; argIndex++) {
                BLangExpression argExpr = invocationExpr.restArgs.get(argIndex);
                // Pick the index of the rest parameter in the invokable definition.
                int paramIndex = requiredParamCount + defaultableParamCount;
                TaintedStatus argumentAnalysisResult = analyzeInvocationArgument(paramIndex, invokableSymbol,
                        invocationExpr, argExpr, argTaintedStatusList);
                if (argumentAnalysisResult == TaintedStatus.IGNORED) {
                    return;
                } else if (argumentAnalysisResult == TaintedStatus.TAINTED) {
                    returnTaintedStatus = TaintedStatus.TAINTED;
                }
                if (stopAnalysis) {
                    break;
                }
            }
            updateArgTaintedStatus(invocationExpr, argTaintedStatusList);

        }
        // When an invocation like stringValue.trim() happens, if stringValue is tainted, the result should also be
        // tainted.
        if (invocationExpr.expr != null) {
            //TODO: TaintedIf annotation, so that it's possible to define what can taint or untaint the return.
            invocationExpr.expr.accept(this);
            if (this.taintedStatus == TaintedStatus.IGNORED) {
                return;
            } else if (this.taintedStatus == TaintedStatus.TAINTED) {
                returnTaintedStatus = TaintedStatus.TAINTED;
            }
        }
        taintedStatus = returnTaintedStatus;
    }

    private void updateArgTaintedStatus(BLangInvocation invocationExpr, List<TaintedStatus> argTaintedStatusList) {
        BInvokableSymbol invokableSymbol = (BInvokableSymbol) invocationExpr.symbol;
        int requiredParamCount = invokableSymbol.params.size();
        int defaultableParamCount = invokableSymbol.defaultableParams.size();

        int requiredArgsCount = invocationExpr.requiredArgs.size();
        int namedArgsCount = invocationExpr.namedArgs.size();
        int restArgsCount = invocationExpr.restArgs.size();

        for (int argIndex = 0; argIndex < requiredArgsCount; argIndex++) {
            BLangExpression argExpr = invocationExpr.requiredArgs.get(argIndex);
            TaintedStatus argTaintedStatus = TaintedStatus.UNTAINTED;
            if (!argTaintedStatusList.isEmpty()) {
                argTaintedStatus = argTaintedStatusList.get(argIndex);
            }
            updateArgTaintedStatus(argExpr, argTaintedStatus);
        }

        for (int argIndex = 0; argIndex < namedArgsCount; argIndex++) {
            BLangExpression argExpr = invocationExpr.namedArgs.get(argIndex);
            if (argExpr.getKind() == NodeKind.NAMED_ARGS_EXPR) {
                String currentNamedArgExprName = ((BLangNamedArgsExpression) argExpr).name.value;
                // Pick the index of this defaultable parameter in the invokable definition.
                int paramIndex = 0;
                for (int defaultableParamIndex = 0; defaultableParamIndex < defaultableParamCount;
                     defaultableParamIndex++) {
                    BVarSymbol defaultableParam = invokableSymbol.defaultableParams.get(defaultableParamIndex);
                    if (defaultableParam.name.value.equals(currentNamedArgExprName)) {
                        paramIndex = requiredParamCount + defaultableParamIndex;
                        break;
                    }
                }
                TaintedStatus argTaintedStatus = argTaintedStatusList.get(paramIndex);
                updateArgTaintedStatus(argExpr, argTaintedStatus);
            }
        }

        for (int argIndex = 0; argIndex < restArgsCount; argIndex++) {
            BLangExpression argExpr = invocationExpr.restArgs.get(argIndex);
            // Pick the index of the rest parameter in the invokable definition.
            int paramIndex = requiredParamCount + defaultableParamCount;
            TaintedStatus argTaintedStatus = argTaintedStatusList.get(paramIndex);
            updateArgTaintedStatus(argExpr, argTaintedStatus);
        }
    }

    /**
     * Update the tainted state of the given argument expression of a function invocation. This will make sure tainted
     * state changes made within the invoked function is reflected back on the arguments.
     * <p>
     * XML access expressions do not have a variable symbol attached. Therefore, such simple variable references are not
     * updated. Since such expressions only result in simple values, this does not affect the accuracy of the analyzer.
     *
     * @param varRefExpr       argument expressions
     * @param varTaintedStatus tainted status of the argument
     */
    private void updateArgTaintedStatus(BLangExpression varRefExpr, TaintedStatus varTaintedStatus) {
        if (varRefExpr.getKind() == NodeKind.INDEX_BASED_ACCESS_EXPR
                || varRefExpr.getKind() == NodeKind.FIELD_BASED_ACCESS_EXPR
                || varRefExpr.getKind() == NodeKind.BRACED_TUPLE_EXPR
                || (varRefExpr.getKind() == NodeKind.SIMPLE_VARIABLE_REF
                && ((BLangSimpleVarRef) varRefExpr).pkgSymbol.tag != SymTag.XMLNS)) {
            visitAssignment(varRefExpr, varTaintedStatus, varRefExpr.pos);
        }
    }

    private TaintedStatus analyzeInvocationArgument(int paramIndex, BInvokableSymbol invokableSymbol,
                                                    BLangInvocation invocationExpr, BLangExpression argExpr,
                                                    List<TaintedStatus> argTaintedStatusList) {
        argExpr.accept(this);
        // If current argument is tainted, look-up the taint-table for the record of return-tainted-status when the
        // given argument is in tainted state.
        if (this.taintedStatus == TaintedStatus.TAINTED) {
            TaintRecord taintRecord = invokableSymbol.taintTable.get(paramIndex);
            int requiredParamCount = invokableSymbol.params.size();
            int defaultableParamCount = invokableSymbol.defaultableParams.size();
            BVarSymbol paramSymbol = getParamSymbol(invokableSymbol, paramIndex, requiredParamCount,
                    defaultableParamCount);

            if (taintRecord == null) {
                // This is when current parameter is "sensitive". Therefore, providing a tainted value to a sensitive
                // parameter is invalid and should return a compiler error.
                DiagnosticPos argPos = argExpr.pos != null ? argExpr.pos : invocationExpr.pos;
                addTaintError(argPos, paramSymbol.name.value,
                        DiagnosticCode.TAINTED_VALUE_PASSED_TO_SENSITIVE_PARAMETER);
            } else if (taintRecord.taintError != null && taintRecord.taintError.size() > 0) {
                // This is when current parameter is derived to be sensitive.
                taintRecord.taintError.forEach(error -> {
                    if (error.diagnosticCode == DiagnosticCode.TAINTED_VALUE_PASSED_TO_GLOBAL_VARIABLE) {
                        addTaintError(taintRecord.taintError);
                    } else {
                        DiagnosticPos argPos = argExpr.pos != null ? argExpr.pos : invocationExpr.pos;
                        addTaintError(argPos, paramSymbol.name.value,
                                DiagnosticCode.TAINTED_VALUE_PASSED_TO_SENSITIVE_PARAMETER);
                    }
                });
            } else {
                combinedParameterTaintedStatus(argTaintedStatusList, taintRecord.parameterTaintedStatusList);
                return taintRecord.returnTaintedStatus ? TaintedStatus.TAINTED : TaintedStatus.UNTAINTED;
            }
        } else if (this.taintedStatus == TaintedStatus.IGNORED) {
            return TaintedStatus.IGNORED;
        }
        return TaintedStatus.UNTAINTED;
    }

    private void resolveBlockedInvokable(List<BlockedNode> blockedNodeList) {
        List<BlockedNode> remainingBlockedNodeList = new ArrayList<>();
        // Revisit blocked nodes and attempt to generate the table.
        for (BlockedNode blockedNode : blockedNodeList) {
            this.env = blockedNode.pkgSymbol;
            blockedNode.invokableNode.accept(this);
            if (blockedNode.invokableNode.symbol.taintTable == null) {
                remainingBlockedNodeList.add(blockedNode);
            }
        }
        // If list is not moving, there is a recursion. Derive the tainted status of all the blocked functions by using
        // annotations and if annotations are not present generate error.
        if (remainingBlockedNodeList.size() != 0 && blockedNodeList.size() == remainingBlockedNodeList.size()) {
            for (BlockedNode blockedNode : remainingBlockedNodeList) {
                analyzerPhase = AnalyzerPhase.LOOP_ANALYSIS;
                this.env = blockedNode.pkgSymbol;
                blockedNode.invokableNode.accept(this);
            }
            analyzerPhase = AnalyzerPhase.LOOPS_RESOLVED_ANALYSIS;
            resolveBlockedInvokable(remainingBlockedNodeList);
        } else if (remainingBlockedNodeList.size() > 0) {
            resolveBlockedInvokable(remainingBlockedNodeList);
        }
        // If remainingBlockedNodeList is empty, end the recursion.
    }

    private BLangSimpleVariable getParam(BLangInvokableNode invNode, int paramIndex, int requiredParamCount,
                                         int defaultableParamCount) {
        BLangSimpleVariable param;
        if (paramIndex < requiredParamCount) {
            param = invNode.requiredParams.get(paramIndex);
        } else if (paramIndex < requiredParamCount + defaultableParamCount) {
            param = invNode.defaultableParams.get(paramIndex - requiredParamCount).var;
        } else {
            param = invNode.restParam;
        }
        return param;
    }

    private BVarSymbol getParamSymbol(BInvokableSymbol invSymbol, int paramIndex, int requiredParamCount,
                                      int defaultableParamCount) {
        BVarSymbol param;
        if (paramIndex < requiredParamCount) {
            param = invSymbol.params.get(paramIndex);
        } else if (paramIndex < requiredParamCount + defaultableParamCount) {
            param = invSymbol.defaultableParams.get(paramIndex - requiredParamCount);
        } else {
            param = invSymbol.restParam;
        }
        return param;
    }

    private class BlockingNode {

        PackageID packageID;
        Name name;

        BlockingNode(PackageID packageID, Name name) {
            this.packageID = packageID;
            this.name = name;
        }

        @Override
        public boolean equals(Object o) {
            if (this == o) {
                return true;
            }
            if (o == null || getClass() != o.getClass()) {
                return false;
            }

            BlockingNode that = (BlockingNode) o;

            if (!packageID.equals(that.packageID)) {
                return false;
            }
            return name.equals(that.name);
        }

        @Override
        public int hashCode() {
            int result = packageID.hashCode();
            result = 31 * result + name.hashCode();
            return result;
        }
    }

    private class BlockedNode {

        SymbolEnv pkgSymbol;
        BLangInvokableNode invokableNode;
        BlockingNode blockingNode;

        BlockedNode(SymbolEnv pkgSymbol, BlockingNode blockingNode) {
            this.pkgSymbol = pkgSymbol;
            this.blockingNode = blockingNode;
        }

        @Override
        public boolean equals(Object o) {
            if (this == o) {
                return true;
            }
            if (o == null || getClass() != o.getClass()) {
                return false;
            }

            BlockedNode that = (BlockedNode) o;

            return invokableNode.symbol.pkgID.equals(that.invokableNode.symbol.pkgID) && invokableNode.symbol.name
                    .equals(that.invokableNode.symbol.name);
        }

        @Override
        public int hashCode() {
            int result = invokableNode.symbol.pkgID.hashCode();
            result = 31 * result + invokableNode.symbol.name.hashCode();
            return result;
        }
    }
}<|MERGE_RESOLUTION|>--- conflicted
+++ resolved
@@ -1012,12 +1012,9 @@
             case CLONE:
                 invocationExpr.expr.accept(this);
                 break;
-<<<<<<< HEAD
-=======
             case STAMP:
                 invocationExpr.argExprs.forEach(expression -> expression.accept(this));
                 break;
->>>>>>> 8cb40286
             case REASON:
             case DETAIL:
             case STACKTRACE:
