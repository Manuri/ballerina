--- conflicted
+++ resolved
@@ -203,11 +203,7 @@
         if (ctx.exception != null) {
             return;
         }
-<<<<<<< HEAD
-        boolean constrained = ctx.serviceEndpointAttachments() != null;
-=======
         boolean constrained = ctx.nameReference() != null;
->>>>>>> 5e2c3222
         this.pkgBuilder.endServiceDef(getCurrentPos(ctx), getWS(ctx), ctx.Identifier().getText(), constrained);
     }
 
