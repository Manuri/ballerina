/*
*  Copyright (c) 2017, WSO2 Inc. (http://www.wso2.org) All Rights Reserved.
*
*  WSO2 Inc. licenses this file to you under the Apache License,
*  Version 2.0 (the "License"); you may not use this file except
*  in compliance with the License.
*  You may obtain a copy of the License at
*
*    http://www.apache.org/licenses/LICENSE-2.0
*
*  Unless required by applicable law or agreed to in writing,
*  software distributed under the License is distributed on an
*  "AS IS" BASIS, WITHOUT WARRANTIES OR CONDITIONS OF ANY
*  KIND, either express or implied.  See the License for the
*  specific language governing permissions and limitations
*  under the License.
*/
package org.wso2.ballerinalang.compiler.semantics.model.symbols;

import org.ballerinalang.model.elements.PackageID;
import org.ballerinalang.model.symbols.SymbolKind;
import org.wso2.ballerinalang.compiler.semantics.model.Scope;
import org.wso2.ballerinalang.compiler.semantics.model.SymbolTable;
import org.wso2.ballerinalang.compiler.semantics.model.types.BInvokableType;
import org.wso2.ballerinalang.compiler.semantics.model.types.BType;
import org.wso2.ballerinalang.compiler.semantics.model.types.BUnionType;
import org.wso2.ballerinalang.compiler.util.Name;
import org.wso2.ballerinalang.compiler.util.Names;
import org.wso2.ballerinalang.compiler.util.TypeTags;
import org.wso2.ballerinalang.programfile.InstructionCodes;
import org.wso2.ballerinalang.util.Flags;
import org.wso2.ballerinalang.util.Lists;

import java.util.LinkedHashSet;
import java.util.List;
import java.util.Set;

/**
 * @since 0.94
 */
public class Symbols {

    public static BPackageSymbol createPackageSymbol(PackageID packageID,
                                                     SymbolTable symTable) {
        BPackageSymbol pkgSymbol = new BPackageSymbol(packageID, symTable.rootPkgSymbol);
        return createPackageSymbolScope(symTable, pkgSymbol);
    }

    public static BPackageSymbol createPackageSymbol(PackageID packageID,
                                                     SymbolTable symTable,
                                                     int flags) {
        BPackageSymbol pkgSymbol = new BPackageSymbol(packageID, symTable.rootPkgSymbol, flags);
        return createPackageSymbolScope(symTable, pkgSymbol);
    }

    private static BPackageSymbol createPackageSymbolScope(SymbolTable symTable,
                                                           BPackageSymbol pkgSymbol) {
        if (pkgSymbol.name.value.startsWith(Names.BUILTIN_PACKAGE.value)) {
            pkgSymbol.scope = symTable.rootScope;
        } else {
            pkgSymbol.scope = new Scope(pkgSymbol);
        }
        return pkgSymbol;
    }

    public static BTypeSymbol createObjectSymbol(int flags,
                                                 Name name,
                                                 PackageID pkgID,
                                                 BType type,
                                                 BSymbol owner) {
        BObjectTypeSymbol typeSymbol = new BObjectTypeSymbol(SymTag.OBJECT, flags, name, pkgID, type, owner);
        typeSymbol.kind = SymbolKind.OBJECT;
        return typeSymbol;
    }

    public static BRecordTypeSymbol createRecordSymbol(int flags,
                                                       Name name,
                                                       PackageID pkgID,
                                                       BType type,
                                                       BSymbol owner) {
        BRecordTypeSymbol typeSymbol = new BRecordTypeSymbol(SymTag.RECORD, flags, name, pkgID, type, owner);
        typeSymbol.kind = SymbolKind.RECORD;
        return typeSymbol;
    }

    public static BErrorTypeSymbol createErrorSymbol(int flags, Name name, PackageID pkgID, BType type, BSymbol owner) {
        BErrorTypeSymbol typeSymbol = new BErrorTypeSymbol(SymTag.ERROR, flags, name, pkgID, type, owner);
        typeSymbol.kind = SymbolKind.ERROR;
        return typeSymbol;
    }

    public static BAnnotationSymbol createAnnotationSymbol(int flags, int attachPoints, Name name, PackageID pkgID,
                                                           BType type, BSymbol owner) {
        BAnnotationSymbol annotationSymbol = new BAnnotationSymbol(name, flags, attachPoints, pkgID, type, owner);
        annotationSymbol.kind = SymbolKind.ANNOTATION;
        return annotationSymbol;
    }

    public static BInvokableSymbol createWorkerSymbol(int flags,
                                                      Name name,
                                                      PackageID pkgID,
                                                      BType type,
                                                      BSymbol owner) {
        BInvokableSymbol symbol = createInvokableSymbol(SymTag.WORKER, flags, name, pkgID, type, owner);
        symbol.kind = SymbolKind.WORKER;
        return symbol;
    }

    public static BServiceSymbol createServiceSymbol(int flags,
                                                     Name name,
                                                     PackageID pkgID,
                                                     BType type,
                                                     BSymbol owner) {
        BServiceSymbol serviceSymbol = new BServiceSymbol(flags, name, pkgID, type, owner, null);
        serviceSymbol.kind = SymbolKind.SERVICE;
        return serviceSymbol;
    }

    public static BInvokableSymbol createFunctionSymbol(int flags,
                                                        Name name,
                                                        PackageID pkgID,
                                                        BType type,
                                                        BSymbol owner,
                                                        boolean bodyExist) {
        BInvokableSymbol symbol = createInvokableSymbol(SymTag.FUNCTION, flags, name, pkgID, type, owner);
        symbol.bodyExist = bodyExist;
        symbol.kind = SymbolKind.FUNCTION;
        return symbol;
    }

<<<<<<< HEAD
    public static BInvokableSymbol createResourceSymbol(int flags,
                                                        Name name,
                                                        PackageID pkgID,
                                                        BType type,
                                                        BSymbol owner) {
        BInvokableSymbol symbol = createInvokableSymbol(SymTag.RESOURCE, flags, name, pkgID, type, owner);
        symbol.kind = SymbolKind.RESOURCE;
        return symbol;
    }

=======
>>>>>>> ac06ab92
    public static BTypeSymbol createTypeSymbol(int symTag,
                                               int flags,
                                               Name name,
                                               PackageID pkgID,
                                               BType type,
                                               BSymbol owner) {
        return new BTypeSymbol(symTag, flags, name, pkgID, type, owner);
    }

    public static BInvokableSymbol createInvokableSymbol(int kind,
                                                         int flags,
                                                         Name name,
                                                         PackageID pkgID,
                                                         BType type,
                                                         BSymbol owner) {
        return new BInvokableSymbol(kind, flags, name, pkgID, type, owner);
    }

    public static BXMLNSSymbol createXMLNSSymbol(Name name,
                                                 String nsURI,
                                                 PackageID pkgID,
                                                 BSymbol owner) {
        return new BXMLNSSymbol(name, nsURI, pkgID, owner);
    }

    public static BConversionOperatorSymbol createConversionOperatorSymbol(final BType sourceType,
                                                                           final BType targetType,
                                                                           final BType errorType,
                                                                           boolean implicit,
                                                                           boolean safe,
                                                                           int opcode,
                                                                           PackageID pkgID,
                                                                           BSymbol owner) {
        List<BType> paramTypes = Lists.of(sourceType, targetType);
        BType retType;
        if (safe) {
            retType = targetType;
        } else if (targetType.tag == TypeTags.UNION && targetType instanceof BUnionType) {
            BUnionType unionType = (BUnionType) targetType;
            unionType.memberTypes.add(errorType);
            retType = unionType;
        } else {
            Set<BType> memberTypes = new LinkedHashSet<>(2);
            memberTypes.add(targetType);
            memberTypes.add(errorType);
            retType = new BUnionType(null, memberTypes, false);
        }

        BInvokableType opType = new BInvokableType(paramTypes, retType, null);
        BConversionOperatorSymbol symbol = new BConversionOperatorSymbol(pkgID, opType, owner, implicit, safe, opcode);
        symbol.kind = SymbolKind.CONVERSION_OPERATOR;
        return symbol;
    }

    public static BConversionOperatorSymbol createUnboxValueTypeOpSymbol(BType sourceType, BType targetType) {
        int opcode;
        switch (targetType.tag) {
            case TypeTags.INT:
                opcode = InstructionCodes.ANY2I;
                break;
            case TypeTags.BYTE:
                opcode = InstructionCodes.ANY2BI;
                break;
            case TypeTags.FLOAT:
                opcode = InstructionCodes.ANY2F;
                break;
            case TypeTags.STRING:
                opcode = InstructionCodes.ANY2S;
                break;
            case TypeTags.DECIMAL:
                opcode = InstructionCodes.ANY2D;
                break;
            default:
                opcode = InstructionCodes.ANY2B;
                break;
        }

        List<BType> paramTypes = Lists.of(sourceType, targetType);
        BInvokableType opType = new BInvokableType(paramTypes, targetType, null);
        BConversionOperatorSymbol symbol = new BConversionOperatorSymbol(null, opType,
                null, false, true, opcode);
        symbol.kind = SymbolKind.CONVERSION_OPERATOR;
        return symbol;
    }

    public static String getAttachedFuncSymbolName(String typeName, String funcName) {
        return typeName + Names.DOT.value + funcName;
    }

    public static boolean isNative(BSymbol sym) {
        return (sym.flags & Flags.NATIVE) == Flags.NATIVE;
    }

    public static boolean isPublic(BSymbol sym) {
        return (sym.flags & Flags.PUBLIC) == Flags.PUBLIC;
    }

    public static boolean isPrivate(BSymbol sym) {
        return (sym.flags & Flags.PRIVATE) == Flags.PRIVATE;
    }

    public static boolean isFlagOn(int mask, int flag) {
        return (mask & flag) == flag;
    }

    public static boolean isAttachPointPresent(int mask, int attachPoint) {
        return (mask & attachPoint) == attachPoint;
    }

    public static boolean isOptional(BSymbol sym) {
        return (sym.flags & Flags.OPTIONAL) == Flags.OPTIONAL;
    }

    public static BTypeSymbol createScopeSymbol(Name name, PackageID pkgID, BType type, BSymbol owner) {
        BTypeSymbol typeSymbol = createTypeSymbol(SymTag.SCOPE, 0, name, pkgID, type, owner);
        typeSymbol.kind = SymbolKind.SCOPE;
        return typeSymbol;
    }
}<|MERGE_RESOLUTION|>--- conflicted
+++ resolved
@@ -128,19 +128,6 @@
         return symbol;
     }
 
-<<<<<<< HEAD
-    public static BInvokableSymbol createResourceSymbol(int flags,
-                                                        Name name,
-                                                        PackageID pkgID,
-                                                        BType type,
-                                                        BSymbol owner) {
-        BInvokableSymbol symbol = createInvokableSymbol(SymTag.RESOURCE, flags, name, pkgID, type, owner);
-        symbol.kind = SymbolKind.RESOURCE;
-        return symbol;
-    }
-
-=======
->>>>>>> ac06ab92
     public static BTypeSymbol createTypeSymbol(int symTag,
                                                int flags,
                                                Name name,
