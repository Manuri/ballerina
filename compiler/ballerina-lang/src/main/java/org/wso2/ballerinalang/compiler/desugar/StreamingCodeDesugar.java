/*
 *  Copyright (c) 2018, WSO2 Inc. (http://www.wso2.org) All Rights Reserved.
 *
 *  WSO2 Inc. licenses this file to you under the Apache License,
 *  Version 2.0 (the "License"); you may not use this file except
 *  in compliance with the License.
 *  You may obtain a copy of the License at
 *
 *  http://www.apache.org/licenses/LICENSE-2.0
 *
 *  Unless required by applicable law or agreed to in writing, software
 *  distributed under the License is distributed on an "AS IS" BASIS,
 *  WITHOUT WARRANTIES OR CONDITIONS OF ANY KIND, either express or implied.
 *  See the License for the specific language governing permissions and
 *  limitations under the License.
 */
package org.wso2.ballerinalang.compiler.desugar;

import org.ballerinalang.model.TreeBuilder;
import org.ballerinalang.model.elements.PackageID;
import org.ballerinalang.model.tree.NodeKind;
import org.ballerinalang.model.tree.clauses.HavingNode;
import org.ballerinalang.model.tree.clauses.OrderByVariableNode;
import org.ballerinalang.model.tree.clauses.SelectExpressionNode;
import org.ballerinalang.model.tree.expressions.ExpressionNode;
import org.ballerinalang.model.tree.statements.StatementNode;
import org.ballerinalang.model.types.TypeKind;
import org.ballerinalang.util.diagnostic.DiagnosticCode;
import org.wso2.ballerinalang.compiler.semantics.analyzer.SymbolEnter;
import org.wso2.ballerinalang.compiler.semantics.analyzer.SymbolResolver;
import org.wso2.ballerinalang.compiler.semantics.analyzer.TypeChecker;
import org.wso2.ballerinalang.compiler.semantics.analyzer.Types;
import org.wso2.ballerinalang.compiler.semantics.model.SymbolEnv;
import org.wso2.ballerinalang.compiler.semantics.model.SymbolTable;
import org.wso2.ballerinalang.compiler.semantics.model.symbols.BAttachedFunction;
import org.wso2.ballerinalang.compiler.semantics.model.symbols.BConversionOperatorSymbol;
import org.wso2.ballerinalang.compiler.semantics.model.symbols.BInvokableSymbol;
import org.wso2.ballerinalang.compiler.semantics.model.symbols.BObjectTypeSymbol;
import org.wso2.ballerinalang.compiler.semantics.model.symbols.BPackageSymbol;
import org.wso2.ballerinalang.compiler.semantics.model.symbols.BSymbol;
import org.wso2.ballerinalang.compiler.semantics.model.symbols.BVarSymbol;
import org.wso2.ballerinalang.compiler.semantics.model.types.BArrayType;
import org.wso2.ballerinalang.compiler.semantics.model.types.BField;
import org.wso2.ballerinalang.compiler.semantics.model.types.BInvokableType;
import org.wso2.ballerinalang.compiler.semantics.model.types.BObjectType;
import org.wso2.ballerinalang.compiler.semantics.model.types.BRecordType;
import org.wso2.ballerinalang.compiler.semantics.model.types.BStreamType;
import org.wso2.ballerinalang.compiler.semantics.model.types.BTableType;
import org.wso2.ballerinalang.compiler.semantics.model.types.BType;
import org.wso2.ballerinalang.compiler.tree.BLangFunction;
import org.wso2.ballerinalang.compiler.tree.BLangNodeVisitor;
import org.wso2.ballerinalang.compiler.tree.BLangPackage;
import org.wso2.ballerinalang.compiler.tree.BLangVariable;
import org.wso2.ballerinalang.compiler.tree.clauses.BLangGroupBy;
import org.wso2.ballerinalang.compiler.tree.clauses.BLangHaving;
import org.wso2.ballerinalang.compiler.tree.clauses.BLangJoinStreamingInput;
import org.wso2.ballerinalang.compiler.tree.clauses.BLangOrderBy;
import org.wso2.ballerinalang.compiler.tree.clauses.BLangOrderByVariable;
import org.wso2.ballerinalang.compiler.tree.clauses.BLangSelectClause;
import org.wso2.ballerinalang.compiler.tree.clauses.BLangSelectExpression;
import org.wso2.ballerinalang.compiler.tree.clauses.BLangStreamAction;
import org.wso2.ballerinalang.compiler.tree.clauses.BLangStreamingInput;
import org.wso2.ballerinalang.compiler.tree.clauses.BLangWhere;
import org.wso2.ballerinalang.compiler.tree.clauses.BLangWindow;
import org.wso2.ballerinalang.compiler.tree.expressions.BLangArrayLiteral;
import org.wso2.ballerinalang.compiler.tree.expressions.BLangBinaryExpr;
import org.wso2.ballerinalang.compiler.tree.expressions.BLangCheckedExpr;
import org.wso2.ballerinalang.compiler.tree.expressions.BLangExpression;
import org.wso2.ballerinalang.compiler.tree.expressions.BLangFieldBasedAccess;
import org.wso2.ballerinalang.compiler.tree.expressions.BLangIndexBasedAccess;
import org.wso2.ballerinalang.compiler.tree.expressions.BLangInvocation;
import org.wso2.ballerinalang.compiler.tree.expressions.BLangLambdaFunction;
import org.wso2.ballerinalang.compiler.tree.expressions.BLangLiteral;
import org.wso2.ballerinalang.compiler.tree.expressions.BLangNamedArgsExpression;
import org.wso2.ballerinalang.compiler.tree.expressions.BLangRecordLiteral;
import org.wso2.ballerinalang.compiler.tree.expressions.BLangSimpleVarRef;
import org.wso2.ballerinalang.compiler.tree.expressions.BLangTypeConversionExpr;
import org.wso2.ballerinalang.compiler.tree.expressions.BLangVariableReference;
import org.wso2.ballerinalang.compiler.tree.statements.BLangAssignment;
import org.wso2.ballerinalang.compiler.tree.statements.BLangBlockStmt;
import org.wso2.ballerinalang.compiler.tree.statements.BLangExpressionStmt;
import org.wso2.ballerinalang.compiler.tree.statements.BLangForeach;
import org.wso2.ballerinalang.compiler.tree.statements.BLangForever;
import org.wso2.ballerinalang.compiler.tree.statements.BLangReturn;
import org.wso2.ballerinalang.compiler.tree.statements.BLangStatement;
import org.wso2.ballerinalang.compiler.tree.statements.BLangStreamingQueryStatement;
import org.wso2.ballerinalang.compiler.tree.statements.BLangVariableDef;
import org.wso2.ballerinalang.compiler.tree.types.BLangUserDefinedType;
import org.wso2.ballerinalang.compiler.tree.types.BLangValueType;
import org.wso2.ballerinalang.compiler.util.CompilerContext;
import org.wso2.ballerinalang.compiler.util.FieldKind;
import org.wso2.ballerinalang.compiler.util.Name;
import org.wso2.ballerinalang.compiler.util.Names;
import org.wso2.ballerinalang.compiler.util.TypeTags;
import org.wso2.ballerinalang.compiler.util.diagnotic.BLangDiagnosticLog;
import org.wso2.ballerinalang.compiler.util.diagnotic.DiagnosticPos;
import org.wso2.ballerinalang.util.Lists;

import java.util.ArrayList;
import java.util.Arrays;
import java.util.Collections;
import java.util.HashMap;
import java.util.LinkedHashSet;
import java.util.List;
import java.util.Map;
import java.util.Set;
import java.util.Stack;
import java.util.concurrent.atomic.LongAdder;
import java.util.stream.Collectors;

/**
 * Class responsible for desugar an iterable chain into actual Ballerina code.
 *
 * @since 0.980.0
 */
public class StreamingCodeDesugar extends BLangNodeVisitor {

    private static final String FUNC_CALLER = "$lambda$streaming";
    private static final String OUTPUT_FUNC_REFERENCE = "$lambda$streaming$output$function";
    private static final String OUTPUT_FUNC_VAR_ARG = "$lambda$streaming$output$function$var$arg";
    private static final String WINDOW_FUNC_REFERENCE = "$lambda$streaming$window$reference";
    private static final String OUTPUT_PROCESS_FUNC_REFERENCE = "$lambda$streaming$output$process";
    private static final String ORDER_BY_PROCESS_FUNC_REFERENCE = "$lambda$streaming$ordering$process";
    private static final String ORDERING_FUNC_ARRAY_REFERENCE = "$lambda$streaming$orderby$funcarray$variable";
    private static final String ORDERING_FUNC_VAR_ARG = "$lambda$streaming$orderby$func$var$arg";
    private static final String FILTER_FUNC_REFERENCE = "$lambda$streaming$filter";
    private static final String SIMPLE_SELECT_FUNC_REFERENCE = "$lambda$streaming$simple$select";
    private static final String SELECT_WITH_GROUP_BY_FUNC_REFERENCE = "$lambda$streaming$groupby$select";
    private static final String JOIN_PROCESS_FUNC_REFERENCE = "$lambda$streaming$join$process";
    private static final String TABLE_JOIN_PROCESS_FUNC_REFERENCE = "$lambda$streaming$table$join$process";
    private static final String INPUT_STREAM_PARAM_REFERENCE = "$lambda$streaming$input$variable";
    private static final String FILTER_LAMBDA_PARAM_REFERENCE = "$lambda$streaming$filter$input$variable";
    private static final String SELECT_LAMBDA_PARAM_REFERENCE = "$lambda$streaming$simple$select$input$variable";
    private static final String TABLE_JOIN_LAMBDA_PARAM_REFERENCE = "$lambda$streaming$table$join$input$variable";
    private static final String JOIN_CONDITION_LAMBDA_PARAM_REFERENCE =
            "$lambda$streaming$join$onCondition$input$variable";
    private static final String SELECT_WITH_GROUP_BY_LAMBDA_PARAM_REFERENCE =
            "$lambda$streaming$groupby$select$input$variable";
    private static final String STREAM_EVENT_ARRAY_PARAM_REFERENCE = "$lambda$streaming$stream$event$variable";
    private static final String OUTPUT_EVENT_SELECTOR_PARAM_REFERENCE =
            "$lambda$streaming$output$event$selector$variable";
<<<<<<< HEAD
    private static final String GROUP_BY_FUNC_ARRAY_REFERENCE = "$lambda$streaming$groupby$funcarray$variable";
=======
    private static final String VAR_OUTPUT_EVENTS = "$lambda$streaming$output$process$output$events$variable";
    private static final String VAR_RESULTS_TABLE = "$lambda$streaming$table$join$on$condition$result$variable";
    private static final String VAR_FOREACH_VAL = "$lambda$streaming$foreach$key$val$variable";
>>>>>>> c9765286
    private static final String NEXT_PROCESS_METHOD_NAME = "process";
    private static final String STREAM_EVENT_OBJECT_NAME = "StreamEvent";
    private static final String FILTER_OBJECT_NAME = "Filter";
    private static final String WINDOW_OBJECT_NAME = "Window";
    private static final String AGGREGATOR_OBJECT_NAME = "Aggregator";
    private static final String OUTPUT_PROCESS_OBJECT_NAME = "OutputProcess";
    private static final String ORDER_BY_PROCESS_OBJECT_NAME = "OrderBy";
    private static final String CREATE_OUTPUT_PROCESS_METHOD_NAME = "createOutputProcess";
    private static final String CREATE_FILTER_METHOD_NAME = "createFilter";
    private static final String SIMPLE_SELECT_OBJECT_NAME = "SimpleSelect";
    private static final String SELECT_WITH_GROUP_BY_OBJECT_NAME = "Select";
    private static final String JOIN_PROCESS_OBJECT_NAME = "JoinProcesor";
    private static final String TABLE_JOIN_PROCESS_OBJECT_NAME = "TableJoinProcessor";
    private static final String CREATE_SIMPLE_SELECT_METHOD_NAME = "createSimpleSelect";
    private static final String CREATE_SELECT_WITH_GROUP_BY_METHOD_NAME = "createSelect";
    private static final String CREATE_ORDER_BY_METHOD_NAME = "createOrderBy";
    private static final String CREATE_STREAM_JOIN_PROCESS_METHOD_NAME = "createStreamJoinProcessor";
    private static final String CREATE_TABLE_JOIN_PROCESS_METHOD_NAME = "createTableJoinProcessor";
    private static final String SET_JOIN_PROPERTIES_METHOD_NAME = "setJoinProperties";
    private static final String SET_RHS_METHOD_NAME = "setRHS";
    private static final String SET_LHS_METHOD_NAME = "setLHS";
    private static final String EVENT_DATA_VARIABLE_NAME = "data";
    private static final String EVENT_TYPE_VARIABLE_NAME = "eventType";
    private static final String BUILD_STREAM_EVENT_METHOD_NAME = "buildStreamEvent";
    private static final String STREAM_SUBSCRIBE_METHOD_NAME = "stream.subscribe";
    private static final CompilerContext.Key<StreamingCodeDesugar> STREAMING_DESUGAR_KEY =
            new CompilerContext.Key<>();
    private static final String ORDER_BY_FIELD_ATTR = "fieldFuncs";
    private static final String GROUP_BY_FIELD_ATTR = "groupbyFuncArray";
    private static final String ORDER_TYPE_ASC = "ASCENDING";
    private static final String STR_ENDING = "ENDING";
    private static final String NEXT_PROCESS_POINTER_ARG_NAME = "nextProcessPointer";
    private static final String ON_CONDITION_NAMED_ARG_NAME = "conditionFunc";

    private final SymbolTable symTable;
    private final SymbolResolver symResolver;
    private final SymbolEnter symbolEnter;
    private TypeChecker typeChecker;
    private BLangDiagnosticLog dlog;
    private final Names names;
    private final Types types;
    private int lambdaFunctionCount = 0;
    private SymbolEnv env;
    private List<BLangStatement> stmts;
    private BLangVariableReference rhsStream, lhsStream;
    private BLangExpression conditionExpr;
    private BType outputEventType;
    private String inputStreamName;
    private Stack<BVarSymbol> nextProcessVarSymbolStack = new Stack<>();
    private Stack<BVarSymbol> joinProcessorStack = new Stack<>();
    private boolean isInJoin = false;
    private boolean isInHaving = false;
    private boolean isTableJoin = false;
    // Contains the StreamEvent.data variable args in conditional lambda functions like where and join on condition
    private List<BLangVariable> mapVarArgs = new ArrayList<>();
    private Map<String, String> streamAliasMap;


    private StreamingCodeDesugar(CompilerContext context) {
        context.put(STREAMING_DESUGAR_KEY, this);
        this.symTable = SymbolTable.getInstance(context);
        this.symResolver = SymbolResolver.getInstance(context);
        this.symbolEnter = SymbolEnter.getInstance(context);
        this.names = Names.getInstance(context);
        this.types = Types.getInstance(context);
        this.typeChecker = TypeChecker.getInstance(context);
        this.dlog = BLangDiagnosticLog.getInstance(context);
    }

    public static StreamingCodeDesugar getInstance(CompilerContext context) {
        StreamingCodeDesugar desugar = context.get(STREAMING_DESUGAR_KEY);
        if (desugar == null) {
            desugar = new StreamingCodeDesugar(context);
        }

        return desugar;
    }

    public BLangBlockStmt desugar(BLangForever foreverStatement) {

        this.env = foreverStatement.getEnv();
        stmts = new ArrayList<>();
        List<? extends StatementNode> statementNodes = foreverStatement.getStreamingQueryStatements();

        // Generate Streaming Consumer Function
        statementNodes.forEach(statementNode -> ((BLangStatement) statementNode).accept(this));
        return ASTBuilderUtil.createBlockStmt(foreverStatement.pos, stmts);
    }

    @Override
    public void visit(BLangStreamingQueryStatement queryStmt) {

        outputEventType = null;
        conditionExpr = null;
        rhsStream = null;
        lhsStream = null;
        joinProcessorStack.clear();
        streamAliasMap = new HashMap<>();
        //Construct the elements to publish events to output stream
        BLangStreamAction streamAction = (BLangStreamAction) queryStmt.getStreamingAction();
        streamAction.accept(this);

        BLangOrderBy orderBy = (BLangOrderBy) queryStmt.getOrderbyClause();
        if (orderBy != null) {
            orderBy.accept(this);
        }

        //set inputStream name to use in groupBy
        inputStreamName = queryStmt.getStreamingInput().getStreamReference().toString();

        BLangSelectClause selectClause = (BLangSelectClause) queryStmt.getSelectClause();
        selectClause.accept(this);

        BLangJoinStreamingInput joinStreamingInput = (BLangJoinStreamingInput) queryStmt.getJoiningInput();
        if (joinStreamingInput != null) {
            isInJoin = true;
            BLangStreamingInput streamingInput = (BLangStreamingInput) joinStreamingInput.getStreamingInput();
            createStreamAliasMap(streamingInput);
            resolveJoinProperties(queryStmt.getStreamingInput().getStreamReference(),
                    joinStreamingInput.getStreamingInput().getStreamReference());
            joinStreamingInput.accept(this);
            isInJoin = false;
        }

        //Build elements to consume events from input stream
        BLangStreamingInput streamingInput = (BLangStreamingInput) queryStmt.getStreamingInput();
        createStreamAliasMap(streamingInput);
        streamingInput.accept(this);
    }

    private void resolveJoinProperties(ExpressionNode lhsStreamReference, ExpressionNode rhsStreamReference) {
        if (isTableReference(lhsStreamReference)) {
            lhsStream = (BLangVariableReference) rhsStreamReference;
            rhsStream = (BLangVariableReference) lhsStreamReference;
            conditionExpr = (BLangExpression) lhsStreamReference;
            isTableJoin = true;
        } else if (isTableReference(rhsStreamReference)) {
            lhsStream = (BLangVariableReference) lhsStreamReference;
            rhsStream = (BLangVariableReference) rhsStreamReference;
            conditionExpr = (BLangExpression) rhsStreamReference;
            isTableJoin = true;
        } else {
            lhsStream = (BLangVariableReference) lhsStreamReference;
            rhsStream = (BLangVariableReference) rhsStreamReference;
            isTableJoin = false;
        }
    }

    private boolean isTableReference(ExpressionNode streamReference) {
        if (streamReference.getKind() == NodeKind.INVOCATION) {
            return ((BLangInvocation) streamReference).type.tsymbol.type == symTable.tableType;
        } else {
            return ((BLangVariableReference) streamReference).type.tsymbol.type == symTable.tableType;
        }
    }

    @Override
    public void visit(BLangOrderBy orderBy) {
        //creating function pointer array which represents the ordering fields
        BObjectTypeSymbol orderByObjSymbol = (BObjectTypeSymbol) symResolver.
                resolvePkgSymbol(orderBy.pos, env, Names.STREAMS_MODULE).
                scope.lookup(new Name(ORDER_BY_PROCESS_OBJECT_NAME)).symbol;
        BType orderingFuncArrayType = getOrderingFuncArrayType((BObjectType) orderByObjSymbol.type);

        //create symbol representing the ordering function pointer array
        BVarSymbol orderingFuncArrayVarSymbol =
                new BVarSymbol(0, new Name(getVariableName(ORDERING_FUNC_ARRAY_REFERENCE)),
                        orderByObjSymbol.pkgID, orderingFuncArrayType, env.scope.owner);

        //create RHS expression for the ordering function array
        BLangArrayLiteral orderingFuncArrExpr = (BLangArrayLiteral) TreeBuilder.createArrayLiteralNode();
        orderingFuncArrExpr.exprs = new ArrayList<>();
        orderingFuncArrExpr.type = orderingFuncArrayType;

        BLangArrayLiteral orderingTypeArrExpr = (BLangArrayLiteral) TreeBuilder.createArrayLiteralNode();
        orderingTypeArrExpr.exprs = new ArrayList<>();
        orderingTypeArrExpr.type = new BArrayType(symTable.stringType);

        BLangVariableDef orderingFuncArrDef =
                createOrderingFuncArrayVarDef(orderBy, orderingFuncArrayVarSymbol, orderingFuncArrExpr);
        stmts.add(orderingFuncArrDef);

        for (OrderByVariableNode node : orderBy.getVariables()) {
            BLangOrderByVariable orderByVariable = (BLangOrderByVariable) node;
            orderingFuncArrExpr.exprs.add(createOrderingFunctionPointer((BLangExpression) orderByVariable
                    .getVariableReference()));
            String fieldOrderType = orderByVariable.getOrderByType() + STR_ENDING;
            if (fieldOrderType.isEmpty()) {
                fieldOrderType = ORDER_TYPE_ASC;
            }
            orderingTypeArrExpr.exprs.add(ASTBuilderUtil.createLiteral(orderByVariable.pos, symTable.stringType,
                    fieldOrderType.toLowerCase()));
        }

        //Create OrderBy process definition
        BLangVariableDef orderByProcessInvokableTypeVariableDef =
                createOrderByProcessDef(orderBy, orderingFuncArrDef.var, orderingTypeArrExpr);
        stmts.add(orderByProcessInvokableTypeVariableDef);
    }

    private BLangVariableDef createOrderingFuncArrayVarDef(BLangOrderBy orderBy, BVarSymbol orderingFuncArrayVarSymbol,
                                                           BLangArrayLiteral orderingFuncArrExpr) {
        BLangVariable orderingFuncArrVariable = ASTBuilderUtil.
                createVariable(orderBy.pos, getVariableName(ORDERING_FUNC_ARRAY_REFERENCE), orderingFuncArrExpr.type,
                        orderingFuncArrExpr, orderingFuncArrayVarSymbol);

        orderingFuncArrVariable.typeNode = ASTBuilderUtil.createTypeNode(orderingFuncArrExpr.type);
        return ASTBuilderUtil.createVariableDef(orderBy.pos, orderingFuncArrVariable);
    }

    private BLangVariableDef createOrderByProcessDef(BLangOrderBy orderBy, BLangVariable orderingFuncArrVariable,
                                                     BLangArrayLiteral orderingTypeArrExpr) {
        BLangSimpleVarRef orderingFuncPointerArr = ASTBuilderUtil.createVariableRef(orderBy.pos,
                orderingFuncArrVariable.symbol);
        List<BLangExpression> args = new ArrayList<>();
        args.add(createNextProcessFuncPointer(orderBy.pos));
        args.add(orderingFuncPointerArr);
        args.add(orderingTypeArrExpr);

        BInvokableSymbol orderByProcessInvokableSymbol = (BInvokableSymbol) symResolver.
                resolvePkgSymbol(orderBy.pos, env, Names.STREAMS_MODULE).
                scope.lookup(new Name(CREATE_ORDER_BY_METHOD_NAME)).symbol;

        BType orderByProcessInvokableType = orderByProcessInvokableSymbol.type.getReturnType();
        BVarSymbol orderByProcessInvokableTypeVarSymbol = new BVarSymbol(0,
                new Name(getVariableName(ORDER_BY_PROCESS_FUNC_REFERENCE)), orderByProcessInvokableSymbol.pkgID,
                orderByProcessInvokableType, env.scope.owner);
        nextProcessVarSymbolStack.push(orderByProcessInvokableTypeVarSymbol);

        BLangInvocation orderByProcessMethodInvocation = ASTBuilderUtil.
                createInvocationExprForMethod(orderBy.pos, orderByProcessInvokableSymbol, args, symResolver);
        orderByProcessMethodInvocation.argExprs = args;
        BLangVariable orderByProcessInvokableTypeVariable = ASTBuilderUtil.
                createVariable(orderBy.pos, getVariableName(ORDER_BY_PROCESS_FUNC_REFERENCE),
                        orderByProcessInvokableType, orderByProcessMethodInvocation,
                        orderByProcessInvokableTypeVarSymbol);

        BLangUserDefinedType userDefinedType = (BLangUserDefinedType) TreeBuilder.createUserDefinedTypeNode();
        userDefinedType.typeName = ASTBuilderUtil.createIdentifier(orderBy.pos, ORDER_BY_PROCESS_OBJECT_NAME);
        userDefinedType.type = orderByProcessInvokableType;
        orderByProcessInvokableTypeVariable.setTypeNode(userDefinedType);
        return ASTBuilderUtil.createVariableDef(orderBy.pos, orderByProcessInvokableTypeVariable);
    }

    private BType getOrderingFuncArrayType(BObjectType orderByType) {
        BType orderingFuncArrayType;
        List<BField> fields = orderByType.fields;
        //get the ordering functions array type
        //e.g. (function (map)returns any)[] ...
        orderingFuncArrayType = fields.stream().filter(field -> field.name.value.equals(ORDER_BY_FIELD_ATTR))
                .findFirst().map(field -> field.type).orElse(null);
        return orderingFuncArrayType;
    }

    private BLangExpression createOrderingFunctionPointer(BLangExpression expr) {
        BLangVariable orderFuncMapVariable = createMapTypeVariable(getVariableName(ORDERING_FUNC_VAR_ARG), expr.pos,
                env);
        BLangLambdaFunction orderingFunc = createLambdaWithVarArg(expr.pos, new BLangVariable[]
                {orderFuncMapVariable}, symTable.anyType);
        BLangBlockStmt lambdaBody = orderingFunc.function.body;

        BLangExpression refactoredExpr = expr;
        mapVarArgs.add(orderFuncMapVariable);
        if (expr.getKind() == NodeKind.SIMPLE_VARIABLE_REF) {
            BLangSimpleVarRef varRef = (BLangSimpleVarRef) expr;
            refactoredExpr = refactorVarRefAfterSelect(varRef, symTable.anyType);
        } else if (expr.getKind() == NodeKind.INVOCATION) {
            BLangInvocation invocation = (BLangInvocation) expr;
            refactoredExpr = generateConversionExpr(refactorInvocationAfterSelect(invocation), symTable.anyType,
                    symResolver);
        }

        addReturnStmt(expr.pos, lambdaBody, refactoredExpr);
        mapVarArgs.remove(mapVarArgs.size() - 1);
        return orderingFunc;
    }

    private BLangInvocation refactorInvocationAfterSelect(BLangInvocation invocation) {
        if (invocation.requiredArgs.size() > 0) {
            List<BLangExpression> expressionList = new ArrayList<>();
            List<BLangExpression> functionArgsList = invocation.requiredArgs;
            for (BLangExpression expression : functionArgsList) {
                if (expression.getKind() == NodeKind.SIMPLE_VARIABLE_REF) {
                    BLangSimpleVarRef varRef = (BLangSimpleVarRef) expression;
                    expressionList.add(refactorVarRefAfterSelect(varRef, varRef.symbol.type));
                } else if (expression.getKind() == NodeKind.INVOCATION) {
                    expressionList.add(refactorInvocationAfterSelect((BLangInvocation) expression));
                } else {
                    expressionList.add(expression);
                }
            }
            invocation.argExprs = expressionList;
            invocation.requiredArgs = expressionList;
        }
        return invocation;
    }

    @Override
    public void visit(BLangStreamAction streamAction) {
        BLangLambdaFunction lambdaFunction = (BLangLambdaFunction) streamAction.getInvokableBody();
        lambdaFunction.accept(this);
    }

    //
    // This method creates the constructs to publish output events.
    //
    // eg: Below query,
    //
    //        => (TeacherOutput[] outputEvents) {
    //            foreach e in outputEvents {
    //                outputStream.publish(e);
    //            }
    //        }
    //
    // convert into below constructs.
    //
    //       function (map[]) outputFunc = function (map[] events) {
    //          foreach m in events {
    //              TeacherOutput t = check <TeacherOutput>m;
    //              outputStream.publish(t);
    //          }
    //      };
    //
    //      streams:OutputProcess outputProcess = streams:createOutputProcess(outputFunc);
    //
    //
    @Override
    public void visit(BLangLambdaFunction lambdaFunction) {
        //Create lambda function Variable
        BLangVariable outputFuncArg = (BLangVariable) lambdaFunction.getFunctionNode().getParameters().get(0);
        outputEventType = ((BArrayType) outputFuncArg.type).eType;

        //create a wrapper lambda expression to invoke the actual streamAction lambda function
        BLangLambdaFunction outputLambdaFunc = createLambdaWithVarArg(lambdaFunction.pos, new BLangVariable[]{
                ASTBuilderUtil.createVariable(outputFuncArg.pos, getVariableName(OUTPUT_FUNC_VAR_ARG),
                        new BArrayType(symTable.mapType), null, new BVarSymbol(0,
                                names.fromString(getVariableName(OUTPUT_FUNC_VAR_ARG)),
                                lambdaFunction.function.symbol.pkgID, new BArrayType(symTable.mapType),
                                lambdaFunction.function.symbol.owner))}, symTable.nilType);
        // create `T[] outputEvents`
        BType outputArrayType = new BArrayType(outputEventType);
        BLangArrayLiteral arrayLiteralExpr = (BLangArrayLiteral) TreeBuilder.createArrayLiteralNode();
        arrayLiteralExpr.exprs = new ArrayList<>();
        arrayLiteralExpr.type = outputArrayType;
        BLangVariable outputArrayVariable = ASTBuilderUtil.createVariable(outputLambdaFunc.function.pos,
                VAR_OUTPUT_EVENTS, outputArrayType, arrayLiteralExpr, null);
        defineVariable(outputArrayVariable, env.scope.owner.pkgID, env.scope.owner);
        BLangSimpleVarRef outputArrayRef = ASTBuilderUtil.createVariableRef(outputLambdaFunc.function.pos,
                outputArrayVariable.symbol);
        BLangVariableDef outputArrayVarDef = ASTBuilderUtil.createVariableDef(outputLambdaFunc.pos,
                outputArrayVariable);
        outputLambdaFunc.function.body.addStatement(outputArrayVarDef);
        // define k, v of `foreach k, v in mArr` expr
        final List<BLangVariable> foreachVariables = createForeachVariables(outputLambdaFunc.function,
                symTable.mapType);
        BLangSimpleVarRef indexVarRef = ASTBuilderUtil.createVariableRef(outputLambdaFunc.function.pos,
                foreachVariables.get(0).symbol);
        BLangSimpleVarRef mapVarRef = ASTBuilderUtil.createVariableRef(outputLambdaFunc.function.pos,
                foreachVariables.get(1).symbol);
        // define `map[] events`
        BLangVariable mapArrayVar = ((BLangVariable) outputLambdaFunc.getFunctionNode().getParameters().get(0));

        // foreach k, v in events {
        //     outputEvents[k] = check <T> v;
        // }
        BLangBlockStmt foreachBody = ASTBuilderUtil.createBlockStmt(outputLambdaFunc.function.pos);
        // create `type[i] = checked <type> v;` assignment stmt
        BLangIndexBasedAccess indexAccessExpr = ASTBuilderUtil.createIndexAccessExpr(outputArrayRef, indexVarRef);
        indexAccessExpr.type = outputEventType;
        BLangTypeConversionExpr outputTypeConversionExpr = generateConversionExpr(mapVarRef, outputEventType,
                symResolver);
        BLangCheckedExpr outputCheckedExpr = createCheckedExpr(outputTypeConversionExpr);
        BLangAssignment assignment = ASTBuilderUtil.createAssignmentStmt(outputLambdaFunc.function.pos, foreachBody);
        assignment.setExpression(outputCheckedExpr);
        assignment.varRef = indexAccessExpr;
        BLangForeach foreach = (BLangForeach) TreeBuilder.createForeachNode();
        foreach.pos = outputLambdaFunc.function.pos;
        foreach.body = foreachBody;
        foreach.collection = ASTBuilderUtil.createVariableRef(outputLambdaFunc.function.pos, mapArrayVar.symbol);
        foreach.varRefs.addAll(ASTBuilderUtil.createVariableRefList(outputLambdaFunc.function.pos, foreachVariables));
        foreach.varTypes = Lists.of(foreachVariables.get(0).type, foreachVariables.get(1).type);
        outputLambdaFunc.function.body.stmts.add(foreach);

        // pass `T[] outputEvents` created above, to the streaming action
        BLangInvocation streamActionInvocation = ASTBuilderUtil.createInvocationExprForMethod(lambdaFunction.pos,
                lambdaFunction.function.symbol, Collections.singletonList(outputArrayRef), symResolver);
        BLangExpressionStmt streamActionInvocationStmt =
                ASTBuilderUtil.createExpressionStmt(lambdaFunction.function.pos, outputLambdaFunc.function.body);
        streamActionInvocationStmt.expr = streamActionInvocation;

        //Create wrapper lambda expression definition statement
        BLangVariable outputStreamFunctionVariable = ASTBuilderUtil.
                createVariable(outputLambdaFunc.pos, getVariableName(OUTPUT_FUNC_REFERENCE),
                        outputLambdaFunc.function.symbol.type, outputLambdaFunc, outputLambdaFunc.function.symbol);
        outputStreamFunctionVariable.typeNode = ASTBuilderUtil.createTypeNode(outputLambdaFunc.function.symbol.type);
        BLangVariableDef outputStreamFunctionVarDef = ASTBuilderUtil.createVariableDef(outputLambdaFunc.pos,
                outputStreamFunctionVariable);
        stmts.add(outputStreamFunctionVarDef);

        //Create output event process definition
        BLangSimpleVarRef outputStreamFunctionSimpleVarRef = ASTBuilderUtil.createVariableRef(outputLambdaFunc.pos,
                outputStreamFunctionVariable.symbol);
        BInvokableSymbol outputProcessInvokableSymbol = (BInvokableSymbol) symResolver.
                resolvePkgSymbol(outputLambdaFunc.pos, env, Names.STREAMS_MODULE).
                scope.lookup(new Name(CREATE_OUTPUT_PROCESS_METHOD_NAME)).symbol;
        BType outputProcessInvokableType = outputProcessInvokableSymbol.type.getReturnType();
        BVarSymbol outputProcessInvokableTypeVarSymbol = new BVarSymbol(0,
                new Name(getVariableName(OUTPUT_PROCESS_FUNC_REFERENCE)), outputProcessInvokableSymbol.pkgID,
                outputProcessInvokableType, env.scope.owner);
        nextProcessVarSymbolStack.push(outputProcessInvokableTypeVarSymbol);

        List<BLangExpression> args = new ArrayList<>();
        args.add(outputStreamFunctionSimpleVarRef);
        BLangInvocation outputProcessMethodInvocation = ASTBuilderUtil.
                createInvocationExprForMethod(outputLambdaFunc.pos, outputProcessInvokableSymbol, args, symResolver);
        outputProcessMethodInvocation.argExprs = args;
        BLangVariable outputProcessInvokableTypeVariable = ASTBuilderUtil.
                createVariable(lambdaFunction.pos, getVariableName(OUTPUT_PROCESS_FUNC_REFERENCE),
                        outputProcessInvokableType, outputProcessMethodInvocation, outputProcessInvokableTypeVarSymbol);

        BLangUserDefinedType userDefinedType = (BLangUserDefinedType) TreeBuilder.createUserDefinedTypeNode();
        userDefinedType.typeName = ASTBuilderUtil.createIdentifier(outputLambdaFunc.pos, OUTPUT_PROCESS_OBJECT_NAME);
        userDefinedType.type = outputProcessInvokableType;
        outputProcessInvokableTypeVariable.setTypeNode(userDefinedType);
        BLangVariableDef outputProcessInvokableTypeVariableDef = ASTBuilderUtil.createVariableDef(outputLambdaFunc.pos,
                outputProcessInvokableTypeVariable);
        stmts.add(outputProcessInvokableTypeVariableDef);
    }


 /*  This method converts the select clause of the streaming query in to Ballerina native constructs.

     eg: Below query,
              select inputStream.name as teacherName, inputStream.age

     convert into below constructs.

              streams:SimpleSelect simpleSelect = streams:createSimpleSelect(outputProcess.process,
                  (streams:StreamEvent e)  => map {
                        return {
                            "name": e.data["inputStream.name"],
                            "age": e.data["inputStream.age"],
                        };
                  });

     And below query,
               select inputStream.name, inputStream.age, sum (inputStream.age) as sumAge, count() as count

     convert into below constructs.
                streams:Select select = streams:createSelect(outputProcess.process, [streams:sum(), streams:count()],
                    (streams:StreamEvent e) => string {
                        return <string>e.data["inputStream.name"];
                    },
                    (streams:StreamEvent e, streams:Aggregator[] aggregatorArr)  => map {
                        return {
                            "name": e.data["inputStream.name"],
                            "age": e.data["inputStream.age"],
                            "sumAge": aggregatorArr[0].process(e.data["inputStream.age"], e.eventType),
                            "count": aggregatorArr[1].process((), e.eventType)
                        };
                    });
 */

    @Override
    public void visit(BLangSelectClause selectClause) {

        // If exists, visit having node first
        HavingNode havingNode = selectClause.getHaving();
        if (havingNode != null) {
            ((BLangHaving) havingNode).accept(this);
        }

        // Create lambda function Variable
        if (selectClause.getGroupBy() != null) {
            createSelectStatementWithGroupBy(selectClause);
        } else {
            createSimpleSelectStatement(selectClause);
        }
    }

    private void createSelectStatementWithGroupBy(BLangSelectClause selectClause) {

        // 1st arg for createSelect
        BLangFieldBasedAccess nextProcessMethodAccess = createNextProcessFuncPointer(selectClause.pos);

        // [streams:sum(), streams:count(), ... etc], 2nd arg
        BLangArrayLiteral aggregateArray = createAggregatorArray(selectClause);

        // (streams:StreamEvent e) => string, 3rd arg
        //creating function pointer array which represents the group by fields
        BObjectTypeSymbol groupByObjSymbol = (BObjectTypeSymbol) symResolver.
                resolvePkgSymbol(selectClause.pos, env, Names.STREAMS_MODULE).
                scope.lookup(new Name(SELECT_WITH_GROUP_BY_OBJECT_NAME)).symbol;
        BType groupByFuncArrayType = getGroupByFuncArrayType((BObjectType) groupByObjSymbol.type);

        //create symbol representing the group by function pointer array
        BVarSymbol groupByFuncArrayVarSymbol =
                new BVarSymbol(0, new Name(getVariableName(GROUP_BY_FUNC_ARRAY_REFERENCE)),
                               groupByObjSymbol.pkgID, groupByFuncArrayType, env.scope.owner);

        //create RHS expression for the group by function array
        BLangArrayLiteral groupByFuncArrExpr = (BLangArrayLiteral) TreeBuilder.createArrayLiteralNode();
        groupByFuncArrExpr.exprs = new ArrayList<>();
        groupByFuncArrExpr.type = groupByFuncArrayType;

        BLangVariableDef groupByFuncArrayVarDef =
                createGroupByFuncArrayVarDef(selectClause, groupByFuncArrayVarSymbol, groupByFuncArrExpr);
        stmts.add(groupByFuncArrayVarDef);

        groupByFuncArrExpr.exprs = createGroupByLambda(selectClause);

        BLangSimpleVarRef groupByFuncPointerArr = ASTBuilderUtil.createVariableRef(selectClause.pos,
                                                                                   groupByFuncArrayVarDef.var.symbol);

        // (streams:StreamEvent e, streams:Aggregator[] aggregatorArr)  => any, 4th arg of createSelect
        BLangLambdaFunction aggregatorLambda = createAggregatorLambda(selectClause);

        BInvokableSymbol groupBySelectInvokableSymbol = (BInvokableSymbol) symResolver.
                resolvePkgSymbol(selectClause.pos, env, Names.STREAMS_MODULE).
                scope.lookup(new Name(CREATE_SELECT_WITH_GROUP_BY_METHOD_NAME)).symbol;

        BType selectWithGroupByInvokableType = groupBySelectInvokableSymbol.type.getReturnType();
        BVarSymbol selectWithGroupByInvokableTypeVarSymbol = new BVarSymbol(0,
                new Name(getVariableName(SELECT_WITH_GROUP_BY_FUNC_REFERENCE)), groupBySelectInvokableSymbol.pkgID,
                selectWithGroupByInvokableType, env.scope.owner);
        nextProcessVarSymbolStack.push(selectWithGroupByInvokableTypeVarSymbol);

        List<BLangExpression> args = new ArrayList<>();
        args.add(nextProcessMethodAccess);
        args.add(aggregateArray);
        args.add(groupByFuncPointerArr);
        args.add(aggregatorLambda);

        // streams:createSelect( ... )
        BLangInvocation selectWithGroupByInvocation = ASTBuilderUtil.
                createInvocationExprForMethod(selectClause.pos, groupBySelectInvokableSymbol, args, symResolver);
        selectWithGroupByInvocation.argExprs = args;

        // streams:Select variable name
        BLangVariable selectWithGroupByInvokableTypeVariable = ASTBuilderUtil.
                createVariable(selectClause.pos, getVariableName(SELECT_WITH_GROUP_BY_FUNC_REFERENCE),
                        selectWithGroupByInvokableType, selectWithGroupByInvocation,
                        selectWithGroupByInvokableTypeVarSymbol);

        // streams:Select - user defined data type node
        BLangUserDefinedType userDefinedType = (BLangUserDefinedType) TreeBuilder.createUserDefinedTypeNode();
        userDefinedType.typeName = ASTBuilderUtil.createIdentifier(selectClause.pos, SELECT_WITH_GROUP_BY_OBJECT_NAME);
        userDefinedType.type = selectWithGroupByInvokableType;
        selectWithGroupByInvokableTypeVariable.setTypeNode(userDefinedType);

        // streams:Select select = streams:createSelect(...);
        BLangVariableDef selectWithGroupByInvokableTypeVariableDef = ASTBuilderUtil.createVariableDef(selectClause.pos,
                selectWithGroupByInvokableTypeVariable);
        stmts.add(selectWithGroupByInvokableTypeVariableDef);
    }

    private BType getGroupByFuncArrayType(BObjectType groupByType) {
        BType groupByFuncArrayType;
        List<BField> fields = groupByType.fields;
        //get the group by functions array type
        //e.g. (function (map)returns any)[] ...
        groupByFuncArrayType = fields.stream().filter(field -> field.name.value.equals(GROUP_BY_FIELD_ATTR))
                .findFirst().map(field -> field.type).orElse(null);
        return groupByFuncArrayType;
    }

    private BLangVariableDef createGroupByFuncArrayVarDef(BLangSelectClause selectClause,
                                                          BVarSymbol groupByFuncArrayVarSymbol, BLangArrayLiteral groupByFuncArrExpr) {
        BLangVariable groupByFuncArrVariable = ASTBuilderUtil.
                createVariable(selectClause.pos, getVariableName(GROUP_BY_FUNC_ARRAY_REFERENCE), groupByFuncArrExpr.type,
                               groupByFuncArrExpr, groupByFuncArrayVarSymbol);

        groupByFuncArrVariable.typeNode = ASTBuilderUtil.createTypeNode(groupByFuncArrExpr.type);
        return ASTBuilderUtil.createVariableDef(selectClause.pos, groupByFuncArrVariable);
    }

    // [streams:sum(), streams:count(), .. etc ]
    private BLangArrayLiteral createAggregatorArray(BLangSelectClause selectClause) {
        BLangArrayLiteral expr = (BLangArrayLiteral) TreeBuilder.createArrayLiteralNode();
        expr.exprs = new ArrayList<>();
        expr.type = new BArrayType(symTable.anyType);

        List<SelectExpressionNode> selectExpressions = selectClause.getSelectExpressions();
        for (SelectExpressionNode select : selectExpressions) {
            ExpressionNode selectExpr = select.getExpression();
            if (selectExpr.getKind() == NodeKind.INVOCATION) {
                BLangInvocation invocation = (BLangInvocation) selectExpr;
                BInvokableSymbol aggregatorInvokableSymbol =
                        getInvokableSymbol(invocation, Names.STREAMS_MODULE);
                if (aggregatorInvokableSymbol != null) {
                    if (isReturnTypeMatching(invocation.pos, AGGREGATOR_OBJECT_NAME, aggregatorInvokableSymbol)) {
                        BLangInvocation aggregatorInvocation = ASTBuilderUtil.
                                createInvocationExprForMethod(invocation.pos, aggregatorInvokableSymbol,
                                Collections.emptyList(), symResolver);
                        expr.exprs.add(aggregatorInvocation);
                    }
                } else {
                    dlog.error(invocation.pos, DiagnosticCode.UNDEFINED_FUNCTION, invocation.name);
                }
            }
        }
        return expr;
    }

    private boolean isReturnTypeMatching(DiagnosticPos pos, String objectName, BInvokableSymbol invokableSymbol) {
        BSymbol expectedRetType = symResolver.
                resolvePkgSymbol(pos, env, Names.STREAMS_MODULE).
                scope.lookup(new Name(objectName)).symbol;
        BSymbol actualRetType = invokableSymbol.getType().retType.tsymbol;
        return expectedRetType == actualRetType;
    }

    // Object.process
    private BLangFieldBasedAccess createNextProcessFuncPointer(DiagnosticPos pos) {
        BVarSymbol nextProcessInvokableTypeVarSymbol = nextProcessVarSymbolStack.pop();
        BInvokableSymbol nextProcessInvokableSymbol = getNextProcessFunctionSymbol(nextProcessInvokableTypeVarSymbol);

        BLangSimpleVarRef nextProcessSimpleVarRef = ASTBuilderUtil.createVariableRef(pos,
                nextProcessInvokableTypeVarSymbol);
        BLangFieldBasedAccess nextProcessMethodAccess = (BLangFieldBasedAccess)
                TreeBuilder.createFieldBasedAccessNode();
        nextProcessMethodAccess.expr = nextProcessSimpleVarRef;
        nextProcessMethodAccess.symbol = nextProcessInvokableSymbol;
        nextProcessMethodAccess.type = nextProcessInvokableSymbol.type;
        nextProcessMethodAccess.pos = pos;
        nextProcessMethodAccess.field = ASTBuilderUtil.createIdentifier(pos, NEXT_PROCESS_METHOD_NAME);
        return nextProcessMethodAccess;
    }

    private BLangLambdaFunction createAggregatorLambda(BLangSelectClause selectClause) {

        //streams:StreamEvent e,
        BLangVariable varSelectFnStreamEvent = this.createStreamEventArgVariable(
                getVariableName(SELECT_LAMBDA_PARAM_REFERENCE), selectClause.pos, env);

        //streams:Aggregator[] aggregatorArr
        BLangVariable varAggregatorArray =
                this.createAggregatorTypeVariable(getVariableName(SELECT_WITH_GROUP_BY_LAMBDA_PARAM_REFERENCE),
                        selectClause.pos, env);

        /* (streams:StreamEvent e, streams:Aggregator[] aggregatorArr)  => any {

            });
        */
        BLangLambdaFunction selectWithGroupBy = createAggregatorLambdaWithParams(varAggregatorArray,
                varSelectFnStreamEvent, selectClause.pos);

        //lambda function body
        createAggregatorLambdaBody(selectClause, selectWithGroupBy);

        return selectWithGroupBy;
    }

    private void createAggregatorLambdaBody(BLangSelectClause selectClause, BLangLambdaFunction selectWithGroupBy) {

        BLangBlockStmt selectLambdaBody = selectWithGroupBy.function.body;
        BLangVariable varStreamEvent = selectWithGroupBy.function.requiredParams.get(0);
        BLangVariable varAggregatorArray = selectWithGroupBy.function.requiredParams.get(1);

        /* TeacherOutput teacherOutput = {
                        name: e.data["inputStream.name"],
                        age: e.data["inputStream.age"],
                        sumAge: check <int> aggregatorArr1[0].process(e.data["inputStream.age"], e.eventType),
                        count: check <int> aggregatorArr1[1].process((), e.eventType),
                        ...
                        ...
                    };
        */
        BLangVariableDef outputEventObjectVariableDef = addOutputObjectCreationStmt(selectClause, selectLambdaBody,
                varStreamEvent, varAggregatorArray);

        // return teacherOutput;
        addReturnStmt(selectClause.pos, selectLambdaBody,
                ASTBuilderUtil.createVariableRef(selectClause.pos, outputEventObjectVariableDef.var.symbol));
    }

    private void addReturnStmt(DiagnosticPos pos, BLangBlockStmt targetBody, BLangExpression expr) {
        BLangReturn returnStmt = (BLangReturn) TreeBuilder.createReturnNode();
        returnStmt.pos = pos;
        returnStmt.expr = expr;
        targetBody.stmts.add(returnStmt);
    }

    private BLangVariableDef addOutputObjectCreationStmt(BLangSelectClause selectClause,
                                                         BLangBlockStmt selectLambdaBody, BLangVariable varStreamEvent,
                                                         BLangVariable varAggregatorArray) {

        BLangRecordLiteral outputEventRecordLiteral = ASTBuilderUtil.createEmptyRecordLiteral(selectClause.pos,
                symTable.mapType);
        /* {
             name: e.data["inputStream.name"]
                    age: e.data["inputStream.age"],
                    sumAge: check <int> aggregatorArr1[0].process(e.data["inputStream.age"], e.eventType),
                    count: check <int> aggregatorArr1[1].process((), e.eventType),
                    ...
           }
        */
        List<BLangRecordLiteral.BLangRecordKeyValue> recordKeyValueList =
                getFieldListInSelectClause(selectClause.pos, selectClause.getSelectExpressions(), varStreamEvent.symbol,
                varAggregatorArray.symbol, (BLangGroupBy) selectClause.getGroupBy());

        BVarSymbol outputEventVarSymbol =
                new BVarSymbol(0, new Name(getVariableName(OUTPUT_EVENT_SELECTOR_PARAM_REFERENCE)),
                        varStreamEvent.symbol.pkgID, symTable.mapType, env.scope.owner);

        // TeacherOutput teacherOutput;
        BLangVariable outputEventObjectVariable = ASTBuilderUtil.
                createVariable(selectClause.pos, getVariableName(OUTPUT_EVENT_SELECTOR_PARAM_REFERENCE),
                        symTable.mapType, outputEventRecordLiteral, outputEventVarSymbol);

        outputEventRecordLiteral.keyValuePairs = recordKeyValueList;

        BLangVariableDef outputEventObjectVariableDef = ASTBuilderUtil.createVariableDef(selectClause.pos,
                outputEventObjectVariable);
        selectLambdaBody.stmts.add(outputEventObjectVariableDef);

        return outputEventObjectVariableDef;
    }

    private BLangFieldBasedAccess createEventDataFieldAccessExpr(DiagnosticPos pos,
                                                                 BVarSymbol streamEventSymbol) {
        BLangFieldBasedAccess eventDataField = (BLangFieldBasedAccess) TreeBuilder.createFieldBasedAccessNode();
        eventDataField.expr = ASTBuilderUtil.createVariableRef(pos, streamEventSymbol);
        eventDataField.type = symTable.mapType;
        eventDataField.symbol = ((BObjectType) (streamEventSymbol).type).fields.get(2).symbol;
        eventDataField.fieldKind = FieldKind.SINGLE;
        eventDataField.pos = pos;
        eventDataField.field = ASTBuilderUtil.createIdentifier(pos, EVENT_DATA_VARIABLE_NAME);
        return eventDataField;
    }

    private BLangLambdaFunction createAggregatorLambdaWithParams(BLangVariable varAggregatorArray,
                                                                 BLangVariable varSelectFnStreamEvent,
                                                                 DiagnosticPos pos) {
        Set<BVarSymbol> selectLambdaClosureVarSymbols = new LinkedHashSet<>();
        selectLambdaClosureVarSymbols.add(varSelectFnStreamEvent.symbol);
        selectLambdaClosureVarSymbols.add(varAggregatorArray.symbol);

        BLangValueType selectLambdaReturnType = new BLangValueType();
        selectLambdaReturnType.setTypeKind(TypeKind.MAP);

        return createLambdaFunction(pos, new ArrayList<>(Arrays.asList(varSelectFnStreamEvent, varAggregatorArray)),
                selectLambdaClosureVarSymbols, selectLambdaReturnType);
    }

<<<<<<< HEAD
    private ArrayList<BLangExpression> createGroupByLambda(BLangSelectClause selectClause) {
        ArrayList<BLangExpression> groupByFunctionArray = new ArrayList<>();
        for (ExpressionNode node : selectClause.getGroupBy().getVariables()) {
            BLangVariable varGroupByStreamEvent = this.createStreamEventArgVariable(
                    getVariableName(SELECT_LAMBDA_PARAM_REFERENCE), selectClause.pos, env);
            // (streams:StreamEvent e) => string { .. }
            BLangLambdaFunction groupingLambda = createLambdaWithVarArg(selectClause.pos, new BLangVariable[]{
                    varGroupByStreamEvent}, TypeKind.STRING);
            BLangBlockStmt groupByLambda = groupingLambda.function.body;

            //e.data; / getOrderByField(...);
            BLangTypeConversionExpr conversionExpr = null;
            if (node.getKind() == NodeKind.FIELD_BASED_ACCESS_EXPR) {
                BLangIndexBasedAccess mapFieldAccessExpr = createMapAccessExprFromStreamEvent(varGroupByStreamEvent,
                                                                                              (BLangExpression) node);
                // return check <string>e.data[<fieldName in string>];
                conversionExpr = generateConversionExpr(mapFieldAccessExpr, symTable.stringType, symResolver);

            } else if (node.getKind() == NodeKind.INVOCATION) {
                BLangInvocation invocation = (BLangInvocation) node;

                conversionExpr = generateConversionExpr(refactorInvocationInGroupBy(invocation, varGroupByStreamEvent),
                                                        symTable.stringType, symResolver);
            }

            addReturnGroupByFieldStmt(groupByLambda, conversionExpr);

            groupByFunctionArray.add(groupingLambda);
        }
        return groupByFunctionArray;
    }

    private BLangInvocation refactorInvocationInGroupBy(BLangInvocation invocation, BLangVariable varGroupByStreamEvent) {
        if (invocation.requiredArgs.size() > 0) {
            List<BLangExpression> expressionList = new ArrayList<>();
            List<BLangExpression> functionArgsList = invocation.requiredArgs;
            int count = 0;
            for (BLangExpression expression : functionArgsList) {
                if (expression.getKind() == NodeKind.FIELD_BASED_ACCESS_EXPR) {
                    BLangFieldBasedAccess varRef = (BLangFieldBasedAccess) expression;

                    BLangExpression refactoredVarRef;
                    if (inputStreamName.equals(varRef.expr.toString())) {
                        BLangIndexBasedAccess funcVarMapFieldAccessExpr =
                                createMapAccessExprFromStreamEvent(varGroupByStreamEvent, varRef);
                        BType funcParameterType = ((BInvokableSymbol) (invocation.symbol)).params.get(count).type;
                        BLangTypeConversionExpr funcVarConversionExpr =
                                generateConversionExpr(funcVarMapFieldAccessExpr, funcParameterType, symResolver);
                        BLangCheckedExpr funcVarCheckedExpr = createCheckedExpr(funcVarConversionExpr);
                        refactoredVarRef = funcVarCheckedExpr;
                    } else {
                        refactoredVarRef = varRef;
                    }

                    expressionList.add(refactoredVarRef);
                } else if (expression.getKind() == NodeKind.INVOCATION) {
                    expressionList.add(refactorInvocationInGroupBy((BLangInvocation) expression, varGroupByStreamEvent));
                } else {
                    expressionList.add(expression);
                }
                count ++;
            }
            invocation.argExprs = expressionList;
            invocation.requiredArgs = expressionList;
        }
        return invocation;
=======
    //TODO: change this to pass an array of lambdas
    private BLangLambdaFunction createGroupByLambda(BLangSelectClause selectClause) {
        BLangVariable varGroupByStreamEvent = this.createStreamEventArgVariable(
                getVariableName(SELECT_LAMBDA_PARAM_REFERENCE), selectClause.pos, env);
        // (streams:StreamEvent e) => string { .. }
        BLangLambdaFunction groupingLambda = createLambdaWithVarArg(selectClause.pos, new BLangVariable[]{
                varGroupByStreamEvent}, symTable.stringType);
        BLangBlockStmt groupByLambda = groupingLambda.function.body;

        //e.data;
        BLangIndexBasedAccess mapFieldAccessExpr = createMapAccessExprFromStreamEvent(varGroupByStreamEvent,
                (BLangExpression) selectClause.getGroupBy().getVariables().get(0));
        // return check <string>e.data[<fieldName in string>];
        BLangTypeConversionExpr conversionExpr = generateConversionExpr(mapFieldAccessExpr, symTable.stringType,
                symResolver);
        addReturnGroupByFieldStmt(groupByLambda, conversionExpr);
        return groupingLambda;
>>>>>>> c9765286
    }

    private BLangIndexBasedAccess createMapAccessExprFromStreamEvent(BLangVariable varGroupByStreamEvent,
                                                                     BLangExpression indexExpr) {
        BLangFieldBasedAccess dataField = createStreamEventDataMapExpr(indexExpr.pos, varGroupByStreamEvent);
        return createMapVariableIndexAccessExpr((BVarSymbol) dataField.symbol, indexExpr);
    }

    private void addReturnGroupByFieldStmt(BLangBlockStmt groupByLambda, BLangExpression expr) {
        addReturnStmt(expr.pos, groupByLambda, expr);
    }

    private BLangFieldBasedAccess createStreamEventDataMapExpr(DiagnosticPos pos, BLangVariable varStreamEvent) {
        // eventStream.data
        return createEventDataFieldAccessExpr(pos, varStreamEvent.symbol);
    }

    private BLangLambdaFunction createLambdaWithVarArg(DiagnosticPos pos, BLangVariable[] varArgs, BType type) {
        Set<BVarSymbol> varArgClosureSymbols = Arrays.stream(varArgs).map(varArg -> varArg.symbol)
                .collect(Collectors.toCollection(LinkedHashSet::new));
        BLangValueType returnType = new BLangValueType();
        returnType.type = type;
        returnType.typeKind = type.getKind();
        returnType.pos = pos;
        return createLambdaFunction(pos, Arrays.asList(varArgs),
                varArgClosureSymbols, returnType);
    }

    private void createSimpleSelectStatement(BLangSelectClause selectClause) {
        BLangVariable streamEventVarArg =
                this.createStreamEventArgVariable(getVariableName(SELECT_LAMBDA_PARAM_REFERENCE),
                        selectClause.pos, env);
        BLangLambdaFunction simpleSelectLambdaFunction = createLambdaWithVarArg(selectClause.pos,
                new BLangVariable[]{streamEventVarArg}, symTable.mapType);
        BLangBlockStmt lambdaBody = simpleSelectLambdaFunction.function.body;

        //Output object creation
        BLangRecordLiteral outputEventRecordLiteral = ASTBuilderUtil.createEmptyRecordLiteral(selectClause.pos,
                symTable.mapType);
        List<BLangRecordLiteral.BLangRecordKeyValue> recordKeyValueList = getFieldListInSelectClause(selectClause.pos,
                selectClause.getSelectExpressions(), streamEventVarArg.symbol, null, null);

        BVarSymbol outputEventVarSymbol = new BVarSymbol(0,
                new Name(getVariableName(OUTPUT_EVENT_SELECTOR_PARAM_REFERENCE)), streamEventVarArg.symbol.pkgID,
                outputEventType, env.scope.owner);
        outputEventRecordLiteral.keyValuePairs = recordKeyValueList;
        BLangVariable outputEventObjectVariable = ASTBuilderUtil.
                createVariable(selectClause.pos, getVariableName(OUTPUT_EVENT_SELECTOR_PARAM_REFERENCE),
                        symTable.mapType, outputEventRecordLiteral, outputEventVarSymbol);

        outputEventObjectVariable.typeNode = ASTBuilderUtil.createTypeNode(symTable.mapType);
        BLangVariableDef outputEventObjectVariableDef = ASTBuilderUtil.createVariableDef(selectClause.pos,
                outputEventObjectVariable);
        lambdaBody.stmts.add(outputEventObjectVariableDef);

        // Return statement with newly created output event
        addReturnStmt(selectClause.pos, lambdaBody, ASTBuilderUtil.createVariableRef
                (selectClause.pos, outputEventObjectVariableDef.var.symbol));
        //Create event simple selector definition
        BLangFieldBasedAccess nextProcessMethodAccess = createNextProcessFuncPointer(selectClause.pos);

        BInvokableSymbol simpleSelectInvokableSymbol = (BInvokableSymbol) symResolver.
                resolvePkgSymbol(selectClause.pos, env, Names.STREAMS_MODULE).
                scope.lookup(new Name(CREATE_SIMPLE_SELECT_METHOD_NAME)).symbol;

        BType simpleSelectInvokableType = simpleSelectInvokableSymbol.type.getReturnType();
        BVarSymbol simpleSelectInvokableTypeVarSymbol = new BVarSymbol(0,
                new Name(getVariableName(SIMPLE_SELECT_FUNC_REFERENCE)), simpleSelectInvokableSymbol.pkgID,
                simpleSelectInvokableType, env.scope.owner);
        nextProcessVarSymbolStack.push(simpleSelectInvokableTypeVarSymbol);

        List<BLangExpression> args = new ArrayList<>();
        args.add(nextProcessMethodAccess);
        args.add(simpleSelectLambdaFunction);

        BLangInvocation simpleSelectMethodInvocation = ASTBuilderUtil.
                createInvocationExprForMethod(selectClause.pos, simpleSelectInvokableSymbol, args,
                        symResolver);
        simpleSelectMethodInvocation.argExprs = args;
        BLangVariable simpleSelectInvokableTypeVariable = ASTBuilderUtil.
                createVariable(selectClause.pos, getVariableName(SIMPLE_SELECT_FUNC_REFERENCE),
                        simpleSelectInvokableType, simpleSelectMethodInvocation, simpleSelectInvokableTypeVarSymbol);

        BLangUserDefinedType userDefinedType = (BLangUserDefinedType) TreeBuilder.createUserDefinedTypeNode();
        userDefinedType.typeName = ASTBuilderUtil.createIdentifier(selectClause.pos, SIMPLE_SELECT_OBJECT_NAME);
        userDefinedType.type = simpleSelectInvokableType;
        simpleSelectInvokableTypeVariable.setTypeNode(userDefinedType);
        BLangVariableDef simpleSelectInvokableTypeVariableDef = ASTBuilderUtil.createVariableDef(selectClause.pos,
                simpleSelectInvokableTypeVariable);
        stmts.add(simpleSelectInvokableTypeVariableDef);
    }

    @Override
    public void visit(BLangJoinStreamingInput joinStreamingInput) {
        BLangBinaryExpr onExpr = (BLangBinaryExpr) joinStreamingInput.getOnExpression();
        if (onExpr != null && !isTableJoin) {
            BLangVariable lhsDataMap = createMapTypeVariable(getVariableName(JOIN_CONDITION_LAMBDA_PARAM_REFERENCE),
                    onExpr.lhsExpr.pos, env);
            BLangVariable rhsDataMap = createMapTypeVariable(
                    getVariableName(JOIN_CONDITION_LAMBDA_PARAM_REFERENCE) + 1, onExpr.rhsExpr.pos, env);
            BLangLambdaFunction conditionFunc = createLambdaWithVarArg(joinStreamingInput.pos, new BLangVariable[]
                    {lhsDataMap, rhsDataMap}, symTable.booleanType);
            mapVarArgs.addAll(Arrays.asList(lhsDataMap, rhsDataMap));
            onExpr.accept(this);
            BLangBlockStmt funcBody = conditionFunc.function.body;
            addReturnStmt(onExpr.pos, funcBody, conditionExpr);
            createJoinProcessorStmt(joinStreamingInput, conditionFunc);
        } else if (onExpr == null && !isTableJoin) {
            createJoinProcessorStmt(joinStreamingInput, null);
        } else {
            createTableJoinProcessorStmt(joinStreamingInput);
        }
        BLangStreamingInput streamingInput = (BLangStreamingInput) joinStreamingInput.getStreamingInput();
        streamingInput.accept(this);
    }

    private void createTableJoinProcessorStmt(BLangJoinStreamingInput joinStreamingInput) {
        BLangFieldBasedAccess nextProcessMethodAccess = createNextProcessFuncPointer(joinStreamingInput.pos);

        BInvokableSymbol tableJoinProcessorInvokableSymbol = (BInvokableSymbol) symResolver.
                resolvePkgSymbol(joinStreamingInput.pos, env, Names.STREAMS_MODULE).
                scope.lookup(new Name(CREATE_TABLE_JOIN_PROCESS_METHOD_NAME)).symbol;

        BType tableJoinProcessorReturnType = tableJoinProcessorInvokableSymbol.type.getReturnType();

        BVarSymbol tableJoinProcessorVarSymbol = new BVarSymbol(0,
                new Name(getVariableName(TABLE_JOIN_PROCESS_FUNC_REFERENCE)), tableJoinProcessorInvokableSymbol.pkgID,
                tableJoinProcessorReturnType, env.scope.owner);
        joinProcessorStack.push(tableJoinProcessorVarSymbol);

        List<BLangExpression> args = new ArrayList<>();
        args.add(nextProcessMethodAccess);
        args.add(ASTBuilderUtil.createLiteral(joinStreamingInput.pos, symTable.stringType, joinStreamingInput
                .getJoinType().toUpperCase()));
        args.add(createOnConditionLambdaStatement(conditionExpr));

        // streams:createTableJoinProcessor( ... )
        BLangInvocation createTableJoinInvocation = ASTBuilderUtil.createInvocationExprForMethod(
                joinStreamingInput.pos, tableJoinProcessorInvokableSymbol, args, symResolver);
        createTableJoinInvocation.argExprs = args;

        // streams:TableJoinProcessor variable name
        BLangVariable joinInvokableTypeVariable = ASTBuilderUtil.
                createVariable(joinStreamingInput.pos, getVariableName(TABLE_JOIN_PROCESS_FUNC_REFERENCE),
                        tableJoinProcessorReturnType, createTableJoinInvocation,
                        tableJoinProcessorVarSymbol);

        // streams:TableJoinProcessor tableJoinProcessor = streams:createTableJoinProcessor(...);
        BLangUserDefinedType userDefinedType = (BLangUserDefinedType) TreeBuilder.createUserDefinedTypeNode();
        userDefinedType.typeName = ASTBuilderUtil.createIdentifier(joinStreamingInput.pos,
                TABLE_JOIN_PROCESS_OBJECT_NAME);
        userDefinedType.type = tableJoinProcessorReturnType;
        joinInvokableTypeVariable.setTypeNode(userDefinedType);
        BLangVariableDef tableJoinProcessorInvokableTypeDef =
                ASTBuilderUtil.createVariableDef(joinStreamingInput.pos, joinInvokableTypeVariable);
        stmts.add(tableJoinProcessorInvokableTypeDef);
    }

    /* Create below lambda function.
        function (streams:StreamEvent s) returns map[] {
            map[] result;
            table<Stock> stocks = queryStocksTable(<string> s.data["twitterStream.company"], 1);
            foreach i, r in stocks {
                result[i] = <map>r;
            }
            return result;
        }
    */
    private BLangExpression createOnConditionLambdaStatement(BLangExpression onConditionExpr) {
        // create lambda signature and body
        BLangVariable streamEventVarArg = createStreamEventArgVariable(
                getVariableName(TABLE_JOIN_LAMBDA_PARAM_REFERENCE), onConditionExpr.pos, env);
        BLangLambdaFunction onConditionLambdaFunction = createLambdaWithVarArg(onConditionExpr.pos,
                new BLangVariable[]{streamEventVarArg}, symTable.mapType);
        BLangBlockStmt lambdaBody = onConditionLambdaFunction.function.body;

        // create `map[] result;`
        BType outputArrayType = new BArrayType(symTable.mapType);
        BLangArrayLiteral arrayLiteralExpr = (BLangArrayLiteral) TreeBuilder.createArrayLiteralNode();
        arrayLiteralExpr.exprs = new ArrayList<>();
        arrayLiteralExpr.type = outputArrayType;

        BLangVariable outputArrayVariable = ASTBuilderUtil.createVariable(onConditionExpr.pos,
                VAR_OUTPUT_EVENTS, outputArrayType, arrayLiteralExpr, null);
        defineVariable(outputArrayVariable, env.scope.owner.pkgID, env.scope.owner);
        BLangSimpleVarRef outputArrayRef = ASTBuilderUtil.createVariableRef(onConditionExpr.pos,
                outputArrayVariable.symbol);
        BLangVariableDef outputArrayVarDef = ASTBuilderUtil.createVariableDef(onConditionExpr.pos,
                outputArrayVariable);
        lambdaBody.addStatement(outputArrayVarDef);

        BType constraint;
        BTableType tableType;
        if (conditionExpr.getKind() == NodeKind.INVOCATION) {
            // table<Stock> stocks = queryStocksTable(<string> s.data["twitterStream.company"], 1);
            BInvokableSymbol onConditionFunctionSymbol = (BInvokableSymbol) ((BLangInvocation) conditionExpr).symbol;
            tableType = (BTableType) onConditionFunctionSymbol.retType;
            constraint = tableType.constraint;
            // refactor queryFunction(inputStream.name) into queryFunction(check <string> e.data["inputStream.name"])
            conditionExpr = refactorInvocationWithIndexBasedArgs((BVarSymbol)
                            createEventDataFieldAccessExpr(onConditionExpr.pos, streamEventVarArg.symbol).symbol,
                    (BLangInvocation) conditionExpr);
        } else {
            // table<Stock> stocks = stocksTableVariable;
            tableType = (BTableType) ((BLangVariableReference) conditionExpr).type;
            constraint = tableType.constraint;
        }
        BLangVariable resultTableVariable = ASTBuilderUtil.createVariable(onConditionExpr.pos,
                VAR_RESULTS_TABLE, tableType, conditionExpr, null);
        defineVariable(resultTableVariable, env.scope.owner.pkgID, env.scope.owner);
        BLangVariableDef resultTableDef = ASTBuilderUtil.createVariableDef(onConditionExpr.pos,
                resultTableVariable);
        lambdaBody.addStatement(resultTableDef);

        // define i, r of `foreach i, r in stocks` expression
        final List<BLangVariable> foreachVariables = createForeachVariables(onConditionLambdaFunction.function,
                constraint);
        BLangSimpleVarRef indexVarRef = ASTBuilderUtil.createVariableRef(onConditionExpr.pos,
                foreachVariables.get(0).symbol);
        BLangSimpleVarRef constraintVarRef = ASTBuilderUtil.createVariableRef(onConditionExpr.pos,
                foreachVariables.get(1).symbol);

        // foreach i, r in stocks {
        //     result[i] = <map>r;
        // }
        BLangBlockStmt foreachBody = ASTBuilderUtil.createBlockStmt(onConditionExpr.pos);
        // create `result[i] = <map>r;` assignment stmt
        BLangIndexBasedAccess indexAccessExpr = ASTBuilderUtil.createIndexAccessExpr(outputArrayRef, indexVarRef);
        indexAccessExpr.type = outputEventType;
        BLangTypeConversionExpr outputTypeConversionExpr = generateConversionExpr(constraintVarRef, symTable.mapType,
                symResolver);
        BLangAssignment assignment = ASTBuilderUtil.createAssignmentStmt(onConditionExpr.pos, foreachBody);
        assignment.setExpression(outputTypeConversionExpr);
        assignment.varRef = indexAccessExpr;

        BLangForeach foreach = (BLangForeach) TreeBuilder.createForeachNode();
        foreach.pos = onConditionExpr.pos;
        foreach.body = foreachBody;
        foreach.collection = ASTBuilderUtil.createVariableRef(onConditionExpr.pos, resultTableVariable.symbol);
        foreach.varRefs.addAll(ASTBuilderUtil.createVariableRefList(onConditionExpr.pos, foreachVariables));
        foreach.varTypes = Lists.of(foreachVariables.get(0).type, foreachVariables.get(1).type);
        lambdaBody.addStatement(foreach);

        // return statement for result
        addReturnStmt(onConditionExpr.pos, lambdaBody, ASTBuilderUtil.createVariableRef
                (onConditionExpr.pos, outputArrayVarDef.var.symbol));
        return onConditionLambdaFunction;
    }

    private void createJoinProcessorStmt(BLangJoinStreamingInput joinStreamingInput,
                                         BLangLambdaFunction conditionExpr) {

        BLangFieldBasedAccess nextProcessMethodAccess = createNextProcessFuncPointer(joinStreamingInput.pos);

        BInvokableSymbol joinProcessorInvokableSymbol = (BInvokableSymbol) symResolver.
                resolvePkgSymbol(joinStreamingInput.pos, env, Names.STREAMS_MODULE).
                scope.lookup(new Name(CREATE_STREAM_JOIN_PROCESS_METHOD_NAME)).symbol;

        BType joinProcessorReturnType = joinProcessorInvokableSymbol.type.getReturnType();

        BVarSymbol joinProcessorVarSymbol = new BVarSymbol(0,
                new Name(getVariableName(JOIN_PROCESS_FUNC_REFERENCE)), joinProcessorInvokableSymbol.pkgID,
                joinProcessorReturnType, env.scope.owner);

        joinProcessorStack.push(joinProcessorVarSymbol);

        List<BLangExpression> args = new ArrayList<>();
        args.add(nextProcessMethodAccess);
        args.add(ASTBuilderUtil.createLiteral(joinStreamingInput.pos, symTable.stringType, joinStreamingInput
                .getJoinType().toUpperCase()));

        // streams:createJoinProcess( ... )
        BLangInvocation createJoinInvocation = ASTBuilderUtil.
                createInvocationExprForMethod(joinStreamingInput.pos, joinProcessorInvokableSymbol, args, symResolver);
        createJoinInvocation.argExprs = args;

        if (conditionExpr != null) {
            BLangNamedArgsExpression conditionNamedArgExpression = ASTBuilderUtil.
                    createNamedArg(ON_CONDITION_NAMED_ARG_NAME, conditionExpr);
            createJoinInvocation.namedArgs.add(conditionNamedArgExpression);
        }

        // streams:JoinProcess variable name
        BLangVariable joinInvokableTypeVariable = ASTBuilderUtil.
                createVariable(joinStreamingInput.pos, getVariableName(JOIN_PROCESS_FUNC_REFERENCE),
                        joinProcessorReturnType, createJoinInvocation,
                        joinProcessorVarSymbol);

        // streams:Select - user defined data type node
        BLangUserDefinedType userDefinedType = (BLangUserDefinedType) TreeBuilder.createUserDefinedTypeNode();
        userDefinedType.typeName = ASTBuilderUtil.createIdentifier(joinStreamingInput.pos, JOIN_PROCESS_OBJECT_NAME);
        userDefinedType.type = joinProcessorReturnType;
        joinInvokableTypeVariable.setTypeNode(userDefinedType);

        // streams:Select select = streams:createSelect(...);
        BLangVariableDef joinProcessorInvokableTypeDef =
                ASTBuilderUtil.createVariableDef(joinStreamingInput.pos, joinInvokableTypeVariable);
        stmts.add(joinProcessorInvokableTypeDef);
    }

    //
    // This method create necessary Ballerina native constructs to consume events from stream based on the 'from'
    // statement of the streaming query.
    //
    // eg: Below query,
    //          from inputStream
    //
    // converts into below constructs.
    //
    //          inputStream.subscribe((Teacher t) => {
    //              streams:StreamEvent[] eventArr = streams:buildStreamEvent(t);
    //              filter.process(eventArr);
    //          });
    //
    //
    @Override
    public void visit(BLangStreamingInput streamingInput) {
        //Lambda function parameter
        BType lambdaParameterType;

        if (isTableReference(streamingInput.getStreamReference())) {
            lambdaParameterType = ((BTableType) ((BLangExpression) streamingInput.getStreamReference()).type)
                    .constraint;
        } else {
            lambdaParameterType = ((BStreamType) ((BLangExpression) streamingInput.getStreamReference()).type)
                    .constraint;
        }

        BLangWhere afterWhereNode = (BLangWhere) streamingInput.getAfterStreamingCondition();
        if (afterWhereNode != null) {
            afterWhereNode.accept(this);
        }

        BLangWindow windowClauseNode = (BLangWindow) streamingInput.getWindowClause();
        if (windowClauseNode != null) {
            windowClauseNode.accept(this);
        }

        BLangWhere beforeWhereNode = (BLangWhere) streamingInput.getBeforeStreamingCondition();
        if (beforeWhereNode != null) {
            beforeWhereNode.accept(this);
        }

        if (!nextProcessVarSymbolStack.empty()) {
            BVarSymbol nextProcessInvokableTypeVarSymbol = nextProcessVarSymbolStack.pop();
            BVarSymbol lambdaParameterVarSymbol = new BVarSymbol(0,
                    new Name(getVariableName(INPUT_STREAM_PARAM_REFERENCE)), lambdaParameterType.tsymbol.pkgID,
                    lambdaParameterType, env.scope.owner);

            BLangVariable inputStreamLambdaFunctionVariable = ASTBuilderUtil.createVariable(streamingInput.pos,
                    getVariableName(INPUT_STREAM_PARAM_REFERENCE), lambdaParameterType, null, lambdaParameterVarSymbol);
            inputStreamLambdaFunctionVariable.typeNode = ASTBuilderUtil.createTypeNode(lambdaParameterType);

            Set<BVarSymbol> closureVarSymbols = new LinkedHashSet<>();
            closureVarSymbols.add(nextProcessInvokableTypeVarSymbol);
            closureVarSymbols.add(inputStreamLambdaFunctionVariable.symbol);

            BLangValueType returnType = new BLangValueType();
            returnType.setTypeKind(TypeKind.NIL);

            //Construct lambda function which consumes events
            BLangLambdaFunction streamSubscriberLambdaFunction = createLambdaFunction(streamingInput.pos,
                    new ArrayList<>(Collections.singletonList(inputStreamLambdaFunctionVariable)), closureVarSymbols,
                    returnType);
            BLangBlockStmt lambdaBody = streamSubscriberLambdaFunction.function.body;

            //Event conversion to StreamEvent
            BLangExpression eventToMapConversionExpr =
                    generateConversionExpr(ASTBuilderUtil.createVariableRef(streamingInput.pos,
                            inputStreamLambdaFunctionVariable.symbol), symTable.mapType, symResolver);
            BInvokableSymbol streamEventBuilderInvokableSymbol = (BInvokableSymbol) symResolver.
                    resolvePkgSymbol(streamingInput.pos, env, Names.STREAMS_MODULE).
                    scope.lookup(new Name(BUILD_STREAM_EVENT_METHOD_NAME)).symbol;

            BType streamEventArrayType = streamEventBuilderInvokableSymbol.type.getReturnType();
            BVarSymbol streamEventArrayTypeVarSymbol = new BVarSymbol(0,
                    new Name(getVariableName(STREAM_EVENT_ARRAY_PARAM_REFERENCE)),
                    streamEventBuilderInvokableSymbol.pkgID, streamEventArrayType, env.scope.owner);

            List<BLangExpression> args = new ArrayList<>();
            args.add(eventToMapConversionExpr);

            String streamReferenceSymbolName = ((BLangSimpleVarRef) streamingInput.getStreamReference()).symbol
                    .toString();
            if (streamAliasMap.containsKey(streamReferenceSymbolName)) {
                args.add(ASTBuilderUtil.createLiteral(streamingInput.pos, symTable.stringType,
                        streamAliasMap.get(streamReferenceSymbolName)));
            } else {
                args.add(ASTBuilderUtil.createLiteral(streamingInput.pos, symTable.stringType, ((BLangSimpleVarRef)
                        streamingInput.getStreamReference()).symbol.toString()));
            }

            BLangInvocation streamEventBuilderMethodInvocation = ASTBuilderUtil.
                    createInvocationExprForMethod(streamingInput.pos, streamEventBuilderInvokableSymbol, args,
                            symResolver);
            streamEventBuilderMethodInvocation.argExprs = args;

            BLangVariable streamEventArrayTypeVariable = ASTBuilderUtil.
                    createVariable(streamingInput.pos, getVariableName(STREAM_EVENT_ARRAY_PARAM_REFERENCE),
                            streamEventArrayType, streamEventBuilderMethodInvocation, streamEventArrayTypeVarSymbol);

            BLangUserDefinedType userDefinedType = (BLangUserDefinedType) TreeBuilder.createUserDefinedTypeNode();
            userDefinedType.typeName = ASTBuilderUtil.createIdentifier(streamingInput.pos, STREAM_EVENT_OBJECT_NAME);
            userDefinedType.type = streamEventArrayType;
            streamEventArrayTypeVariable.setTypeNode(userDefinedType);
            BLangVariableDef streamEventArrayTypeVariableDef = ASTBuilderUtil.createVariableDef(streamingInput.pos,
                    streamEventArrayTypeVariable);

            lambdaBody.stmts.add(streamEventArrayTypeVariableDef);

            //Function invocation to call output process
            BInvokableSymbol nextProcessInvokableSymbol =
                    getNextProcessFunctionSymbol(nextProcessInvokableTypeVarSymbol);

            BLangSimpleVarRef streamEventArrayRef = ASTBuilderUtil.createVariableRef(streamingInput.pos,
                    streamEventArrayTypeVarSymbol);
            List<BLangExpression> nextProcessVariables = new ArrayList<>(1);
            nextProcessVariables.add(streamEventArrayRef);
            BLangInvocation nextProcessMethodInvocation = ASTBuilderUtil.
                    createInvocationExprForMethod(streamingInput.pos, nextProcessInvokableSymbol, nextProcessVariables,
                            symResolver);
            nextProcessMethodInvocation.argExprs = nextProcessVariables;


            nextProcessMethodInvocation.expr = ASTBuilderUtil.createVariableRef(streamingInput.pos,
                    nextProcessInvokableTypeVarSymbol);
            BLangExpressionStmt nextProcessExpressionStmt = (BLangExpressionStmt) TreeBuilder.
                    createExpressionStatementNode();
            nextProcessExpressionStmt.pos = streamingInput.pos;
            nextProcessExpressionStmt.expr = nextProcessMethodInvocation;
            lambdaBody.stmts.add(nextProcessExpressionStmt);

            //Create function call - stream1.subscribe(lambda_function)
            BLangExpressionStmt inputStreamSubscribeStatement = (BLangExpressionStmt) TreeBuilder.
                    createExpressionStatementNode();
            inputStreamSubscribeStatement.pos = streamingInput.pos;
            BInvokableSymbol subscribeMethodSymbol = (BInvokableSymbol) symTable.rootScope.
                    lookup(names.fromString(STREAM_SUBSCRIBE_METHOD_NAME)).symbol;
            List<BLangExpression> variables = new ArrayList<>(1);
            variables.add(streamSubscriberLambdaFunction);
            BLangInvocation invocationExpr = ASTBuilderUtil.
                    createInvocationExprForMethod(streamingInput.pos, subscribeMethodSymbol, variables, symResolver);

            invocationExpr.argExprs = variables;
            invocationExpr.expr = ASTBuilderUtil.createVariableRef(streamingInput.pos, (BVarSymbol)
                    ((BLangSimpleVarRef) streamingInput.getStreamReference()).symbol);
            inputStreamSubscribeStatement.expr = invocationExpr;

            //Add stream subscriber function to stmts
            stmts.add(inputStreamSubscribeStatement);
        }
    }

    /*
        e.g: window lengthWindow(5) will be turned into,

        streams:LengthWindow lengthWindow = streams:lengthWindow(select.process, 5);
     */
    @Override
    public void visit(BLangWindow window) {

        BLangInvocation invocation = (BLangInvocation) window.getFunctionInvocation();

        convertFieldAccessArgsToStringLiteral(invocation);

        //checks for the symbol, if not exists, then set the pkgAlias to STREAMS_STDLIB_PACKAGE_NAME
        BInvokableSymbol windowInvokableSymbol = getInvokableSymbol(invocation, Names.STREAMS_MODULE);

        if (windowInvokableSymbol != null) {
            if (isReturnTypeMatching(invocation.pos, WINDOW_OBJECT_NAME, windowInvokableSymbol)) {
                //Create event filter definition
                BVarSymbol nextProcessInvokableTypeVarSymbol;
                if (rhsStream != null) {
                    nextProcessInvokableTypeVarSymbol = joinProcessorStack.peek();
                } else {
                    nextProcessInvokableTypeVarSymbol = nextProcessVarSymbolStack.pop();
                }
                BInvokableSymbol nextProcessInvokableSymbol =
                        getNextProcessFunctionSymbol(nextProcessInvokableTypeVarSymbol);

                BLangSimpleVarRef nextProcessSimpleVarRef = ASTBuilderUtil.createVariableRef(window.pos,
                        nextProcessInvokableTypeVarSymbol);
                BLangFieldBasedAccess nextProcessMethodAccess = createFieldBasedAccessForProcessFunc(window.pos,
                        nextProcessInvokableSymbol, nextProcessSimpleVarRef);


                BType windowInvokableType = windowInvokableSymbol.type.getReturnType();

                BVarSymbol windowInvokableTypeVarSymbol = new BVarSymbol(0,
                        new Name(getVariableName(WINDOW_FUNC_REFERENCE)), windowInvokableSymbol.pkgID,
                        windowInvokableType, env.scope.owner);
                nextProcessVarSymbolStack.push(windowInvokableTypeVarSymbol);

                BLangNamedArgsExpression nextProcPointer = ASTBuilderUtil.createNamedArg(NEXT_PROCESS_POINTER_ARG_NAME,
                        nextProcessMethodAccess);

                typeChecker.checkExpr(invocation, env);

                //these should be added after type-checking
                invocation.argExprs.add(nextProcPointer);
                invocation.namedArgs.add(nextProcPointer);

                BLangVariableDef windowDef = createVariableDef(invocation, windowInvokableType,
                        windowInvokableTypeVarSymbol, window.pos, WINDOW_FUNC_REFERENCE, WINDOW_OBJECT_NAME);
                stmts.add(windowDef);

                if (!joinProcessorStack.empty()) {
                    if (isTableJoin) {
                        attachWindowToTableJoinProcessor(window, windowInvokableTypeVarSymbol, lhsStream, rhsStream);
                    } else {
                        if (isInJoin) {
                            attachWindowToStreamJoinProcessor(window, windowInvokableTypeVarSymbol, SET_RHS_METHOD_NAME,
                                    rhsStream);
                        } else {
                            attachWindowToStreamJoinProcessor(window, windowInvokableTypeVarSymbol, SET_LHS_METHOD_NAME,
                                    lhsStream);
                        }
                    }
                }
            } else {
                dlog.error(invocation.pos, DiagnosticCode.INCOMPATIBLE_TYPES, Names.STREAMS_MODULE.value + ":" +
                        WINDOW_OBJECT_NAME, windowInvokableSymbol.getType().retType.tsymbol);
            }
        } else {
            dlog.error(invocation.pos, DiagnosticCode.UNDEFINED_FUNCTION, invocation.name);
        }
    }

    private BInvokableSymbol getInvokableSymbol(BLangInvocation invocation, Name pkgName) {
        BInvokableSymbol windowInvokableSymbol = (BInvokableSymbol) symResolver.
                resolvePkgSymbol(invocation.pos, env, names.fromString(invocation.pkgAlias.value)).
                scope.lookup(new Name(invocation.name.value)).symbol;
        if (windowInvokableSymbol == null && invocation.pkgAlias.value.isEmpty()) {
            windowInvokableSymbol = (BInvokableSymbol) symResolver.
                    resolvePkgSymbol(invocation.pos, env, pkgName).
                    scope.lookup(new Name(invocation.name.value)).symbol;
            invocation.pkgAlias.value = Names.STREAMS_MODULE.value;
        }
        return windowInvokableSymbol;
    }

    private BLangVariableDef createVariableDef(BLangExpression expr, BType exprType,
                                               BVarSymbol exprTypeSymbol,
                                               DiagnosticPos pos, String exprVarName, String objName) {

        BLangVariable windowInvokableTypeVariable =
                ASTBuilderUtil.createVariable(pos, getVariableName(exprVarName), exprType, expr,
                        exprTypeSymbol);

        BLangUserDefinedType userDefinedType = (BLangUserDefinedType) TreeBuilder.createUserDefinedTypeNode();
        userDefinedType.typeName = ASTBuilderUtil.createIdentifier(pos, objName);
        userDefinedType.type = exprType;
        windowInvokableTypeVariable.setTypeNode(userDefinedType);
        return ASTBuilderUtil.createVariableDef(pos, windowInvokableTypeVariable);
    }

    private void convertFieldAccessArgsToStringLiteral(BLangInvocation invocation) {
        //converting BLangFieldBaseAccess to BLangLiteral of string type, in argExprs
        BLangLiteral streamEventParameter;
        for (BLangExpression expression : invocation.argExprs) {
            if (expression.getKind() != NodeKind.ARRAY_LITERAL_EXPR) {
                continue;
            }
            for (int i = 0; i < ((BLangArrayLiteral) expression).exprs.size(); i++) {
                BLangExpression exp = ((BLangArrayLiteral) expression).exprs.get(i);
                if (exp.getKind() != NodeKind.FIELD_BASED_ACCESS_EXPR) {
                    continue;
                }
                String variableName = ((BLangFieldBasedAccess) exp).expr.toString();
                if (streamAliasMap.containsKey(variableName)) {

                    variableName = streamAliasMap.get(variableName);
                    ((BLangSimpleVarRef) ((BLangFieldBasedAccess) exp).expr).variableName.value = variableName;
                }
                streamEventParameter = createStringLiteral(exp.pos, (exp).toString());
                ((BLangArrayLiteral) expression).exprs.set(i, streamEventParameter);
            }
        }
    }

    private BLangLiteral createStringLiteral(DiagnosticPos pos, String value) {
        BLangLiteral stringLit = new BLangLiteral();
        stringLit.pos = pos;
        stringLit.typeTag = TypeTags.STRING;
        stringLit.value = value;
        stringLit.type = symTable.stringType;
        return stringLit;
    }

    private void attachWindowToStreamJoinProcessor(BLangWindow window, BVarSymbol windowInvokableTypeVarSymbol,
                                                   String methodName, BLangVariableReference streamRef) {
        BVarSymbol joinProcessVarSymbol = joinProcessorStack.peek();
        BInvokableSymbol methodInvokableSymbol = getInvokableSymbolOfObject(joinProcessVarSymbol, methodName);
        List<BLangExpression> args = new ArrayList<>();
        args.add(ASTBuilderUtil.createVariableRef(window.pos, joinProcessVarSymbol));

        String streamReferenceSymbolName = streamRef.symbol.toString();
        args.add(ASTBuilderUtil.createLiteral(window.pos, symTable.stringType,
                streamAliasMap.getOrDefault(streamReferenceSymbolName, streamReferenceSymbolName)));
        args.add(ASTBuilderUtil.createVariableRef(window.pos, windowInvokableTypeVarSymbol));
        BLangInvocation methodInvocation = ASTBuilderUtil.createInvocationExprForMethod(window.pos,
                methodInvokableSymbol, args, symResolver);
        methodInvocation.argExprs = args;
        BLangExpressionStmt methodInvocationStmt = (BLangExpressionStmt) TreeBuilder.createExpressionStatementNode();
        methodInvocationStmt.pos = window.pos;
        methodInvocationStmt.expr = methodInvocation;
        stmts.add(methodInvocationStmt);
    }

    private void attachWindowToTableJoinProcessor(BLangWindow window, BVarSymbol windowInvokableTypeVarSymbol,
                                                  BLangVariableReference stream, BLangVariableReference table) {
        BVarSymbol joinProcessVarSymbol = joinProcessorStack.peek();
        BInvokableSymbol methodInvokableSymbol = getInvokableSymbolOfObject(joinProcessVarSymbol,
                SET_JOIN_PROPERTIES_METHOD_NAME);
        List<BLangExpression> args = new ArrayList<>();
        // join processor (caller)
        args.add(ASTBuilderUtil.createVariableRef(window.pos, joinProcessVarSymbol));
        // table name
        String tableReferenceSymbolName = table.symbol.toString();
        args.add(ASTBuilderUtil.createLiteral(window.pos, symTable.stringType,
                streamAliasMap.getOrDefault(tableReferenceSymbolName, tableReferenceSymbolName)));
        // stream name
        String streamReferenceSymbolName = stream.symbol.toString();
        args.add(ASTBuilderUtil.createLiteral(window.pos, symTable.stringType,
                streamAliasMap.getOrDefault(streamReferenceSymbolName, streamReferenceSymbolName)));
        // window instance
        args.add(ASTBuilderUtil.createVariableRef(window.pos, windowInvokableTypeVarSymbol));
        BLangInvocation methodInvocation = ASTBuilderUtil.createInvocationExprForMethod(window.pos,
                methodInvokableSymbol, args, symResolver);
        methodInvocation.argExprs = args;
        BLangExpressionStmt methodInvocationStmt = (BLangExpressionStmt) TreeBuilder.createExpressionStatementNode();
        methodInvocationStmt.pos = window.pos;
        methodInvocationStmt.expr = methodInvocation;
        stmts.add(methodInvocationStmt);
    }

    private BLangFieldBasedAccess createFieldBasedAccessForProcessFunc(DiagnosticPos pos,
                                                                       BInvokableSymbol nextProcessInvokableSymbol,
                                                                       BLangSimpleVarRef nextProcessSimpleVarRef) {
        BLangFieldBasedAccess nextProcessMethodAccess = (BLangFieldBasedAccess)
                TreeBuilder.createFieldBasedAccessNode();
        nextProcessMethodAccess.expr = nextProcessSimpleVarRef;
        nextProcessMethodAccess.symbol = nextProcessInvokableSymbol;
        nextProcessMethodAccess.type = nextProcessInvokableSymbol.type;
        nextProcessMethodAccess.pos = pos;
        nextProcessMethodAccess.field = ASTBuilderUtil.createIdentifier(pos, NEXT_PROCESS_METHOD_NAME);
        return nextProcessMethodAccess;
    }

    //
    // Below method creates the constructs to perform filtering based on the 'where' clause of the streaming query.
    //
    // eg: Below query,
    //          where inputStream.age > 25
    //
    // converts into below constructs.
    //
    //          streams:Filter filter = streams:createFilter(select.process, (any o) => boolean {
    //              Teacher teacher = check <Teacher> o;
    //              return teacher.age > 25;
    //          });
    //
    //
    @Override
    public void visit(BLangWhere where) {
        visitFilter(where.pos, (BLangBinaryExpr) where.getExpression());
    }

    //
    // Below method creates the constructs to perform filtering based on the 'having' clause of the streaming query.
    //
    // eg: Below query,
    //          having age > 25
    //
    // converts into below constructs.
    //
    //          streams:Filter filter = streams:createFilter(outputProcess.process, (any o) => boolean {
    //              Teacher teacher = check <Teacher> o;
    //              return teacher.age > 25;
    //          });
    //
    //
    @Override
    public void visit(BLangHaving having) {
        isInHaving = true;
        visitFilter(having.pos, (BLangBinaryExpr) having.getExpression());
        isInHaving = false;
    }

    //------------------------------------- Methods required for filter / having -----------------------------------
    private void visitFilter(DiagnosticPos pos, BLangBinaryExpr expression) {
        //Create lambda function Variable
        BLangVariable lambdaFunctionVariable =
                this.createMapTypeVariable(getVariableName(FILTER_LAMBDA_PARAM_REFERENCE), pos, env);

        Set<BVarSymbol> closureVarSymbols = new LinkedHashSet<>();
        closureVarSymbols.add(lambdaFunctionVariable.symbol);

        BLangValueType returnType = new BLangValueType();
        returnType.setTypeKind(TypeKind.BOOLEAN);

        //Create new lambda function to process the output events
        BLangLambdaFunction havingLambdaFunction = createLambdaFunction(pos,
                new ArrayList<>(Collections.singletonList(lambdaFunctionVariable)),
                closureVarSymbols, returnType);
        BLangBlockStmt lambdaBody = havingLambdaFunction.function.body;

        // Return statement with having condition
        BLangReturn returnStmt = (BLangReturn) TreeBuilder.createReturnNode();
        returnStmt.pos = pos;
        mapVarArgs.add(lambdaFunctionVariable);
        returnStmt.expr = getBinaryExprWithMapAccessFields(pos, expression);
        lambdaBody.stmts.add(returnStmt);

        //Create having (filter) definition
        BVarSymbol nextProcessInvokableTypeVarSymbol = nextProcessVarSymbolStack.pop();
        BInvokableSymbol nextProcessInvokableSymbol = getNextProcessFunctionSymbol(nextProcessInvokableTypeVarSymbol);

        BLangSimpleVarRef nextProcessSimpleVarRef = ASTBuilderUtil.createVariableRef(pos,
                nextProcessInvokableTypeVarSymbol);
        BLangFieldBasedAccess nextProcessMethodAccess = createFieldBasedAccessForProcessFunc(pos,
                nextProcessInvokableSymbol, nextProcessSimpleVarRef);

        // Having will also use the same filter invokable
        BInvokableSymbol havingInvokableSymbol = (BInvokableSymbol) symResolver.
                resolvePkgSymbol(pos, env, Names.STREAMS_MODULE).
                scope.lookup(new Name(CREATE_FILTER_METHOD_NAME)).symbol;
        BType havingInvokableType = havingInvokableSymbol.type.getReturnType();
        BVarSymbol havingInvokableTypeVarSymbol = new BVarSymbol(0,
                new Name(getVariableName(FILTER_FUNC_REFERENCE)), havingInvokableSymbol.pkgID,
                havingInvokableType, env.scope.owner);
        nextProcessVarSymbolStack.push(havingInvokableTypeVarSymbol);

        List<BLangExpression> args = new ArrayList<>();
        args.add(nextProcessMethodAccess);
        args.add(havingLambdaFunction);

        BLangInvocation havingMethodInvocation = ASTBuilderUtil.
                createInvocationExprForMethod(pos, havingInvokableSymbol, args, symResolver);
        havingMethodInvocation.argExprs = args;

        BLangVariableDef filterDef = createVariableDef(havingMethodInvocation, havingInvokableType,
                havingInvokableTypeVarSymbol, pos, FILTER_FUNC_REFERENCE, FILTER_OBJECT_NAME);
        stmts.add(filterDef);
        mapVarArgs.remove(mapVarArgs.size() - 1);
    }

    private BLangBinaryExpr getBinaryExprWithMapAccessFields(DiagnosticPos pos, BLangBinaryExpr expression) {
        final BLangBinaryExpr binaryExpr = (BLangBinaryExpr) TreeBuilder.createBinaryExpressionNode();
        binaryExpr.pos = pos;
        binaryExpr.type = symTable.booleanType;
        binaryExpr.opKind = expression.getOperatorKind();
        expression.getLeftExpression().accept(this);
        binaryExpr.lhsExpr = conditionExpr;
        expression.getRightExpression().accept(this);
        binaryExpr.rhsExpr = conditionExpr;
        binaryExpr.opSymbol = expression.opSymbol;
        return binaryExpr;
    }

    @Override
    public void visit(BLangBinaryExpr binaryExpr) {
        conditionExpr = getBinaryExprWithMapAccessFields(binaryExpr.pos, binaryExpr);
    }

    @Override
    public void visit(BLangFieldBasedAccess fieldAccessExpr) {
        if (fieldAccessExpr.expr.type.tag == TypeTags.STREAM && !isInHaving) {
            BLangSimpleVarRef varRef = (BLangSimpleVarRef) fieldAccessExpr.expr;
            BLangSimpleVarRef mapRef;
            int mapVarArgIndex;

            //mapVarArgs can contain at most 2 map arguments required for conditional expr in join clause
            if (rhsStream != null && ((varRef.variableName.value.equals((rhsStream).symbol.toString()))
                    || (varRef.variableName.value.equals(streamAliasMap.get((rhsStream).symbol.toString()))))) {
                mapVarArgIndex = 1;
            } else {
                mapVarArgIndex = 0;
            }
            mapRef = ASTBuilderUtil.createVariableRef(fieldAccessExpr.pos, mapVarArgs.get(mapVarArgIndex).symbol);

            String variableName = ((BLangSimpleVarRef) (fieldAccessExpr).expr).variableName.value;
            if (streamAliasMap.containsKey(variableName)) {
                ((BLangSimpleVarRef) (fieldAccessExpr).expr).variableName.value = streamAliasMap.get(variableName);
            }
            String mapKey = fieldAccessExpr.toString();
            BLangExpression indexExpr = ASTBuilderUtil.createLiteral(fieldAccessExpr.field.pos, symTable.stringType,
                    mapKey);
            BLangIndexBasedAccess mapAccessExpr = ASTBuilderUtil.createIndexAccessExpr(mapRef, indexExpr);
            mapAccessExpr.pos = fieldAccessExpr.pos;
            mapAccessExpr.type = symTable.anyType;
            conditionExpr = Desugar.addConversionExprIfRequired(mapAccessExpr, fieldAccessExpr.type, types, symTable,
                    symResolver);
        } else {
            conditionExpr = fieldAccessExpr;
        }
    }

    @Override
    public void visit(BLangLiteral literalExpr) {
        conditionExpr = literalExpr;
    }

    public void visit(BLangInvocation invocationExpr) {
        conditionExpr = refactorInvocationWithIndexBasedArgs(mapVarArgs.get(mapVarArgs.size() - 1).symbol,
                invocationExpr);
    }

    public void visit(BLangSimpleVarRef varRefExpr) {
        if (isInHaving) {
            conditionExpr = refactorVarRefAfterSelect(varRefExpr, varRefExpr.symbol.type);
        } else {
            conditionExpr = varRefExpr;
        }
    }

    private BLangExpression refactorVarRefAfterSelect(BLangSimpleVarRef varRefExpr, BType expType) {
        BLangExpression refactoredVarRef;
        Map<String, BField> fields = ((BRecordType) outputEventType).fields.stream()
                .collect(Collectors.toMap(field -> field.name.getValue(), field -> field, (a, b) -> b));
        String key = varRefExpr.variableName.value;
        if (fields.containsKey(key)) {
            refactoredVarRef = createMapVariableIndexAccessExpr(mapVarArgs.get(mapVarArgs.size() - 1).symbol,
                    ASTBuilderUtil.createLiteral(varRefExpr.pos, symTable.stringType, "OUTPUT." + varRefExpr
                            .variableName.value));
            refactoredVarRef = generateConversionExpr(refactoredVarRef, expType, symResolver);
            if (refactoredVarRef.getKind() == NodeKind.TYPE_CONVERSION_EXPR && expType.tag != TypeTags.STRING) {
                refactoredVarRef = createCheckedExpr((BLangTypeConversionExpr) refactoredVarRef);
            }
        } else {
            refactoredVarRef = varRefExpr;
        }
        return refactoredVarRef;
    }

    //----------------------------------------- Util Methods ---------------------------------------------------------

    private String getFunctionName(String name) {
        return name + lambdaFunctionCount++;
    }

    private String getVariableName(String name) {
        return name + lambdaFunctionCount;
    }

    private void defineFunction(BLangFunction funcNode, BLangPackage targetPkg) {
        final BPackageSymbol packageSymbol = targetPkg.symbol;
        final SymbolEnv packageEnv = this.symTable.pkgEnvMap.get(packageSymbol);
        symbolEnter.defineNode(funcNode, packageEnv);
        packageEnv.enclPkg.functions.add(funcNode);
        packageEnv.enclPkg.topLevelNodes.add(funcNode);
    }

    private BLangVariable createMapTypeVariable(String variableName, DiagnosticPos pos, SymbolEnv env) {
        BType varType = this.symTable.mapType;
        BVarSymbol varSymbol = new BVarSymbol(0, new Name(variableName),
                varType.tsymbol.pkgID, varType, env.scope.owner);

        BLangVariable mapTypeVariable = ASTBuilderUtil.createVariable(pos, variableName,
                varType, null, varSymbol);
        mapTypeVariable.typeNode = ASTBuilderUtil.createTypeNode(varType);
        return mapTypeVariable;
    }

    private BLangVariable createStreamEventArgVariable(String variableName, DiagnosticPos pos, SymbolEnv env) {
        BObjectTypeSymbol recordTypeSymbol = (BObjectTypeSymbol) symResolver.
                resolvePkgSymbol(pos, env, Names.STREAMS_MODULE).
                scope.lookup(new Name(STREAM_EVENT_OBJECT_NAME)).symbol;

        BType varType = recordTypeSymbol.type;
        BVarSymbol varSymbol = new BVarSymbol(0, new Name(variableName),
                varType.tsymbol.pkgID, varType, env.scope.owner);

        return ASTBuilderUtil.createVariable(pos, variableName, varType, null, varSymbol);
    }

    private BLangVariable createAggregatorTypeVariable(String variableName, DiagnosticPos pos, SymbolEnv env) {
        BInvokableSymbol invokableSymbol = (BInvokableSymbol) symResolver.
                resolvePkgSymbol(pos, env, Names.STREAMS_MODULE).
                scope.lookup(new Name(CREATE_SELECT_WITH_GROUP_BY_METHOD_NAME)).symbol;

        BType varType = ((BInvokableType) invokableSymbol.params.get(3).type).paramTypes.get(1);
        BVarSymbol varSymbol = new BVarSymbol(0, new Name(variableName),
                varType.tsymbol.pkgID, varType, env.scope.owner);
        return ASTBuilderUtil.createVariable(pos, variableName, varType, null, varSymbol);
    }

    private static BLangTypeConversionExpr generateConversionExpr(BLangExpression expr, BType target,
                                                                  SymbolResolver symResolver) {
        // Box value using cast expression.
        final BLangTypeConversionExpr conversion = (BLangTypeConversionExpr) TreeBuilder.createTypeConversionNode();
        conversion.pos = expr.pos;
        conversion.expr = expr;

        conversion.targetType = target;
        conversion.conversionSymbol = (BConversionOperatorSymbol) symResolver.resolveConversionOperator(expr.type,
                target);
        conversion.type = ((BInvokableType) conversion.conversionSymbol.type).retType;
        return conversion;
    }

    private static BVarSymbol getOutputEventFieldSymbol(BType outputEventType, String fieldName) {
        List<BField> recordTypeFieldList = ((BRecordType) outputEventType).fields;
        for (BField field : recordTypeFieldList) {
            if (field.getName().value.equals(fieldName)) {
                return field.symbol;
            }
        }
        return null;
    }

    private BInvokableSymbol getInvokableSymbolOfObject(BSymbol nextProcessInvokableTypeVarSymbol, String funcName) {
        List<BAttachedFunction> attachedFunctionsList = ((BObjectTypeSymbol)
                (nextProcessInvokableTypeVarSymbol).type.tsymbol).attachedFuncs;
        for (BAttachedFunction attachedFunction : attachedFunctionsList) {
            if (attachedFunction.funcName.toString().equals(funcName)) {
                return attachedFunction.symbol;
            }
        }
        throw new IllegalStateException("Couldn't evaluate the " + funcName + " method of the next processor : " +
                (nextProcessInvokableTypeVarSymbol).type.toString());
    }

    private BInvokableSymbol getNextProcessFunctionSymbol(BSymbol nextProcessInvokableTypeVarSymbol) {
        return getInvokableSymbolOfObject(nextProcessInvokableTypeVarSymbol, NEXT_PROCESS_METHOD_NAME);
    }

    private List<BLangRecordLiteral.BLangRecordKeyValue> getFieldListInSelectClause
            (DiagnosticPos pos, List<? extends SelectExpressionNode> selectExprList,
             BVarSymbol streamEventSymbol, BVarSymbol aggregatorArraySymbol, BLangGroupBy groupBy) {
        LongAdder aggregatorIndex = new LongAdder();
        List<BLangRecordLiteral.BLangRecordKeyValue> recordKeyValueList = new ArrayList<>();

        for (SelectExpressionNode expressionNode : selectExprList) {
            BLangSelectExpression selectExpression = (BLangSelectExpression) expressionNode;
            BLangRecordLiteral.BLangRecordKeyValue recordKeyValue = (BLangRecordLiteral.BLangRecordKeyValue)
                    TreeBuilder.createRecordKeyValue();

            if (selectExpression.getIdentifier() != null) {
                BLangSimpleVarRef varRef = (BLangSimpleVarRef) TreeBuilder.createSimpleVariableReferenceNode();
                varRef.variableName = ASTBuilderUtil.createIdentifier(pos,
                        selectExpression.getIdentifier());
                recordKeyValue.key = new BLangRecordLiteral.BLangRecordKey(varRef);
                recordKeyValue.key.fieldSymbol = getOutputEventFieldSymbol(outputEventType,
                        selectExpression.getIdentifier());
            } else {
                BLangSimpleVarRef varRef = (BLangSimpleVarRef) TreeBuilder.createSimpleVariableReferenceNode();
                varRef.variableName = ((BLangFieldBasedAccess) selectExpression.getExpression()).field;
                recordKeyValue.key = new BLangRecordLiteral.BLangRecordKey(varRef);
                recordKeyValue.key.fieldSymbol = getOutputEventFieldSymbol(outputEventType,
                        ((BLangFieldBasedAccess) selectExpression.getExpression()).field.value);
            }

            if (selectExpression.getExpression().getKind() == NodeKind.FIELD_BASED_ACCESS_EXPR) {
                BLangFieldBasedAccess fieldBasedAccess = (BLangFieldBasedAccess) selectExpression.getExpression();
                recordKeyValue.valueExpr =
                        createMapVariableIndexAccessExpr((BVarSymbol) createEventDataFieldAccessExpr(fieldBasedAccess
                        .pos, streamEventSymbol).symbol, fieldBasedAccess);
            } else if (selectExpression.getExpression().getKind() == NodeKind.INVOCATION) {
                setInvocationToRecordKeyValue(recordKeyValue, streamEventSymbol, aggregatorArraySymbol,
                        aggregatorIndex, selectExpression, groupBy);
            } else {
                recordKeyValue.valueExpr = generateConversionExpr((BLangExpression) selectExpression.getExpression(),
                        symTable.anyType, symResolver);
            }
            recordKeyValueList.add(recordKeyValue);
        }
        return recordKeyValueList;
    }

    //this function will refactor the selector invocations appropriately by checking whether it is an aggregate or not
    private void setInvocationToRecordKeyValue(BLangRecordLiteral.BLangRecordKeyValue recordKeyValue,
                                               BVarSymbol streamEventSymbol, BVarSymbol aggregatorArraySymbol,
                                               LongAdder aggregatorIndex, BLangSelectExpression selectExpression,
                                               BLangGroupBy groupBy) {
        // Aggregator invocation in streaming query ( sum(..), count(..) .. etc)
        BLangInvocation invocation = (BLangInvocation) selectExpression.getExpression();

        BInvokableSymbol symbol = getInvokableSymbol(invocation, Names.STREAMS_MODULE);
        if (symbol != null) {
            if (isReturnTypeMatching(invocation.pos, AGGREGATOR_OBJECT_NAME, symbol)) {

                // aggregatorArr[0].process(e.data["inputStream.age"], e.eventType)
                recordKeyValue.valueExpr = generateAggregatorInvocation(streamEventSymbol, aggregatorArraySymbol,
                        aggregatorIndex.longValue(), invocation);
                aggregatorIndex.increment();
            } else {
                invocation = refactorInvocationWithIndexBasedArgs((BVarSymbol)
                        createEventDataFieldAccessExpr(invocation.pos, streamEventSymbol).symbol, invocation);
                recordKeyValue.valueExpr = generateConversionExpr(invocation, symTable.anyType, symResolver);
            }
        }
    }

    // func(inputStream.name) into func(check <string> e.data["inputStream.name"])
    private BLangInvocation refactorInvocationWithIndexBasedArgs(BVarSymbol mapVarSymbol, BLangInvocation invocation) {
        if (invocation.requiredArgs.size() > 0) {
            List<BLangExpression> expressionList = new ArrayList<>();
            List<BLangExpression> functionArgsList = invocation.requiredArgs;
            for (BLangExpression expression : functionArgsList) {
                if (expression.getKind() == NodeKind.FIELD_BASED_ACCESS_EXPR &&
                        (((BLangFieldBasedAccess) expression).expr.type.tag == TypeTags.STREAM)) {
                    BLangFieldBasedAccess expr = (BLangFieldBasedAccess) expression;
                    BLangExpression fieldAccessExpr = createMapVariableIndexAccessExpr(mapVarSymbol, expr);
                    if (expr.type.tag == TypeTags.STRING) {
                        // <string> is not a checked cast
                        expressionList.add(generateConversionExpr(fieldAccessExpr, expr.type, symResolver));
                    } else {
                        expressionList.add(createCheckedExpr(generateConversionExpr(fieldAccessExpr,
                                expr.type, symResolver)));
                    }
                } else if (expression.getKind() == NodeKind.SIMPLE_VARIABLE_REF && isInHaving) {
                    BLangSimpleVarRef varRef = (BLangSimpleVarRef) expression;
                    expressionList.add(refactorVarRefAfterSelect(varRef, varRef.symbol.type));
                } else if (expression.getKind() == NodeKind.INVOCATION) {
                    expressionList.add(refactorInvocationWithIndexBasedArgs(mapVarSymbol, (BLangInvocation)
                            expression));
                } else {
                    expressionList.add(expression);
                }
            }
            invocation.argExprs = expressionList;
            invocation.requiredArgs = expressionList;
        }
        return invocation;
    }

    private BLangInvocation generateAggregatorInvocation(BVarSymbol streamEventSymbol, BVarSymbol aggregatorArraySymbol,
                                                         long aggregatorIndex, BLangInvocation invocation) {
        // aggregatorArr[0]
        BLangIndexBasedAccess indexBasedAccess = createIndexBasedAggregatorExpr(aggregatorArraySymbol,
                aggregatorIndex, invocation.pos);

        // aggregatorArr[0].process(..)
        BLangInvocation aggregatorInvocation = ASTBuilderUtil.createInvocationExpr(invocation.pos,
                getNextProcessFunctionSymbol(indexBasedAccess.type.tsymbol), Collections.emptyList(), symResolver);
        aggregatorInvocation.expr = indexBasedAccess;

        // arguments of aggregatorArr[0].process(..). e.g. (t.age, e.eventType)
        List<BVarSymbol> params = ((BInvokableSymbol) aggregatorInvocation.symbol).params;
        aggregatorInvocation.requiredArgs = generateAggregatorInvocationArgs(streamEventSymbol, invocation,
                params);

        return aggregatorInvocation;
    }

    private List<BLangExpression> generateAggregatorInvocationArgs(BVarSymbol streamEventSymbol,
                                                                   BLangInvocation funcInvocation,
                                                                   List<BVarSymbol> params) {
        // generates the fields which will be aggregated e.g. t.age
        List<BLangExpression> args = generateAggregatorInputFieldsArgs(streamEventSymbol, funcInvocation,
                params);
        // generate the EventType for the aggregation o.eventType
        BLangFieldBasedAccess streamEventFieldAccess = generateStreamEventTypeForAggregatorArg(streamEventSymbol,
                funcInvocation.pos, params);
        // (t.age, o.eventType)
        args.add(streamEventFieldAccess);
        return args;
    }

    private BLangFieldBasedAccess generateStreamEventTypeForAggregatorArg(BVarSymbol streamEventSymbol,
                                                                          DiagnosticPos pos,
                                                                          List<BVarSymbol> params) {
        BLangFieldBasedAccess streamEventFieldAccess = createFieldBasedEventTypeExpr(streamEventSymbol, pos);
        // always the 2nd parameter is the EventType, so the 2nd parameter's type should match.
        streamEventFieldAccess.type = params.get(1).type;
        return streamEventFieldAccess;
    }

    private List<BLangExpression> generateAggregatorInputFieldsArgs(BVarSymbol streamEventSymbol,
                                                                    BLangInvocation funcInvocation,
                                                                    List<BVarSymbol> params) {
        List<BLangExpression> args = new ArrayList<>();
        int i = 0;
        for (BLangExpression expr : funcInvocation.argExprs) {
            if (expr.getKind() == NodeKind.FIELD_BASED_ACCESS_EXPR) {
                BLangExpression mapAccessExpr = createMapVariableIndexAccessExpr((BVarSymbol)
                        createEventDataFieldAccessExpr(expr.pos, streamEventSymbol).symbol, expr);
                BLangExpression castExpr = Desugar.addConversionExprIfRequired(mapAccessExpr, params.get(i).type,
                        types, symTable, symResolver);
                args.add(castExpr);
            } else {
                args.add(expr);
            }
            i++;
        }
        // handles special cases like count(), which does not need arguments.
        if (args.isEmpty()) {
            args.add(ASTBuilderUtil.createLiteral(funcInvocation.pos, symTable.nilType, Names.NIL_VALUE));
        }
        return args;
    }

    private BLangFieldBasedAccess createFieldBasedEventTypeExpr(BVarSymbol streamEventSymbol, DiagnosticPos pos) {
        // o.eventType without the type
        BLangSimpleVarRef varStreamEventRef = ASTBuilderUtil.createVariableRef(pos, streamEventSymbol);
        return ASTBuilderUtil.createFieldAccessExpr(varStreamEventRef, ASTBuilderUtil.createIdentifier(pos,
                EVENT_TYPE_VARIABLE_NAME));
    }

    private BLangIndexBasedAccess createIndexBasedAggregatorExpr(BVarSymbol aggregatorArraySymbol, long aggregatorIndex,
                                                                 DiagnosticPos pos) {
        BLangSimpleVarRef fieldVarRef = ASTBuilderUtil.createVariableRef(pos, aggregatorArraySymbol);
        BLangLiteral indexExpr = ASTBuilderUtil.createLiteral(pos, symTable.intType, aggregatorIndex);
        BLangIndexBasedAccess indexAccessExpr = ASTBuilderUtil.createIndexAccessExpr(fieldVarRef, indexExpr);
        indexAccessExpr.type = ((BArrayType) aggregatorArraySymbol.type).eType;
        return indexAccessExpr;
    }

    private BLangCheckedExpr createCheckedExpr(BLangTypeConversionExpr conversionExpr) {
        BLangCheckedExpr checkedExpr = (BLangCheckedExpr) TreeBuilder.createCheckExpressionNode();

        checkedExpr.expr = conversionExpr;
        checkedExpr.type = conversionExpr.targetType;
        checkedExpr.equivalentErrorTypeList = Collections.singletonList(symTable.errStructType);
        checkedExpr.pos = conversionExpr.pos;
        return checkedExpr;
    }

    private BLangIndexBasedAccess createMapVariableIndexAccessExpr(BVarSymbol mapVariableSymbol,
                                                                   BLangExpression expression) {
        BLangSimpleVarRef varRef = ASTBuilderUtil.createVariableRef(expression.pos, mapVariableSymbol);
        BLangIndexBasedAccess selectFieldExpression = ASTBuilderUtil.createIndexAccessExpr(varRef,
                ASTBuilderUtil.createLiteral(expression.pos, symTable.stringType, expression.toString()));
        selectFieldExpression.type = symTable.anyType;
        selectFieldExpression.pos = expression.pos;
        return selectFieldExpression;
    }

    private BLangLambdaFunction createLambdaFunction(DiagnosticPos pos, List<BLangVariable> lambdaFunctionVariable,
                                                     Set<BVarSymbol> closureVarSymbols, BLangValueType returnType) {
        BLangLambdaFunction lambdaFunction = (BLangLambdaFunction) TreeBuilder.createLambdaFunctionNode();
        BLangFunction filterLambdaFunctionNode = ASTBuilderUtil.createFunction(pos,
                getFunctionName(FUNC_CALLER));
        lambdaFunction.function = filterLambdaFunctionNode;
        BLangBlockStmt lambdaBody = ASTBuilderUtil.createBlockStmt(pos);
        filterLambdaFunctionNode.requiredParams.addAll(lambdaFunctionVariable);
        filterLambdaFunctionNode.returnTypeNode = ASTBuilderUtil.createTypeNode(symTable.booleanType);
        filterLambdaFunctionNode.setReturnTypeNode(returnType);
        defineFunction(filterLambdaFunctionNode, env.enclPkg);

        filterLambdaFunctionNode.body = lambdaBody;
        filterLambdaFunctionNode.closureVarSymbols = closureVarSymbols;
        filterLambdaFunctionNode.desugared = false;
        lambdaFunction.pos = pos;
        lambdaFunction.type = symTable.anyType;

        return lambdaFunction;
    }

    private void createStreamAliasMap(BLangStreamingInput streamingInput) {
        //Identify the alias if there anything as such
        if (streamingInput.getAlias() != null) {
            streamAliasMap.put(((BLangVariableReference) streamingInput.getStreamReference()).symbol.toString(),
                    streamingInput.getAlias());
        }
    }

    private List<BLangVariable> createForeachVariables(BLangFunction funcNode, BType constraintType) {
        List<BLangVariable> foreachVariables = new ArrayList<>();
        final List<BType> varTypes = Lists.of(symTable.intType, constraintType);
        for (int i = 0; i < varTypes.size(); i++) {
            BType type = varTypes.get(i);
            String varName = VAR_FOREACH_VAL + i;
            final BLangVariable variable = ASTBuilderUtil.createVariable(funcNode.pos, varName, type);
            foreachVariables.add(variable);
            defineVariable(variable, funcNode.symbol.pkgID, funcNode.symbol);
        }
        return foreachVariables;
    }

    private void defineVariable(BLangVariable variable, PackageID pkgID, BSymbol owner) {
        variable.symbol = new BVarSymbol(0, names.fromIdNode(variable.name), pkgID, variable.type, owner);
    }
}<|MERGE_RESOLUTION|>--- conflicted
+++ resolved
@@ -139,13 +139,10 @@
     private static final String STREAM_EVENT_ARRAY_PARAM_REFERENCE = "$lambda$streaming$stream$event$variable";
     private static final String OUTPUT_EVENT_SELECTOR_PARAM_REFERENCE =
             "$lambda$streaming$output$event$selector$variable";
-<<<<<<< HEAD
-    private static final String GROUP_BY_FUNC_ARRAY_REFERENCE = "$lambda$streaming$groupby$funcarray$variable";
-=======
     private static final String VAR_OUTPUT_EVENTS = "$lambda$streaming$output$process$output$events$variable";
     private static final String VAR_RESULTS_TABLE = "$lambda$streaming$table$join$on$condition$result$variable";
     private static final String VAR_FOREACH_VAL = "$lambda$streaming$foreach$key$val$variable";
->>>>>>> c9765286
+    private static final String GROUP_BY_FUNC_ARRAY_REFERENCE = "$lambda$streaming$groupby$funcarray$variable";
     private static final String NEXT_PROCESS_METHOD_NAME = "process";
     private static final String STREAM_EVENT_OBJECT_NAME = "StreamEvent";
     private static final String FILTER_OBJECT_NAME = "Filter";
@@ -891,7 +888,6 @@
                 selectLambdaClosureVarSymbols, selectLambdaReturnType);
     }
 
-<<<<<<< HEAD
     private ArrayList<BLangExpression> createGroupByLambda(BLangSelectClause selectClause) {
         ArrayList<BLangExpression> groupByFunctionArray = new ArrayList<>();
         for (ExpressionNode node : selectClause.getGroupBy().getVariables()) {
@@ -958,25 +954,6 @@
             invocation.requiredArgs = expressionList;
         }
         return invocation;
-=======
-    //TODO: change this to pass an array of lambdas
-    private BLangLambdaFunction createGroupByLambda(BLangSelectClause selectClause) {
-        BLangVariable varGroupByStreamEvent = this.createStreamEventArgVariable(
-                getVariableName(SELECT_LAMBDA_PARAM_REFERENCE), selectClause.pos, env);
-        // (streams:StreamEvent e) => string { .. }
-        BLangLambdaFunction groupingLambda = createLambdaWithVarArg(selectClause.pos, new BLangVariable[]{
-                varGroupByStreamEvent}, symTable.stringType);
-        BLangBlockStmt groupByLambda = groupingLambda.function.body;
-
-        //e.data;
-        BLangIndexBasedAccess mapFieldAccessExpr = createMapAccessExprFromStreamEvent(varGroupByStreamEvent,
-                (BLangExpression) selectClause.getGroupBy().getVariables().get(0));
-        // return check <string>e.data[<fieldName in string>];
-        BLangTypeConversionExpr conversionExpr = generateConversionExpr(mapFieldAccessExpr, symTable.stringType,
-                symResolver);
-        addReturnGroupByFieldStmt(groupByLambda, conversionExpr);
-        return groupingLambda;
->>>>>>> c9765286
     }
 
     private BLangIndexBasedAccess createMapAccessExprFromStreamEvent(BLangVariable varGroupByStreamEvent,
