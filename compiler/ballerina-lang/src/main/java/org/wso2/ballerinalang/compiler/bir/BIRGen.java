/*
 *  Copyright (c) 2018, WSO2 Inc. (http://www.wso2.org) All Rights Reserved.
 *
 *  WSO2 Inc. licenses this file to you under the Apache License,
 *  Version 2.0 (the "License"); you may not use this file except
 *  in compliance with the License.
 *  You may obtain a copy of the License at
 *
 *    http://www.apache.org/licenses/LICENSE-2.0
 *
 *  Unless required by applicable law or agreed to in writing,
 *  software distributed under the License is distributed on an
 *  "AS IS" BASIS, WITHOUT WARRANTIES OR CONDITIONS OF ANY
 *  KIND, either express or implied.  See the License for the
 *  specific language governing permissions and limitations
 *  under the License.
 */
package org.wso2.ballerinalang.compiler.bir;

import org.ballerinalang.model.tree.OperatorKind;
import org.wso2.ballerinalang.compiler.bir.model.BIRInstruction;
import org.wso2.ballerinalang.compiler.bir.model.BIRNode;
import org.wso2.ballerinalang.compiler.bir.model.BIRNode.BIRBasicBlock;
import org.wso2.ballerinalang.compiler.bir.model.BIRNode.BIRFunction;
import org.wso2.ballerinalang.compiler.bir.model.BIRNode.BIRGlobalVariableDcl;
import org.wso2.ballerinalang.compiler.bir.model.BIRNode.BIRPackage;
import org.wso2.ballerinalang.compiler.bir.model.BIRNode.BIRTypeDefinition;
import org.wso2.ballerinalang.compiler.bir.model.BIRNode.BIRVariableDcl;
import org.wso2.ballerinalang.compiler.bir.model.BIRNonTerminator;
import org.wso2.ballerinalang.compiler.bir.model.BIRNonTerminator.BinaryOp;
import org.wso2.ballerinalang.compiler.bir.model.BIRNonTerminator.FieldAccess;
import org.wso2.ballerinalang.compiler.bir.model.BIRNonTerminator.Move;
import org.wso2.ballerinalang.compiler.bir.model.BIROperand;
import org.wso2.ballerinalang.compiler.bir.model.BIRTerminator;
import org.wso2.ballerinalang.compiler.bir.model.InstructionKind;
import org.wso2.ballerinalang.compiler.bir.model.VarKind;
import org.wso2.ballerinalang.compiler.bir.model.VarScope;
import org.wso2.ballerinalang.compiler.bir.model.Visibility;
import org.wso2.ballerinalang.compiler.semantics.model.SymbolTable;
import org.wso2.ballerinalang.compiler.semantics.model.symbols.BRecordTypeSymbol;
import org.wso2.ballerinalang.compiler.semantics.model.symbols.BSymbol;
import org.wso2.ballerinalang.compiler.semantics.model.symbols.Symbols;
import org.wso2.ballerinalang.compiler.semantics.model.types.BArrayType;
import org.wso2.ballerinalang.compiler.semantics.model.types.BInvokableType;
import org.wso2.ballerinalang.compiler.tree.BLangFunction;
import org.wso2.ballerinalang.compiler.tree.BLangImportPackage;
import org.wso2.ballerinalang.compiler.tree.BLangNodeVisitor;
import org.wso2.ballerinalang.compiler.tree.BLangPackage;
import org.wso2.ballerinalang.compiler.tree.BLangSimpleVariable;
import org.wso2.ballerinalang.compiler.tree.BLangTypeDefinition;
import org.wso2.ballerinalang.compiler.tree.BLangVariable;
import org.wso2.ballerinalang.compiler.tree.expressions.BLangArrayLiteral;
import org.wso2.ballerinalang.compiler.tree.expressions.BLangBinaryExpr;
import org.wso2.ballerinalang.compiler.tree.expressions.BLangBracedOrTupleExpr;
import org.wso2.ballerinalang.compiler.tree.expressions.BLangErrorConstructorExpr;
import org.wso2.ballerinalang.compiler.tree.expressions.BLangExpression;
import org.wso2.ballerinalang.compiler.tree.expressions.BLangIndexBasedAccess;
import org.wso2.ballerinalang.compiler.tree.expressions.BLangIndexBasedAccess.BLangArrayAccessExpr;
import org.wso2.ballerinalang.compiler.tree.expressions.BLangIndexBasedAccess.BLangMapAccessExpr;
import org.wso2.ballerinalang.compiler.tree.expressions.BLangIndexBasedAccess.BLangStructFieldAccessExpr;
import org.wso2.ballerinalang.compiler.tree.expressions.BLangInvocation;
import org.wso2.ballerinalang.compiler.tree.expressions.BLangIsLikeExpr;
import org.wso2.ballerinalang.compiler.tree.expressions.BLangLiteral;
import org.wso2.ballerinalang.compiler.tree.expressions.BLangRecordLiteral.BLangMapLiteral;
import org.wso2.ballerinalang.compiler.tree.expressions.BLangRecordLiteral.BLangRecordKey;
import org.wso2.ballerinalang.compiler.tree.expressions.BLangRecordLiteral.BLangRecordKeyValue;
import org.wso2.ballerinalang.compiler.tree.expressions.BLangRecordLiteral.BLangStructLiteral;
import org.wso2.ballerinalang.compiler.tree.expressions.BLangSimpleVarRef.BLangLocalVarRef;
import org.wso2.ballerinalang.compiler.tree.expressions.BLangSimpleVarRef.BLangPackageVarRef;
import org.wso2.ballerinalang.compiler.tree.expressions.BLangTypeConversionExpr;
import org.wso2.ballerinalang.compiler.tree.expressions.BLangTypeTestExpr;
import org.wso2.ballerinalang.compiler.tree.statements.BLangAssignment;
import org.wso2.ballerinalang.compiler.tree.statements.BLangBlockStmt;
import org.wso2.ballerinalang.compiler.tree.statements.BLangExpressionStmt;
import org.wso2.ballerinalang.compiler.tree.statements.BLangIf;
import org.wso2.ballerinalang.compiler.tree.statements.BLangReturn;
import org.wso2.ballerinalang.compiler.tree.statements.BLangSimpleVariableDef;
import org.wso2.ballerinalang.compiler.tree.statements.BLangStatement;
import org.wso2.ballerinalang.compiler.tree.statements.BLangWhile;
import org.wso2.ballerinalang.compiler.util.BArrayState;
import org.wso2.ballerinalang.compiler.util.CompilerContext;
import org.wso2.ballerinalang.compiler.util.Names;
import org.wso2.ballerinalang.compiler.util.TypeTags;

import java.util.ArrayList;
import java.util.List;

/**
 * Lower the AST to BIR.
 *
 * @since 0.980.0
 */
public class BIRGen extends BLangNodeVisitor {

    private static final CompilerContext.Key<BIRGen> BIR_GEN =
            new CompilerContext.Key<>();

    private BIRGenEnv env;
    private Names names;
    private final SymbolTable symTable;

    // Required variables to generate code for assignment statements
    private boolean varAssignment = false;

    public static BIRGen getInstance(CompilerContext context) {
        BIRGen birGen = context.get(BIR_GEN);
        if (birGen == null) {
            birGen = new BIRGen(context);
        }

        return birGen;
    }

    private BIRGen(CompilerContext context) {
        context.put(BIR_GEN, this);

        this.names = Names.getInstance(context);
        this.symTable = SymbolTable.getInstance(context);
    }

    public BLangPackage genBIR(BLangPackage astPkg) {
        astPkg.accept(this);
        return astPkg;
    }

    // Nodes

    public void visit(BLangPackage astPkg) {
        BIRPackage birPkg = new BIRPackage(astPkg.pos, astPkg.packageID.orgName,
                astPkg.packageID.name, astPkg.packageID.version);
        astPkg.symbol.bir = birPkg;

        this.env = new BIRGenEnv(birPkg);
        // Lower function nodes in AST to bir function nodes.
        // TODO handle init, start, stop functions
        astPkg.imports.forEach(impPkg -> impPkg.accept(this));
        astPkg.typeDefinitions.forEach(astTypeDef -> astTypeDef.accept(this));
        astPkg.globalVars.forEach(astGlobalVar -> astGlobalVar.accept(this));
        astPkg.initFunction.accept(this);
        astPkg.functions.forEach(astFunc -> astFunc.accept(this));
    }

    public void visit(BLangTypeDefinition astTypeDefinition) {
        Visibility visibility = getVisibility(astTypeDefinition.symbol);
        BIRTypeDefinition typeDef = new BIRTypeDefinition(astTypeDefinition.pos,
                astTypeDefinition.symbol.name, visibility, astTypeDefinition.typeNode.type);
        this.env.enclPkg.typeDefs.add(typeDef);
    }

    public void visit(BLangImportPackage impPkg) {
        this.env.enclPkg.importModules.add(new BIRNode.BIRImportModule(impPkg.pos, impPkg.symbol.pkgID.orgName,
                impPkg.symbol.pkgID.name, impPkg.symbol.pkgID.version));
    }

    public void visit(BLangFunction astFunc) {
        Visibility visibility = getVisibility(astFunc.symbol);
        BInvokableType type = astFunc.symbol.getType();
        BIRFunction birFunc = new BIRFunction(astFunc.pos, astFunc.symbol.name, visibility, type);
        birFunc.isDeclaration = Symbols.isNative(astFunc.symbol);
        birFunc.argsCount = astFunc.requiredParams.size() +
                            astFunc.defaultableParams.size() + (astFunc.restParam != null ? 1 : 0);

        this.env.enclPkg.functions.add(birFunc);
        this.env.enclFunc = birFunc;

        if (astFunc.symbol.retType.tag != TypeTags.NIL) {
            // Special %0 location for storing return values
            BIRVariableDcl retVarDcl = new BIRVariableDcl(astFunc.pos, astFunc.symbol.retType,
                    this.env.nextLocalVarId(names), VarScope.FUNCTION, VarKind.RETURN);
            birFunc.localVars.add(retVarDcl);
        }

        // Create variable declaration for function params
        for (BLangVariable requiredParam : astFunc.requiredParams) {
            BIRVariableDcl birVarDcl = new BIRVariableDcl(requiredParam.pos, requiredParam.symbol.type,
                    this.env.nextLocalVarId(names), VarScope.FUNCTION, VarKind.ARG);
            birFunc.localVars.add(birVarDcl);

            // We maintain a mapping from variable symbol to the bir_variable declaration.
            // This is required to pull the correct bir_variable declaration for variable references.
            this.env.symbolVarMap.put(requiredParam.symbol, birVarDcl);
        }

        // Create the entry basic block
        BIRBasicBlock entryBB = new BIRBasicBlock(this.env.nextBBId(names));
        birFunc.basicBlocks.add(entryBB);
        this.env.enclBB = entryBB;

        astFunc.body.accept(this);
        birFunc.basicBlocks.add(this.env.returnBB);
        this.env.clear();

        // Rearrange basic block ids.
        birFunc.basicBlocks.forEach(bb -> bb.id = this.env.nextBBId(names));
        this.env.clear();
    }


    // Statements

    public void visit(BLangBlockStmt astBlockStmt) {
        for (BLangStatement astStmt : astBlockStmt.stmts) {
            astStmt.accept(this);
        }

        // Due to the current algorithm, some basic blocks will not contain any instructions or a terminator.
        // These basic blocks will be remove by the optimizer, but for now just add a return terminator
        BIRBasicBlock enclBB = this.env.enclBB;
        if (enclBB.instructions.size() == 0 && enclBB.terminator == null) {
            enclBB.terminator = new BIRTerminator.GOTO(null, this.env.returnBB);
        }
    }

    public void visit(BLangSimpleVariableDef astVarDefStmt) {
        BIRVariableDcl birVarDcl = new BIRVariableDcl(astVarDefStmt.pos, astVarDefStmt.var.symbol.type,
                this.env.nextLocalVarId(names), VarScope.FUNCTION, VarKind.LOCAL);
        this.env.enclFunc.localVars.add(birVarDcl);

        // We maintain a mapping from variable symbol to the bir_variable declaration.
        // This is required to pull the correct bir_variable declaration for variable references.
        this.env.symbolVarMap.put(astVarDefStmt.var.symbol, birVarDcl);

        if (astVarDefStmt.var.expr == null) {
            return;
        }

        // Visit the rhs expression.
        astVarDefStmt.var.expr.accept(this);

        // Create a variable reference and
        BIROperand varRef = new BIROperand(birVarDcl);
        emit(new Move(astVarDefStmt.pos, this.env.targetOperand, varRef));
    }

    public void visit(BLangSimpleVariable varNode) {
        Visibility visibility = getVisibility(varNode.symbol);

        BIRGlobalVariableDcl birVarDcl = new BIRGlobalVariableDcl(varNode.pos, visibility, varNode.symbol.type,
                this.env.nextGlobalVarId(names), VarScope.GLOBAL, VarKind.GLOBAL);
        this.env.enclPkg.globalVars.add(birVarDcl);

        this.env.globalVarMap.put(varNode.symbol, birVarDcl);
    }

    public void visit(BLangAssignment astAssignStmt) {
        astAssignStmt.expr.accept(this);

        this.varAssignment = true;
        astAssignStmt.varRef.accept(this);
        this.varAssignment = false;
    }

    public void visit(BLangExpressionStmt exprStmtNode) {
        //        this.acceptNode(exprStmtNode.expr);
        exprStmtNode.expr.accept(this);
    }

    public void visit(BLangInvocation invocationExpr) {
        // Lets create a block the jump after successful function return
        BIRBasicBlock thenBB = new BIRBasicBlock(this.env.nextBBId(names));
        this.env.enclFunc.basicBlocks.add(thenBB);

        List<BLangExpression> requiredArgs = invocationExpr.requiredArgs;
        List<BLangExpression> restArgs = invocationExpr.restArgs;
        List<BIROperand> args = new ArrayList<>();

        for (BLangExpression requiredArg : requiredArgs) {
            requiredArg.accept(this);
            args.add(this.env.targetOperand);
        }

        //TODO: We unroll this array for now because LLVM side can't handle arrays yet, remove this later
        // seems like restArgs.size() is always 1 or 0, but lets iterate just in case
        for (BLangExpression arg : restArgs) {
            if (arg instanceof BLangArrayLiteral) {
                BLangArrayLiteral arrArg = (BLangArrayLiteral) arg;
                List<BLangExpression> exprs = arrArg.exprs;
                for (BLangExpression expr : exprs) {
                    if (expr instanceof BLangTypeConversionExpr) {
                        BLangExpression innerExpr = ((BLangTypeConversionExpr) expr).expr;
                        innerExpr.accept(this);
                        args.add(this.env.targetOperand);
                    } else {
                        expr.accept(this);
                        args.add(this.env.targetOperand);
                    }
                }
            }
        }

        BIROperand lhsOp = null;
        if (invocationExpr.type.tag != TypeTags.NIL) {
            // Create a temporary variable to store the return operation result.
            BIRVariableDcl tempVarDcl = new BIRVariableDcl(invocationExpr.type, this.env.nextLocalVarId(names),
                    VarScope.FUNCTION, VarKind.TEMP);
            this.env.enclFunc.localVars.add(tempVarDcl);
            lhsOp = new BIROperand(tempVarDcl);
            this.env.targetOperand = lhsOp;
        }

        this.env.enclBB.terminator = new BIRTerminator.Call(invocationExpr.pos, invocationExpr.symbol.pkgID,
                names.fromString(invocationExpr.name.value), args, lhsOp, thenBB);

        this.env.enclBB = thenBB;
    }


    public void visit(BLangReturn astReturnStmt) {
        if (astReturnStmt.expr.type.tag != TypeTags.NIL) {
            astReturnStmt.expr.accept(this);
            BIROperand retVarRef = new BIROperand(this.env.enclFunc.localVars.get(0));
            emit(new Move(astReturnStmt.pos, this.env.targetOperand, retVarRef));
        }

        // Check whether this function already has a returnBB.
        // A given function can have only one BB that has a return instruction.
        if (this.env.returnBB == null) {
            // If not create one
            BIRBasicBlock returnBB = new BIRBasicBlock(this.env.nextBBId(names));
            returnBB.terminator = new BIRTerminator.Return(astReturnStmt.pos);
            this.env.returnBB = returnBB;
        }

        this.env.enclBB.terminator = new BIRTerminator.GOTO(astReturnStmt.pos, this.env.returnBB);
    }

    public void visit(BLangIf astIfStmt) {
        astIfStmt.expr.accept(this);
        BIROperand ifExprResult = this.env.targetOperand;

        // Create the basic block for the if-then block.
        BIRBasicBlock thenBB = new BIRBasicBlock(this.env.nextBBId(names));
        this.env.enclFunc.basicBlocks.add(thenBB);

        // This basic block will contain statement that comes right after this 'if' statement.
        BIRBasicBlock nextBB = new BIRBasicBlock(this.env.nextBBId(names));

        // Add the branch instruction to the current basic block.
        // This is the end of the current basic block.
        BIRTerminator.Branch branchIns = new BIRTerminator.Branch(astIfStmt.pos, ifExprResult, thenBB, null);
        this.env.enclBB.terminator = branchIns;

        // Visit the then-block
        this.env.enclBB = thenBB;
        astIfStmt.body.accept(this);

        // If a terminator statement has not been set for the then-block then just add it.
        if (this.env.enclBB.terminator == null) {
            this.env.enclBB.terminator = new BIRTerminator.GOTO(null, nextBB);
        }

        // Check whether there exists an else-if or an else block.
        if (astIfStmt.elseStmt != null) {
            // Create a basic block for the else block.
            BIRBasicBlock elseBB = new BIRBasicBlock(this.env.nextBBId(names));
            this.env.enclFunc.basicBlocks.add(elseBB);
            branchIns.falseBB = elseBB;

            // Visit the else block. This could be an else-if block or an else block.
            this.env.enclBB = elseBB;
            astIfStmt.elseStmt.accept(this);

            // If a terminator statement has not been set for the else-block then just add it.
            if (this.env.enclBB.terminator == null) {
                this.env.enclBB.terminator = new BIRTerminator.GOTO(null, nextBB);
            }

        } else {
            branchIns.falseBB = nextBB;
        }

        // Set the elseBB as the basic block for the rest of statements followed by this if.
        this.env.enclFunc.basicBlocks.add(nextBB);
        this.env.enclBB = nextBB;
    }

    public void visit(BLangWhile astWhileStmt) {
        // Create a basic block for the while expression.
        BIRBasicBlock whileExprBB = new BIRBasicBlock(this.env.nextBBId(names));
        this.env.enclFunc.basicBlocks.add(whileExprBB);

        // Insert a GOTO instruction as the terminal instruction into current basic block.
        this.env.enclBB.terminator = new BIRTerminator.GOTO(astWhileStmt.pos, whileExprBB);

        // Visit condition expression
        this.env.enclBB = whileExprBB;
        astWhileStmt.expr.accept(this);
        BIROperand whileExprResult = this.env.targetOperand;

        // Create the basic block for the while-body block.
        BIRBasicBlock whileBodyBB = new BIRBasicBlock(this.env.nextBBId(names));
        this.env.enclFunc.basicBlocks.add(whileBodyBB);

        // Create the basic block for the statements that comes after the while statement.
        BIRBasicBlock whileEndBB = new BIRBasicBlock(this.env.nextBBId(names));

        // Add the branch instruction to the while expression basic block.
        whileExprBB.terminator = new BIRTerminator.Branch(astWhileStmt.pos, whileExprResult, whileBodyBB, whileEndBB);

        // Visit while body
        this.env.enclBB = whileBodyBB;
        astWhileStmt.body.accept(this);
        if (this.env.enclBB.terminator == null) {
            this.env.enclBB.terminator = new BIRTerminator.GOTO(null, whileExprBB);
        } else {
            throw new RuntimeException("there cannot be a terminator in while body basic block");
        }

        this.env.enclFunc.basicBlocks.add(whileEndBB);
        this.env.enclBB = whileEndBB;
    }


    // Expressions

    public void visit(BLangLiteral astLiteralExpr) {
        BIRVariableDcl tempVarDcl = new BIRVariableDcl(astLiteralExpr.type,
                this.env.nextLocalVarId(names), VarScope.FUNCTION, VarKind.TEMP);
        this.env.enclFunc.localVars.add(tempVarDcl);
        BIROperand toVarRef = new BIROperand(tempVarDcl);
        emit(new BIRNonTerminator.ConstantLoad(astLiteralExpr.pos,
                astLiteralExpr.value, astLiteralExpr.type, toVarRef));
        this.env.targetOperand = toVarRef;
    }

    public void visit(BLangMapLiteral astMapLiteralExpr) {
        BIRVariableDcl tempVarDcl = new BIRVariableDcl(astMapLiteralExpr.type,
                this.env.nextLocalVarId(names), VarScope.FUNCTION, VarKind.TEMP);
        this.env.enclFunc.localVars.add(tempVarDcl);
        BIROperand toVarRef = new BIROperand(tempVarDcl);
        emit(new BIRNonTerminator.NewStructure(astMapLiteralExpr.pos, astMapLiteralExpr.type, toVarRef));
        this.env.targetOperand = toVarRef;

        // Handle Map init stuff
        for (BLangRecordKeyValue keyValue : astMapLiteralExpr.keyValuePairs) {
            BLangExpression keyExpr = keyValue.key.expr;
            keyExpr.accept(this);
            BIROperand keyRegIndex = this.env.targetOperand;

            BLangExpression valueExpr = keyValue.valueExpr;
            valueExpr.accept(this);
            BIROperand rhsOp = this.env.targetOperand;

            emit(new BIRNonTerminator.FieldAccess(astMapLiteralExpr.pos,
                    InstructionKind.MAP_STORE, toVarRef, keyRegIndex, rhsOp));
        }

        this.env.targetOperand = toVarRef;
    }

    public void visit(BLangTypeConversionExpr astTypeConversionExpr) {

        BIRVariableDcl tempVarDcl = new BIRVariableDcl(astTypeConversionExpr.targetType,
                this.env.nextLocalVarId(names), VarScope.FUNCTION, VarKind.TEMP);
        this.env.enclFunc.localVars.add(tempVarDcl);
        BIROperand toVarRef = new BIROperand(tempVarDcl);

        astTypeConversionExpr.expr.accept(this);
        BIROperand rhsOp = this.env.targetOperand;

<<<<<<< HEAD
        int opcode = astTypeConversionExpr.conversionSymbol.opcode;
        if (opcode == InstructionCodes.TYPE_TEST) { // TODO find better way to differentiate
            emit(new TypeAssert(astTypeConversionExpr.pos, toVarRef, rhsOp));
        } else {
            emit(new BIRNonTerminator.TypeCast(astTypeConversionExpr.pos, toVarRef, rhsOp));
        }
=======
        emit(new BIRNonTerminator.TypeCast(astTypeConversionExpr.pos, toVarRef, rhsOp));

>>>>>>> 3fe3d7a2
        this.env.targetOperand = toVarRef;
    }

    public void visit(BLangStructLiteral astStructLiteralExpr) {
        BIRVariableDcl tempVarDcl = new BIRVariableDcl(astStructLiteralExpr.type,
                this.env.nextLocalVarId(names), VarScope.FUNCTION, VarKind.TEMP);
        this.env.enclFunc.localVars.add(tempVarDcl);
        BIROperand toVarRef = new BIROperand(tempVarDcl);
        emit(new BIRNonTerminator.NewStructure(astStructLiteralExpr.pos, astStructLiteralExpr.type, toVarRef));
        this.env.targetOperand = toVarRef;


        BRecordTypeSymbol structSymbol = (BRecordTypeSymbol) astStructLiteralExpr.type.tsymbol;

        // Invoke the struct initializer here.
        if (astStructLiteralExpr.initializer != null) {
            //TODO
        }

        // Generate code the struct literal.
        for (BLangRecordKeyValue keyValue : astStructLiteralExpr.keyValuePairs) {
            BLangRecordKey key = keyValue.key;
            key.expr.accept(this);
            BIROperand keyRegIndex = this.env.targetOperand;

            keyValue.valueExpr.accept(this);
            BIROperand valueRegIndex = this.env.targetOperand;

            emit(new FieldAccess(astStructLiteralExpr.pos,
                    InstructionKind.MAP_STORE, toVarRef, keyRegIndex, valueRegIndex));
        }
        this.env.targetOperand = toVarRef;
    }

    public void visit(BLangArrayLiteral astArrayLiteralExpr) {
        // Emit create array instruction
        BIRVariableDcl tempVarDcl = new BIRVariableDcl(astArrayLiteralExpr.type,
                this.env.nextLocalVarId(names), VarScope.FUNCTION, VarKind.TEMP);
        this.env.enclFunc.localVars.add(tempVarDcl);
        BIROperand toVarRef = new BIROperand(tempVarDcl);

        long size = astArrayLiteralExpr.type.tag == TypeTags.ARRAY &&
                ((BArrayType) astArrayLiteralExpr.type).state != BArrayState.UNSEALED ?
                (long) ((BArrayType) astArrayLiteralExpr.type).size : -1L;

        BLangLiteral literal = new BLangLiteral();
        literal.pos = astArrayLiteralExpr.pos;
        literal.value = size;
        literal.type = symTable.intType;
        literal.accept(this);
        BIROperand sizeOp = this.env.targetOperand;

        emit(new BIRNonTerminator.NewArray(astArrayLiteralExpr.pos, astArrayLiteralExpr.type, toVarRef, sizeOp));

        // Emit instructions populate initial array values;
        for (int i = 0; i < astArrayLiteralExpr.exprs.size(); i++) {
            BLangExpression argExpr = astArrayLiteralExpr.exprs.get(i);
            argExpr.accept(this);
            BIROperand exprIndex = this.env.targetOperand;

            BLangLiteral indexLiteral = new BLangLiteral();
            indexLiteral.pos = astArrayLiteralExpr.pos;
            indexLiteral.value = (long) i;
            indexLiteral.type = symTable.intType;
            indexLiteral.accept(this);
            BIROperand arrayIndex = this.env.targetOperand;

            emit(new BIRNonTerminator.FieldAccess(astArrayLiteralExpr.pos,
                    InstructionKind.ARRAY_STORE, toVarRef, arrayIndex, exprIndex));
        }
        this.env.targetOperand = toVarRef;
    }

    @Override
    public void visit(BLangMapAccessExpr astMapAccessExpr) {
        visitIndexBased(astMapAccessExpr);
    }

    @Override
    public void visit(BLangStructFieldAccessExpr astStructFieldAccessExpr) {
        visitIndexBased(astStructFieldAccessExpr);
    }

    private void visitIndexBased(BLangIndexBasedAccess astIndexBasedAccessExpr) {
        boolean variableStore = this.varAssignment;
        this.varAssignment = false;

        if (variableStore) {
            BIROperand rhsOp = this.env.targetOperand;

            astIndexBasedAccessExpr.expr.accept(this);
            BIROperand varRefRegIndex = this.env.targetOperand;

            astIndexBasedAccessExpr.indexExpr.accept(this);
            BIROperand keyRegIndex = this.env.targetOperand;

            emit(new BIRNonTerminator.FieldAccess(astIndexBasedAccessExpr.pos,
                    InstructionKind.MAP_STORE, varRefRegIndex, keyRegIndex, rhsOp));
        } else {
            BIRVariableDcl tempVarDcl = new BIRVariableDcl(astIndexBasedAccessExpr.type,
                    this.env.nextLocalVarId(names), VarScope.FUNCTION, VarKind.TEMP);
            this.env.enclFunc.localVars.add(tempVarDcl);
            BIROperand tempVarRef = new BIROperand(tempVarDcl);

            astIndexBasedAccessExpr.expr.accept(this);
            BIROperand varRefRegIndex = this.env.targetOperand;

            astIndexBasedAccessExpr.indexExpr.accept(this);
            BIROperand keyRegIndex = this.env.targetOperand;

            emit(new BIRNonTerminator.FieldAccess(astIndexBasedAccessExpr.pos,
                    InstructionKind.MAP_LOAD, tempVarRef, keyRegIndex, varRefRegIndex));
            this.env.targetOperand = tempVarRef;
        }
        this.varAssignment = variableStore;
    }

    public void visit(BLangArrayAccessExpr astArrayAccessExpr) {
        boolean variableStore = this.varAssignment;
        this.varAssignment = false;

        if (variableStore) {
            BIROperand rhsOp = this.env.targetOperand;

            astArrayAccessExpr.expr.accept(this);
            BIROperand varRefRegIndex = this.env.targetOperand;

            astArrayAccessExpr.indexExpr.accept(this);
            BIROperand keyRegIndex = this.env.targetOperand;

            emit(new BIRNonTerminator.FieldAccess(astArrayAccessExpr.pos,
                    InstructionKind.ARRAY_STORE, varRefRegIndex, keyRegIndex, rhsOp));
        } else {
            BIRVariableDcl tempVarDcl = new BIRVariableDcl(astArrayAccessExpr.type,
                    this.env.nextLocalVarId(names), VarScope.FUNCTION, VarKind.TEMP);
            this.env.enclFunc.localVars.add(tempVarDcl);
            BIROperand tempVarRef = new BIROperand(tempVarDcl);

            astArrayAccessExpr.expr.accept(this);
            BIROperand varRefRegIndex = this.env.targetOperand;

            astArrayAccessExpr.indexExpr.accept(this);
            BIROperand keyRegIndex = this.env.targetOperand;

            emit(new BIRNonTerminator.FieldAccess(astArrayAccessExpr.pos,
                    InstructionKind.ARRAY_LOAD, tempVarRef, keyRegIndex, varRefRegIndex));
            this.env.targetOperand = tempVarRef;
        }

        this.varAssignment = variableStore;
    }

    @Override
    public void visit(BLangBracedOrTupleExpr bracedOrTupleExpr) {
        // Emit create array instruction
        BIRVariableDcl tempVarDcl = new BIRVariableDcl(bracedOrTupleExpr.type,
                this.env.nextLocalVarId(names), VarScope.FUNCTION, VarKind.TEMP);
        this.env.enclFunc.localVars.add(tempVarDcl);
        BIROperand toVarRef = new BIROperand(tempVarDcl);

        long size = bracedOrTupleExpr.expressions.size();

        BLangLiteral literal = new BLangLiteral();
        literal.pos = bracedOrTupleExpr.pos;
        literal.value = size;
        literal.type = symTable.intType;
        literal.accept(this);
        BIROperand sizeOp = this.env.targetOperand;

        emit(new BIRNonTerminator.NewArray(bracedOrTupleExpr.pos, bracedOrTupleExpr.type, toVarRef, sizeOp));

        // Emit instructions populate initial array values;
        for (int i = 0; i < bracedOrTupleExpr.expressions.size(); i++) {
            BLangExpression argExpr = bracedOrTupleExpr.expressions.get(i);
            argExpr.accept(this);
            BIROperand exprIndex = this.env.targetOperand;

            BLangLiteral indexLiteral = new BLangLiteral();
            indexLiteral.pos = bracedOrTupleExpr.pos;
            indexLiteral.value = (long) i;
            indexLiteral.type = symTable.intType;
            indexLiteral.accept(this);
            BIROperand arrayIndex = this.env.targetOperand;

            emit(new BIRNonTerminator.FieldAccess(bracedOrTupleExpr.pos,
                    InstructionKind.ARRAY_STORE, toVarRef, arrayIndex, exprIndex));
        }
        this.env.targetOperand = toVarRef;
    }

    @Override
    public void visit(BLangIsLikeExpr isLikeExpr) {
        BIRVariableDcl tempVarDcl = new BIRVariableDcl(symTable.booleanType,
                this.env.nextLocalVarId(names), VarScope.FUNCTION, VarKind.TEMP);
        this.env.enclFunc.localVars.add(tempVarDcl);
        BIROperand toVarRef = new BIROperand(tempVarDcl);

        isLikeExpr.expr.accept(this);
        BIROperand exprIndex = this.env.targetOperand;

        emit(new BIRNonTerminator.IsLike(isLikeExpr.pos, isLikeExpr.typeNode.type, toVarRef, exprIndex));

        this.env.targetOperand = toVarRef;
    }

    @Override
    public void visit(BLangTypeTestExpr typeTestExpr) {
        BIRVariableDcl tempVarDcl = new BIRVariableDcl(symTable.booleanType,
                this.env.nextLocalVarId(names), VarScope.FUNCTION, VarKind.TEMP);
        this.env.enclFunc.localVars.add(tempVarDcl);
        BIROperand toVarRef = new BIROperand(tempVarDcl);

        typeTestExpr.expr.accept(this);
        BIROperand exprIndex = this.env.targetOperand;

        emit(new BIRNonTerminator.TypeTest(typeTestExpr.pos, typeTestExpr.typeNode.type, toVarRef, exprIndex));

        this.env.targetOperand = toVarRef;
    }

    @Override
    public void visit(BLangLocalVarRef astVarRefExpr) {
        boolean variableStore = this.varAssignment;
        this.varAssignment = false;

        if (variableStore) {
            BIROperand varRef = new BIROperand(this.env.symbolVarMap.get(astVarRefExpr.symbol));
            emit(new Move(astVarRefExpr.pos, this.env.targetOperand, varRef));
        } else {
            BIRVariableDcl tempVarDcl = new BIRVariableDcl(astVarRefExpr.type,
                    this.env.nextLocalVarId(names), VarScope.FUNCTION, VarKind.TEMP);
            this.env.enclFunc.localVars.add(tempVarDcl);
            BIROperand tempVarRef = new BIROperand(tempVarDcl);
            BIROperand fromVarRef = new BIROperand(this.env.symbolVarMap.get(astVarRefExpr.symbol));
            emit(new Move(astVarRefExpr.pos, fromVarRef, tempVarRef));
            this.env.targetOperand = tempVarRef;
        }
        this.varAssignment = variableStore;
    }

    public void visit(BLangPackageVarRef astPackageVarRefExpr) {
        boolean variableStore = this.varAssignment;
        this.varAssignment = false;

        if (variableStore) {
            BIROperand varRef = new BIROperand(this.env.globalVarMap.get(astPackageVarRefExpr.symbol));
            emit(new Move(astPackageVarRefExpr.pos, this.env.targetOperand, varRef));
        } else {
            BIRVariableDcl tempVarDcl = new BIRVariableDcl(astPackageVarRefExpr.type,
                    this.env.nextLocalVarId(names), VarScope.FUNCTION, VarKind.TEMP);
            this.env.enclFunc.localVars.add(tempVarDcl);
            BIROperand tempVarRef = new BIROperand(tempVarDcl);
            BIROperand fromVarRef = new BIROperand(this.env.globalVarMap.get(astPackageVarRefExpr.symbol));
            emit(new Move(astPackageVarRefExpr.pos, fromVarRef, tempVarRef));
            this.env.targetOperand = tempVarRef;
        }
        this.varAssignment = variableStore;
    }

    public void visit(BLangBinaryExpr astBinaryExpr) {
        astBinaryExpr.lhsExpr.accept(this);
        BIROperand rhsOp1 = this.env.targetOperand;

        astBinaryExpr.rhsExpr.accept(this);
        BIROperand rhsOp2 = this.env.targetOperand;

        // Create a temporary variable to store the binary operation result.
        BIRVariableDcl tempVarDcl = new BIRVariableDcl(astBinaryExpr.type,
                this.env.nextLocalVarId(names), VarScope.FUNCTION, VarKind.TEMP);
        this.env.enclFunc.localVars.add(tempVarDcl);
        BIROperand lhsOp = new BIROperand(tempVarDcl);
        this.env.targetOperand = lhsOp;

        // Create binary instruction
        BinaryOp binaryIns = new BinaryOp(astBinaryExpr.pos, getBinaryInstructionKind(astBinaryExpr.opKind),
                astBinaryExpr.type, lhsOp, rhsOp1, rhsOp2);
        emit(binaryIns);
    }

    public void visit(BLangErrorConstructorExpr errorExpr) {
        // Create a temporary variable to store the error.
        BIRVariableDcl tempVarError = new BIRVariableDcl(errorExpr.type,
                this.env.nextLocalVarId(names), VarScope.FUNCTION, VarKind.TEMP);
        this.env.enclFunc.localVars.add(tempVarError);
        BIROperand lhsOp = new BIROperand(tempVarError);
        // visit reason and detail expressions
        this.env.targetOperand = lhsOp;
        errorExpr.reasonExpr.accept(this);
        BIROperand reasonOp = this.env.targetOperand;
        errorExpr.detailsExpr.accept(this);
        BIROperand detailsOp = this.env.targetOperand;
        BIRNonTerminator.NewError newError = new BIRNonTerminator.NewError(errorExpr.pos, InstructionKind.NEW_ERROR,
                                                                           lhsOp, reasonOp, detailsOp);
        emit(newError);
        this.env.targetOperand = lhsOp;
    }

    // private methods

    private Visibility getVisibility(BSymbol symbol) {
        if (Symbols.isPublic(symbol)) {
            return Visibility.PUBLIC;
        } else if (Symbols.isPrivate(symbol)) {
            return Visibility.PRIVATE;
        } else {
            return Visibility.PACKAGE_PRIVATE;
        }
    }

    private void emit(BIRInstruction instruction) {
        this.env.enclBB.instructions.add(instruction);
    }

    private InstructionKind getBinaryInstructionKind(OperatorKind opKind) {
        switch (opKind) {
            case ADD:
                return InstructionKind.ADD;
            case SUB:
                return InstructionKind.SUB;
            case MUL:
                return InstructionKind.MUL;
            case DIV:
                return InstructionKind.DIV;
            case MOD:
                return InstructionKind.MOD;
            case EQUAL:
                return InstructionKind.EQUAL;
            case NOT_EQUAL:
                return InstructionKind.NOT_EQUAL;
            case GREATER_THAN:
                return InstructionKind.GREATER_THAN;
            case GREATER_EQUAL:
                return InstructionKind.GREATER_EQUAL;
            case LESS_THAN:
                return InstructionKind.LESS_THAN;
            case LESS_EQUAL:
                return InstructionKind.LESS_EQUAL;
            default:
                throw new IllegalStateException("unsupported binary operation: " + opKind.value());
        }
    }
}<|MERGE_RESOLUTION|>--- conflicted
+++ resolved
@@ -458,17 +458,8 @@
         astTypeConversionExpr.expr.accept(this);
         BIROperand rhsOp = this.env.targetOperand;
 
-<<<<<<< HEAD
-        int opcode = astTypeConversionExpr.conversionSymbol.opcode;
-        if (opcode == InstructionCodes.TYPE_TEST) { // TODO find better way to differentiate
-            emit(new TypeAssert(astTypeConversionExpr.pos, toVarRef, rhsOp));
-        } else {
-            emit(new BIRNonTerminator.TypeCast(astTypeConversionExpr.pos, toVarRef, rhsOp));
-        }
-=======
         emit(new BIRNonTerminator.TypeCast(astTypeConversionExpr.pos, toVarRef, rhsOp));
 
->>>>>>> 3fe3d7a2
         this.env.targetOperand = toVarRef;
     }
 
