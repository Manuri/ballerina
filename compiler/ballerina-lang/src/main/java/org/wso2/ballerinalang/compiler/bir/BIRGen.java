/*
 *  Copyright (c) 2018, WSO2 Inc. (http://www.wso2.org) All Rights Reserved.
 *
 *  WSO2 Inc. licenses this file to you under the Apache License,
 *  Version 2.0 (the "License"); you may not use this file except
 *  in compliance with the License.
 *  You may obtain a copy of the License at
 *
 *    http://www.apache.org/licenses/LICENSE-2.0
 *
 *  Unless required by applicable law or agreed to in writing,
 *  software distributed under the License is distributed on an
 *  "AS IS" BASIS, WITHOUT WARRANTIES OR CONDITIONS OF ANY
 *  KIND, either express or implied.  See the License for the
 *  specific language governing permissions and limitations
 *  under the License.
 */
package org.wso2.ballerinalang.compiler.bir;

import org.ballerinalang.model.TreeBuilder;
import org.ballerinalang.model.elements.Flag;
import org.ballerinalang.model.tree.NodeKind;
import org.ballerinalang.model.tree.OperatorKind;
import org.wso2.ballerinalang.compiler.bir.model.BIRInstruction;
import org.wso2.ballerinalang.compiler.bir.model.BIRNode;
import org.wso2.ballerinalang.compiler.bir.model.BIRNode.BIRAnnotation;
import org.wso2.ballerinalang.compiler.bir.model.BIRNode.BIRBasicBlock;
import org.wso2.ballerinalang.compiler.bir.model.BIRNode.BIRConstant;
import org.wso2.ballerinalang.compiler.bir.model.BIRNode.BIRFunction;
import org.wso2.ballerinalang.compiler.bir.model.BIRNode.BIRFunctionParameter;
import org.wso2.ballerinalang.compiler.bir.model.BIRNode.BIRGlobalVariableDcl;
import org.wso2.ballerinalang.compiler.bir.model.BIRNode.BIRPackage;
import org.wso2.ballerinalang.compiler.bir.model.BIRNode.BIRParameter;
import org.wso2.ballerinalang.compiler.bir.model.BIRNode.BIRTypeDefinition;
import org.wso2.ballerinalang.compiler.bir.model.BIRNode.BIRVariableDcl;
import org.wso2.ballerinalang.compiler.bir.model.BIRNode.ConstValue;
import org.wso2.ballerinalang.compiler.bir.model.BIRNode.TaintTable;
import org.wso2.ballerinalang.compiler.bir.model.BIRNonTerminator;
import org.wso2.ballerinalang.compiler.bir.model.BIRNonTerminator.BinaryOp;
import org.wso2.ballerinalang.compiler.bir.model.BIRNonTerminator.FieldAccess;
import org.wso2.ballerinalang.compiler.bir.model.BIRNonTerminator.Move;
import org.wso2.ballerinalang.compiler.bir.model.BIRNonTerminator.UnaryOP;
import org.wso2.ballerinalang.compiler.bir.model.BIROperand;
import org.wso2.ballerinalang.compiler.bir.model.BIRTerminator;
import org.wso2.ballerinalang.compiler.bir.model.InstructionKind;
import org.wso2.ballerinalang.compiler.bir.model.VarKind;
import org.wso2.ballerinalang.compiler.bir.model.VarScope;
import org.wso2.ballerinalang.compiler.bir.writer.BIRBinaryWriter;
import org.wso2.ballerinalang.compiler.semantics.model.SymbolTable;
import org.wso2.ballerinalang.compiler.semantics.model.symbols.BAnnotationSymbol;
import org.wso2.ballerinalang.compiler.semantics.model.symbols.BConstantSymbol;
import org.wso2.ballerinalang.compiler.semantics.model.symbols.BInvokableSymbol;
import org.wso2.ballerinalang.compiler.semantics.model.symbols.BObjectTypeSymbol;
import org.wso2.ballerinalang.compiler.semantics.model.symbols.BRecordTypeSymbol;
import org.wso2.ballerinalang.compiler.semantics.model.symbols.BSymbol;
import org.wso2.ballerinalang.compiler.semantics.model.symbols.BTypeSymbol;
import org.wso2.ballerinalang.compiler.semantics.model.symbols.BVarSymbol;
import org.wso2.ballerinalang.compiler.semantics.model.symbols.BXMLNSSymbol;
import org.wso2.ballerinalang.compiler.semantics.model.symbols.SymTag;
import org.wso2.ballerinalang.compiler.semantics.model.symbols.Symbols;
import org.wso2.ballerinalang.compiler.semantics.model.symbols.TaintRecord;
import org.wso2.ballerinalang.compiler.semantics.model.types.BArrayType;
import org.wso2.ballerinalang.compiler.semantics.model.types.BInvokableType;
import org.wso2.ballerinalang.compiler.semantics.model.types.BType;
import org.wso2.ballerinalang.compiler.semantics.model.types.BUnionType;
import org.wso2.ballerinalang.compiler.tree.BLangAnnotation;
import org.wso2.ballerinalang.compiler.tree.BLangFunction;
import org.wso2.ballerinalang.compiler.tree.BLangIdentifier;
import org.wso2.ballerinalang.compiler.tree.BLangImportPackage;
import org.wso2.ballerinalang.compiler.tree.BLangNodeVisitor;
import org.wso2.ballerinalang.compiler.tree.BLangPackage;
import org.wso2.ballerinalang.compiler.tree.BLangSimpleVariable;
import org.wso2.ballerinalang.compiler.tree.BLangTypeDefinition;
import org.wso2.ballerinalang.compiler.tree.BLangVariable;
import org.wso2.ballerinalang.compiler.tree.BLangXMLNS;
import org.wso2.ballerinalang.compiler.tree.BLangXMLNS.BLangLocalXMLNS;
import org.wso2.ballerinalang.compiler.tree.BLangXMLNS.BLangPackageXMLNS;
import org.wso2.ballerinalang.compiler.tree.expressions.BLangArrayLiteral;
import org.wso2.ballerinalang.compiler.tree.expressions.BLangArrayLiteral.BLangJSONArrayLiteral;
import org.wso2.ballerinalang.compiler.tree.expressions.BLangBinaryExpr;
import org.wso2.ballerinalang.compiler.tree.expressions.BLangBracedOrTupleExpr;
import org.wso2.ballerinalang.compiler.tree.expressions.BLangConstant;
import org.wso2.ballerinalang.compiler.tree.expressions.BLangErrorConstructorExpr;
import org.wso2.ballerinalang.compiler.tree.expressions.BLangExpression;
import org.wso2.ballerinalang.compiler.tree.expressions.BLangFieldBasedAccess.BLangStructFunctionVarRef;
import org.wso2.ballerinalang.compiler.tree.expressions.BLangIndexBasedAccess;
import org.wso2.ballerinalang.compiler.tree.expressions.BLangIndexBasedAccess.BLangArrayAccessExpr;
import org.wso2.ballerinalang.compiler.tree.expressions.BLangIndexBasedAccess.BLangJSONAccessExpr;
import org.wso2.ballerinalang.compiler.tree.expressions.BLangIndexBasedAccess.BLangMapAccessExpr;
import org.wso2.ballerinalang.compiler.tree.expressions.BLangIndexBasedAccess.BLangStructFieldAccessExpr;
import org.wso2.ballerinalang.compiler.tree.expressions.BLangIndexBasedAccess.BLangXMLAccessExpr;
import org.wso2.ballerinalang.compiler.tree.expressions.BLangInvocation;
import org.wso2.ballerinalang.compiler.tree.expressions.BLangIsAssignableExpr;
import org.wso2.ballerinalang.compiler.tree.expressions.BLangIsLikeExpr;
import org.wso2.ballerinalang.compiler.tree.expressions.BLangLambdaFunction;
import org.wso2.ballerinalang.compiler.tree.expressions.BLangLiteral;
import org.wso2.ballerinalang.compiler.tree.expressions.BLangRecordLiteral;
import org.wso2.ballerinalang.compiler.tree.expressions.BLangRecordLiteral.BLangJSONLiteral;
import org.wso2.ballerinalang.compiler.tree.expressions.BLangRecordLiteral.BLangMapLiteral;
import org.wso2.ballerinalang.compiler.tree.expressions.BLangRecordLiteral.BLangRecordKey;
import org.wso2.ballerinalang.compiler.tree.expressions.BLangRecordLiteral.BLangRecordKeyValue;
import org.wso2.ballerinalang.compiler.tree.expressions.BLangRecordLiteral.BLangStreamLiteral;
import org.wso2.ballerinalang.compiler.tree.expressions.BLangRecordLiteral.BLangStructLiteral;
import org.wso2.ballerinalang.compiler.tree.expressions.BLangSimpleVarRef;
import org.wso2.ballerinalang.compiler.tree.expressions.BLangSimpleVarRef.BLangConstRef;
import org.wso2.ballerinalang.compiler.tree.expressions.BLangSimpleVarRef.BLangFunctionVarRef;
import org.wso2.ballerinalang.compiler.tree.expressions.BLangSimpleVarRef.BLangLocalVarRef;
import org.wso2.ballerinalang.compiler.tree.expressions.BLangSimpleVarRef.BLangPackageVarRef;
import org.wso2.ballerinalang.compiler.tree.expressions.BLangStatementExpression;
import org.wso2.ballerinalang.compiler.tree.expressions.BLangTableLiteral;
import org.wso2.ballerinalang.compiler.tree.expressions.BLangTrapExpr;
import org.wso2.ballerinalang.compiler.tree.expressions.BLangTypeConversionExpr;
import org.wso2.ballerinalang.compiler.tree.expressions.BLangTypeInit;
import org.wso2.ballerinalang.compiler.tree.expressions.BLangTypeTestExpr;
import org.wso2.ballerinalang.compiler.tree.expressions.BLangTypedescExpr;
import org.wso2.ballerinalang.compiler.tree.expressions.BLangUnaryExpr;
import org.wso2.ballerinalang.compiler.tree.expressions.BLangWaitExpr;
import org.wso2.ballerinalang.compiler.tree.expressions.BLangWaitForAllExpr;
import org.wso2.ballerinalang.compiler.tree.expressions.BLangWorkerFlushExpr;
import org.wso2.ballerinalang.compiler.tree.expressions.BLangWorkerReceive;
import org.wso2.ballerinalang.compiler.tree.expressions.BLangWorkerSyncSendExpr;
import org.wso2.ballerinalang.compiler.tree.expressions.BLangXMLAttribute;
import org.wso2.ballerinalang.compiler.tree.expressions.BLangXMLAttributeAccess;
import org.wso2.ballerinalang.compiler.tree.expressions.BLangXMLCommentLiteral;
import org.wso2.ballerinalang.compiler.tree.expressions.BLangXMLElementLiteral;
import org.wso2.ballerinalang.compiler.tree.expressions.BLangXMLProcInsLiteral;
import org.wso2.ballerinalang.compiler.tree.expressions.BLangXMLQName;
import org.wso2.ballerinalang.compiler.tree.expressions.BLangXMLQuotedString;
import org.wso2.ballerinalang.compiler.tree.expressions.BLangXMLTextLiteral;
import org.wso2.ballerinalang.compiler.tree.statements.BLangAssignment;
import org.wso2.ballerinalang.compiler.tree.statements.BLangBlockStmt;
import org.wso2.ballerinalang.compiler.tree.statements.BLangBreak;
import org.wso2.ballerinalang.compiler.tree.statements.BLangContinue;
import org.wso2.ballerinalang.compiler.tree.statements.BLangExpressionStmt;
import org.wso2.ballerinalang.compiler.tree.statements.BLangForkJoin;
import org.wso2.ballerinalang.compiler.tree.statements.BLangIf;
import org.wso2.ballerinalang.compiler.tree.statements.BLangLock;
import org.wso2.ballerinalang.compiler.tree.statements.BLangPanic;
import org.wso2.ballerinalang.compiler.tree.statements.BLangReturn;
import org.wso2.ballerinalang.compiler.tree.statements.BLangSimpleVariableDef;
import org.wso2.ballerinalang.compiler.tree.statements.BLangStatement;
import org.wso2.ballerinalang.compiler.tree.statements.BLangWhile;
import org.wso2.ballerinalang.compiler.tree.statements.BLangWorkerSend;
import org.wso2.ballerinalang.compiler.tree.statements.BLangXMLNSStatement;
import org.wso2.ballerinalang.compiler.util.BArrayState;
import org.wso2.ballerinalang.compiler.util.CompilerContext;
import org.wso2.ballerinalang.compiler.util.CompilerUtils;
import org.wso2.ballerinalang.compiler.util.FieldKind;
import org.wso2.ballerinalang.compiler.util.Name;
import org.wso2.ballerinalang.compiler.util.Names;
import org.wso2.ballerinalang.compiler.util.TypeTags;
import org.wso2.ballerinalang.compiler.util.diagnotic.DiagnosticPos;
import org.wso2.ballerinalang.programfile.CompiledBinaryFile.BIRPackageFile;

import java.util.ArrayList;
import java.util.Comparator;
import java.util.LinkedHashMap;
import java.util.List;
import java.util.Map;
import java.util.Set;
import java.util.TreeSet;
import java.util.function.Supplier;
import java.util.stream.Collectors;

import javax.xml.XMLConstants;

import static org.wso2.ballerinalang.compiler.desugar.AnnotationDesugar.ANNOTATION_DATA;

/**
 * Lower the AST to BIR.
 *
 * @since 0.980.0
 */
public class BIRGen extends BLangNodeVisitor {

    private static final CompilerContext.Key<BIRGen> BIR_GEN =
            new CompilerContext.Key<>();

    public static final String DEFAULT_WORKER_NAME = "default";
    private BIRGenEnv env;
    private Names names;
    private final SymbolTable symTable;

    // Required variables to generate code for assignment statements
    private boolean varAssignment = false;
    private Map<BTypeSymbol, BIRTypeDefinition> typeDefs = new LinkedHashMap<>();

    public static BIRGen getInstance(CompilerContext context) {
        BIRGen birGen = context.get(BIR_GEN);
        if (birGen == null) {
            birGen = new BIRGen(context);
        }

        return birGen;
    }

    private BIRGen(CompilerContext context) {
        context.put(BIR_GEN, this);

        this.names = Names.getInstance(context);
        this.symTable = SymbolTable.getInstance(context);
    }

    public BLangPackage genBIR(BLangPackage astPkg) {
        astPkg.accept(this);
        setEntryPoints(astPkg);
        return astPkg;
    }

    private void setEntryPoints(BLangPackage pkgNode) {
        BLangFunction mainFunc = getMainFunction(pkgNode);
        if (mainFunc != null) {
            pkgNode.symbol.entryPointExists = true;
        }

        if (pkgNode.services.size() != 0) {
            pkgNode.symbol.entryPointExists = true;
        }
    }

    private BLangFunction getMainFunction(BLangPackage pkgNode) {
        for (BLangFunction funcNode : pkgNode.functions) {
            if (CompilerUtils.isMainFunction(funcNode)) {
                return funcNode;
            }
        }
        return null;
    }

    // Nodes

    @Override
    public void visit(BLangPackage astPkg) {
        BIRPackage birPkg = new BIRPackage(astPkg.pos, astPkg.packageID.orgName,
                astPkg.packageID.name, astPkg.packageID.version, astPkg.packageID.sourceFileName);

        astPkg.symbol.bir = birPkg; //TODO try to remove this

        this.env = new BIRGenEnv(birPkg);
        // Lower function nodes in AST to bir function nodes.
        // TODO handle init, start, stop functions
        astPkg.imports.forEach(impPkg -> impPkg.accept(this));
        astPkg.typeDefinitions.forEach(astTypeDef -> astTypeDef.accept(this));
        astPkg.globalVars.forEach(astGlobalVar -> astGlobalVar.accept(this));
        astPkg.initFunction.accept(this);
        astPkg.startFunction.accept(this);
        astPkg.functions.forEach(astFunc -> astFunc.accept(this));
        astPkg.annotations.forEach(astAnn -> astAnn.accept(this));
        astPkg.constants.forEach(astConst -> astConst.accept(this));

        astPkg.symbol.birPackageFile = new BIRPackageFile(new BIRBinaryWriter(birPkg).serialize());
    }

    @Override
    public void visit(BLangTypeDefinition astTypeDefinition) {
        BIRTypeDefinition typeDef = new BIRTypeDefinition(astTypeDefinition.pos,
                                                          astTypeDefinition.symbol.name,
                                                          astTypeDefinition.symbol.flags,
                                                          astTypeDefinition.typeNode.type,
                                                          new ArrayList<>());
        typeDefs.put(astTypeDefinition.symbol, typeDef);
        this.env.enclPkg.typeDefs.add(typeDef);
        typeDef.index = this.env.enclPkg.typeDefs.size() - 1;
    }

    @Override
    public void visit(BLangConstant astConstant) {
        BConstantSymbol constantSymbol = astConstant.symbol;
        Name constName = constantSymbol.name;
        BType type = constantSymbol.type;
        BType valueType = constantSymbol.literalValueType;

        // Get the value of the constant.
        BLangExpression value = (BLangExpression) astConstant.value;
        ConstValue constantValue = getConstValue(value, valueType);

        // Create a new constant info object.
        BIRConstant birConstant = new BIRConstant(astConstant.pos, constName, constantSymbol.flags, type,
                                                  constantValue);
        birConstant.constValue = constantValue;

        // Add the constant to the package.
        this.env.enclPkg.constants.add(birConstant);
    }

    private ConstValue getConstValue(BLangExpression value, BType valueType) {
        ConstValue constantValue = new ConstValue();
        if (value.getKind() == NodeKind.LITERAL || value.getKind() == NodeKind.NUMERIC_LITERAL) {
            // Create a new constant value object.
            constantValue.literalValue = ((BLangLiteral) value).value;
            constantValue.valueType = valueType;
        } else {
            // TODO fix
        }
        return constantValue;
    }

    @Override
    public void visit(BLangImportPackage impPkg) {
        this.env.enclPkg.importModules.add(new BIRNode.BIRImportModule(impPkg.pos, impPkg.symbol.pkgID.orgName,
                impPkg.symbol.pkgID.name, impPkg.symbol.pkgID.version));
    }

    @Override
    public void visit(BLangFunction astFunc) {
        BInvokableType type = astFunc.symbol.getType();

        boolean isTypeAttachedFunction = astFunc.flagSet.contains(Flag.ATTACHED) &&
                !typeDefs.containsKey(astFunc.receiver.type.tsymbol);

        Name workerName = names.fromIdNode(astFunc.defaultWorkerName);

        BIRFunction birFunc;

        TaintTable taintTable = populateTaintTable(astFunc.symbol.taintTable);

        if (isTypeAttachedFunction) {
            Name funcName = names.fromString(astFunc.symbol.name.value);
            birFunc = new BIRFunction(astFunc.pos, funcName, astFunc.symbol.flags, type, astFunc.receiver.type,
                                      workerName, astFunc.sendsToThis.size(), taintTable);
        } else {
            Name funcName = getFuncName(astFunc.symbol);
            birFunc = new BIRFunction(astFunc.pos, funcName, astFunc.symbol.flags, type,
                    astFunc.receiver != null ? astFunc.receiver.type : null, workerName,
                    astFunc.sendsToThis.size(), taintTable);
        }

        //create channelDetails array
        int i = 0;
        for (String channelName: astFunc.sendsToThis) {
            birFunc.workerChannels[i] = new BIRNode.ChannelDetails(channelName, astFunc.defaultWorkerName.value
                    .equals(DEFAULT_WORKER_NAME), isWorkerSend(channelName, astFunc.defaultWorkerName.value));
            i++;
        }

        birFunc.argsCount = astFunc.requiredParams.size() + astFunc.defaultableParams.size()
                + (astFunc.restParam != null ? 1 : 0) + astFunc.paramClosureMap.size();
        if (astFunc.flagSet.contains(Flag.ATTACHED) && typeDefs.containsKey(astFunc.receiver.type.tsymbol)) {
            typeDefs.get(astFunc.receiver.type.tsymbol).attachedFuncs.add(birFunc);
        } else {
            this.env.enclPkg.functions.add(birFunc);
        }

        this.env.enclFunc = birFunc;

        // TODO: Return variable with NIL type should be written to BIR
        // Special %0 location for storing return values
        birFunc.returnVariable = new BIRVariableDcl(astFunc.pos, astFunc.symbol.retType,
                this.env.nextLocalVarId(names), VarScope.FUNCTION, VarKind.RETURN);

        //add closure vars
        astFunc.paramClosureMap.forEach((k, v) -> addRequiredParam(birFunc, v, astFunc.pos));

        // Create variable declaration for function params
        astFunc.requiredParams.forEach(requiredParam -> addParam(birFunc, requiredParam, true));
        astFunc.defaultableParams.forEach(defaultableParam -> addParam(birFunc, defaultableParam.var, false));
        if (astFunc.restParam != null) {
            addRestParam(birFunc, astFunc.restParam);
        }

        if (astFunc.interfaceFunction || Symbols.isNative(astFunc.symbol)) {
            this.env.clear();
            return;
        }

        // Create the entry basic block
        BIRBasicBlock entryBB = new BIRBasicBlock(this.env.nextBBId(names));
        this.env.enclBasicBlocks = birFunc.basicBlocks;
        birFunc.basicBlocks.add(entryBB);
        this.env.enclBB = entryBB;

        astFunc.body.accept(this);
        birFunc.basicBlocks.add(this.env.returnBB);

        // Due to the current algorithm, some basic blocks will not contain any instructions or a terminator.
        // These basic blocks will be remove by the optimizer, but for now just add a return terminator
        BIRBasicBlock enclBB = this.env.enclBB;
        if (enclBB.instructions.size() == 0 && enclBB.terminator == null && this.env.returnBB != null) {
            enclBB.terminator = new BIRTerminator.GOTO(null, this.env.returnBB);
        }

        this.env.clear();

        // Rearrange basic block ids.
        birFunc.parameters.values().forEach(basicBlocks -> basicBlocks.forEach(bb -> bb.id = this.env.nextBBId(names)));
        birFunc.basicBlocks.forEach(bb -> bb.id = this.env.nextBBId(names));
        // Rearrange error entries.
        birFunc.errorTable.sort(Comparator.comparingInt(o -> Integer.parseInt(o.trapBB.id.value.replace("bb", ""))));
        this.env.clear();
    }

    private TaintTable populateTaintTable(Map<Integer, TaintRecord> taintRecords) {
        TaintTable taintTable = new TaintTable();
        if (taintRecords == null) {
            return taintTable;
        }
        int rowCount = 0;
        for (Integer paramIndex : taintRecords.keySet()) {
            TaintRecord taintRecord = taintRecords.get(paramIndex);
            boolean added = addTaintTableEntry(taintTable, paramIndex, taintRecord);
            if (added) {
                // Number of columns required is: One column per parameter and one column for return tainted status.
                taintTable.columnCount = taintRecord.parameterTaintedStatusList.size() + 1;
                rowCount++;
            }
        }
        taintTable.rowCount = rowCount;
        return taintTable;
    }

    private boolean addTaintTableEntry(TaintTable taintTable, int index,
                                       TaintRecord taintRecord) {
        // Add to attribute info only if the current record has tainted status of return, but not taint errors.
        // It is not useful to preserve the propagated taint errors, since user will not be able to correct the compiled
        // code and will not need to know internals of the already compiled code.
        if (taintRecord.taintError == null || taintRecord.taintError.isEmpty()) {
            List<Byte> storedTaintTableValue = new ArrayList<>();
            storedTaintTableValue.add(taintRecord.returnTaintedStatus.getByteValue());
            storedTaintTableValue.addAll(taintRecord.parameterTaintedStatusList.stream().map(taintedStatus ->
                    taintedStatus.getByteValue()).collect(Collectors.toList()));
            taintTable.taintTable.put(index, storedTaintTableValue);
            return true;
        }
        return false;
    }

    @Override
    public void visit(BLangAnnotation astAnnotation) {
        BAnnotationSymbol annSymbol = (BAnnotationSymbol) astAnnotation.symbol;

<<<<<<< HEAD
        Visibility visibility = getVisibility(astAnnotation.symbol);
        BIRAnnotation birAnn = new BIRAnnotation(astAnnotation.pos, annSymbol.name, visibility, annSymbol.points,
=======
        BIRAnnotation birAnn = new BIRAnnotation(astAnnotation.pos, annSymbol.name, annSymbol.flags, annSymbol.points,
>>>>>>> 311046de
                annSymbol.attachedType == null ? symTable.trueType : annSymbol.attachedType.type);

        this.env.enclPkg.annotations.add(birAnn);
    }


    private boolean isWorkerSend(String chnlName, String workerName) {
        return chnlName.startsWith(workerName) && chnlName.split(workerName)[1].startsWith("->");
    }

    @Override
    public void visit(BLangLambdaFunction lambdaExpr) {
        //fpload instruction
        BIRVariableDcl tempVarLambda = new BIRVariableDcl(lambdaExpr.type,
                this.env.nextLocalVarId(names), VarScope.FUNCTION, VarKind.TEMP);
        this.env.enclFunc.localVars.add(tempVarLambda);
        BIROperand lhsOp = new BIROperand(tempVarLambda);
        Name funcName = getFuncName(lambdaExpr.function.symbol);

        List<BIRVariableDcl> params = new ArrayList<>();

        lambdaExpr.function.requiredParams.forEach(param -> {
            BIRVariableDcl birVarDcl = new BIRVariableDcl(param.pos, param.symbol.type,
                    this.env.nextLambdaVarId(names), VarScope.FUNCTION, VarKind.ARG);
            params.add(birVarDcl);
        });

        lambdaExpr.function.defaultableParams.forEach(param -> {
            BIRVariableDcl birVarDcl = new BIRVariableDcl(param.pos, param.var.symbol.type,
                    this.env.nextLambdaVarId(names), VarScope.FUNCTION, VarKind.ARG);
            params.add(birVarDcl);
        });
        BLangSimpleVariable restParam = lambdaExpr.function.restParam;
        if (restParam != null) {
            BIRVariableDcl birVarDcl = new BIRVariableDcl(restParam.pos, restParam.symbol.type,
                    this.env.nextLambdaVarId(names), VarScope.FUNCTION, VarKind.ARG);
            params.add(birVarDcl);
        }

        emit(new BIRNonTerminator.FPLoad(lambdaExpr.pos, lambdaExpr.function.symbol.pkgID, funcName, lhsOp, params,
                getClosureMapOperands(lambdaExpr)));
        this.env.targetOperand = lhsOp;
    }

    private List<BIROperand> getClosureMapOperands(BLangLambdaFunction lambdaExpr) {
        List<BIROperand> closureMaps = new ArrayList<>();

        lambdaExpr.function.paramClosureMap.forEach((k, v) -> {
            BVarSymbol symbol = lambdaExpr.enclMapSymbols.get(k);
            if (symbol == null) {
                symbol = lambdaExpr.paramMapSymbolsOfEnclInvokable.get(k);
            }
            BIROperand varRef = new BIROperand(this.env.symbolVarMap.get(symbol));
            closureMaps.add(varRef);
        });

        return closureMaps;
    }

    private Name getFuncName(BInvokableSymbol symbol) {
        if (symbol.receiverSymbol == null) {
            return symbol.name;
        }

        int offset = symbol.receiverSymbol.type.tsymbol.name.value.length() + 1;
        String attachedFuncName = symbol.name.value;
        return names.fromString(attachedFuncName.substring(offset, attachedFuncName.length()));
    }

    private void addParam(BIRFunction birFunc, BLangVariable functionParam, boolean required) {
        BIRFunctionParameter birVarDcl = new BIRFunctionParameter(functionParam.pos, functionParam.symbol.type,
                this.env.nextLocalVarId(names), VarScope.FUNCTION, VarKind.ARG, functionParam.expr != null);

        List<BIRBasicBlock> bbsOfDefaultValueExpr = new ArrayList<>();
        if (functionParam.expr != null) {
            // Parameter has a default value expression.
            BIRBasicBlock defaultExprBB = new BIRBasicBlock(this.env.nextBBId(names));
            bbsOfDefaultValueExpr.add(defaultExprBB);
            this.env.enclBB = defaultExprBB;
            this.env.enclBasicBlocks = bbsOfDefaultValueExpr;
            functionParam.expr.accept(this);

            // Create a variable reference for the function param and emit move instruction.
            BIROperand varRef = new BIROperand(birVarDcl);
            emit(new Move(birFunc.pos, this.env.targetOperand, varRef));

            this.env.enclBB.terminator = new BIRTerminator.Return(birFunc.pos);
        }
        BIRParameter parameter = new BIRParameter(functionParam.pos, functionParam.symbol.name);
        if (required) {
            birFunc.requiredParams.add(parameter);
        } else {
            birFunc.defaultParams.add(parameter);
        }

        birFunc.parameters.put(birVarDcl, bbsOfDefaultValueExpr);

        // We maintain a mapping from variable symbol to the bir_variable declaration.
        // This is required to pull the correct bir_variable declaration for variable references.
        this.env.symbolVarMap.put(functionParam.symbol, birVarDcl);
    }

    private void addRestParam(BIRFunction birFunc, BLangVariable requiredParam) {
        BIRFunctionParameter birVarDcl = new BIRFunctionParameter(requiredParam.pos, requiredParam.symbol.type,
                this.env.nextLocalVarId(names), VarScope.FUNCTION, VarKind.ARG, false);
        birFunc.parameters.put(birVarDcl, new ArrayList<>());

        birFunc.restParam = new BIRParameter(requiredParam.pos, requiredParam.symbol.name);

        // We maintain a mapping from variable symbol to the bir_variable declaration.
        // This is required to pull the correct bir_variable declaration for variable references.
        this.env.symbolVarMap.put(requiredParam.symbol, birVarDcl);
    }

    private void addRequiredParam(BIRFunction birFunc, BVarSymbol paramSymbol, DiagnosticPos pos) {
        BIRFunctionParameter birVarDcl = new BIRFunctionParameter(pos, paramSymbol.type,
                this.env.nextLocalVarId(names), VarScope.FUNCTION, VarKind.ARG, false);
        birFunc.parameters.put(birVarDcl, new ArrayList<>());

        BIRParameter parameter = new BIRParameter(pos, paramSymbol.name);
        birFunc.requiredParams.add(parameter);

        // We maintain a mapping from variable symbol to the bir_variable declaration.
        // This is required to pull the correct bir_variable declaration for variable references.
        this.env.symbolVarMap.put(paramSymbol, birVarDcl);
    }

    // Statements

    @Override
    public void visit(BLangBlockStmt astBlockStmt) {
        for (BLangStatement astStmt : astBlockStmt.stmts) {
            astStmt.accept(this);
        }
    }

    @Override
    public void visit(BLangSimpleVariableDef astVarDefStmt) {
        BIRVariableDcl birVarDcl = new BIRVariableDcl(astVarDefStmt.pos, astVarDefStmt.var.symbol.type,
                this.env.nextLocalVarId(names), VarScope.FUNCTION, VarKind.LOCAL);
        this.env.enclFunc.localVars.add(birVarDcl);

        // We maintain a mapping from variable symbol to the bir_variable declaration.
        // This is required to pull the correct bir_variable declaration for variable references.
        this.env.symbolVarMap.put(astVarDefStmt.var.symbol, birVarDcl);

        if (astVarDefStmt.var.expr == null) {
            return;
        }

        // Visit the rhs expression.
        astVarDefStmt.var.expr.accept(this);

        // Create a variable reference and
        BIROperand varRef = new BIROperand(birVarDcl);
        emit(new Move(astVarDefStmt.pos, this.env.targetOperand, varRef));
    }

    @Override
    public void visit(BLangSimpleVariable varNode) {
<<<<<<< HEAD
        Visibility visibility = getVisibility(varNode.symbol);

        Name name = ANNOTATION_DATA.equals(varNode.symbol.name.value) ? new Name(ANNOTATION_DATA) :
                this.env.nextGlobalVarId(names);

        BIRGlobalVariableDcl birVarDcl = new BIRGlobalVariableDcl(varNode.pos, visibility, varNode.symbol.type, name,
=======
        Name name = ANNOTATION_DATA.equals(varNode.symbol.name.value) ? new Name(ANNOTATION_DATA) :
                this.env.nextGlobalVarId(names);
        BIRGlobalVariableDcl birVarDcl = new BIRGlobalVariableDcl(varNode.pos, varNode.symbol.flags,
                                                                  varNode.symbol.type, name,
>>>>>>> 311046de
                                                                  VarScope.GLOBAL, VarKind.GLOBAL);
        this.env.enclPkg.globalVars.add(birVarDcl);

        this.env.globalVarMap.put(varNode.symbol, birVarDcl);
    }

    @Override
    public void visit(BLangAssignment astAssignStmt) {
        astAssignStmt.expr.accept(this);

        this.varAssignment = true;
        astAssignStmt.varRef.accept(this);
        this.varAssignment = false;
    }

    @Override
    public void visit(BLangExpressionStmt exprStmtNode) {
        //        this.acceptNode(exprStmtNode.expr);
        exprStmtNode.expr.accept(this);
    }

    @Override
    public void visit(BLangInvocation invocationExpr) {
        createCall(invocationExpr, false);
    }

    @Override
    public void visit(BLangStatementExpression statementExpression) {
        statementExpression.stmt.accept(this);
        statementExpression.expr.accept(this);
    }

    @Override
    public void visit(BLangInvocation.BLangAttachedFunctionInvocation invocationExpr) {
        createCall(invocationExpr, true);
    }

    @Override
    public void visit(BLangInvocation.BFunctionPointerInvocation invocation) {
        invocation.functionPointerInvocation = true;
        createCall(invocation, false);
    }

    public void visit(BLangForkJoin forkJoin) {
        forkJoin.workers.forEach(worker -> worker.accept(this));
    }

    public void visit(BLangWorkerReceive workerReceive) {
        BIRBasicBlock thenBB = new BIRBasicBlock(this.env.nextBBId(names));
        String channel = workerReceive.workerIdentifier.value + "->" + env.enclFunc.workerName.value;

        BIRVariableDcl tempVarDcl = new BIRVariableDcl(workerReceive.type, this.env.nextLocalVarId(names),
                VarScope.FUNCTION, VarKind.TEMP);
        this.env.enclFunc.localVars.add(tempVarDcl);
        BIROperand lhsOp = new BIROperand(tempVarDcl);
        this.env.targetOperand = lhsOp;

        boolean isOnSameStrand = DEFAULT_WORKER_NAME.equals(this.env.enclFunc.workerName.value);

        this.env.enclBB.terminator = new BIRTerminator.WorkerReceive(workerReceive.pos,
                names.fromString(channel), lhsOp, isOnSameStrand, thenBB);

        this.env.enclBasicBlocks.add(thenBB);
        this.env.enclBB = thenBB;
    }

    public void visit(BLangWorkerSend workerSend) {
        BIRBasicBlock thenBB = new BIRBasicBlock(this.env.nextBBId(names));
        this.env.enclBasicBlocks.add(thenBB);
        workerSend.expr.accept(this);

        String channelName = this.env.enclFunc.workerName.value + "->" + workerSend.workerIdentifier.value;
        boolean isOnSameStrand = DEFAULT_WORKER_NAME.equals(this.env.enclFunc.workerName.value);

        this.env.enclBB.terminator = new BIRTerminator.WorkerSend(workerSend.pos, names.fromString(channelName),
                this.env.targetOperand, isOnSameStrand, false, null, thenBB);

        this.env.enclBB = thenBB;
    }

    public void visit(BLangWorkerSyncSendExpr syncSend) {
        BIRBasicBlock thenBB = new BIRBasicBlock(this.env.nextBBId(names));
        syncSend.expr.accept(this);
        BIROperand dataOp = this.env.targetOperand;

        BIRVariableDcl tempVarDcl = new BIRVariableDcl(syncSend.type, this.env.nextLocalVarId(names),
                VarScope.FUNCTION, VarKind.TEMP);
        this.env.enclFunc.localVars.add(tempVarDcl);
        BIROperand lhsOp = new BIROperand(tempVarDcl);
        this.env.targetOperand = lhsOp;

        String channelName = this.env.enclFunc.workerName.value + "->" + syncSend.workerIdentifier.value;
        boolean isOnSameStrand = DEFAULT_WORKER_NAME.equals(this.env.enclFunc.workerName.value);

        this.env.enclBB.terminator = new BIRTerminator.WorkerSend(syncSend.pos, names.fromString(channelName),
                dataOp, isOnSameStrand, true, lhsOp, thenBB);

        this.env.enclBasicBlocks.add(thenBB);
        this.env.enclBB = thenBB;
    }

    public void visit(BLangWorkerFlushExpr flushExpr) {
        BIRBasicBlock thenBB = new BIRBasicBlock(this.env.nextBBId(names));

        //create channelDetails array
        BIRNode.ChannelDetails[] channels = new BIRNode.ChannelDetails[flushExpr.workerIdentifierList.size()];
        int i = 0;
        for (BLangIdentifier workerIdentifier : flushExpr.workerIdentifierList) {
            String channelName = this.env.enclFunc.workerName.value + "->" + workerIdentifier.value;
            boolean isOnSameStrand = DEFAULT_WORKER_NAME.equals(this.env.enclFunc.workerName.value);
            channels[i] = new BIRNode.ChannelDetails(channelName, isOnSameStrand, true);
            i++;
        }

        BIRVariableDcl tempVarDcl = new BIRVariableDcl(flushExpr.type, this.env.nextLocalVarId(names),
                VarScope.FUNCTION, VarKind.TEMP);
        this.env.enclFunc.localVars.add(tempVarDcl);
        BIROperand lhsOp = new BIROperand(tempVarDcl);
        this.env.targetOperand = lhsOp;

        this.env.enclBB.terminator = new BIRTerminator.Flush(flushExpr.pos, channels, lhsOp, thenBB);
        this.env.enclBasicBlocks.add(thenBB);
        this.env.enclBB = thenBB;
    }

    private void createWait(BLangWaitExpr waitExpr) {

        BIRBasicBlock thenBB = new BIRBasicBlock(this.env.nextBBId(names));
        // This only supports wait for single future and alternate wait
        List<BIROperand> exprList = new ArrayList<>();

        waitExpr.exprList.forEach(expr -> {
            expr.accept(this);
            exprList.add(this.env.targetOperand);
        });

        BIRVariableDcl tempVarDcl = new BIRVariableDcl(waitExpr.type, this.env.nextLocalVarId(names),
                VarScope.FUNCTION, VarKind.TEMP);
        this.env.enclFunc.localVars.add(tempVarDcl);
        BIROperand lhsOp = new BIROperand(tempVarDcl);
        this.env.targetOperand = lhsOp;

        this.env.enclBB.terminator = new BIRTerminator.Wait(waitExpr.pos, exprList, lhsOp, thenBB);

        this.env.enclBasicBlocks.add(thenBB);
        this.env.enclBB = thenBB;
    }

    private void createCall(BLangInvocation invocationExpr, boolean isVirtual) {
        // Lets create a block the jump after successful function return
        BIRBasicBlock thenBB = new BIRBasicBlock(this.env.nextBBId(names));
        this.env.enclBasicBlocks.add(thenBB);

        List<BLangExpression> requiredArgs = invocationExpr.requiredArgs;
        List<BLangExpression> restArgs = invocationExpr.restArgs;
        List<BIROperand> args = new ArrayList<>();

        for (BLangExpression requiredArg : requiredArgs) {
            requiredArg.accept(this);
            args.add(this.env.targetOperand);
        }

        for (BLangExpression namedArg : invocationExpr.namedArgs) {
            if (!namedArg.ignoreExpression) {
                namedArg.accept(this);
                args.add(this.env.targetOperand);
            } else {
                BIRVariableDcl birVariableDcl =
                        new BIRVariableDcl(namedArg.type, new Name("_"), VarScope.FUNCTION, VarKind.ARG);
                birVariableDcl.ignoreVariable = true;
                args.add(new BIROperand(birVariableDcl));
            }
        }

        // seems like restArgs.size() is always 1 or 0, but lets iterate just in case
        for (BLangExpression arg : restArgs) {
            arg.accept(this);
            args.add(this.env.targetOperand);
        }

        BIROperand fp = null;
        if (invocationExpr.functionPointerInvocation) {
            invocationExpr.expr.accept(this);
            fp = this.env.targetOperand;
        }

        BIROperand lhsOp = null;
        if (invocationExpr.type.tag != TypeTags.NIL) {
            // Create a temporary variable to store the return operation result.
            BIRVariableDcl tempVarDcl = new BIRVariableDcl(invocationExpr.type, this.env.nextLocalVarId(names),
                    VarScope.FUNCTION, VarKind.TEMP);
            this.env.enclFunc.localVars.add(tempVarDcl);
            lhsOp = new BIROperand(tempVarDcl);
            this.env.targetOperand = lhsOp;
        } else {
            BIRVariableDcl tempVarDcl = new BIRVariableDcl(symTable.nilType,
                    this.env.nextLocalVarId(names), VarScope.FUNCTION, VarKind.TEMP);
            this.env.enclFunc.localVars.add(tempVarDcl);
            BIROperand toVarRef = new BIROperand(tempVarDcl);
            emit(new BIRNonTerminator.ConstantLoad(null,
                    null, symTable.nilType, toVarRef));
            this.env.targetOperand = toVarRef;
        }

        // TODO: make vCall a new instruction to avoid package id in vCall
        if (invocationExpr.functionPointerInvocation) {
            this.env.enclBB.terminator = new BIRTerminator.FPCall(invocationExpr.pos, InstructionKind.FP_CALL,
                    fp, args, lhsOp, invocationExpr.async, thenBB);
        } else if (invocationExpr.async) {
            this.env.enclBB.terminator = new BIRTerminator.AsyncCall(invocationExpr.pos, InstructionKind.ASYNC_CALL,
                    isVirtual, invocationExpr.symbol.pkgID, getFuncName((BInvokableSymbol) invocationExpr.symbol),
                    args, lhsOp, thenBB);
        } else {
            this.env.enclBB.terminator = new BIRTerminator.Call(invocationExpr.pos, InstructionKind.CALL, isVirtual,
                    invocationExpr.symbol.pkgID, getFuncName((BInvokableSymbol) invocationExpr.symbol), args, lhsOp,
                    thenBB);
        }

        this.env.enclBB = thenBB;
    }

    @Override
    public void visit(BLangReturn astReturnStmt) {
        astReturnStmt.expr.accept(this);
        BIROperand retVarRef = new BIROperand(this.env.enclFunc.returnVariable);
        emit(new Move(astReturnStmt.pos, this.env.targetOperand, retVarRef));

        // Check whether this function already has a returnBB.
        // A given function can have only one BB that has a return instruction.
        if (this.env.returnBB == null) {
            // If not create one
            BIRBasicBlock returnBB = new BIRBasicBlock(this.env.nextBBId(names));
            returnBB.terminator = new BIRTerminator.Return(astReturnStmt.pos);
            this.env.returnBB = returnBB;
        }
        if (this.env.enclBB.terminator == null) {
            this.env.enclBB.terminator = new BIRTerminator.GOTO(astReturnStmt.pos, this.env.returnBB);
        }
    }

    @Override
    public void visit(BLangPanic panicNode) {
        panicNode.expr.accept(this);
        // Some functions will only have panic but we need to add return for them to make current algorithm work.
        if (this.env.returnBB == null) {
            BIRBasicBlock returnBB = new BIRBasicBlock(this.env.nextBBId(names));
            returnBB.terminator = new BIRTerminator.Return(panicNode.pos);
            this.env.returnBB = returnBB;
        }
        this.env.enclBB.terminator = new BIRTerminator.Panic(panicNode.pos, this.env.targetOperand);
    }

    @Override
    public void visit(BLangIf astIfStmt) {
        astIfStmt.expr.accept(this);
        BIROperand ifExprResult = this.env.targetOperand;

        // Create the basic block for the if-then block.
        BIRBasicBlock thenBB = new BIRBasicBlock(this.env.nextBBId(names));
        this.env.enclBasicBlocks.add(thenBB);

        // This basic block will contain statement that comes right after this 'if' statement.
        BIRBasicBlock nextBB = new BIRBasicBlock(this.env.nextBBId(names));

        // Add the branch instruction to the current basic block.
        // This is the end of the current basic block.
        BIRTerminator.Branch branchIns = new BIRTerminator.Branch(astIfStmt.pos, ifExprResult, thenBB, null);
        this.env.enclBB.terminator = branchIns;

        // Visit the then-block
        this.env.enclBB = thenBB;
        astIfStmt.body.accept(this);

        // If a terminator statement has not been set for the then-block then just add it.
        if (this.env.enclBB.terminator == null) {
            this.env.enclBB.terminator = new BIRTerminator.GOTO(null, nextBB);
        }

        // Check whether there exists an else-if or an else block.
        if (astIfStmt.elseStmt != null) {
            // Create a basic block for the else block.
            BIRBasicBlock elseBB = new BIRBasicBlock(this.env.nextBBId(names));
            this.env.enclBasicBlocks.add(elseBB);
            branchIns.falseBB = elseBB;

            // Visit the else block. This could be an else-if block or an else block.
            this.env.enclBB = elseBB;
            astIfStmt.elseStmt.accept(this);

            // If a terminator statement has not been set for the else-block then just add it.
            if (this.env.enclBB.terminator == null) {
                this.env.enclBB.terminator = new BIRTerminator.GOTO(null, nextBB);
            }

        } else {
            branchIns.falseBB = nextBB;
        }

        // Set the elseBB as the basic block for the rest of statements followed by this if.
        this.env.enclBasicBlocks.add(nextBB);
        this.env.enclBB = nextBB;
    }

    @Override
    public void visit(BLangWhile astWhileStmt) {
        // Create a basic block for the while expression.
        BIRBasicBlock whileExprBB = new BIRBasicBlock(this.env.nextBBId(names));
        this.env.enclBasicBlocks.add(whileExprBB);

        // Insert a GOTO instruction as the terminal instruction into current basic block.
        this.env.enclBB.terminator = new BIRTerminator.GOTO(astWhileStmt.pos, whileExprBB);

        // Visit condition expression
        this.env.enclBB = whileExprBB;
        astWhileStmt.expr.accept(this);
        BIROperand whileExprResult = this.env.targetOperand;

        // Create the basic block for the while-body block.
        BIRBasicBlock whileBodyBB = new BIRBasicBlock(this.env.nextBBId(names));
        this.env.enclBasicBlocks.add(whileBodyBB);

        // Create the basic block for the statements that comes after the while statement.
        BIRBasicBlock whileEndBB = new BIRBasicBlock(this.env.nextBBId(names));

        // Add the branch instruction to the while expression basic block.
        this.env.enclBB.terminator =
                new BIRTerminator.Branch(astWhileStmt.pos, whileExprResult, whileBodyBB, whileEndBB);

        // Visit while body
        this.env.enclBB = whileBodyBB;
        this.env.enclLoopBB = whileExprBB;
        this.env.enclLoopEndBB = whileEndBB;
        astWhileStmt.body.accept(this);
        if (this.env.enclBB.terminator == null) {
            this.env.enclBB.terminator = new BIRTerminator.GOTO(null, whileExprBB);
        }

        this.env.enclBasicBlocks.add(whileEndBB);
        this.env.enclBB = whileEndBB;
    }


    // Expressions

    @Override
    public void visit(BLangLiteral astLiteralExpr) {
        BIRVariableDcl tempVarDcl = new BIRVariableDcl(astLiteralExpr.type,
                this.env.nextLocalVarId(names), VarScope.FUNCTION, VarKind.TEMP);
        this.env.enclFunc.localVars.add(tempVarDcl);
        BIROperand toVarRef = new BIROperand(tempVarDcl);
        emit(new BIRNonTerminator.ConstantLoad(astLiteralExpr.pos,
                astLiteralExpr.value, astLiteralExpr.type, toVarRef));
        this.env.targetOperand = toVarRef;
    }

    @Override
    public void visit(BLangMapLiteral astMapLiteralExpr) {
        generateMappingLiteral(astMapLiteralExpr);
    }

    @Override
    public void visit(BLangJSONLiteral jsonLiteral) {
        generateMappingLiteral(jsonLiteral);
    }

    @Override
    public void visit(BLangTypeConversionExpr astTypeConversionExpr) {
        BIRVariableDcl tempVarDcl = new BIRVariableDcl(astTypeConversionExpr.type,
                this.env.nextLocalVarId(names), VarScope.FUNCTION, VarKind.TEMP);
        this.env.enclFunc.localVars.add(tempVarDcl);
        BIROperand toVarRef = new BIROperand(tempVarDcl);

        astTypeConversionExpr.expr.accept(this);
        BIROperand rhsOp = this.env.targetOperand;

        emit(new BIRNonTerminator.TypeCast(astTypeConversionExpr.pos, toVarRef, rhsOp));
        this.env.targetOperand = toVarRef;
    }

    @Override
    public void visit(BLangStructLiteral astStructLiteralExpr) {
        BIRVariableDcl tempVarDcl = new BIRVariableDcl(astStructLiteralExpr.type,
                this.env.nextLocalVarId(names), VarScope.FUNCTION, VarKind.TEMP);
        this.env.enclFunc.localVars.add(tempVarDcl);
        BIROperand toVarRef = new BIROperand(tempVarDcl);

        BIRNonTerminator.NewStructure instruction;

        BTypeSymbol structTypeSymbol = getRecordTypeSymbol(astStructLiteralExpr.type);
        if (isInSamePackage(structTypeSymbol, this.env.enclPkg)) {
            instruction = new BIRNonTerminator.NewStructure(astStructLiteralExpr.pos, astStructLiteralExpr.type,
                    toVarRef);
        } else {
            String recordName = ((BRecordTypeSymbol) astStructLiteralExpr.type.tsymbol).name.value;
            instruction = new BIRNonTerminator.NewStructure(astStructLiteralExpr.pos, structTypeSymbol.pkgID,
                    recordName, astStructLiteralExpr.type, toVarRef);
        }
        emit(instruction);

        this.env.targetOperand = toVarRef;

        // Invoke the struct initializer here.
        if (astStructLiteralExpr.initializer != null) {
            //TODO
        }

        // Generate code the struct literal.
        for (BLangRecordKeyValue keyValue : astStructLiteralExpr.keyValuePairs) {
            BLangRecordKey key = keyValue.key;
            key.expr.accept(this);
            BIROperand keyRegIndex = this.env.targetOperand;

            keyValue.valueExpr.accept(this);
            BIROperand valueRegIndex = this.env.targetOperand;

            emit(new FieldAccess(astStructLiteralExpr.pos,
                    InstructionKind.MAP_STORE, toVarRef, keyRegIndex, valueRegIndex));
        }
        this.env.targetOperand = toVarRef;
    }

    @Override
    public void visit(BLangTypeInit connectorInitExpr) {
        BIRVariableDcl tempVarDcl = new BIRVariableDcl(connectorInitExpr.type, this.env.nextLocalVarId(names),
                                                       VarScope.FUNCTION, VarKind.TEMP);
        this.env.enclFunc.localVars.add(tempVarDcl);
        BIROperand toVarRef = new BIROperand(tempVarDcl);

        BTypeSymbol objectTypeSymbol = getObjectTypeSymbol(connectorInitExpr.type);
        BIRNonTerminator.NewInstance instruction;
        if (isInSamePackage(objectTypeSymbol, this.env.enclPkg)) {
            BIRTypeDefinition def = typeDefs.get(objectTypeSymbol);
            instruction = new BIRNonTerminator.NewInstance(connectorInitExpr.pos, def, toVarRef);
        } else {
            String objectName = ((BObjectTypeSymbol) connectorInitExpr.type.tsymbol).name.value;
            instruction = new BIRNonTerminator.NewInstance(connectorInitExpr.pos, objectTypeSymbol.pkgID,
                                                           objectName, toVarRef);
        }
        emit(instruction);
        this.env.targetOperand = toVarRef;
    }

    private boolean isInSamePackage(BTypeSymbol objectTypeSymbol, BIRPackage enclPkg) {
        return objectTypeSymbol.pkgID.orgName.equals(enclPkg.org) &&
                objectTypeSymbol.pkgID.name.equals(enclPkg.name) &&
                objectTypeSymbol.pkgID.version.equals(enclPkg.version);
    }

    @Override
    public void visit(BLangSimpleVarRef.BLangFieldVarRef fieldVarRef) {
    }

    @Override
    public void visit(BLangTableLiteral tableLiteral) {
        generateTableLiteral(tableLiteral);
    }

    @Override
    public void visit(BLangStreamLiteral streamLiteral) {
        generateStreamLiteral(streamLiteral);
    }

    @Override
    public void visit(BLangArrayLiteral astArrayLiteralExpr) {
        generateArrayLiteral(astArrayLiteralExpr);
    }

    @Override
    public void visit(BLangJSONArrayLiteral jsonArrayLiteralExpr) {
        generateArrayLiteral(jsonArrayLiteralExpr);
    }

    @Override
    public void visit(BLangMapAccessExpr astMapAccessExpr) {
        boolean variableStore = this.varAssignment;
        this.varAssignment = false;
        BIROperand rhsOp = this.env.targetOperand;

        astMapAccessExpr.expr.accept(this);
        BIROperand varRefRegIndex = this.env.targetOperand;

        astMapAccessExpr.indexExpr.accept(this);
        BIROperand keyRegIndex = this.env.targetOperand;
        if (variableStore) {
            emit(new BIRNonTerminator.FieldAccess(astMapAccessExpr.pos, InstructionKind.MAP_STORE, varRefRegIndex,
                    keyRegIndex, rhsOp));
            return;
        }
        BIRVariableDcl tempVarDcl = new BIRVariableDcl(astMapAccessExpr.type, this.env.nextLocalVarId(names),
                VarScope.FUNCTION, VarKind.TEMP);
        this.env.enclFunc.localVars.add(tempVarDcl);
        BIROperand tempVarRef = new BIROperand(tempVarDcl);

        emit(new BIRNonTerminator.FieldAccess(astMapAccessExpr.pos, InstructionKind.MAP_LOAD, tempVarRef,
                keyRegIndex, varRefRegIndex, astMapAccessExpr.except));
        this.env.targetOperand = tempVarRef;
        this.varAssignment = variableStore;
    }

    @Override
    public void visit(BLangStructFieldAccessExpr astStructFieldAccessExpr) {
        generateMappingAccess(astStructFieldAccessExpr, astStructFieldAccessExpr.except);
    }

    @Override
    public void visit(BLangJSONAccessExpr astJSONFieldAccessExpr) {
        if (astJSONFieldAccessExpr.indexExpr.type.tag == TypeTags.INT) {
            generateArrayAccess(astJSONFieldAccessExpr);
            return;
        }

        generateMappingAccess(astJSONFieldAccessExpr, false);
    }

    @Override
    public void visit(BLangArrayAccessExpr astArrayAccessExpr) {
        generateArrayAccess(astArrayAccessExpr);
    }

    @Override
    public void visit(BLangIndexBasedAccess.BLangTupleAccessExpr tupleAccessExpr) {
        generateArrayAccess(tupleAccessExpr);
    }

    @Override
    public void visit(BLangBracedOrTupleExpr bracedOrTupleExpr) {
        // Emit create array instruction
        BIRVariableDcl tempVarDcl = new BIRVariableDcl(bracedOrTupleExpr.type,
                this.env.nextLocalVarId(names), VarScope.FUNCTION, VarKind.TEMP);
        this.env.enclFunc.localVars.add(tempVarDcl);
        BIROperand toVarRef = new BIROperand(tempVarDcl);

        long size = bracedOrTupleExpr.expressions.size();

        BLangLiteral literal = new BLangLiteral();
        literal.pos = bracedOrTupleExpr.pos;
        literal.value = size;
        literal.type = symTable.intType;
        literal.accept(this);
        BIROperand sizeOp = this.env.targetOperand;

        emit(new BIRNonTerminator.NewArray(bracedOrTupleExpr.pos, bracedOrTupleExpr.type, toVarRef, sizeOp));

        // Emit instructions populate initial array values;
        for (int i = 0; i < bracedOrTupleExpr.expressions.size(); i++) {
            BLangExpression argExpr = bracedOrTupleExpr.expressions.get(i);
            argExpr.accept(this);
            BIROperand exprIndex = this.env.targetOperand;

            BLangLiteral indexLiteral = new BLangLiteral();
            indexLiteral.pos = bracedOrTupleExpr.pos;
            indexLiteral.value = (long) i;
            indexLiteral.type = symTable.intType;
            indexLiteral.accept(this);
            BIROperand arrayIndex = this.env.targetOperand;

            emit(new BIRNonTerminator.FieldAccess(bracedOrTupleExpr.pos,
                    InstructionKind.ARRAY_STORE, toVarRef, arrayIndex, exprIndex));
        }
        this.env.targetOperand = toVarRef;
    }

    @Override
    public void visit(BLangIsLikeExpr isLikeExpr) {
        BIRVariableDcl tempVarDcl = new BIRVariableDcl(symTable.booleanType,
                this.env.nextLocalVarId(names), VarScope.FUNCTION, VarKind.TEMP);
        this.env.enclFunc.localVars.add(tempVarDcl);
        BIROperand toVarRef = new BIROperand(tempVarDcl);

        isLikeExpr.expr.accept(this);
        BIROperand exprIndex = this.env.targetOperand;

        emit(new BIRNonTerminator.IsLike(isLikeExpr.pos, isLikeExpr.typeNode.type, toVarRef, exprIndex));

        this.env.targetOperand = toVarRef;
    }

    @Override
    public void visit(BLangTypeTestExpr typeTestExpr) {
        BIRVariableDcl tempVarDcl = new BIRVariableDcl(symTable.booleanType,
                this.env.nextLocalVarId(names), VarScope.FUNCTION, VarKind.TEMP);
        this.env.enclFunc.localVars.add(tempVarDcl);
        BIROperand toVarRef = new BIROperand(tempVarDcl);

        typeTestExpr.expr.accept(this);
        BIROperand exprIndex = this.env.targetOperand;

        emit(new BIRNonTerminator.TypeTest(typeTestExpr.pos, typeTestExpr.typeNode.type, toVarRef, exprIndex));

        this.env.targetOperand = toVarRef;
    }

    @Override
    public void visit(BLangLocalVarRef astVarRefExpr) {
        boolean variableStore = this.varAssignment;
        this.varAssignment = false;
        BSymbol varSymbol = astVarRefExpr.symbol;

        if (variableStore) {
            if (astVarRefExpr.symbol.name != Names.IGNORE) {
                BIROperand varRef = new BIROperand(this.env.symbolVarMap.get(varSymbol));
                emit(new Move(astVarRefExpr.pos, this.env.targetOperand, varRef));
            }
        } else {
            BIRVariableDcl tempVarDcl = new BIRVariableDcl(varSymbol.type,
                    this.env.nextLocalVarId(names), VarScope.FUNCTION, VarKind.TEMP);
            this.env.enclFunc.localVars.add(tempVarDcl);
            BIROperand tempVarRef = new BIROperand(tempVarDcl);

            BIRVariableDcl varDecl;
            if (isSelfVar(varSymbol)) {
                varDecl = new BIRVariableDcl(varSymbol.type, varSymbol.name, VarScope.FUNCTION, VarKind.SELF);
            } else {
                varDecl = this.env.symbolVarMap.get(varSymbol);
            }
            BIROperand fromVarRef = new BIROperand(varDecl);

            emit(new Move(astVarRefExpr.pos, fromVarRef, tempVarRef));
            this.env.targetOperand = tempVarRef;
        }
        this.varAssignment = variableStore;
    }

    private boolean isSelfVar(BSymbol symbol) {
        return Names.SELF.equals(symbol.name);
    }

    @Override
    public void visit(BLangPackageVarRef astPackageVarRefExpr) {
        boolean variableStore = this.varAssignment;
        this.varAssignment = false;

        if (variableStore) {
            if (astPackageVarRefExpr.symbol.name != Names.IGNORE) {
                BIROperand varRef = new BIROperand(this.env.globalVarMap.get(astPackageVarRefExpr.symbol));
                emit(new Move(astPackageVarRefExpr.pos, this.env.targetOperand, varRef));
            }

        } else {
            BIRVariableDcl tempVarDcl = new BIRVariableDcl(astPackageVarRefExpr.type,
                    this.env.nextLocalVarId(names), VarScope.FUNCTION, VarKind.TEMP);
            this.env.enclFunc.localVars.add(tempVarDcl);
            BIROperand tempVarRef = new BIROperand(tempVarDcl);
            BIROperand fromVarRef = new BIROperand(this.env.globalVarMap.get(astPackageVarRefExpr.symbol));
            emit(new Move(astPackageVarRefExpr.pos, fromVarRef, tempVarRef));
            this.env.targetOperand = tempVarRef;
        }
        this.varAssignment = variableStore;
    }

    @Override
    public void visit(BLangBinaryExpr astBinaryExpr) {
        astBinaryExpr.lhsExpr.accept(this);
        BIROperand rhsOp1 = this.env.targetOperand;

        astBinaryExpr.rhsExpr.accept(this);
        BIROperand rhsOp2 = this.env.targetOperand;

        // Create a temporary variable to store the binary operation result.
        BIRVariableDcl tempVarDcl = new BIRVariableDcl(astBinaryExpr.type,
                this.env.nextLocalVarId(names), VarScope.FUNCTION, VarKind.TEMP);
        this.env.enclFunc.localVars.add(tempVarDcl);
        BIROperand lhsOp = new BIROperand(tempVarDcl);
        this.env.targetOperand = lhsOp;

        // Create binary instruction
        BinaryOp binaryIns = new BinaryOp(astBinaryExpr.pos, getBinaryInstructionKind(astBinaryExpr.opKind),
                astBinaryExpr.type, lhsOp, rhsOp1, rhsOp2);
        emit(binaryIns);
    }

    @Override
    public void visit(BLangUnaryExpr unaryExpr) {
        unaryExpr.expr.accept(this);
        BIROperand rhsOp = this.env.targetOperand;

        // Create a temporary variable to store the unary operation result.
        BIRVariableDcl tempVarDcl = new BIRVariableDcl(unaryExpr.type,
                this.env.nextLocalVarId(names), VarScope.FUNCTION, VarKind.TEMP);
        this.env.enclFunc.localVars.add(tempVarDcl);
        BIROperand lhsOp = new BIROperand(tempVarDcl);

        if (OperatorKind.ADD.equals(unaryExpr.operator) || OperatorKind.UNTAINT.equals(unaryExpr.operator)) {
            emit(new Move(unaryExpr.pos, rhsOp, lhsOp));
            this.env.targetOperand = lhsOp;
            return;
        }

        UnaryOP unaryIns = new UnaryOP(unaryExpr.pos, getUnaryInstructionKind(unaryExpr.operator), lhsOp, rhsOp);
        emit(unaryIns);
        this.env.targetOperand = lhsOp;
    }

    @Override
    public void visit(BLangErrorConstructorExpr errorExpr) {
        // Create a temporary variable to store the error.
        BIRVariableDcl tempVarError = new BIRVariableDcl(errorExpr.type,
                this.env.nextLocalVarId(names), VarScope.FUNCTION, VarKind.TEMP);
        this.env.enclFunc.localVars.add(tempVarError);
        BIROperand lhsOp = new BIROperand(tempVarError);
        // visit reason and detail expressions
        this.env.targetOperand = lhsOp;
        errorExpr.reasonExpr.accept(this);
        BIROperand reasonOp = this.env.targetOperand;
        errorExpr.detailsExpr.accept(this);
        BIROperand detailsOp = this.env.targetOperand;
        BIRNonTerminator.NewError newError = new BIRNonTerminator.NewError(errorExpr.pos, errorExpr.type, lhsOp,
                                                                           reasonOp, detailsOp);
        emit(newError);
        this.env.targetOperand = lhsOp;
    }

    @Override
    public void visit(BLangTrapExpr trapExpr) {
        // This will move instructions inside trap expression for a new basic block unless current block does not have 
        // any instructions or already in the current trap block.
        if (!this.env.enclBB.instructions.isEmpty() && this.env.trapBB != this.env.enclBB) {
            this.env.trapBB = new BIRBasicBlock(this.env.nextBBId(names));
            env.enclBasicBlocks.add(this.env.trapBB);
            this.env.enclBB.terminator = new BIRTerminator.GOTO(trapExpr.pos, this.env.trapBB);
            this.env.enclBB = this.env.trapBB;
        } else {
            this.env.trapBB = this.env.enclBB;
        }
        BIROperand targetOperand = this.env.targetOperand;
        trapExpr.expr.accept(this);
        if (trapExpr.expr.type.tag == TypeTags.NIL) {
            BIRVariableDcl tempVarDcl = new BIRVariableDcl(trapExpr.type, this.env.nextLocalVarId(names),
                                                           VarScope.FUNCTION, VarKind.TEMP);
            this.env.enclFunc.localVars.add(tempVarDcl);
            this.env.targetOperand = new BIROperand(tempVarDcl);
        }
        if (this.env.trapBB.terminator != null) {
            // Once trap expression is visited,  we need to back track all basic blocks which is covered by the trap 
            // and add error entry for each and every basic block.
            genIntermediateErrorEntries(this.env.trapBB);
        }
        if (!this.env.enclBB.instructions.isEmpty()) {
            // Create new block for instructions after trap.
            this.env.enclFunc.errorTable.add(new BIRNode.BIRErrorEntry(this.env.trapBB, this.env.targetOperand));
            this.env.trapBB = new BIRBasicBlock(this.env.nextBBId(names));
            env.enclBasicBlocks.add(this.env.trapBB);
            this.env.enclBB.terminator = new BIRTerminator.GOTO(trapExpr.pos, this.env.trapBB);
            this.env.enclBB = this.env.trapBB;
        }
    }

    @Override
    public void visit(BLangWaitExpr waitExpr) {
        createWait(waitExpr);
    }

    @Override
    public void visit(BLangWaitForAllExpr.BLangWaitLiteral waitLiteral) {
        BIRBasicBlock thenBB = new BIRBasicBlock(this.env.nextBBId(names));
        BIRVariableDcl tempVarDcl = new BIRVariableDcl(waitLiteral.type,
                this.env.nextLocalVarId(names), VarScope.FUNCTION, VarKind.TEMP);
        this.env.enclFunc.localVars.add(tempVarDcl);
        BIROperand toVarRef = new BIROperand(tempVarDcl);
        emit(new BIRNonTerminator.NewStructure(waitLiteral.pos, waitLiteral.type, toVarRef));
        this.env.targetOperand = toVarRef;

        List<String> keys = new ArrayList<>();
        List<BIROperand> valueExprs = new ArrayList<>();
        for (BLangWaitForAllExpr.BLangWaitKeyValue keyValue : waitLiteral.keyValuePairs) {
            keys.add(keyValue.key.value);
            BLangExpression expr = keyValue.valueExpr != null ? keyValue.valueExpr : keyValue.keyExpr;
            expr.accept(this);
            BIROperand valueRegIndex = this.env.targetOperand;
            valueExprs.add(valueRegIndex);
        }
        this.env.enclBB.terminator = new BIRTerminator.WaitAll(waitLiteral.pos, toVarRef, keys, valueExprs, thenBB);
        this.env.targetOperand = toVarRef;
        this.env.enclFunc.basicBlocks.add(thenBB);
        this.env.enclBB = thenBB;
    }

    @Override
    public void visit(BLangIsAssignableExpr assignableExpr) {
        BIRVariableDcl tempVarDcl = new BIRVariableDcl(symTable.booleanType, this.env.nextLocalVarId(names),
                VarScope.FUNCTION, VarKind.TEMP);
        this.env.enclFunc.localVars.add(tempVarDcl);
        BIROperand toVarRef = new BIROperand(tempVarDcl);

        assignableExpr.lhsExpr.accept(this);
        BIROperand exprIndex = this.env.targetOperand;

        emit(new BIRNonTerminator.TypeTest(assignableExpr.pos, assignableExpr.targetType, toVarRef, exprIndex));
        this.env.targetOperand = toVarRef;
    }

    @Override
    public void visit(BLangXMLQName xmlQName) {
        BIRVariableDcl tempVarDcl =
                new BIRVariableDcl(symTable.anyType, this.env.nextLocalVarId(names), VarScope.FUNCTION, VarKind.TEMP);
        this.env.enclFunc.localVars.add(tempVarDcl);
        BIROperand toVarRef = new BIROperand(tempVarDcl);

        // If the QName is use outside of XML, treat it as string.
        if (!xmlQName.isUsedInXML) {
            String qName = xmlQName.namespaceURI == null ? xmlQName.localname.value
                    : ("{" + xmlQName.namespaceURI + "}" + xmlQName.localname);
            generateStringLiteral(qName);
            return;
        }

        // Else, treat it as QName
        BIROperand nsURIIndex = generateStringLiteral(xmlQName.namespaceURI);
        BIROperand localnameIndex = generateStringLiteral(xmlQName.localname.value);
        BIROperand prefixIndex = generateStringLiteral(xmlQName.prefix.value);
        BIRNonTerminator.NewXMLQName newXMLQName =
                new BIRNonTerminator.NewXMLQName(xmlQName.pos, toVarRef, localnameIndex, nsURIIndex, prefixIndex);
        emit(newXMLQName);
        this.env.targetOperand = toVarRef;
    }

    @Override
    public void visit(BLangXMLElementLiteral xmlElementLiteral) {
        BIRVariableDcl tempVarDcl = new BIRVariableDcl(xmlElementLiteral.type, this.env.nextLocalVarId(names),
                VarScope.FUNCTION, VarKind.TEMP);
        this.env.enclFunc.localVars.add(tempVarDcl);
        BIROperand toVarRef = new BIROperand(tempVarDcl);

        // Visit in-line namespace declarations. These needs to be visited first before visiting the
        // attributes, start and end tag names of the element.
        xmlElementLiteral.inlineNamespaces.forEach(xmlns -> {
            xmlns.accept(this);
        });

        // Create start tag name
        BLangExpression startTagName = (BLangExpression) xmlElementLiteral.getStartTagName();
        startTagName.accept(this);
        BIROperand startTagNameIndex = this.env.targetOperand;

        // Create end tag name. If there is no end-tag name (self closing tag),
        // then consider start tag name as the end tag name too.
        BIROperand endTagNameIndex;
        BLangExpression endTagName = (BLangExpression) xmlElementLiteral.getEndTagName();
        if (endTagName == null) {
            endTagNameIndex = startTagNameIndex;
        } else {
            endTagName.accept(this);
            endTagNameIndex = this.env.targetOperand;
        }

        // Create default namespace uri
        BIROperand defaultNsURIVarRef = generateNamespaceRef(xmlElementLiteral.defaultNsSymbol, xmlElementLiteral.pos);

        // Create xml element
        BIRNonTerminator.NewXMLElement newXMLElement = new BIRNonTerminator.NewXMLElement(xmlElementLiteral.pos,
                toVarRef, startTagNameIndex, endTagNameIndex, defaultNsURIVarRef);
        emit(newXMLElement);

        // Populate the XML by adding namespace declarations, attributes and children
        populateXML(xmlElementLiteral, toVarRef);
        this.env.targetOperand = toVarRef;
    }

    @Override
    public void visit(BLangXMLAttribute attribute) {
        BIROperand xmlVarRef = this.env.targetOperand;

        attribute.name.accept(this);
        BIROperand attrNameOp = this.env.targetOperand;

        attribute.value.accept(this);
        BIROperand attrValueOp = this.env.targetOperand;
        emit(new BIRNonTerminator.FieldAccess(attribute.pos, InstructionKind.XML_ATTRIBUTE_STORE, xmlVarRef, attrNameOp,
                attrValueOp));
    }

    @Override
    public void visit(BLangXMLTextLiteral xmlTextLiteral) {
        BIRVariableDcl tempVarDcl = new BIRVariableDcl(xmlTextLiteral.type, this.env.nextLocalVarId(names),
                VarScope.FUNCTION, VarKind.TEMP);
        this.env.enclFunc.localVars.add(tempVarDcl);
        BIROperand toVarRef = new BIROperand(tempVarDcl);

        xmlTextLiteral.concatExpr.accept(this);
        BIROperand xmlTextIndex = this.env.targetOperand;

        BIRNonTerminator.NewXMLText newXMLElement =
                new BIRNonTerminator.NewXMLText(xmlTextLiteral.pos, toVarRef, xmlTextIndex);
        emit(newXMLElement);
        this.env.targetOperand = toVarRef;
    }

    @Override
    public void visit(BLangXMLCommentLiteral xmlCommentLiteral) {
        BIRVariableDcl tempVarDcl = new BIRVariableDcl(xmlCommentLiteral.type, this.env.nextLocalVarId(names),
                VarScope.FUNCTION, VarKind.TEMP);
        this.env.enclFunc.localVars.add(tempVarDcl);
        BIROperand toVarRef = new BIROperand(tempVarDcl);

        xmlCommentLiteral.concatExpr.accept(this);
        BIROperand xmlCommentIndex = this.env.targetOperand;

        BIRNonTerminator.NewXMLComment newXMLComment =
                new BIRNonTerminator.NewXMLComment(xmlCommentLiteral.pos, toVarRef, xmlCommentIndex);
        emit(newXMLComment);
        this.env.targetOperand = toVarRef;
    }

    @Override
    public void visit(BLangXMLProcInsLiteral xmlProcInsLiteral) {
        BIRVariableDcl tempVarDcl = new BIRVariableDcl(xmlProcInsLiteral.type, this.env.nextLocalVarId(names),
                VarScope.FUNCTION, VarKind.TEMP);
        this.env.enclFunc.localVars.add(tempVarDcl);
        BIROperand toVarRef = new BIROperand(tempVarDcl);

        xmlProcInsLiteral.dataConcatExpr.accept(this);
        BIROperand dataIndex = this.env.targetOperand;

        xmlProcInsLiteral.target.accept(this);
        BIROperand targetIndex = this.env.targetOperand;

        BIRNonTerminator.NewXMLProcIns newXMLProcIns =
                new BIRNonTerminator.NewXMLProcIns(xmlProcInsLiteral.pos, toVarRef, dataIndex, targetIndex);
        emit(newXMLProcIns);
        this.env.targetOperand = toVarRef;
    }

    @Override
    public void visit(BLangXMLQuotedString xmlQuotedString) {
        xmlQuotedString.concatExpr.accept(this);
    }

    @Override
    public void visit(BLangXMLNSStatement xmlnsStmtNode) {
        xmlnsStmtNode.xmlnsDecl.accept(this);
    }

    @Override
    public void visit(BLangXMLNS xmlnsNode) {
        // do nothing
    }

    @Override
    public void visit(BLangLocalXMLNS xmlnsNode) {
        generateXMLNamespace(xmlnsNode);
    }

    @Override
    public void visit(BLangPackageXMLNS xmlnsNode) {
        generateXMLNamespace(xmlnsNode);
    }

    @Override
    public void visit(BLangXMLAccessExpr xmlAccessExpr) {
        generateMappingAccess(xmlAccessExpr, false);
    }

    @Override
    public void visit(BLangXMLAttributeAccess xmlAttributeAccessExpr) {
        if (xmlAttributeAccessExpr.indexExpr != null) {
            generateMappingAccess(xmlAttributeAccessExpr, false);
            return;
        }

        // This is getting xml attributes as a map. i.e.: x@
        // Model as a conversion where source type is xml, and target type is map<string>.
        BIRVariableDcl tempVarDcl = new BIRVariableDcl(symTable.mapStringType, this.env.nextLocalVarId(names),
                VarScope.FUNCTION, VarKind.TEMP);
        this.env.enclFunc.localVars.add(tempVarDcl);
        BIROperand toVarRef = new BIROperand(tempVarDcl);

        xmlAttributeAccessExpr.expr.accept(this);
        BIROperand xmlVarOp = this.env.targetOperand;
        emit(new BIRNonTerminator.TypeCast(xmlAttributeAccessExpr.pos, toVarRef, xmlVarOp));
        this.env.targetOperand = toVarRef;
    }

    @Override
    public void visit(BLangTypedescExpr accessExpr) {
        BIRVariableDcl tempVarDcl =
                new BIRVariableDcl(accessExpr.type, this.env.nextLocalVarId(names), VarScope.FUNCTION, VarKind.TEMP);
        this.env.enclFunc.localVars.add(tempVarDcl);
        BIROperand toVarRef = new BIROperand(tempVarDcl);
        emit(new BIRNonTerminator.NewTypeDesc(accessExpr.pos, toVarRef, accessExpr.resolvedType));
        this.env.targetOperand = toVarRef;
    }

    @Override
    public void visit(BLangSimpleVarRef.BLangTypeLoad typeLoad) {
        BIRVariableDcl tempVarDcl =
                new BIRVariableDcl(symTable.typeDesc, this.env.nextLocalVarId(names), VarScope.FUNCTION, VarKind
                        .TEMP);
        this.env.enclFunc.localVars.add(tempVarDcl);
        BIROperand toVarRef = new BIROperand(tempVarDcl);
        emit(new BIRNonTerminator.NewTypeDesc(typeLoad.pos, toVarRef, typeLoad.symbol.type));
        this.env.targetOperand = toVarRef;
    }

    @Override
    public void visit(BLangBreak breakStmt) {
        this.env.enclBB.terminator = new BIRTerminator.GOTO(breakStmt.pos, this.env.enclLoopEndBB);
    }

    @Override
    public void visit(BLangContinue continueStmt) {
        this.env.enclBB.terminator = new BIRTerminator.GOTO(continueStmt.pos, this.env.enclLoopBB);
    }

    @Override
    public void visit(BLangConstRef constRef) {
        boolean variableStore = this.varAssignment;
        this.varAssignment = false;
        if (variableStore) {
            throw new IllegalStateException("Constants cannot be updated");
        }

        BIRVariableDcl tempVarDcl =
                new BIRVariableDcl(constRef.type, this.env.nextLocalVarId(names), VarScope.FUNCTION, VarKind.TEMP);
        this.env.enclFunc.localVars.add(tempVarDcl);
        BIROperand tempVarRef = new BIROperand(tempVarDcl);
        BIROperand fromVarRef = new BIROperand(this.env.globalVarMap.get(constRef.symbol));
        emit(new Move(constRef.pos, fromVarRef, tempVarRef));
        this.env.targetOperand = tempVarRef;
        this.varAssignment = variableStore;
    }

    @Override
    public void visit(BLangFunctionVarRef fpVarRef) {
        generateFPVarRef(fpVarRef, (BInvokableSymbol) fpVarRef.symbol);
    }

    @Override
    public void visit(BLangStructFunctionVarRef structFpVarRef) {
        generateFPVarRef(structFpVarRef, (BInvokableSymbol) structFpVarRef.symbol);
    }


    public void visit(BLangLock lockNode) {
        BIRBasicBlock lockedBB = new BIRBasicBlock(this.env.nextBBId(names));
        this.env.enclBasicBlocks.add(lockedBB);

        Supplier<TreeSet<BIRGlobalVariableDcl>> supplier = () -> new TreeSet<>(Comparator.comparing(v -> v.name.value));
        Set<BIRGlobalVariableDcl> lockedOn = lockNode.lockVariables.stream()
                                                                   .map(e -> this.env.globalVarMap.get(e))
                                                                   .collect(Collectors.toCollection(supplier));
        this.env.enclBB.terminator = new BIRTerminator.Lock(null, lockedOn, lockedBB);
        this.env.enclBB = lockedBB;
        lockNode.body.accept(this);

        BIRBasicBlock unlockedBB = new BIRBasicBlock(this.env.nextBBId(names));
        this.env.enclBB.terminator = new BIRTerminator.Unlock(null, lockedOn, unlockedBB);
        this.env.enclBasicBlocks.add(unlockedBB);
        this.env.enclBB = unlockedBB;
    }

    // private methods

    private void genIntermediateErrorEntries(BIRBasicBlock thenBB) {
        if (thenBB != this.env.enclBB) {
            this.env.enclFunc.errorTable.add(new BIRNode.BIRErrorEntry(thenBB, this.env.targetOperand));
            if (thenBB.terminator.thenBB != null) {
                this.env.trapBB = thenBB.terminator.thenBB;
                genIntermediateErrorEntries(this.env.trapBB);
            }
        }
    }


    private void emit(BIRInstruction instruction) {
        this.env.enclBB.instructions.add(instruction);
    }

    private InstructionKind getBinaryInstructionKind(OperatorKind opKind) {
        switch (opKind) {
            case ADD:
                return InstructionKind.ADD;
            case SUB:
                return InstructionKind.SUB;
            case MUL:
                return InstructionKind.MUL;
            case DIV:
                return InstructionKind.DIV;
            case MOD:
                return InstructionKind.MOD;
            case EQUAL:
                return InstructionKind.EQUAL;
            case NOT_EQUAL:
                return InstructionKind.NOT_EQUAL;
            case GREATER_THAN:
                return InstructionKind.GREATER_THAN;
            case GREATER_EQUAL:
                return InstructionKind.GREATER_EQUAL;
            case LESS_THAN:
                return InstructionKind.LESS_THAN;
            case LESS_EQUAL:
                return InstructionKind.LESS_EQUAL;
            case AND:
                return InstructionKind.AND;
            case OR:
                return InstructionKind.OR;
            case REF_EQUAL:
                return InstructionKind.REF_EQUAL;
            case REF_NOT_EQUAL:
                return InstructionKind.REF_NOT_EQUAL;
            case CLOSED_RANGE:
                return InstructionKind.CLOSED_RANGE;
            case HALF_OPEN_RANGE:
                return InstructionKind.HALF_OPEN_RANGE;
            case ANNOT_ACCESS:
                return InstructionKind.ANNOT_ACCESS;
            case BITWISE_AND:
                return InstructionKind.BITWISE_AND;
            case BITWISE_OR:
                return InstructionKind.BITWISE_OR;
            case BITWISE_XOR:
                return InstructionKind.BITWISE_XOR;
            case BITWISE_LEFT_SHIFT:
                return InstructionKind.BITWISE_LEFT_SHIFT;
            case BITWISE_RIGHT_SHIFT:
                return InstructionKind.BITWISE_RIGHT_SHIFT;
            case BITWISE_UNSIGNED_RIGHT_SHIFT:
                return InstructionKind.BITWISE_UNSIGNED_RIGHT_SHIFT;
            default:
                throw new IllegalStateException("unsupported binary operation: " + opKind.value());
        }
    }

    private InstructionKind getUnaryInstructionKind(OperatorKind opKind) {
        switch (opKind) {
            case TYPEOF:
                return InstructionKind.TYPEOF;
            case NOT:
                return InstructionKind.NOT;
            case SUB:
                return InstructionKind.NEGATE;
            case ADD:
                return InstructionKind.MOVE;
            default:
                throw new IllegalStateException("unsupported unary operator: " + opKind.value());
        }
    }

    private void generateMappingLiteral(BLangRecordLiteral mappingLiteralExpr) {
        BIRVariableDcl tempVarDcl = new BIRVariableDcl(mappingLiteralExpr.type, this.env.nextLocalVarId(names),
                VarScope.FUNCTION, VarKind.TEMP);
        this.env.enclFunc.localVars.add(tempVarDcl);
        BIROperand toVarRef = new BIROperand(tempVarDcl);
        emit(new BIRNonTerminator.NewStructure(mappingLiteralExpr.pos, mappingLiteralExpr.type, toVarRef));
        this.env.targetOperand = toVarRef;

        // Handle Map init stuff
        for (BLangRecordKeyValue keyValue : mappingLiteralExpr.keyValuePairs) {
            BLangExpression keyExpr = keyValue.key.expr;
            keyExpr.accept(this);
            BIROperand keyRegIndex = this.env.targetOperand;

            BLangExpression valueExpr = keyValue.valueExpr;
            valueExpr.accept(this);
            BIROperand rhsOp = this.env.targetOperand;

            emit(new BIRNonTerminator.FieldAccess(mappingLiteralExpr.pos, InstructionKind.MAP_STORE, toVarRef,
                    keyRegIndex, rhsOp));
        }

        this.env.targetOperand = toVarRef;
    }

    private void generateArrayLiteral(BLangArrayLiteral astArrayLiteralExpr) {
        // Emit create array instruction
        BIRVariableDcl tempVarDcl = new BIRVariableDcl(astArrayLiteralExpr.type, this.env.nextLocalVarId(names),
                VarScope.FUNCTION, VarKind.TEMP);
        this.env.enclFunc.localVars.add(tempVarDcl);
        BIROperand toVarRef = new BIROperand(tempVarDcl);

        long size = astArrayLiteralExpr.type.tag == TypeTags.ARRAY &&
                ((BArrayType) astArrayLiteralExpr.type).state != BArrayState.UNSEALED
                        ? (long) ((BArrayType) astArrayLiteralExpr.type).size
                        : -1L;

        BLangLiteral literal = new BLangLiteral();
        literal.pos = astArrayLiteralExpr.pos;
        literal.value = size;
        literal.type = symTable.intType;
        literal.accept(this);
        BIROperand sizeOp = this.env.targetOperand;

        emit(new BIRNonTerminator.NewArray(astArrayLiteralExpr.pos, astArrayLiteralExpr.type, toVarRef, sizeOp));

        // Emit instructions populate initial array values;
        for (int i = 0; i < astArrayLiteralExpr.exprs.size(); i++) {
            BLangExpression argExpr = astArrayLiteralExpr.exprs.get(i);
            argExpr.accept(this);
            BIROperand exprIndex = this.env.targetOperand;

            BLangLiteral indexLiteral = new BLangLiteral();
            indexLiteral.pos = astArrayLiteralExpr.pos;
            indexLiteral.value = (long) i;
            indexLiteral.type = symTable.intType;
            indexLiteral.accept(this);
            BIROperand arrayIndex = this.env.targetOperand;

            emit(new BIRNonTerminator.FieldAccess(astArrayLiteralExpr.pos, InstructionKind.ARRAY_STORE, toVarRef,
                    arrayIndex, exprIndex));
        }
        this.env.targetOperand = toVarRef;
    }

    private void generateTableLiteral(BLangTableLiteral tableLiteral) {
        BIRVariableDcl tempVarDcl = new BIRVariableDcl(tableLiteral.type, this.env.nextLocalVarId(names),
                                                       VarScope.FUNCTION, VarKind.TEMP);
        this.env.enclFunc.localVars.add(tempVarDcl);
        BIROperand toVarRef = new BIROperand(tempVarDcl);

        BLangArrayLiteral columnLiteral = new BLangArrayLiteral();
        columnLiteral.pos = tableLiteral.pos;
        columnLiteral.type = symTable.stringArrayType;
        columnLiteral.exprs = new ArrayList<>();
        tableLiteral.columns.forEach(col -> {
            BLangLiteral colLiteral = new BLangLiteral();
            colLiteral.pos = tableLiteral.pos;
            colLiteral.type = symTable.stringType;
            colLiteral.value = col.columnName;
            columnLiteral.exprs.add(colLiteral);
        });
        columnLiteral.accept(this);
        BIROperand columnsOp = this.env.targetOperand;

        BLangArrayLiteral dataLiteral = new BLangArrayLiteral();
        dataLiteral.pos = tableLiteral.pos;
        dataLiteral.type = symTable.anydataArrayType;
        dataLiteral.exprs = new ArrayList<>(tableLiteral.tableDataRows);
        dataLiteral.accept(this);
        BIROperand dataOp = this.env.targetOperand;

        tableLiteral.indexColumnsArrayLiteral.accept(this);
        BIROperand indexColOp = this.env.targetOperand;

        tableLiteral.keyColumnsArrayLiteral.accept(this);
        BIROperand keyColOp = this.env.targetOperand;

        emit(new BIRNonTerminator.NewTable(tableLiteral.pos, tableLiteral.type, toVarRef, columnsOp, dataOp,
                indexColOp, keyColOp));

        this.env.targetOperand = toVarRef;
    }

    private void generateStreamLiteral(BLangStreamLiteral streamLiteral) {
        BIRVariableDcl tempVarDcl = new BIRVariableDcl(streamLiteral.type, this.env.nextLocalVarId(names),
                                                       VarScope.FUNCTION, VarKind.TEMP);
        this.env.enclFunc.localVars.add(tempVarDcl);
        BIROperand toVarRef = new BIROperand(tempVarDcl);

        BLangLiteral nameLiteral = new BLangLiteral();
        nameLiteral.pos = streamLiteral.pos;
        nameLiteral.type = symTable.stringType;
        nameLiteral.value = streamLiteral.streamName;
        nameLiteral.accept(this);
        BIROperand columnsOp = this.env.targetOperand;

        emit(new BIRNonTerminator.NewStream(streamLiteral.pos, streamLiteral.type, toVarRef, columnsOp));

        this.env.targetOperand = toVarRef;
    }

    private void generateArrayAccess(BLangIndexBasedAccess astArrayAccessExpr) {
        boolean variableStore = this.varAssignment;
        this.varAssignment = false;

        BIROperand rhsOp = this.env.targetOperand;

        astArrayAccessExpr.expr.accept(this);
        BIROperand varRefRegIndex = this.env.targetOperand;

        astArrayAccessExpr.indexExpr.accept(this);
        BIROperand keyRegIndex = this.env.targetOperand;

        if (variableStore) {
            emit(new BIRNonTerminator.FieldAccess(astArrayAccessExpr.pos, InstructionKind.ARRAY_STORE, varRefRegIndex,
                    keyRegIndex, rhsOp));
            return;
        }
        BIRVariableDcl tempVarDcl = new BIRVariableDcl(astArrayAccessExpr.type, this.env.nextLocalVarId(names),
                VarScope.FUNCTION, VarKind.TEMP);
        this.env.enclFunc.localVars.add(tempVarDcl);
        BIROperand tempVarRef = new BIROperand(tempVarDcl);

        emit(new BIRNonTerminator.FieldAccess(astArrayAccessExpr.pos, InstructionKind.ARRAY_LOAD, tempVarRef,
                keyRegIndex, varRefRegIndex));
        this.env.targetOperand = tempVarRef;

        this.varAssignment = variableStore;
    }

    private void generateMappingAccess(BLangIndexBasedAccess astIndexBasedAccessExpr, boolean except) {
        boolean variableStore = this.varAssignment;
        this.varAssignment = false;
        InstructionKind insKind;
        if (variableStore) {
            BIROperand rhsOp = this.env.targetOperand;

            astIndexBasedAccessExpr.expr.accept(this);
            BIROperand varRefRegIndex = this.env.targetOperand;

            astIndexBasedAccessExpr.indexExpr.accept(this);
            BIROperand keyRegIndex = this.env.targetOperand;

            if (astIndexBasedAccessExpr.getKind() == NodeKind.XML_ATTRIBUTE_ACCESS_EXPR) {
                insKind = InstructionKind.XML_ATTRIBUTE_STORE;
                keyRegIndex = getQNameOP(astIndexBasedAccessExpr.indexExpr, keyRegIndex);
            } else if (astIndexBasedAccessExpr.expr.type.tag == TypeTags.OBJECT) {
                insKind = InstructionKind.OBJECT_STORE;
            } else {
                insKind = InstructionKind.MAP_STORE;
            }
            emit(new BIRNonTerminator.FieldAccess(astIndexBasedAccessExpr.pos, insKind, varRefRegIndex, keyRegIndex,
                    rhsOp));
        } else {
            BIRVariableDcl tempVarDcl = new BIRVariableDcl(astIndexBasedAccessExpr.type, this.env.nextLocalVarId(names),
                    VarScope.FUNCTION, VarKind.TEMP);
            this.env.enclFunc.localVars.add(tempVarDcl);
            BIROperand tempVarRef = new BIROperand(tempVarDcl);

            astIndexBasedAccessExpr.expr.accept(this);
            BIROperand varRefRegIndex = this.env.targetOperand;

            astIndexBasedAccessExpr.indexExpr.accept(this);
            BIROperand keyRegIndex = this.env.targetOperand;

            if (astIndexBasedAccessExpr.getKind() == NodeKind.XML_ATTRIBUTE_ACCESS_EXPR) {
                insKind = InstructionKind.XML_ATTRIBUTE_LOAD;
                keyRegIndex = getQNameOP(astIndexBasedAccessExpr.indexExpr, keyRegIndex);
            } else if (astIndexBasedAccessExpr.expr.type.tag == TypeTags.XML) {
                generateXMLAccess((BLangXMLAccessExpr) astIndexBasedAccessExpr, tempVarRef, varRefRegIndex,
                        keyRegIndex);
                this.varAssignment = variableStore;
                return;
            } else if (astIndexBasedAccessExpr.expr.type.tag == TypeTags.OBJECT) {
                insKind = InstructionKind.OBJECT_LOAD;
            } else {
                insKind = InstructionKind.MAP_LOAD;
            }
            emit(new BIRNonTerminator.FieldAccess(astIndexBasedAccessExpr.pos, insKind, tempVarRef, keyRegIndex,
                    varRefRegIndex, except));
            this.env.targetOperand = tempVarRef;
        }
        this.varAssignment = variableStore;
    }

    private BTypeSymbol getObjectTypeSymbol(BType type) {
        if (type.tag == TypeTags.UNION) {
            return ((BUnionType) type).getMemberTypes().stream()
                    .filter(t -> t.tag == TypeTags.OBJECT)
                    .findFirst()
                    .orElse(symTable.noType).tsymbol;
        }
        return type.tsymbol;
    }

    private BTypeSymbol getRecordTypeSymbol(BType type) {
        if (type.tag == TypeTags.UNION) {
            return ((BUnionType) type).getMemberTypes().stream()
                    .filter(t -> t.tag == TypeTags.RECORD)
                    .findFirst()
                    .orElse(symTable.noType).tsymbol;
        }
        return type.tsymbol;
    }

    private BIROperand generateStringLiteral(String value) {
        BLangLiteral prefixLiteral = (BLangLiteral) TreeBuilder.createLiteralExpression();
        prefixLiteral.value = value;

        if (value == null) {
            prefixLiteral.type = symTable.nilType;
        } else {
            prefixLiteral.type = symTable.stringType;
        }

        prefixLiteral.accept(this);
        return this.env.targetOperand;
    }

    private void generateXMLNamespace(BLangXMLNS xmlnsNode) {
        BIRVariableDcl birVarDcl = new BIRVariableDcl(xmlnsNode.pos, symTable.stringType,
                this.env.nextLocalVarId(names), VarScope.FUNCTION, VarKind.LOCAL);
        this.env.enclFunc.localVars.add(birVarDcl);
        this.env.symbolVarMap.put(xmlnsNode.symbol, birVarDcl);

        // Visit the namespace uri expression.
        xmlnsNode.namespaceURI.accept(this);

        // Create a variable reference and
        BIROperand varRef = new BIROperand(birVarDcl);
        emit(new Move(xmlnsNode.pos, this.env.targetOperand, varRef));
    }

    private BIROperand generateNamespaceRef(BXMLNSSymbol nsSymbol, DiagnosticPos pos) {
        if (nsSymbol == null) {
            return generateStringLiteral(null);
        }

        // global-level, object-level, record-level namespace declarations will not have 
        // any interpolated content. hence the namespace URI is statically known.
        int ownerTag = nsSymbol.owner.tag;
        if ((ownerTag & SymTag.PACKAGE) == SymTag.PACKAGE ||
                (ownerTag & SymTag.OBJECT) == SymTag.OBJECT ||
                (ownerTag & SymTag.RECORD) == SymTag.RECORD) {
            return generateStringLiteral(nsSymbol.namespaceURI);
        }

        BIRVariableDcl nsURIVarDcl = new BIRVariableDcl(symTable.stringType, this.env.nextLocalVarId(names),
                VarScope.FUNCTION, VarKind.TEMP);
        this.env.enclFunc.localVars.add(nsURIVarDcl);
        BIROperand nsURIVarRef = new BIROperand(nsURIVarDcl);

        BIRVariableDcl varDecl = this.env.symbolVarMap.get(nsSymbol);
        BIROperand fromVarRef = new BIROperand(varDecl);
        emit(new Move(pos, fromVarRef, nsURIVarRef));
        return nsURIVarRef;
    }

    private void populateXML(BLangXMLElementLiteral xmlElementLiteral, BIROperand toVarRef) {
        // Add namespaces decelerations visible to this element.
        xmlElementLiteral.namespacesInScope.forEach((name, symbol) -> {
            BLangXMLQName nsQName = new BLangXMLQName(name.getValue(), XMLConstants.XMLNS_ATTRIBUTE);
            nsQName.type = symTable.stringType;
            nsQName.accept(this);
            BIROperand nsQNameIndex = this.env.targetOperand;
            BIROperand nsURIIndex = generateNamespaceRef(symbol, xmlElementLiteral.pos);
            emit(new BIRNonTerminator.FieldAccess(xmlElementLiteral.pos, InstructionKind.XML_ATTRIBUTE_STORE, toVarRef,
                    nsQNameIndex, nsURIIndex));
        });

        // Add attributes
        xmlElementLiteral.attributes.forEach(attribute -> {
            this.env.targetOperand = toVarRef;
            attribute.accept(this);
        });

        // Add children
        xmlElementLiteral.modifiedChildren.forEach(child -> {
            child.accept(this);
            BIROperand childOp = this.env.targetOperand;
            emit(new BIRNonTerminator.XMLAccess(child.pos, InstructionKind.XML_SEQ_STORE, toVarRef, childOp));
        });
    }

    private BIROperand getQNameOP(BLangExpression qnameExpr, BIROperand keyRegIndex) {
        if (qnameExpr.getKind() == NodeKind.XML_QNAME) {
            return keyRegIndex;
        }

        BIRVariableDcl tempQNameVarDcl = new BIRVariableDcl(qnameExpr.type,
                this.env.nextLocalVarId(names), VarScope.FUNCTION, VarKind.TEMP);
        this.env.enclFunc.localVars.add(tempQNameVarDcl);
        BIROperand qnameVarRef = new BIROperand(tempQNameVarDcl);
        emit(new BIRNonTerminator.NewStringXMLQName(qnameExpr.pos, qnameVarRef, keyRegIndex));
        return qnameVarRef;
    }

    private void generateXMLAccess(BLangXMLAccessExpr xmlAccessExpr, BIROperand tempVarRef,
                                   BIROperand varRefRegIndex, BIROperand keyRegIndex) {
        this.env.targetOperand = tempVarRef;
        InstructionKind insKind;
        if (xmlAccessExpr.fieldType == FieldKind.ALL) {
            emit(new BIRNonTerminator.XMLAccess(xmlAccessExpr.pos, InstructionKind.XML_LOAD_ALL, tempVarRef,
                    varRefRegIndex));
            return;
        } else if (xmlAccessExpr.indexExpr.type.tag == TypeTags.STRING) {
            insKind = InstructionKind.XML_LOAD;
        } else {
            insKind = InstructionKind.XML_SEQ_LOAD;
        }

        emit(new BIRNonTerminator.FieldAccess(xmlAccessExpr.pos, insKind, tempVarRef, keyRegIndex, varRefRegIndex));
    }

    private void generateFPVarRef(BLangExpression fpVarRef, BInvokableSymbol funcSymbol) {
        // fpload instruction
        BIRVariableDcl tempVarLambda =
                new BIRVariableDcl(fpVarRef.type, this.env.nextLocalVarId(names), VarScope.FUNCTION, VarKind.TEMP);
        this.env.enclFunc.localVars.add(tempVarLambda);
        BIROperand lhsOp = new BIROperand(tempVarLambda);
        Name funcName = getFuncName(funcSymbol);

        List<BIRVariableDcl> params = new ArrayList<>();

        funcSymbol.params.forEach(param -> {
            BIRVariableDcl birVarDcl = new BIRVariableDcl(fpVarRef.pos, param.type, this.env.nextLambdaVarId(names),
                    VarScope.FUNCTION, VarKind.ARG);
            params.add(birVarDcl);
        });

        funcSymbol.defaultableParams.forEach(param -> {
            BIRVariableDcl birVarDcl = new BIRVariableDcl(fpVarRef.pos, param.type, this.env.nextLambdaVarId(names),
                    VarScope.FUNCTION, VarKind.ARG);
            params.add(birVarDcl);
        });

        BVarSymbol restParam = funcSymbol.restParam;
        if (restParam != null) {
            BIRVariableDcl birVarDcl = new BIRVariableDcl(fpVarRef.pos, restParam.type, this.env.nextLambdaVarId(names),
                    VarScope.FUNCTION, VarKind.ARG);
            params.add(birVarDcl);
        }

        emit(new BIRNonTerminator.FPLoad(fpVarRef.pos, funcSymbol.pkgID, funcName, lhsOp, params, new ArrayList<>()));
        this.env.targetOperand = lhsOp;
    }
}<|MERGE_RESOLUTION|>--- conflicted
+++ resolved
@@ -428,12 +428,7 @@
     public void visit(BLangAnnotation astAnnotation) {
         BAnnotationSymbol annSymbol = (BAnnotationSymbol) astAnnotation.symbol;
 
-<<<<<<< HEAD
-        Visibility visibility = getVisibility(astAnnotation.symbol);
-        BIRAnnotation birAnn = new BIRAnnotation(astAnnotation.pos, annSymbol.name, visibility, annSymbol.points,
-=======
         BIRAnnotation birAnn = new BIRAnnotation(astAnnotation.pos, annSymbol.name, annSymbol.flags, annSymbol.points,
->>>>>>> 311046de
                 annSymbol.attachedType == null ? symTable.trueType : annSymbol.attachedType.type);
 
         this.env.enclPkg.annotations.add(birAnn);
@@ -594,19 +589,10 @@
 
     @Override
     public void visit(BLangSimpleVariable varNode) {
-<<<<<<< HEAD
-        Visibility visibility = getVisibility(varNode.symbol);
-
-        Name name = ANNOTATION_DATA.equals(varNode.symbol.name.value) ? new Name(ANNOTATION_DATA) :
-                this.env.nextGlobalVarId(names);
-
-        BIRGlobalVariableDcl birVarDcl = new BIRGlobalVariableDcl(varNode.pos, visibility, varNode.symbol.type, name,
-=======
         Name name = ANNOTATION_DATA.equals(varNode.symbol.name.value) ? new Name(ANNOTATION_DATA) :
                 this.env.nextGlobalVarId(names);
         BIRGlobalVariableDcl birVarDcl = new BIRGlobalVariableDcl(varNode.pos, varNode.symbol.flags,
                                                                   varNode.symbol.type, name,
->>>>>>> 311046de
                                                                   VarScope.GLOBAL, VarKind.GLOBAL);
         this.env.enclPkg.globalVars.add(birVarDcl);
 
