/*
 *  Copyright (c) 2018, WSO2 Inc. (http://www.wso2.org) All Rights Reserved.
 *
 *  WSO2 Inc. licenses this file to you under the Apache License,
 *  Version 2.0 (the "License"); you may not use this file except
 *  in compliance with the License.
 *  You may obtain a copy of the License at
 *
 *    http://www.apache.org/licenses/LICENSE-2.0
 *
 *  Unless required by applicable law or agreed to in writing,
 *  software distributed under the License is distributed on an
 *  "AS IS" BASIS, WITHOUT WARRANTIES OR CONDITIONS OF ANY
 *  KIND, either express or implied.  See the License for the
 *  specific language governing permissions and limitations
 *  under the License.
 */
package org.wso2.ballerinalang.compiler.bir;

import org.ballerinalang.model.TreeBuilder;
import org.ballerinalang.model.elements.Flag;
import org.ballerinalang.model.symbols.SymbolKind;
import org.ballerinalang.model.tree.NodeKind;
import org.ballerinalang.model.tree.OperatorKind;
import org.wso2.ballerinalang.compiler.bir.model.BIRInstruction;
import org.wso2.ballerinalang.compiler.bir.model.BIRNode;
import org.wso2.ballerinalang.compiler.bir.model.BIRNode.BIRAnnotation;
import org.wso2.ballerinalang.compiler.bir.model.BIRNode.BIRBasicBlock;
import org.wso2.ballerinalang.compiler.bir.model.BIRNode.BIRConstant;
import org.wso2.ballerinalang.compiler.bir.model.BIRNode.BIRFunction;
import org.wso2.ballerinalang.compiler.bir.model.BIRNode.BIRFunctionParameter;
import org.wso2.ballerinalang.compiler.bir.model.BIRNode.BIRGlobalVariableDcl;
import org.wso2.ballerinalang.compiler.bir.model.BIRNode.BIRPackage;
import org.wso2.ballerinalang.compiler.bir.model.BIRNode.BIRParameter;
import org.wso2.ballerinalang.compiler.bir.model.BIRNode.BIRTypeDefinition;
import org.wso2.ballerinalang.compiler.bir.model.BIRNode.BIRVariableDcl;
import org.wso2.ballerinalang.compiler.bir.model.BIRNode.ConstValue;
import org.wso2.ballerinalang.compiler.bir.model.BIRNode.TaintTable;
import org.wso2.ballerinalang.compiler.bir.model.BIRNonTerminator;
import org.wso2.ballerinalang.compiler.bir.model.BIRNonTerminator.BinaryOp;
import org.wso2.ballerinalang.compiler.bir.model.BIRNonTerminator.FieldAccess;
import org.wso2.ballerinalang.compiler.bir.model.BIRNonTerminator.Move;
import org.wso2.ballerinalang.compiler.bir.model.BIRNonTerminator.UnaryOP;
import org.wso2.ballerinalang.compiler.bir.model.BIROperand;
import org.wso2.ballerinalang.compiler.bir.model.BIRTerminator;
import org.wso2.ballerinalang.compiler.bir.model.InstructionKind;
import org.wso2.ballerinalang.compiler.bir.model.VarKind;
import org.wso2.ballerinalang.compiler.bir.model.VarScope;
import org.wso2.ballerinalang.compiler.bir.model.Visibility;
import org.wso2.ballerinalang.compiler.bir.writer.BIRBinaryWriter;
import org.wso2.ballerinalang.compiler.semantics.model.SymbolTable;
import org.wso2.ballerinalang.compiler.semantics.model.symbols.BAnnotationSymbol;
import org.wso2.ballerinalang.compiler.semantics.model.symbols.BConstantSymbol;
import org.wso2.ballerinalang.compiler.semantics.model.symbols.BInvokableSymbol;
import org.wso2.ballerinalang.compiler.semantics.model.symbols.BObjectTypeSymbol;
import org.wso2.ballerinalang.compiler.semantics.model.symbols.BRecordTypeSymbol;
import org.wso2.ballerinalang.compiler.semantics.model.symbols.BSymbol;
import org.wso2.ballerinalang.compiler.semantics.model.symbols.BTypeSymbol;
import org.wso2.ballerinalang.compiler.semantics.model.symbols.BVarSymbol;
import org.wso2.ballerinalang.compiler.semantics.model.symbols.BXMLNSSymbol;
import org.wso2.ballerinalang.compiler.semantics.model.symbols.SymTag;
import org.wso2.ballerinalang.compiler.semantics.model.symbols.Symbols;
import org.wso2.ballerinalang.compiler.semantics.model.symbols.TaintRecord;
import org.wso2.ballerinalang.compiler.semantics.model.types.BArrayType;
import org.wso2.ballerinalang.compiler.semantics.model.types.BInvokableType;
import org.wso2.ballerinalang.compiler.semantics.model.types.BType;
import org.wso2.ballerinalang.compiler.semantics.model.types.BUnionType;
import org.wso2.ballerinalang.compiler.tree.BLangAnnotation;
import org.wso2.ballerinalang.compiler.tree.BLangFunction;
import org.wso2.ballerinalang.compiler.tree.BLangIdentifier;
import org.wso2.ballerinalang.compiler.tree.BLangImportPackage;
import org.wso2.ballerinalang.compiler.tree.BLangNodeVisitor;
import org.wso2.ballerinalang.compiler.tree.BLangPackage;
import org.wso2.ballerinalang.compiler.tree.BLangSimpleVariable;
import org.wso2.ballerinalang.compiler.tree.BLangTypeDefinition;
import org.wso2.ballerinalang.compiler.tree.BLangVariable;
import org.wso2.ballerinalang.compiler.tree.BLangXMLNS;
import org.wso2.ballerinalang.compiler.tree.BLangXMLNS.BLangLocalXMLNS;
import org.wso2.ballerinalang.compiler.tree.BLangXMLNS.BLangPackageXMLNS;
import org.wso2.ballerinalang.compiler.tree.expressions.BLangArrayLiteral;
import org.wso2.ballerinalang.compiler.tree.expressions.BLangArrayLiteral.BLangJSONArrayLiteral;
import org.wso2.ballerinalang.compiler.tree.expressions.BLangBinaryExpr;
import org.wso2.ballerinalang.compiler.tree.expressions.BLangBracedOrTupleExpr;
<<<<<<< HEAD
=======
import org.wso2.ballerinalang.compiler.tree.expressions.BLangConstant;
import org.wso2.ballerinalang.compiler.tree.expressions.BLangErrorConstructorExpr;
>>>>>>> 0fe64657
import org.wso2.ballerinalang.compiler.tree.expressions.BLangExpression;
import org.wso2.ballerinalang.compiler.tree.expressions.BLangFieldBasedAccess.BLangStructFunctionVarRef;
import org.wso2.ballerinalang.compiler.tree.expressions.BLangIndexBasedAccess;
import org.wso2.ballerinalang.compiler.tree.expressions.BLangIndexBasedAccess.BLangArrayAccessExpr;
import org.wso2.ballerinalang.compiler.tree.expressions.BLangIndexBasedAccess.BLangJSONAccessExpr;
import org.wso2.ballerinalang.compiler.tree.expressions.BLangIndexBasedAccess.BLangMapAccessExpr;
import org.wso2.ballerinalang.compiler.tree.expressions.BLangIndexBasedAccess.BLangStructFieldAccessExpr;
import org.wso2.ballerinalang.compiler.tree.expressions.BLangIndexBasedAccess.BLangXMLAccessExpr;
import org.wso2.ballerinalang.compiler.tree.expressions.BLangInvocation;
import org.wso2.ballerinalang.compiler.tree.expressions.BLangIsAssignableExpr;
import org.wso2.ballerinalang.compiler.tree.expressions.BLangIsLikeExpr;
import org.wso2.ballerinalang.compiler.tree.expressions.BLangLambdaFunction;
import org.wso2.ballerinalang.compiler.tree.expressions.BLangLiteral;
import org.wso2.ballerinalang.compiler.tree.expressions.BLangRecordLiteral;
import org.wso2.ballerinalang.compiler.tree.expressions.BLangRecordLiteral.BLangJSONLiteral;
import org.wso2.ballerinalang.compiler.tree.expressions.BLangRecordLiteral.BLangMapLiteral;
import org.wso2.ballerinalang.compiler.tree.expressions.BLangRecordLiteral.BLangRecordKey;
import org.wso2.ballerinalang.compiler.tree.expressions.BLangRecordLiteral.BLangRecordKeyValue;
import org.wso2.ballerinalang.compiler.tree.expressions.BLangRecordLiteral.BLangStreamLiteral;
import org.wso2.ballerinalang.compiler.tree.expressions.BLangRecordLiteral.BLangStructLiteral;
import org.wso2.ballerinalang.compiler.tree.expressions.BLangSimpleVarRef;
import org.wso2.ballerinalang.compiler.tree.expressions.BLangSimpleVarRef.BLangConstRef;
import org.wso2.ballerinalang.compiler.tree.expressions.BLangSimpleVarRef.BLangFunctionVarRef;
import org.wso2.ballerinalang.compiler.tree.expressions.BLangSimpleVarRef.BLangLocalVarRef;
import org.wso2.ballerinalang.compiler.tree.expressions.BLangSimpleVarRef.BLangPackageVarRef;
import org.wso2.ballerinalang.compiler.tree.expressions.BLangStatementExpression;
import org.wso2.ballerinalang.compiler.tree.expressions.BLangTableLiteral;
import org.wso2.ballerinalang.compiler.tree.expressions.BLangTrapExpr;
import org.wso2.ballerinalang.compiler.tree.expressions.BLangTypeConversionExpr;
import org.wso2.ballerinalang.compiler.tree.expressions.BLangTypeInit;
import org.wso2.ballerinalang.compiler.tree.expressions.BLangTypeTestExpr;
import org.wso2.ballerinalang.compiler.tree.expressions.BLangTypedescExpr;
import org.wso2.ballerinalang.compiler.tree.expressions.BLangUnaryExpr;
import org.wso2.ballerinalang.compiler.tree.expressions.BLangWaitExpr;
import org.wso2.ballerinalang.compiler.tree.expressions.BLangWaitForAllExpr;
import org.wso2.ballerinalang.compiler.tree.expressions.BLangWorkerFlushExpr;
import org.wso2.ballerinalang.compiler.tree.expressions.BLangWorkerReceive;
import org.wso2.ballerinalang.compiler.tree.expressions.BLangWorkerSyncSendExpr;
import org.wso2.ballerinalang.compiler.tree.expressions.BLangXMLAttribute;
import org.wso2.ballerinalang.compiler.tree.expressions.BLangXMLAttributeAccess;
import org.wso2.ballerinalang.compiler.tree.expressions.BLangXMLCommentLiteral;
import org.wso2.ballerinalang.compiler.tree.expressions.BLangXMLElementLiteral;
import org.wso2.ballerinalang.compiler.tree.expressions.BLangXMLProcInsLiteral;
import org.wso2.ballerinalang.compiler.tree.expressions.BLangXMLQName;
import org.wso2.ballerinalang.compiler.tree.expressions.BLangXMLQuotedString;
import org.wso2.ballerinalang.compiler.tree.expressions.BLangXMLTextLiteral;
import org.wso2.ballerinalang.compiler.tree.statements.BLangAssignment;
import org.wso2.ballerinalang.compiler.tree.statements.BLangBlockStmt;
import org.wso2.ballerinalang.compiler.tree.statements.BLangBreak;
import org.wso2.ballerinalang.compiler.tree.statements.BLangContinue;
import org.wso2.ballerinalang.compiler.tree.statements.BLangExpressionStmt;
import org.wso2.ballerinalang.compiler.tree.statements.BLangForkJoin;
import org.wso2.ballerinalang.compiler.tree.statements.BLangIf;
import org.wso2.ballerinalang.compiler.tree.statements.BLangLock;
import org.wso2.ballerinalang.compiler.tree.statements.BLangPanic;
import org.wso2.ballerinalang.compiler.tree.statements.BLangReturn;
import org.wso2.ballerinalang.compiler.tree.statements.BLangSimpleVariableDef;
import org.wso2.ballerinalang.compiler.tree.statements.BLangStatement;
import org.wso2.ballerinalang.compiler.tree.statements.BLangWhile;
import org.wso2.ballerinalang.compiler.tree.statements.BLangWorkerSend;
import org.wso2.ballerinalang.compiler.tree.statements.BLangXMLNSStatement;
import org.wso2.ballerinalang.compiler.util.BArrayState;
import org.wso2.ballerinalang.compiler.util.CompilerContext;
import org.wso2.ballerinalang.compiler.util.CompilerUtils;
import org.wso2.ballerinalang.compiler.util.FieldKind;
import org.wso2.ballerinalang.compiler.util.Name;
import org.wso2.ballerinalang.compiler.util.Names;
import org.wso2.ballerinalang.compiler.util.TypeTags;
import org.wso2.ballerinalang.compiler.util.diagnotic.DiagnosticPos;
import org.wso2.ballerinalang.programfile.CompiledBinaryFile.BIRPackageFile;
import org.wso2.ballerinalang.util.Flags;

import java.util.ArrayList;
import java.util.Comparator;
import java.util.LinkedHashMap;
import java.util.List;
import java.util.Map;
import java.util.Set;
import java.util.TreeSet;
import java.util.function.Supplier;
import java.util.stream.Collectors;
import javax.xml.XMLConstants;

/**
 * Lower the AST to BIR.
 *
 * @since 0.980.0
 */
public class BIRGen extends BLangNodeVisitor {

    private static final CompilerContext.Key<BIRGen> BIR_GEN =
            new CompilerContext.Key<>();

    public static final String DEFAULT_WORKER_NAME = "default";
    private BIRGenEnv env;
    private Names names;
    private final SymbolTable symTable;

    // Required variables to generate code for assignment statements
    private boolean varAssignment = false;
    private Map<BTypeSymbol, BIRTypeDefinition> typeDefs = new LinkedHashMap<>();

    public static BIRGen getInstance(CompilerContext context) {
        BIRGen birGen = context.get(BIR_GEN);
        if (birGen == null) {
            birGen = new BIRGen(context);
        }

        return birGen;
    }

    private BIRGen(CompilerContext context) {
        context.put(BIR_GEN, this);

        this.names = Names.getInstance(context);
        this.symTable = SymbolTable.getInstance(context);
    }

    public BLangPackage genBIR(BLangPackage astPkg) {
        astPkg.accept(this);
        setEntryPoints(astPkg);
        return astPkg;
    }

    private void setEntryPoints(BLangPackage pkgNode) {
        BLangFunction mainFunc = getMainFunction(pkgNode);
        if (mainFunc != null) {
            pkgNode.symbol.entryPointExists = true;
        }

        if (pkgNode.services.size() != 0) {
            pkgNode.symbol.entryPointExists = true;
        }
    }

    private BLangFunction getMainFunction(BLangPackage pkgNode) {
        for (BLangFunction funcNode : pkgNode.functions) {
            if (CompilerUtils.isMainFunction(funcNode)) {
                return funcNode;
            }
        }
        return null;
    }

    // Nodes

    @Override
    public void visit(BLangPackage astPkg) {
        BIRPackage birPkg = new BIRPackage(astPkg.pos, astPkg.packageID.orgName,
                astPkg.packageID.name, astPkg.packageID.version, astPkg.packageID.sourceFileName);

        astPkg.symbol.bir = birPkg; //TODO try to remove this

        this.env = new BIRGenEnv(birPkg);
        // Lower function nodes in AST to bir function nodes.
        // TODO handle init, start, stop functions
        astPkg.imports.forEach(impPkg -> impPkg.accept(this));
        astPkg.typeDefinitions.forEach(astTypeDef -> astTypeDef.accept(this));
        astPkg.globalVars.forEach(astGlobalVar -> astGlobalVar.accept(this));
        astPkg.initFunction.accept(this);
        astPkg.startFunction.accept(this);
        astPkg.functions.forEach(astFunc -> astFunc.accept(this));
        astPkg.annotations.forEach(astAnn -> astAnn.accept(this));
        astPkg.constants.forEach(astConst -> astConst.accept(this));

        astPkg.symbol.birPackageFile = new BIRPackageFile(new BIRBinaryWriter(birPkg).serialize());
    }

    @Override
    public void visit(BLangTypeDefinition astTypeDefinition) {
        Visibility visibility = getVisibility(astTypeDefinition.symbol);

        BIRTypeDefinition typeDef = new BIRTypeDefinition(astTypeDefinition.pos,
                                                          astTypeDefinition.symbol.name,
                                                          visibility,
                                                          astTypeDefinition.typeNode.type,
                                                          new ArrayList<>());
        typeDefs.put(astTypeDefinition.symbol, typeDef);
        this.env.enclPkg.typeDefs.add(typeDef);
        typeDef.index = this.env.enclPkg.typeDefs.size() - 1;
    }

    @Override
    public void visit(BLangConstant astConstant) {
        BConstantSymbol constantSymbol = astConstant.symbol;
        Name constName = constantSymbol.name;
        Visibility visibility = getVisibility(constantSymbol);
        BType type = constantSymbol.type;
        BType valueType = constantSymbol.literalValueType;

        // Get the value of the constant.
        BLangExpression value = (BLangExpression) astConstant.value;
        ConstValue constantValue = getConstValue(value, valueType);

        // Create a new constant info object.
        BIRConstant birConstant = new BIRConstant(astConstant.pos, constName, visibility, type, constantValue);
        birConstant.constValue = constantValue;

        // Add the constant to the package.
        this.env.enclPkg.constants.add(birConstant);
    }

    private ConstValue getConstValue(BLangExpression value, BType valueType) {
        ConstValue constantValue = new ConstValue();
        if (value.getKind() == NodeKind.LITERAL || value.getKind() == NodeKind.NUMERIC_LITERAL) {
            // Create a new constant value object.
            constantValue.literalValue = ((BLangLiteral) value).value;
            constantValue.valueType = valueType;
        } else {
            // TODO fix
        }
        return constantValue;
    }

    @Override
    public void visit(BLangImportPackage impPkg) {
        this.env.enclPkg.importModules.add(new BIRNode.BIRImportModule(impPkg.pos, impPkg.symbol.pkgID.orgName,
                impPkg.symbol.pkgID.name, impPkg.symbol.pkgID.version));
    }

    @Override
    public void visit(BLangFunction astFunc) {
        Visibility visibility = getVisibility(astFunc.symbol);
        BInvokableType type = astFunc.symbol.getType();

        boolean isTypeAttachedFunction = astFunc.flagSet.contains(Flag.ATTACHED) &&
                !typeDefs.containsKey(astFunc.receiver.type.tsymbol);

        Name workerName = names.fromIdNode(astFunc.defaultWorkerName);

        BIRFunction birFunc;

        TaintTable taintTable = populateTaintTable(astFunc.symbol.taintTable);

        if (isTypeAttachedFunction) {
            Name funcName = names.fromString(astFunc.symbol.name.value);
            birFunc = new BIRFunction(astFunc.pos, funcName, visibility, type, astFunc.receiver.type, workerName,
                    astFunc.sendsToThis.size(), taintTable);
        } else {
            Name funcName = getFuncName(astFunc.symbol);
            birFunc = new BIRFunction(astFunc.pos, funcName, visibility, type,
                    astFunc.receiver != null ? astFunc.receiver.type : null, workerName,
                    astFunc.sendsToThis.size(), taintTable);
        }

        //create channelDetails array
        int i = 0;
        for (String channelName: astFunc.sendsToThis) {
            birFunc.workerChannels[i] = new BIRNode.ChannelDetails(channelName, astFunc.defaultWorkerName.value
                    .equals(DEFAULT_WORKER_NAME), isWorkerSend(channelName, astFunc.defaultWorkerName.value));
            i++;
        }

        birFunc.isDeclaration = Symbols.isNative(astFunc.symbol);
        birFunc.isInterface = astFunc.interfaceFunction;
        birFunc.isRemote = Symbols.isFlagOn(astFunc.symbol.flags, Flags.REMOTE);
        birFunc.argsCount = astFunc.requiredParams.size() + astFunc.defaultableParams.size()
                + (astFunc.restParam != null ? 1 : 0) + astFunc.paramClosureMap.size();
        if (astFunc.flagSet.contains(Flag.ATTACHED) && typeDefs.containsKey(astFunc.receiver.type.tsymbol)) {
            typeDefs.get(astFunc.receiver.type.tsymbol).attachedFuncs.add(birFunc);
        } else {
            this.env.enclPkg.functions.add(birFunc);
        }

        this.env.enclFunc = birFunc;

        // TODO: Return variable with NIL type should be written to BIR
        // Special %0 location for storing return values
        birFunc.returnVariable = new BIRVariableDcl(astFunc.pos, astFunc.symbol.retType,
                this.env.nextLocalVarId(names), VarScope.FUNCTION, VarKind.RETURN);

        //add closure vars
        astFunc.paramClosureMap.forEach((k, v) -> addRequiredParam(birFunc, v, astFunc.pos));

        // Create variable declaration for function params
        astFunc.requiredParams.forEach(requiredParam -> addParam(birFunc, requiredParam, true));
        astFunc.defaultableParams.forEach(defaultableParam -> addParam(birFunc, defaultableParam.var, false));
        if (astFunc.restParam != null) {
            addRestParam(birFunc, astFunc.restParam);
        }

        if (birFunc.isInterface || birFunc.isDeclaration) {
            this.env.clear();
            return;
        }

        // Create the entry basic block
        BIRBasicBlock entryBB = new BIRBasicBlock(this.env.nextBBId(names));
        this.env.enclBasicBlocks = birFunc.basicBlocks;
        birFunc.basicBlocks.add(entryBB);
        this.env.enclBB = entryBB;

        astFunc.body.accept(this);
        birFunc.basicBlocks.add(this.env.returnBB);

        // Due to the current algorithm, some basic blocks will not contain any instructions or a terminator.
        // These basic blocks will be remove by the optimizer, but for now just add a return terminator
        BIRBasicBlock enclBB = this.env.enclBB;
        if (enclBB.instructions.size() == 0 && enclBB.terminator == null && this.env.returnBB != null) {
            enclBB.terminator = new BIRTerminator.GOTO(null, this.env.returnBB);
        }

        this.env.clear();

        // Rearrange basic block ids.
        birFunc.parameters.values().forEach(basicBlocks -> basicBlocks.forEach(bb -> bb.id = this.env.nextBBId(names)));
        birFunc.basicBlocks.forEach(bb -> bb.id = this.env.nextBBId(names));
        // Rearrange error entries.
        birFunc.errorTable.sort(Comparator.comparingInt(o -> Integer.parseInt(o.trapBB.id.value.replace("bb", ""))));
        this.env.clear();
    }

    private TaintTable populateTaintTable(Map<Integer, TaintRecord> taintRecords) {
        TaintTable taintTable = new TaintTable();
        if (taintRecords == null) {
            return taintTable;
        }
        int rowCount = 0;
        for (Integer paramIndex : taintRecords.keySet()) {
            TaintRecord taintRecord = taintRecords.get(paramIndex);
            boolean added = addTaintTableEntry(taintTable, paramIndex, taintRecord);
            if (added) {
                // Number of columns required is: One column per parameter and one column for return tainted status.
                taintTable.columnCount = taintRecord.parameterTaintedStatusList.size() + 1;
                rowCount++;
            }
        }
        taintTable.rowCount = rowCount;
        return taintTable;
    }

    private boolean addTaintTableEntry(TaintTable taintTable, int index,
                                       TaintRecord taintRecord) {
        // Add to attribute info only if the current record has tainted status of return, but not taint errors.
        // It is not useful to preserve the propagated taint errors, since user will not be able to correct the compiled
        // code and will not need to know internals of the already compiled code.
        if (taintRecord.taintError == null || taintRecord.taintError.isEmpty()) {
            List<Byte> storedTaintTableValue = new ArrayList<>();
            storedTaintTableValue.add(taintRecord.returnTaintedStatus.getByteValue());
            storedTaintTableValue.addAll(taintRecord.parameterTaintedStatusList.stream().map(taintedStatus ->
                    taintedStatus.getByteValue()).collect(Collectors.toList()));
            taintTable.taintTable.put(index, storedTaintTableValue);
            return true;
        }
        return false;
    }

    @Override
    public void visit(BLangAnnotation astAnnotation) {
        BAnnotationSymbol annSymbol = (BAnnotationSymbol) astAnnotation.symbol;

        Visibility visibility = getVisibility(astAnnotation.symbol);
        //TODO is it good to send nill type? fix
        BIRAnnotation birAnn = new BIRAnnotation(astAnnotation.pos, annSymbol.name, visibility, annSymbol.attachPoints,
                annSymbol.attachedType == null ? symTable.noType : annSymbol.attachedType.type);

        this.env.enclPkg.annotations.add(birAnn);
    }


    private boolean isWorkerSend(String chnlName, String workerName) {
        return chnlName.startsWith(workerName) && chnlName.split(workerName)[1].startsWith("->");
    }

    @Override
    public void visit(BLangLambdaFunction lambdaExpr) {
        //fpload instruction
        BIRVariableDcl tempVarLambda = new BIRVariableDcl(lambdaExpr.type,
                this.env.nextLocalVarId(names), VarScope.FUNCTION, VarKind.TEMP);
        this.env.enclFunc.localVars.add(tempVarLambda);
        BIROperand lhsOp = new BIROperand(tempVarLambda);
        Name funcName = getFuncName(lambdaExpr.function.symbol);

        List<BIRVariableDcl> params = new ArrayList<>();

        lambdaExpr.function.requiredParams.forEach(param -> {
            BIRVariableDcl birVarDcl = new BIRVariableDcl(param.pos, param.symbol.type,
                    this.env.nextLambdaVarId(names), VarScope.FUNCTION, VarKind.ARG);
            params.add(birVarDcl);
        });

        lambdaExpr.function.defaultableParams.forEach(param -> {
            BIRVariableDcl birVarDcl = new BIRVariableDcl(param.pos, param.var.symbol.type,
                    this.env.nextLambdaVarId(names), VarScope.FUNCTION, VarKind.ARG);
            params.add(birVarDcl);
        });
        BLangSimpleVariable restParam = lambdaExpr.function.restParam;
        if (restParam != null) {
            BIRVariableDcl birVarDcl = new BIRVariableDcl(restParam.pos, restParam.symbol.type,
                    this.env.nextLambdaVarId(names), VarScope.FUNCTION, VarKind.ARG);
            params.add(birVarDcl);
        }

        emit(new BIRNonTerminator.FPLoad(lambdaExpr.pos, lambdaExpr.function.symbol.pkgID, funcName, lhsOp, params,
                getClosureMapOperands(lambdaExpr)));
        this.env.targetOperand = lhsOp;
    }

    private List<BIROperand> getClosureMapOperands(BLangLambdaFunction lambdaExpr) {
        List<BIROperand> closureMaps = new ArrayList<>();

        lambdaExpr.function.paramClosureMap.forEach((k, v) -> {
            BVarSymbol symbol = lambdaExpr.enclMapSymbols.get(k);
            if (symbol == null) {
                symbol = lambdaExpr.paramMapSymbolsOfEnclInvokable.get(k);
            }
            BIROperand varRef = new BIROperand(this.env.symbolVarMap.get(symbol));
            closureMaps.add(varRef);
        });

        return closureMaps;
    }

    private Name getFuncName(BInvokableSymbol symbol) {
        if (symbol.receiverSymbol == null) {
            return symbol.name;
        }

        int offset = symbol.receiverSymbol.type.tsymbol.name.value.length() + 1;
        String attachedFuncName = symbol.name.value;
        return names.fromString(attachedFuncName.substring(offset, attachedFuncName.length()));
    }

    private void addParam(BIRFunction birFunc, BLangVariable functionParam, boolean required) {
        BIRFunctionParameter birVarDcl = new BIRFunctionParameter(functionParam.pos, functionParam.symbol.type,
                this.env.nextLocalVarId(names), VarScope.FUNCTION, VarKind.ARG, functionParam.expr != null);

        List<BIRBasicBlock> bbsOfDefaultValueExpr = new ArrayList<>();
        if (functionParam.expr != null) {
            // Parameter has a default value expression.
            BIRBasicBlock defaultExprBB = new BIRBasicBlock(this.env.nextBBId(names));
            bbsOfDefaultValueExpr.add(defaultExprBB);
            this.env.enclBB = defaultExprBB;
            this.env.enclBasicBlocks = bbsOfDefaultValueExpr;
            functionParam.expr.accept(this);

            // Create a variable reference for the function param and emit move instruction.
            BIROperand varRef = new BIROperand(birVarDcl);
            emit(new Move(birFunc.pos, this.env.targetOperand, varRef));

            this.env.enclBB.terminator = new BIRTerminator.Return(birFunc.pos);
        }
        BIRParameter parameter = new BIRParameter(functionParam.pos, functionParam.symbol.name);
        if (required) {
            birFunc.requiredParams.add(parameter);
        } else {
            birFunc.defaultParams.add(parameter);
        }

        birFunc.parameters.put(birVarDcl, bbsOfDefaultValueExpr);

        // We maintain a mapping from variable symbol to the bir_variable declaration.
        // This is required to pull the correct bir_variable declaration for variable references.
        this.env.symbolVarMap.put(functionParam.symbol, birVarDcl);
    }

    private void addRestParam(BIRFunction birFunc, BLangVariable requiredParam) {
        BIRFunctionParameter birVarDcl = new BIRFunctionParameter(requiredParam.pos, requiredParam.symbol.type,
                this.env.nextLocalVarId(names), VarScope.FUNCTION, VarKind.ARG, false);
        birFunc.parameters.put(birVarDcl, new ArrayList<>());

        birFunc.restParam = new BIRParameter(requiredParam.pos, requiredParam.symbol.name);

        // We maintain a mapping from variable symbol to the bir_variable declaration.
        // This is required to pull the correct bir_variable declaration for variable references.
        this.env.symbolVarMap.put(requiredParam.symbol, birVarDcl);
    }

    private void addRequiredParam(BIRFunction birFunc, BVarSymbol paramSymbol, DiagnosticPos pos) {
        BIRFunctionParameter birVarDcl = new BIRFunctionParameter(pos, paramSymbol.type,
                this.env.nextLocalVarId(names), VarScope.FUNCTION, VarKind.ARG, false);
        birFunc.parameters.put(birVarDcl, new ArrayList<>());

        BIRParameter parameter = new BIRParameter(pos, paramSymbol.name);
        birFunc.requiredParams.add(parameter);

        // We maintain a mapping from variable symbol to the bir_variable declaration.
        // This is required to pull the correct bir_variable declaration for variable references.
        this.env.symbolVarMap.put(paramSymbol, birVarDcl);
    }

    // Statements

    @Override
    public void visit(BLangBlockStmt astBlockStmt) {
        for (BLangStatement astStmt : astBlockStmt.stmts) {
            astStmt.accept(this);
        }
    }

    @Override
    public void visit(BLangSimpleVariableDef astVarDefStmt) {
        BIRVariableDcl birVarDcl = new BIRVariableDcl(astVarDefStmt.pos, astVarDefStmt.var.symbol.type,
                this.env.nextLocalVarId(names), VarScope.FUNCTION, VarKind.LOCAL);
        this.env.enclFunc.localVars.add(birVarDcl);

        // We maintain a mapping from variable symbol to the bir_variable declaration.
        // This is required to pull the correct bir_variable declaration for variable references.
        this.env.symbolVarMap.put(astVarDefStmt.var.symbol, birVarDcl);

        if (astVarDefStmt.var.expr == null) {
            return;
        }

        // Visit the rhs expression.
        astVarDefStmt.var.expr.accept(this);

        // Create a variable reference and
        BIROperand varRef = new BIROperand(birVarDcl);
        emit(new Move(astVarDefStmt.pos, this.env.targetOperand, varRef));
    }

    @Override
    public void visit(BLangSimpleVariable varNode) {
        Visibility visibility = getVisibility(varNode.symbol);

        BIRGlobalVariableDcl birVarDcl = new BIRGlobalVariableDcl(varNode.pos, visibility, varNode.symbol.type,
                this.env.nextGlobalVarId(names), VarScope.GLOBAL, VarKind.GLOBAL);
        this.env.enclPkg.globalVars.add(birVarDcl);

        this.env.globalVarMap.put(varNode.symbol, birVarDcl);
    }

    @Override
    public void visit(BLangAssignment astAssignStmt) {
        astAssignStmt.expr.accept(this);

        this.varAssignment = true;
        astAssignStmt.varRef.accept(this);
        this.varAssignment = false;
    }

    @Override
    public void visit(BLangExpressionStmt exprStmtNode) {
        //        this.acceptNode(exprStmtNode.expr);
        exprStmtNode.expr.accept(this);
    }

    @Override
    public void visit(BLangInvocation invocationExpr) {
        if (invocationExpr.symbol.kind == SymbolKind.CONSTRUCTOR) {
            if (invocationExpr.symbol.type.tag == TypeTags.ERROR) {
                createErrorConstructorInvocation(invocationExpr);
                return;
            }
        }
        createCall(invocationExpr, false);
    }

    @Override
    public void visit(BLangStatementExpression statementExpression) {
        statementExpression.stmt.accept(this);
        statementExpression.expr.accept(this);
    }

    @Override
    public void visit(BLangInvocation.BLangAttachedFunctionInvocation invocationExpr) {
        createCall(invocationExpr, true);
    }

    @Override
    public void visit(BLangInvocation.BFunctionPointerInvocation invocation) {
        invocation.functionPointerInvocation = true;
        createCall(invocation, false);
    }

    public void visit(BLangForkJoin forkJoin) {
        forkJoin.workers.forEach(worker -> worker.accept(this));
    }

    public void visit(BLangWorkerReceive workerReceive) {
        BIRBasicBlock thenBB = new BIRBasicBlock(this.env.nextBBId(names));
        String channel = workerReceive.workerIdentifier.value + "->" + env.enclFunc.workerName.value;

        BIRVariableDcl tempVarDcl = new BIRVariableDcl(workerReceive.type, this.env.nextLocalVarId(names),
                VarScope.FUNCTION, VarKind.TEMP);
        this.env.enclFunc.localVars.add(tempVarDcl);
        BIROperand lhsOp = new BIROperand(tempVarDcl);
        this.env.targetOperand = lhsOp;

        boolean isOnSameStrand = DEFAULT_WORKER_NAME.equals(this.env.enclFunc.workerName.value);

        this.env.enclBB.terminator = new BIRTerminator.WorkerReceive(workerReceive.pos,
                names.fromString(channel), lhsOp, isOnSameStrand, thenBB);

        this.env.enclBasicBlocks.add(thenBB);
        this.env.enclBB = thenBB;
    }

    public void visit(BLangWorkerSend workerSend) {
        BIRBasicBlock thenBB = new BIRBasicBlock(this.env.nextBBId(names));
        this.env.enclBasicBlocks.add(thenBB);
        workerSend.expr.accept(this);

        String channelName = this.env.enclFunc.workerName.value + "->" + workerSend.workerIdentifier.value;
        boolean isOnSameStrand = DEFAULT_WORKER_NAME.equals(this.env.enclFunc.workerName.value);

        this.env.enclBB.terminator = new BIRTerminator.WorkerSend(workerSend.pos, names.fromString(channelName),
                this.env.targetOperand, isOnSameStrand, false, null, thenBB);

        this.env.enclBB = thenBB;
    }

    public void visit(BLangWorkerSyncSendExpr syncSend) {
        BIRBasicBlock thenBB = new BIRBasicBlock(this.env.nextBBId(names));
        syncSend.expr.accept(this);
        BIROperand dataOp = this.env.targetOperand;

        BIRVariableDcl tempVarDcl = new BIRVariableDcl(syncSend.type, this.env.nextLocalVarId(names),
                VarScope.FUNCTION, VarKind.TEMP);
        this.env.enclFunc.localVars.add(tempVarDcl);
        BIROperand lhsOp = new BIROperand(tempVarDcl);
        this.env.targetOperand = lhsOp;

        String channelName = this.env.enclFunc.workerName.value + "->" + syncSend.workerIdentifier.value;
        boolean isOnSameStrand = DEFAULT_WORKER_NAME.equals(this.env.enclFunc.workerName.value);

        this.env.enclBB.terminator = new BIRTerminator.WorkerSend(syncSend.pos, names.fromString(channelName),
                dataOp, isOnSameStrand, true, lhsOp, thenBB);

        this.env.enclBasicBlocks.add(thenBB);
        this.env.enclBB = thenBB;
    }

    public void visit(BLangWorkerFlushExpr flushExpr) {
        BIRBasicBlock thenBB = new BIRBasicBlock(this.env.nextBBId(names));

        //create channelDetails array
        BIRNode.ChannelDetails[] channels = new BIRNode.ChannelDetails[flushExpr.workerIdentifierList.size()];
        int i = 0;
        for (BLangIdentifier workerIdentifier : flushExpr.workerIdentifierList) {
            String channelName = this.env.enclFunc.workerName.value + "->" + workerIdentifier.value;
            boolean isOnSameStrand = DEFAULT_WORKER_NAME.equals(this.env.enclFunc.workerName.value);
            channels[i] = new BIRNode.ChannelDetails(channelName, isOnSameStrand, true);
            i++;
        }

        BIRVariableDcl tempVarDcl = new BIRVariableDcl(flushExpr.type, this.env.nextLocalVarId(names),
                VarScope.FUNCTION, VarKind.TEMP);
        this.env.enclFunc.localVars.add(tempVarDcl);
        BIROperand lhsOp = new BIROperand(tempVarDcl);
        this.env.targetOperand = lhsOp;

        this.env.enclBB.terminator = new BIRTerminator.Flush(flushExpr.pos, channels, lhsOp, thenBB);
        this.env.enclBasicBlocks.add(thenBB);
        this.env.enclBB = thenBB;
    }

    private void createWait(BLangWaitExpr waitExpr) {

        BIRBasicBlock thenBB = new BIRBasicBlock(this.env.nextBBId(names));
        // This only supports wait for single future and alternate wait
        List<BIROperand> exprList = new ArrayList<>();

        waitExpr.exprList.forEach(expr -> {
            expr.accept(this);
            exprList.add(this.env.targetOperand);
        });

        BIRVariableDcl tempVarDcl = new BIRVariableDcl(waitExpr.type, this.env.nextLocalVarId(names),
                VarScope.FUNCTION, VarKind.TEMP);
        this.env.enclFunc.localVars.add(tempVarDcl);
        BIROperand lhsOp = new BIROperand(tempVarDcl);
        this.env.targetOperand = lhsOp;

        this.env.enclBB.terminator = new BIRTerminator.Wait(waitExpr.pos, exprList, lhsOp, thenBB);

        this.env.enclBasicBlocks.add(thenBB);
        this.env.enclBB = thenBB;
    }

    private void createErrorConstructorInvocation(BLangInvocation invocationExpr) {
        // Create a temporary variable to store the error.
        BIRVariableDcl tempVarError = new BIRVariableDcl(invocationExpr.type,
                this.env.nextLocalVarId(names), VarScope.FUNCTION, VarKind.TEMP);

        this.env.enclFunc.localVars.add(tempVarError);
        BIROperand lhsOp = new BIROperand(tempVarError);

        // visit reason and detail expressions
        this.env.targetOperand = lhsOp;
        invocationExpr.requiredArgs.get(0).accept(this);
        BIROperand reasonOp = this.env.targetOperand;

        invocationExpr.requiredArgs.get(1).accept(this);
        BIROperand detailsOp = this.env.targetOperand;

        BIRNonTerminator.NewError newError = new BIRNonTerminator.NewError(invocationExpr.pos,
                InstructionKind.NEW_ERROR, lhsOp, reasonOp, detailsOp);
        emit(newError);
        this.env.targetOperand = lhsOp;
    }

    private void createCall(BLangInvocation invocationExpr, boolean isVirtual) {
        // Lets create a block the jump after successful function return
        BIRBasicBlock thenBB = new BIRBasicBlock(this.env.nextBBId(names));
        this.env.enclBasicBlocks.add(thenBB);

        List<BLangExpression> requiredArgs = invocationExpr.requiredArgs;
        List<BLangExpression> restArgs = invocationExpr.restArgs;
        List<BIROperand> args = new ArrayList<>();

        for (BLangExpression requiredArg : requiredArgs) {
            requiredArg.accept(this);
            args.add(this.env.targetOperand);
        }

        for (BLangExpression namedArg : invocationExpr.namedArgs) {
            if (!namedArg.ignoreExpression) {
                namedArg.accept(this);
                args.add(this.env.targetOperand);
            } else {
                BIRVariableDcl birVariableDcl =
                        new BIRVariableDcl(namedArg.type, new Name("_"), VarScope.FUNCTION, VarKind.ARG);
                birVariableDcl.ignoreVariable = true;
                args.add(new BIROperand(birVariableDcl));
            }
        }

        // seems like restArgs.size() is always 1 or 0, but lets iterate just in case
        for (BLangExpression arg : restArgs) {
            arg.accept(this);
            args.add(this.env.targetOperand);
        }

        BIROperand fp = null;
        if (invocationExpr.functionPointerInvocation) {
            invocationExpr.expr.accept(this);
            fp = this.env.targetOperand;
        }

        BIROperand lhsOp = null;
        if (invocationExpr.type.tag != TypeTags.NIL) {
            // Create a temporary variable to store the return operation result.
            BIRVariableDcl tempVarDcl = new BIRVariableDcl(invocationExpr.type, this.env.nextLocalVarId(names),
                    VarScope.FUNCTION, VarKind.TEMP);
            this.env.enclFunc.localVars.add(tempVarDcl);
            lhsOp = new BIROperand(tempVarDcl);
            this.env.targetOperand = lhsOp;
        } else {
            BIRVariableDcl tempVarDcl = new BIRVariableDcl(symTable.nilType,
                    this.env.nextLocalVarId(names), VarScope.FUNCTION, VarKind.TEMP);
            this.env.enclFunc.localVars.add(tempVarDcl);
            BIROperand toVarRef = new BIROperand(tempVarDcl);
            emit(new BIRNonTerminator.ConstantLoad(null,
                    null, symTable.nilType, toVarRef));
            this.env.targetOperand = toVarRef;
        }

        // TODO: make vCall a new instruction to avoid package id in vCall
        if (invocationExpr.functionPointerInvocation) {
            this.env.enclBB.terminator = new BIRTerminator.FPCall(invocationExpr.pos, InstructionKind.FP_CALL,
                    fp, args, lhsOp, invocationExpr.async, thenBB);
        } else if (invocationExpr.async) {
            this.env.enclBB.terminator = new BIRTerminator.AsyncCall(invocationExpr.pos, InstructionKind.ASYNC_CALL,
                    isVirtual, invocationExpr.symbol.pkgID, getFuncName((BInvokableSymbol) invocationExpr.symbol),
                    args, lhsOp, thenBB);
        } else {
            this.env.enclBB.terminator = new BIRTerminator.Call(invocationExpr.pos, InstructionKind.CALL, isVirtual,
                    invocationExpr.symbol.pkgID, getFuncName((BInvokableSymbol) invocationExpr.symbol), args, lhsOp,
                    thenBB);
        }

        this.env.enclBB = thenBB;
    }

    @Override
    public void visit(BLangReturn astReturnStmt) {
        astReturnStmt.expr.accept(this);
        BIROperand retVarRef = new BIROperand(this.env.enclFunc.returnVariable);
        emit(new Move(astReturnStmt.pos, this.env.targetOperand, retVarRef));

        // Check whether this function already has a returnBB.
        // A given function can have only one BB that has a return instruction.
        if (this.env.returnBB == null) {
            // If not create one
            BIRBasicBlock returnBB = new BIRBasicBlock(this.env.nextBBId(names));
            returnBB.terminator = new BIRTerminator.Return(astReturnStmt.pos);
            this.env.returnBB = returnBB;
        }
        if (this.env.enclBB.terminator == null) {
            this.env.enclBB.terminator = new BIRTerminator.GOTO(astReturnStmt.pos, this.env.returnBB);
        }
    }

    @Override
    public void visit(BLangPanic panicNode) {
        panicNode.expr.accept(this);
        // Some functions will only have panic but we need to add return for them to make current algorithm work.
        if (this.env.returnBB == null) {
            BIRBasicBlock returnBB = new BIRBasicBlock(this.env.nextBBId(names));
            returnBB.terminator = new BIRTerminator.Return(panicNode.pos);
            this.env.returnBB = returnBB;
        }
        this.env.enclBB.terminator = new BIRTerminator.Panic(panicNode.pos, this.env.targetOperand);
    }

    @Override
    public void visit(BLangIf astIfStmt) {
        astIfStmt.expr.accept(this);
        BIROperand ifExprResult = this.env.targetOperand;

        // Create the basic block for the if-then block.
        BIRBasicBlock thenBB = new BIRBasicBlock(this.env.nextBBId(names));
        this.env.enclBasicBlocks.add(thenBB);

        // This basic block will contain statement that comes right after this 'if' statement.
        BIRBasicBlock nextBB = new BIRBasicBlock(this.env.nextBBId(names));

        // Add the branch instruction to the current basic block.
        // This is the end of the current basic block.
        BIRTerminator.Branch branchIns = new BIRTerminator.Branch(astIfStmt.pos, ifExprResult, thenBB, null);
        this.env.enclBB.terminator = branchIns;

        // Visit the then-block
        this.env.enclBB = thenBB;
        astIfStmt.body.accept(this);

        // If a terminator statement has not been set for the then-block then just add it.
        if (this.env.enclBB.terminator == null) {
            this.env.enclBB.terminator = new BIRTerminator.GOTO(null, nextBB);
        }

        // Check whether there exists an else-if or an else block.
        if (astIfStmt.elseStmt != null) {
            // Create a basic block for the else block.
            BIRBasicBlock elseBB = new BIRBasicBlock(this.env.nextBBId(names));
            this.env.enclBasicBlocks.add(elseBB);
            branchIns.falseBB = elseBB;

            // Visit the else block. This could be an else-if block or an else block.
            this.env.enclBB = elseBB;
            astIfStmt.elseStmt.accept(this);

            // If a terminator statement has not been set for the else-block then just add it.
            if (this.env.enclBB.terminator == null) {
                this.env.enclBB.terminator = new BIRTerminator.GOTO(null, nextBB);
            }

        } else {
            branchIns.falseBB = nextBB;
        }

        // Set the elseBB as the basic block for the rest of statements followed by this if.
        this.env.enclBasicBlocks.add(nextBB);
        this.env.enclBB = nextBB;
    }

    @Override
    public void visit(BLangWhile astWhileStmt) {
        // Create a basic block for the while expression.
        BIRBasicBlock whileExprBB = new BIRBasicBlock(this.env.nextBBId(names));
        this.env.enclBasicBlocks.add(whileExprBB);

        // Insert a GOTO instruction as the terminal instruction into current basic block.
        this.env.enclBB.terminator = new BIRTerminator.GOTO(astWhileStmt.pos, whileExprBB);

        // Visit condition expression
        this.env.enclBB = whileExprBB;
        astWhileStmt.expr.accept(this);
        BIROperand whileExprResult = this.env.targetOperand;

        // Create the basic block for the while-body block.
        BIRBasicBlock whileBodyBB = new BIRBasicBlock(this.env.nextBBId(names));
        this.env.enclBasicBlocks.add(whileBodyBB);

        // Create the basic block for the statements that comes after the while statement.
        BIRBasicBlock whileEndBB = new BIRBasicBlock(this.env.nextBBId(names));

        // Add the branch instruction to the while expression basic block.
        this.env.enclBB.terminator =
                new BIRTerminator.Branch(astWhileStmt.pos, whileExprResult, whileBodyBB, whileEndBB);

        // Visit while body
        this.env.enclBB = whileBodyBB;
        this.env.enclLoopBB = whileExprBB;
        this.env.enclLoopEndBB = whileEndBB;
        astWhileStmt.body.accept(this);
        if (this.env.enclBB.terminator == null) {
            this.env.enclBB.terminator = new BIRTerminator.GOTO(null, whileExprBB);
        }

        this.env.enclBasicBlocks.add(whileEndBB);
        this.env.enclBB = whileEndBB;
    }


    // Expressions

    @Override
    public void visit(BLangLiteral astLiteralExpr) {
        BIRVariableDcl tempVarDcl = new BIRVariableDcl(astLiteralExpr.type,
                this.env.nextLocalVarId(names), VarScope.FUNCTION, VarKind.TEMP);
        this.env.enclFunc.localVars.add(tempVarDcl);
        BIROperand toVarRef = new BIROperand(tempVarDcl);
        emit(new BIRNonTerminator.ConstantLoad(astLiteralExpr.pos,
                astLiteralExpr.value, astLiteralExpr.type, toVarRef));
        this.env.targetOperand = toVarRef;
    }

    @Override
    public void visit(BLangMapLiteral astMapLiteralExpr) {
        generateMappingLiteral(astMapLiteralExpr);
    }

    @Override
    public void visit(BLangJSONLiteral jsonLiteral) {
        generateMappingLiteral(jsonLiteral);
    }

    @Override
    public void visit(BLangTypeConversionExpr astTypeConversionExpr) {
        BIRVariableDcl tempVarDcl = new BIRVariableDcl(astTypeConversionExpr.type,
                this.env.nextLocalVarId(names), VarScope.FUNCTION, VarKind.TEMP);
        this.env.enclFunc.localVars.add(tempVarDcl);
        BIROperand toVarRef = new BIROperand(tempVarDcl);

        astTypeConversionExpr.expr.accept(this);
        BIROperand rhsOp = this.env.targetOperand;

        emit(new BIRNonTerminator.TypeCast(astTypeConversionExpr.pos, toVarRef, rhsOp));
        this.env.targetOperand = toVarRef;
    }

    @Override
    public void visit(BLangStructLiteral astStructLiteralExpr) {
        BIRVariableDcl tempVarDcl = new BIRVariableDcl(astStructLiteralExpr.type,
                this.env.nextLocalVarId(names), VarScope.FUNCTION, VarKind.TEMP);
        this.env.enclFunc.localVars.add(tempVarDcl);
        BIROperand toVarRef = new BIROperand(tempVarDcl);

        BIRNonTerminator.NewStructure instruction;

        BTypeSymbol structTypeSymbol = getRecordTypeSymbol(astStructLiteralExpr.type);
        if (isInSamePackage(structTypeSymbol, this.env.enclPkg)) {
            instruction = new BIRNonTerminator.NewStructure(astStructLiteralExpr.pos, astStructLiteralExpr.type,
                    toVarRef);
        } else {
            String recordName = ((BRecordTypeSymbol) astStructLiteralExpr.type.tsymbol).name.value;
            instruction = new BIRNonTerminator.NewStructure(astStructLiteralExpr.pos, structTypeSymbol.pkgID,
                    recordName, astStructLiteralExpr.type, toVarRef);
        }
        emit(instruction);

        this.env.targetOperand = toVarRef;

        // Invoke the struct initializer here.
        if (astStructLiteralExpr.initializer != null) {
            //TODO
        }

        // Generate code the struct literal.
        for (BLangRecordKeyValue keyValue : astStructLiteralExpr.keyValuePairs) {
            BLangRecordKey key = keyValue.key;
            key.expr.accept(this);
            BIROperand keyRegIndex = this.env.targetOperand;

            keyValue.valueExpr.accept(this);
            BIROperand valueRegIndex = this.env.targetOperand;

            emit(new FieldAccess(astStructLiteralExpr.pos,
                    InstructionKind.MAP_STORE, toVarRef, keyRegIndex, valueRegIndex));
        }
        this.env.targetOperand = toVarRef;
    }

    @Override
    public void visit(BLangTypeInit connectorInitExpr) {
        BIRVariableDcl tempVarDcl = new BIRVariableDcl(connectorInitExpr.type, this.env.nextLocalVarId(names),
                                                       VarScope.FUNCTION, VarKind.TEMP);
        this.env.enclFunc.localVars.add(tempVarDcl);
        BIROperand toVarRef = new BIROperand(tempVarDcl);

        BTypeSymbol objectTypeSymbol = getObjectTypeSymbol(connectorInitExpr.type);
        BIRNonTerminator.NewInstance instruction;
        if (isInSamePackage(objectTypeSymbol, this.env.enclPkg)) {
            BIRTypeDefinition def = typeDefs.get(objectTypeSymbol);
            instruction = new BIRNonTerminator.NewInstance(connectorInitExpr.pos, def, toVarRef);
        } else {
            String objectName = ((BObjectTypeSymbol) connectorInitExpr.type.tsymbol).name.value;
            instruction = new BIRNonTerminator.NewInstance(connectorInitExpr.pos, objectTypeSymbol.pkgID,
                                                           objectName, toVarRef);
        }
        emit(instruction);
        this.env.targetOperand = toVarRef;
    }

    private boolean isInSamePackage(BTypeSymbol objectTypeSymbol, BIRPackage enclPkg) {
        return objectTypeSymbol.pkgID.orgName.equals(enclPkg.org) &&
                objectTypeSymbol.pkgID.name.equals(enclPkg.name) &&
                objectTypeSymbol.pkgID.version.equals(enclPkg.version);
    }

    @Override
    public void visit(BLangSimpleVarRef.BLangFieldVarRef fieldVarRef) {
    }

    @Override
    public void visit(BLangTableLiteral tableLiteral) {
        generateTableLiteral(tableLiteral);
    }

    @Override
    public void visit(BLangStreamLiteral streamLiteral) {
        generateStreamLiteral(streamLiteral);
    }

    @Override
    public void visit(BLangArrayLiteral astArrayLiteralExpr) {
        generateArrayLiteral(astArrayLiteralExpr);
    }

    @Override
    public void visit(BLangJSONArrayLiteral jsonArrayLiteralExpr) {
        generateArrayLiteral(jsonArrayLiteralExpr);
    }

    @Override
    public void visit(BLangMapAccessExpr astMapAccessExpr) {
        boolean variableStore = this.varAssignment;
        this.varAssignment = false;
        if (variableStore) {
            BIROperand rhsOp = this.env.targetOperand;

            astMapAccessExpr.expr.accept(this);
            BIROperand varRefRegIndex = this.env.targetOperand;

            astMapAccessExpr.indexExpr.accept(this);
            BIROperand keyRegIndex = this.env.targetOperand;

            emit(new BIRNonTerminator.FieldAccess(astMapAccessExpr.pos, InstructionKind.MAP_STORE, varRefRegIndex,
                    keyRegIndex, rhsOp));
        } else {
            BIRVariableDcl tempVarDcl = new BIRVariableDcl(astMapAccessExpr.type, this.env.nextLocalVarId(names),
                    VarScope.FUNCTION, VarKind.TEMP);
            this.env.enclFunc.localVars.add(tempVarDcl);
            BIROperand tempVarRef = new BIROperand(tempVarDcl);

            astMapAccessExpr.expr.accept(this);
            BIROperand varRefRegIndex = this.env.targetOperand;

            astMapAccessExpr.indexExpr.accept(this);
            BIROperand keyRegIndex = this.env.targetOperand;

            emit(new BIRNonTerminator.FieldAccess(astMapAccessExpr.pos, InstructionKind.MAP_LOAD, tempVarRef,
                    keyRegIndex, varRefRegIndex, astMapAccessExpr.except));
            this.env.targetOperand = tempVarRef;
        }
        this.varAssignment = variableStore;
    }

    @Override
    public void visit(BLangStructFieldAccessExpr astStructFieldAccessExpr) {
        generateMappingAccess(astStructFieldAccessExpr);
    }

    @Override
    public void visit(BLangJSONAccessExpr astJSONFieldAccessExpr) {
        if (astJSONFieldAccessExpr.indexExpr.type.tag == TypeTags.INT) {
            generateArrayAccess(astJSONFieldAccessExpr);
            return;
        }

        generateMappingAccess(astJSONFieldAccessExpr);
    }

    @Override
    public void visit(BLangArrayAccessExpr astArrayAccessExpr) {
        generateArrayAccess(astArrayAccessExpr);
    }

    @Override
    public void visit(BLangIndexBasedAccess.BLangTupleAccessExpr tupleAccessExpr) {
        generateArrayAccess(tupleAccessExpr);
    }

    @Override
    public void visit(BLangBracedOrTupleExpr bracedOrTupleExpr) {
        // Emit create array instruction
        BIRVariableDcl tempVarDcl = new BIRVariableDcl(bracedOrTupleExpr.type,
                this.env.nextLocalVarId(names), VarScope.FUNCTION, VarKind.TEMP);
        this.env.enclFunc.localVars.add(tempVarDcl);
        BIROperand toVarRef = new BIROperand(tempVarDcl);

        long size = bracedOrTupleExpr.expressions.size();

        BLangLiteral literal = new BLangLiteral();
        literal.pos = bracedOrTupleExpr.pos;
        literal.value = size;
        literal.type = symTable.intType;
        literal.accept(this);
        BIROperand sizeOp = this.env.targetOperand;

        emit(new BIRNonTerminator.NewArray(bracedOrTupleExpr.pos, bracedOrTupleExpr.type, toVarRef, sizeOp));

        // Emit instructions populate initial array values;
        for (int i = 0; i < bracedOrTupleExpr.expressions.size(); i++) {
            BLangExpression argExpr = bracedOrTupleExpr.expressions.get(i);
            argExpr.accept(this);
            BIROperand exprIndex = this.env.targetOperand;

            BLangLiteral indexLiteral = new BLangLiteral();
            indexLiteral.pos = bracedOrTupleExpr.pos;
            indexLiteral.value = (long) i;
            indexLiteral.type = symTable.intType;
            indexLiteral.accept(this);
            BIROperand arrayIndex = this.env.targetOperand;

            emit(new BIRNonTerminator.FieldAccess(bracedOrTupleExpr.pos,
                    InstructionKind.ARRAY_STORE, toVarRef, arrayIndex, exprIndex));
        }
        this.env.targetOperand = toVarRef;
    }

    @Override
    public void visit(BLangIsLikeExpr isLikeExpr) {
        BIRVariableDcl tempVarDcl = new BIRVariableDcl(symTable.booleanType,
                this.env.nextLocalVarId(names), VarScope.FUNCTION, VarKind.TEMP);
        this.env.enclFunc.localVars.add(tempVarDcl);
        BIROperand toVarRef = new BIROperand(tempVarDcl);

        isLikeExpr.expr.accept(this);
        BIROperand exprIndex = this.env.targetOperand;

        emit(new BIRNonTerminator.IsLike(isLikeExpr.pos, isLikeExpr.typeNode.type, toVarRef, exprIndex));

        this.env.targetOperand = toVarRef;
    }

    @Override
    public void visit(BLangTypeTestExpr typeTestExpr) {
        BIRVariableDcl tempVarDcl = new BIRVariableDcl(symTable.booleanType,
                this.env.nextLocalVarId(names), VarScope.FUNCTION, VarKind.TEMP);
        this.env.enclFunc.localVars.add(tempVarDcl);
        BIROperand toVarRef = new BIROperand(tempVarDcl);

        typeTestExpr.expr.accept(this);
        BIROperand exprIndex = this.env.targetOperand;

        emit(new BIRNonTerminator.TypeTest(typeTestExpr.pos, typeTestExpr.typeNode.type, toVarRef, exprIndex));

        this.env.targetOperand = toVarRef;
    }

    @Override
    public void visit(BLangLocalVarRef astVarRefExpr) {
        boolean variableStore = this.varAssignment;
        this.varAssignment = false;
        BSymbol varSymbol = astVarRefExpr.symbol;

        if (variableStore) {
            if (astVarRefExpr.symbol.name != Names.IGNORE) {
                BIROperand varRef = new BIROperand(this.env.symbolVarMap.get(varSymbol));
                emit(new Move(astVarRefExpr.pos, this.env.targetOperand, varRef));
            }
        } else {
            BIRVariableDcl tempVarDcl = new BIRVariableDcl(varSymbol.type,
                    this.env.nextLocalVarId(names), VarScope.FUNCTION, VarKind.TEMP);
            this.env.enclFunc.localVars.add(tempVarDcl);
            BIROperand tempVarRef = new BIROperand(tempVarDcl);

            BIRVariableDcl varDecl;
            if (isSelfVar(varSymbol)) {
                varDecl = new BIRVariableDcl(varSymbol.type, varSymbol.name, VarScope.FUNCTION, VarKind.SELF);
            } else {
                varDecl = this.env.symbolVarMap.get(varSymbol);
            }
            BIROperand fromVarRef = new BIROperand(varDecl);

            emit(new Move(astVarRefExpr.pos, fromVarRef, tempVarRef));
            this.env.targetOperand = tempVarRef;
        }
        this.varAssignment = variableStore;
    }

    private boolean isSelfVar(BSymbol symbol) {
        return Names.SELF.equals(symbol.name);
    }

    @Override
    public void visit(BLangPackageVarRef astPackageVarRefExpr) {
        boolean variableStore = this.varAssignment;
        this.varAssignment = false;

        if (variableStore) {
            if (astPackageVarRefExpr.symbol.name != Names.IGNORE) {
                BIROperand varRef = new BIROperand(this.env.globalVarMap.get(astPackageVarRefExpr.symbol));
                emit(new Move(astPackageVarRefExpr.pos, this.env.targetOperand, varRef));
            }

        } else {
            BIRVariableDcl tempVarDcl = new BIRVariableDcl(astPackageVarRefExpr.type,
                    this.env.nextLocalVarId(names), VarScope.FUNCTION, VarKind.TEMP);
            this.env.enclFunc.localVars.add(tempVarDcl);
            BIROperand tempVarRef = new BIROperand(tempVarDcl);
            BIROperand fromVarRef = new BIROperand(this.env.globalVarMap.get(astPackageVarRefExpr.symbol));
            emit(new Move(astPackageVarRefExpr.pos, fromVarRef, tempVarRef));
            this.env.targetOperand = tempVarRef;
        }
        this.varAssignment = variableStore;
    }

    @Override
    public void visit(BLangBinaryExpr astBinaryExpr) {
        astBinaryExpr.lhsExpr.accept(this);
        BIROperand rhsOp1 = this.env.targetOperand;

        astBinaryExpr.rhsExpr.accept(this);
        BIROperand rhsOp2 = this.env.targetOperand;

        // Create a temporary variable to store the binary operation result.
        BIRVariableDcl tempVarDcl = new BIRVariableDcl(astBinaryExpr.type,
                this.env.nextLocalVarId(names), VarScope.FUNCTION, VarKind.TEMP);
        this.env.enclFunc.localVars.add(tempVarDcl);
        BIROperand lhsOp = new BIROperand(tempVarDcl);
        this.env.targetOperand = lhsOp;

        // Create binary instruction
        BinaryOp binaryIns = new BinaryOp(astBinaryExpr.pos, getBinaryInstructionKind(astBinaryExpr.opKind),
                astBinaryExpr.type, lhsOp, rhsOp1, rhsOp2);
        emit(binaryIns);
    }

    @Override
    public void visit(BLangUnaryExpr unaryExpr) {
        unaryExpr.expr.accept(this);
        BIROperand rhsOp = this.env.targetOperand;

        // Create a temporary variable to store the unary operation result.
        BIRVariableDcl tempVarDcl = new BIRVariableDcl(unaryExpr.type,
                this.env.nextLocalVarId(names), VarScope.FUNCTION, VarKind.TEMP);
        this.env.enclFunc.localVars.add(tempVarDcl);
        BIROperand lhsOp = new BIROperand(tempVarDcl);

        if (OperatorKind.ADD.equals(unaryExpr.operator) || OperatorKind.UNTAINT.equals(unaryExpr.operator)) {
            emit(new Move(unaryExpr.pos, rhsOp, lhsOp));
            this.env.targetOperand = lhsOp;
            return;
        }

        UnaryOP unaryIns = new UnaryOP(unaryExpr.pos, getUnaryInstructionKind(unaryExpr.operator), lhsOp, rhsOp);
        emit(unaryIns);
        this.env.targetOperand = lhsOp;
    }

    @Override
<<<<<<< HEAD
=======
    public void visit(BLangErrorConstructorExpr errorExpr) {
        // Create a temporary variable to store the error.
        BIRVariableDcl tempVarError = new BIRVariableDcl(errorExpr.type,
                this.env.nextLocalVarId(names), VarScope.FUNCTION, VarKind.TEMP);
        this.env.enclFunc.localVars.add(tempVarError);
        BIROperand lhsOp = new BIROperand(tempVarError);
        // visit reason and detail expressions
        this.env.targetOperand = lhsOp;
        errorExpr.reasonExpr.accept(this);
        BIROperand reasonOp = this.env.targetOperand;
        errorExpr.detailsExpr.accept(this);
        BIROperand detailsOp = this.env.targetOperand;
        BIRNonTerminator.NewError newError = new BIRNonTerminator.NewError(errorExpr.pos, errorExpr.type, lhsOp,
                                                                           reasonOp, detailsOp);
        emit(newError);
        this.env.targetOperand = lhsOp;
    }

    @Override
>>>>>>> 0fe64657
    public void visit(BLangTrapExpr trapExpr) {
        // This will move instructions inside trap expression for a new basic block unless current block does not have 
        // any instructions or already in the current trap block.
        if (!this.env.enclBB.instructions.isEmpty() && this.env.trapBB != this.env.enclBB) {
            this.env.trapBB = new BIRBasicBlock(this.env.nextBBId(names));
            env.enclBasicBlocks.add(this.env.trapBB);
            this.env.enclBB.terminator = new BIRTerminator.GOTO(trapExpr.pos, this.env.trapBB);
            this.env.enclBB = this.env.trapBB;
        } else {
            this.env.trapBB = this.env.enclBB;
        }
        BIROperand targetOperand = this.env.targetOperand;
        trapExpr.expr.accept(this);
<<<<<<< HEAD
        // When trapExpr.expr is a invocation returning nil, there is no target operand, hence set it up.
        BIROperand errorTargetOperand;
        if (this.env.targetOperand == null) {
            this.env.targetOperand = errorTargetOperand = createErrorTargetOperandForNilReturnInvocation();
        } else {
            errorTargetOperand = this.env.targetOperand;
=======
        if (trapExpr.expr.type.tag == TypeTags.NIL) {
            BIRVariableDcl tempVarDcl = new BIRVariableDcl(trapExpr.type, this.env.nextLocalVarId(names),
                                                           VarScope.FUNCTION, VarKind.TEMP);
            this.env.enclFunc.localVars.add(tempVarDcl);
            this.env.targetOperand = new BIROperand(tempVarDcl);
>>>>>>> 0fe64657
        }
        if (this.env.trapBB.terminator != null) {
            // Once trap expression is visited,  we need to back track all basic blocks which is covered by the trap
            // and add error entry for each and every basic block.
<<<<<<< HEAD
            genIntermediateErrorEntries(this.env.trapBB, errorTargetOperand);
        } else {
=======
            genIntermediateErrorEntries(this.env.trapBB);
        }
        if (!this.env.enclBB.instructions.isEmpty()) {
>>>>>>> 0fe64657
            // Create new block for instructions after trap.
            this.env.enclFunc.errorTable.add(new BIRNode.BIRErrorEntry(this.env.trapBB, errorTargetOperand));
            this.env.trapBB = new BIRBasicBlock(this.env.nextBBId(names));
            env.enclBasicBlocks.add(this.env.trapBB);
            this.env.enclBB.terminator = new BIRTerminator.GOTO(trapExpr.pos, this.env.trapBB);
            this.env.enclBB = this.env.trapBB;
        }
    }

    private BIROperand createErrorTargetOperandForNilReturnInvocation() {
        BUnionType errorOrNil = BUnionType.create(symTable.errSymbol, symTable.errorType, symTable.nilType);
        BIRVariableDcl tempVarDcl = new BIRVariableDcl(errorOrNil, this.env.nextLocalVarId(names),
                VarScope.FUNCTION, VarKind.TEMP);
        this.env.enclFunc.localVars.add(tempVarDcl);
        return new BIROperand(tempVarDcl);
    }

    @Override
    public void visit(BLangWaitExpr waitExpr) {
        createWait(waitExpr);
    }

    @Override
    public void visit(BLangWaitForAllExpr.BLangWaitLiteral waitLiteral) {
        BIRBasicBlock thenBB = new BIRBasicBlock(this.env.nextBBId(names));
        BIRVariableDcl tempVarDcl = new BIRVariableDcl(waitLiteral.type,
                this.env.nextLocalVarId(names), VarScope.FUNCTION, VarKind.TEMP);
        this.env.enclFunc.localVars.add(tempVarDcl);
        BIROperand toVarRef = new BIROperand(tempVarDcl);
        emit(new BIRNonTerminator.NewStructure(waitLiteral.pos, waitLiteral.type, toVarRef));
        this.env.targetOperand = toVarRef;

        List<String> keys = new ArrayList<>();
        List<BIROperand> valueExprs = new ArrayList<>();
        for (BLangWaitForAllExpr.BLangWaitKeyValue keyValue : waitLiteral.keyValuePairs) {
            keys.add(keyValue.key.value);
            BLangExpression expr = keyValue.valueExpr != null ? keyValue.valueExpr : keyValue.keyExpr;
            expr.accept(this);
            BIROperand valueRegIndex = this.env.targetOperand;
            valueExprs.add(valueRegIndex);
        }
        this.env.enclBB.terminator = new BIRTerminator.WaitAll(waitLiteral.pos, toVarRef, keys, valueExprs, thenBB);
        this.env.targetOperand = toVarRef;
        this.env.enclFunc.basicBlocks.add(thenBB);
        this.env.enclBB = thenBB;
    }

    @Override
    public void visit(BLangIsAssignableExpr assignableExpr) {
        BIRVariableDcl tempVarDcl = new BIRVariableDcl(symTable.booleanType, this.env.nextLocalVarId(names),
                VarScope.FUNCTION, VarKind.TEMP);
        this.env.enclFunc.localVars.add(tempVarDcl);
        BIROperand toVarRef = new BIROperand(tempVarDcl);

        assignableExpr.lhsExpr.accept(this);
        BIROperand exprIndex = this.env.targetOperand;

        emit(new BIRNonTerminator.TypeTest(assignableExpr.pos, assignableExpr.targetType, toVarRef, exprIndex));
        this.env.targetOperand = toVarRef;
    }

    @Override
    public void visit(BLangXMLQName xmlQName) {
        BIRVariableDcl tempVarDcl =
                new BIRVariableDcl(symTable.anyType, this.env.nextLocalVarId(names), VarScope.FUNCTION, VarKind.TEMP);
        this.env.enclFunc.localVars.add(tempVarDcl);
        BIROperand toVarRef = new BIROperand(tempVarDcl);

        // If the QName is use outside of XML, treat it as string.
        if (!xmlQName.isUsedInXML) {
            String qName = xmlQName.namespaceURI == null ? xmlQName.localname.value
                    : ("{" + xmlQName.namespaceURI + "}" + xmlQName.localname);
            generateStringLiteral(qName);
            return;
        }

        // Else, treat it as QName
        BIROperand nsURIIndex = generateStringLiteral(xmlQName.namespaceURI);
        BIROperand localnameIndex = generateStringLiteral(xmlQName.localname.value);
        BIROperand prefixIndex = generateStringLiteral(xmlQName.prefix.value);
        BIRNonTerminator.NewXMLQName newXMLQName =
                new BIRNonTerminator.NewXMLQName(xmlQName.pos, toVarRef, localnameIndex, nsURIIndex, prefixIndex);
        emit(newXMLQName);
        this.env.targetOperand = toVarRef;
    }

    @Override
    public void visit(BLangXMLElementLiteral xmlElementLiteral) {
        BIRVariableDcl tempVarDcl = new BIRVariableDcl(xmlElementLiteral.type, this.env.nextLocalVarId(names),
                VarScope.FUNCTION, VarKind.TEMP);
        this.env.enclFunc.localVars.add(tempVarDcl);
        BIROperand toVarRef = new BIROperand(tempVarDcl);

        // Visit in-line namespace declarations. These needs to be visited first before visiting the
        // attributes, start and end tag names of the element.
        xmlElementLiteral.inlineNamespaces.forEach(xmlns -> {
            xmlns.accept(this);
        });

        // Create start tag name
        BLangExpression startTagName = (BLangExpression) xmlElementLiteral.getStartTagName();
        startTagName.accept(this);
        BIROperand startTagNameIndex = this.env.targetOperand;

        // Create end tag name. If there is no end-tag name (self closing tag),
        // then consider start tag name as the end tag name too.
        BIROperand endTagNameIndex;
        BLangExpression endTagName = (BLangExpression) xmlElementLiteral.getEndTagName();
        if (endTagName == null) {
            endTagNameIndex = startTagNameIndex;
        } else {
            endTagName.accept(this);
            endTagNameIndex = this.env.targetOperand;
        }

        // Create default namespace uri
        BIROperand defaultNsURIVarRef = generateNamespaceRef(xmlElementLiteral.defaultNsSymbol, xmlElementLiteral.pos);

        // Create xml element
        BIRNonTerminator.NewXMLElement newXMLElement = new BIRNonTerminator.NewXMLElement(xmlElementLiteral.pos,
                toVarRef, startTagNameIndex, endTagNameIndex, defaultNsURIVarRef);
        emit(newXMLElement);

        // Populate the XML by adding namespace declarations, attributes and children
        populateXML(xmlElementLiteral, toVarRef);
        this.env.targetOperand = toVarRef;
    }

    @Override
    public void visit(BLangXMLAttribute attribute) {
        BIROperand xmlVarRef = this.env.targetOperand;

        attribute.name.accept(this);
        BIROperand attrNameOp = this.env.targetOperand;

        attribute.value.accept(this);
        BIROperand attrValueOp = this.env.targetOperand;
        emit(new BIRNonTerminator.FieldAccess(attribute.pos, InstructionKind.XML_ATTRIBUTE_STORE, xmlVarRef, attrNameOp,
                attrValueOp));
    }

    @Override
    public void visit(BLangXMLTextLiteral xmlTextLiteral) {
        BIRVariableDcl tempVarDcl = new BIRVariableDcl(xmlTextLiteral.type, this.env.nextLocalVarId(names),
                VarScope.FUNCTION, VarKind.TEMP);
        this.env.enclFunc.localVars.add(tempVarDcl);
        BIROperand toVarRef = new BIROperand(tempVarDcl);

        xmlTextLiteral.concatExpr.accept(this);
        BIROperand xmlTextIndex = this.env.targetOperand;

        BIRNonTerminator.NewXMLText newXMLElement =
                new BIRNonTerminator.NewXMLText(xmlTextLiteral.pos, toVarRef, xmlTextIndex);
        emit(newXMLElement);
        this.env.targetOperand = toVarRef;
    }

    @Override
    public void visit(BLangXMLCommentLiteral xmlCommentLiteral) {
        BIRVariableDcl tempVarDcl = new BIRVariableDcl(xmlCommentLiteral.type, this.env.nextLocalVarId(names),
                VarScope.FUNCTION, VarKind.TEMP);
        this.env.enclFunc.localVars.add(tempVarDcl);
        BIROperand toVarRef = new BIROperand(tempVarDcl);

        xmlCommentLiteral.concatExpr.accept(this);
        BIROperand xmlCommentIndex = this.env.targetOperand;

        BIRNonTerminator.NewXMLComment newXMLComment =
                new BIRNonTerminator.NewXMLComment(xmlCommentLiteral.pos, toVarRef, xmlCommentIndex);
        emit(newXMLComment);
        this.env.targetOperand = toVarRef;
    }

    @Override
    public void visit(BLangXMLProcInsLiteral xmlProcInsLiteral) {
        BIRVariableDcl tempVarDcl = new BIRVariableDcl(xmlProcInsLiteral.type, this.env.nextLocalVarId(names),
                VarScope.FUNCTION, VarKind.TEMP);
        this.env.enclFunc.localVars.add(tempVarDcl);
        BIROperand toVarRef = new BIROperand(tempVarDcl);

        xmlProcInsLiteral.dataConcatExpr.accept(this);
        BIROperand dataIndex = this.env.targetOperand;

        xmlProcInsLiteral.target.accept(this);
        BIROperand targetIndex = this.env.targetOperand;

        BIRNonTerminator.NewXMLProcIns newXMLProcIns =
                new BIRNonTerminator.NewXMLProcIns(xmlProcInsLiteral.pos, toVarRef, dataIndex, targetIndex);
        emit(newXMLProcIns);
        this.env.targetOperand = toVarRef;
    }

    @Override
    public void visit(BLangXMLQuotedString xmlQuotedString) {
        xmlQuotedString.concatExpr.accept(this);
    }

    @Override
    public void visit(BLangXMLNSStatement xmlnsStmtNode) {
        xmlnsStmtNode.xmlnsDecl.accept(this);
    }

    @Override
    public void visit(BLangXMLNS xmlnsNode) {
        // do nothing
    }

    @Override
    public void visit(BLangLocalXMLNS xmlnsNode) {
        generateXMLNamespace(xmlnsNode);
    }

    @Override
    public void visit(BLangPackageXMLNS xmlnsNode) {
        generateXMLNamespace(xmlnsNode);
    }

    @Override
    public void visit(BLangXMLAccessExpr xmlAccessExpr) {
        generateMappingAccess(xmlAccessExpr);
    }

    @Override
    public void visit(BLangXMLAttributeAccess xmlAttributeAccessExpr) {
        if (xmlAttributeAccessExpr.indexExpr != null) {
            generateMappingAccess(xmlAttributeAccessExpr);
            return;
        }

        // This is getting xml attributes as a map. i.e.: x@
        // Model as a conversion where source type is xml, and target type is map<string>.
        BIRVariableDcl tempVarDcl = new BIRVariableDcl(symTable.mapStringType, this.env.nextLocalVarId(names),
                VarScope.FUNCTION, VarKind.TEMP);
        this.env.enclFunc.localVars.add(tempVarDcl);
        BIROperand toVarRef = new BIROperand(tempVarDcl);

        xmlAttributeAccessExpr.expr.accept(this);
        BIROperand xmlVarOp = this.env.targetOperand;
        emit(new BIRNonTerminator.TypeCast(xmlAttributeAccessExpr.pos, toVarRef, xmlVarOp));
        this.env.targetOperand = toVarRef;
    }

    @Override
    public void visit(BLangTypedescExpr accessExpr) {
        BIRVariableDcl tempVarDcl =
                new BIRVariableDcl(accessExpr.type, this.env.nextLocalVarId(names), VarScope.FUNCTION, VarKind.TEMP);
        this.env.enclFunc.localVars.add(tempVarDcl);
        BIROperand toVarRef = new BIROperand(tempVarDcl);
        emit(new BIRNonTerminator.NewTypeDesc(accessExpr.pos, toVarRef, accessExpr.resolvedType));
        this.env.targetOperand = toVarRef;
    }

    @Override
    public void visit(BLangSimpleVarRef.BLangTypeLoad typeLoad) {
        BIRVariableDcl tempVarDcl =
                new BIRVariableDcl(symTable.typeDesc, this.env.nextLocalVarId(names), VarScope.FUNCTION, VarKind
                        .TEMP);
        this.env.enclFunc.localVars.add(tempVarDcl);
        BIROperand toVarRef = new BIROperand(tempVarDcl);
        emit(new BIRNonTerminator.NewTypeDesc(typeLoad.pos, toVarRef, typeLoad.symbol.type));
        this.env.targetOperand = toVarRef;
    }

    @Override
    public void visit(BLangBreak breakStmt) {
        this.env.enclBB.terminator = new BIRTerminator.GOTO(breakStmt.pos, this.env.enclLoopEndBB);
    }

    @Override
    public void visit(BLangContinue continueStmt) {
        this.env.enclBB.terminator = new BIRTerminator.GOTO(continueStmt.pos, this.env.enclLoopBB);
    }

    @Override
    public void visit(BLangConstRef constRef) {
        boolean variableStore = this.varAssignment;
        this.varAssignment = false;
        if (variableStore) {
            throw new IllegalStateException("Constants cannot be updated");
        }

        BIRVariableDcl tempVarDcl =
                new BIRVariableDcl(constRef.type, this.env.nextLocalVarId(names), VarScope.FUNCTION, VarKind.TEMP);
        this.env.enclFunc.localVars.add(tempVarDcl);
        BIROperand tempVarRef = new BIROperand(tempVarDcl);
        BIROperand fromVarRef = new BIROperand(this.env.globalVarMap.get(constRef.symbol));
        emit(new Move(constRef.pos, fromVarRef, tempVarRef));
        this.env.targetOperand = tempVarRef;
        this.varAssignment = variableStore;
    }

    @Override
    public void visit(BLangFunctionVarRef fpVarRef) {
        generateFPVarRef(fpVarRef, (BInvokableSymbol) fpVarRef.symbol);
    }

    @Override
    public void visit(BLangStructFunctionVarRef structFpVarRef) {
        generateFPVarRef(structFpVarRef, (BInvokableSymbol) structFpVarRef.symbol);
    }


    public void visit(BLangLock lockNode) {
        BIRBasicBlock lockedBB = new BIRBasicBlock(this.env.nextBBId(names));
        this.env.enclBasicBlocks.add(lockedBB);

        Supplier<TreeSet<BIRGlobalVariableDcl>> supplier = () -> new TreeSet<>(Comparator.comparing(v -> v.name.value));
        Set<BIRGlobalVariableDcl> lockedOn = lockNode.lockVariables.stream()
                                                                   .map(e -> this.env.globalVarMap.get(e))
                                                                   .collect(Collectors.toCollection(supplier));
        this.env.enclBB.terminator = new BIRTerminator.Lock(null, lockedOn, lockedBB);
        this.env.enclBB = lockedBB;
        lockNode.body.accept(this);

        BIRBasicBlock unlockedBB = new BIRBasicBlock(this.env.nextBBId(names));
        this.env.enclBB.terminator = new BIRTerminator.Unlock(null, lockedOn, unlockedBB);
        this.env.enclBasicBlocks.add(unlockedBB);
        this.env.enclBB = unlockedBB;
    }

    // private methods

    private void genIntermediateErrorEntries(BIRBasicBlock thenBB, BIROperand errTargetOperand) {
        if (thenBB != this.env.enclBB) {
<<<<<<< HEAD
            BIRNode.BIRErrorEntry errorTableEntry = new BIRNode.BIRErrorEntry(thenBB, errTargetOperand);
            InstructionKind termiKind = thenBB.terminator.kind;
            if (termiKind == InstructionKind.CALL || termiKind == InstructionKind.ASYNC_CALL) {
                BIRTerminator.Call terminator = (BIRTerminator.Call) thenBB.terminator;
                // todo: This is a solution to using wrong error variable entry in error table,
                // but this break the bytecode verifier (local var index table something)
                //errorTableEntry = new BIRNode.BIRErrorEntry(thenBB, terminator.lhsOp);
                this.env.trapBB = terminator.thenBB;
            } else if (termiKind == InstructionKind.FP_CALL) {
                this.env.trapBB = ((BIRTerminator.FPCall) thenBB.terminator).thenBB;
            } else if (termiKind == InstructionKind.GOTO) {
                this.env.trapBB = ((BIRTerminator.GOTO) thenBB.terminator).targetBB;
            } else if (termiKind == InstructionKind.FLUSH) {
                this.env.trapBB = ((BIRTerminator.Flush) thenBB.terminator).thenBB;
            } else if (termiKind == InstructionKind.WK_RECEIVE) {
                this.env.trapBB = ((BIRTerminator.WorkerReceive) thenBB.terminator).thenBB;
            } else if (termiKind == InstructionKind.WK_SEND) {
                this.env.trapBB = ((BIRTerminator.WorkerSend) thenBB.terminator).thenBB;
            } else {
                return;
            }
            this.env.enclFunc.errorTable.add(errorTableEntry);
            genIntermediateErrorEntries(this.env.trapBB, errTargetOperand);
=======
            this.env.enclFunc.errorTable.add(new BIRNode.BIRErrorEntry(thenBB, this.env.targetOperand));
            if (thenBB.terminator.thenBB != null) {
                this.env.trapBB = thenBB.terminator.thenBB;
                genIntermediateErrorEntries(this.env.trapBB);
            }
>>>>>>> 0fe64657
        }
    }

    private Visibility getVisibility(BSymbol symbol) {
        if (Symbols.isPublic(symbol)) {
            return Visibility.PUBLIC;
        } else if (Symbols.isPrivate(symbol)) {
            return Visibility.PRIVATE;
        } else {
            return Visibility.PACKAGE_PRIVATE;
        }
    }

    private void emit(BIRInstruction instruction) {
        this.env.enclBB.instructions.add(instruction);
    }

    private InstructionKind getBinaryInstructionKind(OperatorKind opKind) {
        switch (opKind) {
            case ADD:
                return InstructionKind.ADD;
            case SUB:
                return InstructionKind.SUB;
            case MUL:
                return InstructionKind.MUL;
            case DIV:
                return InstructionKind.DIV;
            case MOD:
                return InstructionKind.MOD;
            case EQUAL:
                return InstructionKind.EQUAL;
            case NOT_EQUAL:
                return InstructionKind.NOT_EQUAL;
            case GREATER_THAN:
                return InstructionKind.GREATER_THAN;
            case GREATER_EQUAL:
                return InstructionKind.GREATER_EQUAL;
            case LESS_THAN:
                return InstructionKind.LESS_THAN;
            case LESS_EQUAL:
                return InstructionKind.LESS_EQUAL;
            case AND:
                return InstructionKind.AND;
            case OR:
                return InstructionKind.OR;
            case REF_EQUAL:
                return InstructionKind.REF_EQUAL;
            case REF_NOT_EQUAL:
                return InstructionKind.REF_NOT_EQUAL;
            case CLOSED_RANGE:
                return InstructionKind.CLOSED_RANGE;
            case HALF_OPEN_RANGE:
                return InstructionKind.HALF_OPEN_RANGE;
            case BITWISE_AND:
                return InstructionKind.BITWISE_AND;
            case BITWISE_OR:
                return InstructionKind.BITWISE_OR;
            case BITWISE_XOR:
                return InstructionKind.BITWISE_XOR;
            case BITWISE_LEFT_SHIFT:
                return InstructionKind.BITWISE_LEFT_SHIFT;
            case BITWISE_RIGHT_SHIFT:
                return InstructionKind.BITWISE_RIGHT_SHIFT;
            case BITWISE_UNSIGNED_RIGHT_SHIFT:
                return InstructionKind.BITWISE_UNSIGNED_RIGHT_SHIFT;
            default:
                throw new IllegalStateException("unsupported binary operation: " + opKind.value());
        }
    }

    private InstructionKind getUnaryInstructionKind(OperatorKind opKind) {
        switch (opKind) {
            case TYPEOF:
                return InstructionKind.TYPEOF;
            case NOT:
                return InstructionKind.NOT;
            case SUB:
                return InstructionKind.NEGATE;
            case ADD:
                return InstructionKind.MOVE;
            default:
                throw new IllegalStateException("unsupported unary operator: " + opKind.value());
        }
    }

    private void generateMappingLiteral(BLangRecordLiteral mappingLiteralExpr) {
        BIRVariableDcl tempVarDcl = new BIRVariableDcl(mappingLiteralExpr.type, this.env.nextLocalVarId(names),
                VarScope.FUNCTION, VarKind.TEMP);
        this.env.enclFunc.localVars.add(tempVarDcl);
        BIROperand toVarRef = new BIROperand(tempVarDcl);
        emit(new BIRNonTerminator.NewStructure(mappingLiteralExpr.pos, mappingLiteralExpr.type, toVarRef));
        this.env.targetOperand = toVarRef;

        // Handle Map init stuff
        for (BLangRecordKeyValue keyValue : mappingLiteralExpr.keyValuePairs) {
            BLangExpression keyExpr = keyValue.key.expr;
            keyExpr.accept(this);
            BIROperand keyRegIndex = this.env.targetOperand;

            BLangExpression valueExpr = keyValue.valueExpr;
            valueExpr.accept(this);
            BIROperand rhsOp = this.env.targetOperand;

            emit(new BIRNonTerminator.FieldAccess(mappingLiteralExpr.pos, InstructionKind.MAP_STORE, toVarRef,
                    keyRegIndex, rhsOp));
        }

        this.env.targetOperand = toVarRef;
    }

    private void generateArrayLiteral(BLangArrayLiteral astArrayLiteralExpr) {
        // Emit create array instruction
        BIRVariableDcl tempVarDcl = new BIRVariableDcl(astArrayLiteralExpr.type, this.env.nextLocalVarId(names),
                VarScope.FUNCTION, VarKind.TEMP);
        this.env.enclFunc.localVars.add(tempVarDcl);
        BIROperand toVarRef = new BIROperand(tempVarDcl);

        long size = astArrayLiteralExpr.type.tag == TypeTags.ARRAY &&
                ((BArrayType) astArrayLiteralExpr.type).state != BArrayState.UNSEALED
                        ? (long) ((BArrayType) astArrayLiteralExpr.type).size
                        : -1L;

        BLangLiteral literal = new BLangLiteral();
        literal.pos = astArrayLiteralExpr.pos;
        literal.value = size;
        literal.type = symTable.intType;
        literal.accept(this);
        BIROperand sizeOp = this.env.targetOperand;

        emit(new BIRNonTerminator.NewArray(astArrayLiteralExpr.pos, astArrayLiteralExpr.type, toVarRef, sizeOp));

        // Emit instructions populate initial array values;
        for (int i = 0; i < astArrayLiteralExpr.exprs.size(); i++) {
            BLangExpression argExpr = astArrayLiteralExpr.exprs.get(i);
            argExpr.accept(this);
            BIROperand exprIndex = this.env.targetOperand;

            BLangLiteral indexLiteral = new BLangLiteral();
            indexLiteral.pos = astArrayLiteralExpr.pos;
            indexLiteral.value = (long) i;
            indexLiteral.type = symTable.intType;
            indexLiteral.accept(this);
            BIROperand arrayIndex = this.env.targetOperand;

            emit(new BIRNonTerminator.FieldAccess(astArrayLiteralExpr.pos, InstructionKind.ARRAY_STORE, toVarRef,
                    arrayIndex, exprIndex));
        }
        this.env.targetOperand = toVarRef;
    }

    private void generateTableLiteral(BLangTableLiteral tableLiteral) {
        BIRVariableDcl tempVarDcl = new BIRVariableDcl(tableLiteral.type, this.env.nextLocalVarId(names),
                                                       VarScope.FUNCTION, VarKind.TEMP);
        this.env.enclFunc.localVars.add(tempVarDcl);
        BIROperand toVarRef = new BIROperand(tempVarDcl);

        BLangArrayLiteral columnLiteral = new BLangArrayLiteral();
        columnLiteral.pos = tableLiteral.pos;
        columnLiteral.type = symTable.stringArrayType;
        columnLiteral.exprs = new ArrayList<>();
        tableLiteral.columns.forEach(col -> {
            BLangLiteral colLiteral = new BLangLiteral();
            colLiteral.pos = tableLiteral.pos;
            colLiteral.type = symTable.stringType;
            colLiteral.value = col.columnName;
            columnLiteral.exprs.add(colLiteral);
        });
        columnLiteral.accept(this);
        BIROperand columnsOp = this.env.targetOperand;

        BLangArrayLiteral dataLiteral = new BLangArrayLiteral();
        dataLiteral.pos = tableLiteral.pos;
        dataLiteral.type = symTable.anydataArrayType;
        dataLiteral.exprs = new ArrayList<>(tableLiteral.tableDataRows);
        dataLiteral.accept(this);
        BIROperand dataOp = this.env.targetOperand;

        tableLiteral.indexColumnsArrayLiteral.accept(this);
        BIROperand indexColOp = this.env.targetOperand;

        tableLiteral.keyColumnsArrayLiteral.accept(this);
        BIROperand keyColOp = this.env.targetOperand;

        emit(new BIRNonTerminator.NewTable(tableLiteral.pos, tableLiteral.type, toVarRef, columnsOp, dataOp,
                indexColOp, keyColOp));

        this.env.targetOperand = toVarRef;
    }

    private void generateStreamLiteral(BLangStreamLiteral streamLiteral) {
        BIRVariableDcl tempVarDcl = new BIRVariableDcl(streamLiteral.type, this.env.nextLocalVarId(names),
                                                       VarScope.FUNCTION, VarKind.TEMP);
        this.env.enclFunc.localVars.add(tempVarDcl);
        BIROperand toVarRef = new BIROperand(tempVarDcl);

        BLangLiteral nameLiteral = new BLangLiteral();
        nameLiteral.pos = streamLiteral.pos;
        nameLiteral.type = symTable.stringType;
        nameLiteral.value = streamLiteral.streamName;
        nameLiteral.accept(this);
        BIROperand columnsOp = this.env.targetOperand;

        emit(new BIRNonTerminator.NewStream(streamLiteral.pos, streamLiteral.type, toVarRef, columnsOp));

        this.env.targetOperand = toVarRef;
    }

    private void generateArrayAccess(BLangIndexBasedAccess astArrayAccessExpr) {
        boolean variableStore = this.varAssignment;
        this.varAssignment = false;

        if (variableStore) {
            BIROperand rhsOp = this.env.targetOperand;

            astArrayAccessExpr.expr.accept(this);
            BIROperand varRefRegIndex = this.env.targetOperand;

            astArrayAccessExpr.indexExpr.accept(this);
            BIROperand keyRegIndex = this.env.targetOperand;

            emit(new BIRNonTerminator.FieldAccess(astArrayAccessExpr.pos, InstructionKind.ARRAY_STORE, varRefRegIndex,
                    keyRegIndex, rhsOp));
        } else {
            BIRVariableDcl tempVarDcl = new BIRVariableDcl(astArrayAccessExpr.type, this.env.nextLocalVarId(names),
                    VarScope.FUNCTION, VarKind.TEMP);
            this.env.enclFunc.localVars.add(tempVarDcl);
            BIROperand tempVarRef = new BIROperand(tempVarDcl);

            astArrayAccessExpr.expr.accept(this);
            BIROperand varRefRegIndex = this.env.targetOperand;

            astArrayAccessExpr.indexExpr.accept(this);
            BIROperand keyRegIndex = this.env.targetOperand;

            emit(new BIRNonTerminator.FieldAccess(astArrayAccessExpr.pos, InstructionKind.ARRAY_LOAD, tempVarRef,
                    keyRegIndex, varRefRegIndex));
            this.env.targetOperand = tempVarRef;
        }

        this.varAssignment = variableStore;
    }

    private void generateMappingAccess(BLangIndexBasedAccess astIndexBasedAccessExpr) {
        boolean variableStore = this.varAssignment;
        this.varAssignment = false;
        InstructionKind insKind;
        if (variableStore) {
            BIROperand rhsOp = this.env.targetOperand;

            astIndexBasedAccessExpr.expr.accept(this);
            BIROperand varRefRegIndex = this.env.targetOperand;

            astIndexBasedAccessExpr.indexExpr.accept(this);
            BIROperand keyRegIndex = this.env.targetOperand;

            if (astIndexBasedAccessExpr.getKind() == NodeKind.XML_ATTRIBUTE_ACCESS_EXPR) {
                insKind = InstructionKind.XML_ATTRIBUTE_STORE;
                keyRegIndex = getQNameOP(astIndexBasedAccessExpr.indexExpr, keyRegIndex);
            } else if (astIndexBasedAccessExpr.expr.type.tag == TypeTags.OBJECT) {
                insKind = InstructionKind.OBJECT_STORE;
            } else {
                insKind = InstructionKind.MAP_STORE;
            }
            emit(new BIRNonTerminator.FieldAccess(astIndexBasedAccessExpr.pos, insKind, varRefRegIndex, keyRegIndex,
                    rhsOp));
        } else {
            BIRVariableDcl tempVarDcl = new BIRVariableDcl(astIndexBasedAccessExpr.type, this.env.nextLocalVarId(names),
                    VarScope.FUNCTION, VarKind.TEMP);
            this.env.enclFunc.localVars.add(tempVarDcl);
            BIROperand tempVarRef = new BIROperand(tempVarDcl);

            astIndexBasedAccessExpr.expr.accept(this);
            BIROperand varRefRegIndex = this.env.targetOperand;

            astIndexBasedAccessExpr.indexExpr.accept(this);
            BIROperand keyRegIndex = this.env.targetOperand;

            if (astIndexBasedAccessExpr.getKind() == NodeKind.XML_ATTRIBUTE_ACCESS_EXPR) {
                insKind = InstructionKind.XML_ATTRIBUTE_LOAD;
                keyRegIndex = getQNameOP(astIndexBasedAccessExpr.indexExpr, keyRegIndex);
            } else if (astIndexBasedAccessExpr.expr.type.tag == TypeTags.XML) {
                generateXMLAccess((BLangXMLAccessExpr) astIndexBasedAccessExpr, tempVarRef, varRefRegIndex,
                        keyRegIndex);
                this.varAssignment = variableStore;
                return;
            } else if (astIndexBasedAccessExpr.expr.type.tag == TypeTags.OBJECT) {
                insKind = InstructionKind.OBJECT_LOAD;
            } else {
                insKind = InstructionKind.MAP_LOAD;
            }
            emit(new BIRNonTerminator.FieldAccess(astIndexBasedAccessExpr.pos, insKind, tempVarRef, keyRegIndex,
                    varRefRegIndex));
            this.env.targetOperand = tempVarRef;
        }
        this.varAssignment = variableStore;
    }

    private BTypeSymbol getObjectTypeSymbol(BType type) {
        if (type.tag == TypeTags.UNION) {
            return ((BUnionType) type).getMemberTypes().stream()
                    .filter(t -> t.tag == TypeTags.OBJECT)
                    .findFirst()
                    .orElse(symTable.noType).tsymbol;
        }
        return type.tsymbol;
    }

    private BTypeSymbol getRecordTypeSymbol(BType type) {
        if (type.tag == TypeTags.UNION) {
            return ((BUnionType) type).getMemberTypes().stream()
                    .filter(t -> t.tag == TypeTags.RECORD)
                    .findFirst()
                    .orElse(symTable.noType).tsymbol;
        }
        return type.tsymbol;
    }

    private BIROperand generateStringLiteral(String value) {
        BLangLiteral prefixLiteral = (BLangLiteral) TreeBuilder.createLiteralExpression();
        prefixLiteral.value = value;

        if (value == null) {
            prefixLiteral.type = symTable.nilType;
        } else {
            prefixLiteral.type = symTable.stringType;
        }

        prefixLiteral.accept(this);
        return this.env.targetOperand;
    }

    private void generateXMLNamespace(BLangXMLNS xmlnsNode) {
        BIRVariableDcl birVarDcl = new BIRVariableDcl(xmlnsNode.pos, symTable.stringType,
                this.env.nextLocalVarId(names), VarScope.FUNCTION, VarKind.LOCAL);
        this.env.enclFunc.localVars.add(birVarDcl);
        this.env.symbolVarMap.put(xmlnsNode.symbol, birVarDcl);

        // Visit the namespace uri expression.
        xmlnsNode.namespaceURI.accept(this);

        // Create a variable reference and
        BIROperand varRef = new BIROperand(birVarDcl);
        emit(new Move(xmlnsNode.pos, this.env.targetOperand, varRef));
    }

    private BIROperand generateNamespaceRef(BXMLNSSymbol nsSymbol, DiagnosticPos pos) {
        if (nsSymbol == null) {
            return generateStringLiteral(null);
        }

        // global-level, object-level, record-level namespace declarations will not have 
        // any interpolated content. hence the namespace URI is statically known.
        int ownerTag = nsSymbol.owner.tag;
        if ((ownerTag & SymTag.PACKAGE) == SymTag.PACKAGE ||
                (ownerTag & SymTag.OBJECT) == SymTag.OBJECT ||
                (ownerTag & SymTag.RECORD) == SymTag.RECORD) {
            return generateStringLiteral(nsSymbol.namespaceURI);
        }

        BIRVariableDcl nsURIVarDcl = new BIRVariableDcl(symTable.stringType, this.env.nextLocalVarId(names),
                VarScope.FUNCTION, VarKind.TEMP);
        this.env.enclFunc.localVars.add(nsURIVarDcl);
        BIROperand nsURIVarRef = new BIROperand(nsURIVarDcl);

        BIRVariableDcl varDecl = this.env.symbolVarMap.get(nsSymbol);
        BIROperand fromVarRef = new BIROperand(varDecl);
        emit(new Move(pos, fromVarRef, nsURIVarRef));
        return nsURIVarRef;
    }

    private void populateXML(BLangXMLElementLiteral xmlElementLiteral, BIROperand toVarRef) {
        // Add namespaces decelerations visible to this element.
        xmlElementLiteral.namespacesInScope.forEach((name, symbol) -> {
            BLangXMLQName nsQName = new BLangXMLQName(name.getValue(), XMLConstants.XMLNS_ATTRIBUTE);
            nsQName.type = symTable.stringType;
            nsQName.accept(this);
            BIROperand nsQNameIndex = this.env.targetOperand;
            BIROperand nsURIIndex = generateNamespaceRef(symbol, xmlElementLiteral.pos);
            emit(new BIRNonTerminator.FieldAccess(xmlElementLiteral.pos, InstructionKind.XML_ATTRIBUTE_STORE, toVarRef,
                    nsQNameIndex, nsURIIndex));
        });

        // Add attributes
        xmlElementLiteral.attributes.forEach(attribute -> {
            this.env.targetOperand = toVarRef;
            attribute.accept(this);
        });

        // Add children
        xmlElementLiteral.modifiedChildren.forEach(child -> {
            child.accept(this);
            BIROperand childOp = this.env.targetOperand;
            emit(new BIRNonTerminator.XMLAccess(child.pos, InstructionKind.XML_SEQ_STORE, toVarRef, childOp));
        });
    }

    private BIROperand getQNameOP(BLangExpression qnameExpr, BIROperand keyRegIndex) {
        if (qnameExpr.getKind() == NodeKind.XML_QNAME) {
            return keyRegIndex;
        }

        BIRVariableDcl tempQNameVarDcl = new BIRVariableDcl(qnameExpr.type,
                this.env.nextLocalVarId(names), VarScope.FUNCTION, VarKind.TEMP);
        this.env.enclFunc.localVars.add(tempQNameVarDcl);
        BIROperand qnameVarRef = new BIROperand(tempQNameVarDcl);
        emit(new BIRNonTerminator.NewStringXMLQName(qnameExpr.pos, qnameVarRef, keyRegIndex));
        return qnameVarRef;
    }

    private void generateXMLAccess(BLangXMLAccessExpr xmlAccessExpr, BIROperand tempVarRef,
                                   BIROperand varRefRegIndex, BIROperand keyRegIndex) {
        this.env.targetOperand = tempVarRef;
        InstructionKind insKind;
        if (xmlAccessExpr.fieldType == FieldKind.ALL) {
            emit(new BIRNonTerminator.XMLAccess(xmlAccessExpr.pos, InstructionKind.XML_LOAD_ALL, tempVarRef,
                    varRefRegIndex));
            return;
        } else if (xmlAccessExpr.indexExpr.type.tag == TypeTags.STRING) {
            insKind = InstructionKind.XML_LOAD;
        } else {
            insKind = InstructionKind.XML_SEQ_LOAD;
        }

        emit(new BIRNonTerminator.FieldAccess(xmlAccessExpr.pos, insKind, tempVarRef, keyRegIndex, varRefRegIndex));
    }

    private void generateFPVarRef(BLangExpression fpVarRef, BInvokableSymbol funcSymbol) {
        // fpload instruction
        BIRVariableDcl tempVarLambda =
                new BIRVariableDcl(fpVarRef.type, this.env.nextLocalVarId(names), VarScope.FUNCTION, VarKind.TEMP);
        this.env.enclFunc.localVars.add(tempVarLambda);
        BIROperand lhsOp = new BIROperand(tempVarLambda);
        Name funcName = getFuncName(funcSymbol);

        List<BIRVariableDcl> params = new ArrayList<>();

        funcSymbol.params.forEach(param -> {
            BIRVariableDcl birVarDcl = new BIRVariableDcl(fpVarRef.pos, param.type, this.env.nextLambdaVarId(names),
                    VarScope.FUNCTION, VarKind.ARG);
            params.add(birVarDcl);
        });

        funcSymbol.defaultableParams.forEach(param -> {
            BIRVariableDcl birVarDcl = new BIRVariableDcl(fpVarRef.pos, param.type, this.env.nextLambdaVarId(names),
                    VarScope.FUNCTION, VarKind.ARG);
            params.add(birVarDcl);
        });

        BVarSymbol restParam = funcSymbol.restParam;
        if (restParam != null) {
            BIRVariableDcl birVarDcl = new BIRVariableDcl(fpVarRef.pos, restParam.type, this.env.nextLambdaVarId(names),
                    VarScope.FUNCTION, VarKind.ARG);
            params.add(birVarDcl);
        }

        emit(new BIRNonTerminator.FPLoad(fpVarRef.pos, funcSymbol.pkgID, funcName, lhsOp, params, new ArrayList<>()));
        this.env.targetOperand = lhsOp;
    }
}<|MERGE_RESOLUTION|>--- conflicted
+++ resolved
@@ -81,11 +81,7 @@
 import org.wso2.ballerinalang.compiler.tree.expressions.BLangArrayLiteral.BLangJSONArrayLiteral;
 import org.wso2.ballerinalang.compiler.tree.expressions.BLangBinaryExpr;
 import org.wso2.ballerinalang.compiler.tree.expressions.BLangBracedOrTupleExpr;
-<<<<<<< HEAD
-=======
 import org.wso2.ballerinalang.compiler.tree.expressions.BLangConstant;
-import org.wso2.ballerinalang.compiler.tree.expressions.BLangErrorConstructorExpr;
->>>>>>> 0fe64657
 import org.wso2.ballerinalang.compiler.tree.expressions.BLangExpression;
 import org.wso2.ballerinalang.compiler.tree.expressions.BLangFieldBasedAccess.BLangStructFunctionVarRef;
 import org.wso2.ballerinalang.compiler.tree.expressions.BLangIndexBasedAccess;
@@ -1332,28 +1328,6 @@
     }
 
     @Override
-<<<<<<< HEAD
-=======
-    public void visit(BLangErrorConstructorExpr errorExpr) {
-        // Create a temporary variable to store the error.
-        BIRVariableDcl tempVarError = new BIRVariableDcl(errorExpr.type,
-                this.env.nextLocalVarId(names), VarScope.FUNCTION, VarKind.TEMP);
-        this.env.enclFunc.localVars.add(tempVarError);
-        BIROperand lhsOp = new BIROperand(tempVarError);
-        // visit reason and detail expressions
-        this.env.targetOperand = lhsOp;
-        errorExpr.reasonExpr.accept(this);
-        BIROperand reasonOp = this.env.targetOperand;
-        errorExpr.detailsExpr.accept(this);
-        BIROperand detailsOp = this.env.targetOperand;
-        BIRNonTerminator.NewError newError = new BIRNonTerminator.NewError(errorExpr.pos, errorExpr.type, lhsOp,
-                                                                           reasonOp, detailsOp);
-        emit(newError);
-        this.env.targetOperand = lhsOp;
-    }
-
-    @Override
->>>>>>> 0fe64657
     public void visit(BLangTrapExpr trapExpr) {
         // This will move instructions inside trap expression for a new basic block unless current block does not have 
         // any instructions or already in the current trap block.
@@ -1367,34 +1341,20 @@
         }
         BIROperand targetOperand = this.env.targetOperand;
         trapExpr.expr.accept(this);
-<<<<<<< HEAD
-        // When trapExpr.expr is a invocation returning nil, there is no target operand, hence set it up.
-        BIROperand errorTargetOperand;
-        if (this.env.targetOperand == null) {
-            this.env.targetOperand = errorTargetOperand = createErrorTargetOperandForNilReturnInvocation();
-        } else {
-            errorTargetOperand = this.env.targetOperand;
-=======
         if (trapExpr.expr.type.tag == TypeTags.NIL) {
             BIRVariableDcl tempVarDcl = new BIRVariableDcl(trapExpr.type, this.env.nextLocalVarId(names),
                                                            VarScope.FUNCTION, VarKind.TEMP);
             this.env.enclFunc.localVars.add(tempVarDcl);
             this.env.targetOperand = new BIROperand(tempVarDcl);
->>>>>>> 0fe64657
         }
         if (this.env.trapBB.terminator != null) {
-            // Once trap expression is visited,  we need to back track all basic blocks which is covered by the trap
+            // Once trap expression is visited,  we need to back track all basic blocks which is covered by the trap 
             // and add error entry for each and every basic block.
-<<<<<<< HEAD
-            genIntermediateErrorEntries(this.env.trapBB, errorTargetOperand);
-        } else {
-=======
             genIntermediateErrorEntries(this.env.trapBB);
         }
         if (!this.env.enclBB.instructions.isEmpty()) {
->>>>>>> 0fe64657
             // Create new block for instructions after trap.
-            this.env.enclFunc.errorTable.add(new BIRNode.BIRErrorEntry(this.env.trapBB, errorTargetOperand));
+            this.env.enclFunc.errorTable.add(new BIRNode.BIRErrorEntry(this.env.trapBB, this.env.targetOperand));
             this.env.trapBB = new BIRBasicBlock(this.env.nextBBId(names));
             env.enclBasicBlocks.add(this.env.trapBB);
             this.env.enclBB.terminator = new BIRTerminator.GOTO(trapExpr.pos, this.env.trapBB);
@@ -1715,39 +1675,13 @@
 
     // private methods
 
-    private void genIntermediateErrorEntries(BIRBasicBlock thenBB, BIROperand errTargetOperand) {
+    private void genIntermediateErrorEntries(BIRBasicBlock thenBB) {
         if (thenBB != this.env.enclBB) {
-<<<<<<< HEAD
-            BIRNode.BIRErrorEntry errorTableEntry = new BIRNode.BIRErrorEntry(thenBB, errTargetOperand);
-            InstructionKind termiKind = thenBB.terminator.kind;
-            if (termiKind == InstructionKind.CALL || termiKind == InstructionKind.ASYNC_CALL) {
-                BIRTerminator.Call terminator = (BIRTerminator.Call) thenBB.terminator;
-                // todo: This is a solution to using wrong error variable entry in error table,
-                // but this break the bytecode verifier (local var index table something)
-                //errorTableEntry = new BIRNode.BIRErrorEntry(thenBB, terminator.lhsOp);
-                this.env.trapBB = terminator.thenBB;
-            } else if (termiKind == InstructionKind.FP_CALL) {
-                this.env.trapBB = ((BIRTerminator.FPCall) thenBB.terminator).thenBB;
-            } else if (termiKind == InstructionKind.GOTO) {
-                this.env.trapBB = ((BIRTerminator.GOTO) thenBB.terminator).targetBB;
-            } else if (termiKind == InstructionKind.FLUSH) {
-                this.env.trapBB = ((BIRTerminator.Flush) thenBB.terminator).thenBB;
-            } else if (termiKind == InstructionKind.WK_RECEIVE) {
-                this.env.trapBB = ((BIRTerminator.WorkerReceive) thenBB.terminator).thenBB;
-            } else if (termiKind == InstructionKind.WK_SEND) {
-                this.env.trapBB = ((BIRTerminator.WorkerSend) thenBB.terminator).thenBB;
-            } else {
-                return;
-            }
-            this.env.enclFunc.errorTable.add(errorTableEntry);
-            genIntermediateErrorEntries(this.env.trapBB, errTargetOperand);
-=======
             this.env.enclFunc.errorTable.add(new BIRNode.BIRErrorEntry(thenBB, this.env.targetOperand));
             if (thenBB.terminator.thenBB != null) {
                 this.env.trapBB = thenBB.terminator.thenBB;
                 genIntermediateErrorEntries(this.env.trapBB);
             }
->>>>>>> 0fe64657
         }
     }
 
