--- conflicted
+++ resolved
@@ -740,15 +740,10 @@
                 this.env.nextGlobalVarId(names);
         BIRGlobalVariableDcl birVarDcl = new BIRGlobalVariableDcl(varNode.pos, varNode.symbol.flags,
                                                                   varNode.symbol.type, name,
-<<<<<<< HEAD
                                                                   VarScope.GLOBAL, VarKind.GLOBAL,
                                                                     varNode.name.value);
-=======
-                                                                  VarScope.GLOBAL, VarKind.GLOBAL);
-
         birVarDcl.setMarkdownDocAttachment(varNode.symbol.markdownDocumentation);
-
->>>>>>> 69835375
+        
         this.env.enclPkg.globalVars.add(birVarDcl);
 
         this.env.globalVarMap.put(varNode.symbol, birVarDcl);
