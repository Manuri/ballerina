/*
 *  Copyright (c) 2017, WSO2 Inc. (http://www.wso2.org) All Rights Reserved.
 *
 *  WSO2 Inc. licenses this file to you under the Apache License,
 *  Version 2.0 (the "License"); you may not use this file except
 *  in compliance with the License.
 *  You may obtain a copy of the License at
 *
 *    http://www.apache.org/licenses/LICENSE-2.0
 *
 *  Unless required by applicable law or agreed to in writing,
 *  software distributed under the License is distributed on an
 *  "AS IS" BASIS, WITHOUT WARRANTIES OR CONDITIONS OF ANY
 *  KIND, either express or implied.  See the License for the
 *  specific language governing permissions and limitations
 *  under the License.
 */
package org.wso2.ballerinalang.compiler.semantics.analyzer;

import org.ballerinalang.model.Name;
import org.ballerinalang.model.TreeBuilder;
import org.ballerinalang.model.types.TypeKind;
import org.ballerinalang.util.diagnostic.DiagnosticCode;
import org.wso2.ballerinalang.compiler.semantics.model.BLangBuiltInMethod;
import org.wso2.ballerinalang.compiler.semantics.model.SymbolTable;
import org.wso2.ballerinalang.compiler.semantics.model.symbols.BAttachedFunction;
import org.wso2.ballerinalang.compiler.semantics.model.symbols.BCastOperatorSymbol;
import org.wso2.ballerinalang.compiler.semantics.model.symbols.BInvokableSymbol;
import org.wso2.ballerinalang.compiler.semantics.model.symbols.BObjectTypeSymbol;
import org.wso2.ballerinalang.compiler.semantics.model.symbols.BStructureTypeSymbol;
import org.wso2.ballerinalang.compiler.semantics.model.symbols.BSymbol;
import org.wso2.ballerinalang.compiler.semantics.model.symbols.BTypeSymbol;
import org.wso2.ballerinalang.compiler.semantics.model.symbols.BVarSymbol;
import org.wso2.ballerinalang.compiler.semantics.model.symbols.SymTag;
import org.wso2.ballerinalang.compiler.semantics.model.symbols.Symbols;
import org.wso2.ballerinalang.compiler.semantics.model.types.BAnyType;
import org.wso2.ballerinalang.compiler.semantics.model.types.BAnydataType;
import org.wso2.ballerinalang.compiler.semantics.model.types.BArrayType;
import org.wso2.ballerinalang.compiler.semantics.model.types.BBuiltInRefType;
import org.wso2.ballerinalang.compiler.semantics.model.types.BErrorType;
import org.wso2.ballerinalang.compiler.semantics.model.types.BField;
import org.wso2.ballerinalang.compiler.semantics.model.types.BFiniteType;
import org.wso2.ballerinalang.compiler.semantics.model.types.BFutureType;
import org.wso2.ballerinalang.compiler.semantics.model.types.BInvokableType;
import org.wso2.ballerinalang.compiler.semantics.model.types.BJSONType;
import org.wso2.ballerinalang.compiler.semantics.model.types.BMapType;
import org.wso2.ballerinalang.compiler.semantics.model.types.BObjectType;
import org.wso2.ballerinalang.compiler.semantics.model.types.BRecordType;
import org.wso2.ballerinalang.compiler.semantics.model.types.BSemanticErrorType;
import org.wso2.ballerinalang.compiler.semantics.model.types.BServiceType;
import org.wso2.ballerinalang.compiler.semantics.model.types.BStreamType;
import org.wso2.ballerinalang.compiler.semantics.model.types.BStructureType;
import org.wso2.ballerinalang.compiler.semantics.model.types.BTableType;
import org.wso2.ballerinalang.compiler.semantics.model.types.BTupleType;
import org.wso2.ballerinalang.compiler.semantics.model.types.BType;
import org.wso2.ballerinalang.compiler.semantics.model.types.BTypeVisitor;
import org.wso2.ballerinalang.compiler.semantics.model.types.BTypedescType;
import org.wso2.ballerinalang.compiler.semantics.model.types.BUnionType;
import org.wso2.ballerinalang.compiler.semantics.model.types.BXMLType;
import org.wso2.ballerinalang.compiler.tree.BLangFunction;
import org.wso2.ballerinalang.compiler.tree.expressions.BLangExpression;
import org.wso2.ballerinalang.compiler.tree.expressions.BLangLiteral;
import org.wso2.ballerinalang.compiler.tree.expressions.BLangTypeConversionExpr;
import org.wso2.ballerinalang.compiler.tree.statements.BLangForeach;
import org.wso2.ballerinalang.compiler.util.BArrayState;
import org.wso2.ballerinalang.compiler.util.CompilerContext;
import org.wso2.ballerinalang.compiler.util.Names;
import org.wso2.ballerinalang.compiler.util.NumericLiteralSupport;
import org.wso2.ballerinalang.compiler.util.TypeTags;
import org.wso2.ballerinalang.compiler.util.diagnotic.BLangDiagnosticLog;
import org.wso2.ballerinalang.compiler.util.diagnotic.DiagnosticPos;
import org.wso2.ballerinalang.programfile.InstructionCodes;
import org.wso2.ballerinalang.util.Flags;
import org.wso2.ballerinalang.util.Lists;

import java.math.BigDecimal;
import java.math.MathContext;
import java.util.ArrayList;
import java.util.Collection;
import java.util.HashSet;
import java.util.LinkedHashSet;
import java.util.LinkedList;
import java.util.List;
import java.util.Map;
import java.util.Objects;
import java.util.Optional;
import java.util.Set;
import java.util.stream.Collectors;

import static org.wso2.ballerinalang.compiler.semantics.model.SymbolTable.BBYTE_MAX_VALUE;
import static org.wso2.ballerinalang.compiler.semantics.model.SymbolTable.BBYTE_MIN_VALUE;

/**
 * This class consists of utility methods which operate on types.
 * These utility methods allows you to check the compatibility of two types,
 * i.e. check whether two types are equal, check whether one type is assignable to another type etc.
 *
 * @since 0.94
 */
public class Types {

    private static final CompilerContext.Key<Types> TYPES_KEY =
            new CompilerContext.Key<>();

    private SymbolTable symTable;
    private SymbolResolver symResolver;
    private BLangDiagnosticLog dlog;
    private Names names;
    private int finiteTypeCount = 0;

    public static Types getInstance(CompilerContext context) {
        Types types = context.get(TYPES_KEY);
        if (types == null) {
            types = new Types(context);
        }

        return types;
    }

    public Types(CompilerContext context) {
        context.put(TYPES_KEY, this);

        this.symTable = SymbolTable.getInstance(context);
        this.symResolver = SymbolResolver.getInstance(context);
        this.dlog = BLangDiagnosticLog.getInstance(context);
        this.names = Names.getInstance(context);
    }

    public List<BType> checkTypes(BLangExpression node,
                                  List<BType> actualTypes,
                                  List<BType> expTypes) {
        List<BType> resTypes = new ArrayList<>();
        for (int i = 0; i < actualTypes.size(); i++) {
            resTypes.add(checkType(node, actualTypes.get(i), expTypes.size() > i ? expTypes.get(i) : symTable.noType));
        }
        return resTypes;
    }

    public BType checkType(BLangExpression node,
                           BType actualType,
                           BType expType) {
        return checkType(node, actualType, expType, DiagnosticCode.INCOMPATIBLE_TYPES);
    }

    public BType checkType(BLangExpression expr,
                           BType actualType,
                           BType expType,
                           DiagnosticCode diagCode) {
        expr.type = checkType(expr.pos, actualType, expType, diagCode);
        if (expr.type.tag == TypeTags.SEMANTIC_ERROR) {
            return expr.type;
        }

        // Set an implicit cast expression, if applicable
        setImplicitCastExpr(expr, actualType, expType);

        return expr.type;
    }

    public BType checkType(DiagnosticPos pos,
                           BType actualType,
                           BType expType,
                           DiagnosticCode diagCode) {
        if (expType.tag == TypeTags.SEMANTIC_ERROR) {
            return expType;
        } else if (expType.tag == TypeTags.NONE) {
            return actualType;
        } else if (actualType.tag == TypeTags.SEMANTIC_ERROR) {
            return actualType;
        } else if (isAssignable(actualType, expType)) {
            return actualType;
        }

        // e.g. incompatible types: expected 'int', found 'string'
        dlog.error(pos, diagCode, expType, actualType);
        return symTable.semanticError;
    }

    public boolean isJSONContext(BType type) {
        if (type.tag == TypeTags.UNION) {
            return ((BUnionType) type).getMemberTypes().stream().anyMatch(memType -> memType.tag == TypeTags.JSON);
        }
        return type.tag == TypeTags.JSON;
    }

    public boolean isLax(BType type) {
        switch (type.tag) {
            case TypeTags.JSON:
                return true;
            case TypeTags.MAP:
                return isLax(((BMapType) type).constraint);
            case TypeTags.UNION:
                return ((BUnionType) type).getMemberTypes().stream().allMatch(this::isLax);
        }
        return false;
    }

    public boolean isSameType(BType source, BType target) {
        return isSameType(source, target, new HashSet<>());
    }

    private boolean isSameType(BType source, BType target, Set<TypePair> unresolvedTypes) {
        // If we encounter two types that we are still resolving, then skip it.
        // This is done to avoid recursive checking of the same type.
        TypePair pair = new TypePair(source, target);
        if (unresolvedTypes.contains(pair)) {
            return true;
        }
        unresolvedTypes.add(pair);
        BTypeVisitor<BType, Boolean> sameTypeVisitor = new BSameTypeVisitor(unresolvedTypes);
        return target.accept(sameTypeVisitor, source);
    }

    public boolean isValueType(BType type) {
        return type.tag < TypeTags.JSON;
    }

    boolean isBasicNumericType(BType type) {
        return type.tag < TypeTags.STRING;
    }

    boolean finiteTypeContainsNumericTypeValues(BFiniteType finiteType) {
        return finiteType.valueSpace.stream().anyMatch(valueExpr -> isBasicNumericType(valueExpr.type));
    }

    private boolean containsNumericType(BType type) {
        if (type.tag == TypeTags.UNION) {
            return ((BUnionType) type).getMemberTypes().stream()
                    .anyMatch(this::containsNumericType);
        }

        return isBasicNumericType(type);
    }

    private boolean containsErrorType(BType type) {
        if (type.tag == TypeTags.UNION) {
            return ((BUnionType) type).getMemberTypes().stream()
                    .anyMatch(this::containsErrorType);
        }

        return type.tag == TypeTags.ERROR;
    }

    public boolean isAnydata(BType type) {
        return isAnydata(type, new HashSet<>());
    }

    public boolean isAnydata(BType type, Set<BType> unresolvedTypes) {
        if (type.tag <= TypeTags.ANYDATA) {
            return true;
        }

        switch (type.tag) {
            case TypeTags.MAP:
                return isPureType(((BMapType) type).constraint, unresolvedTypes);
            case TypeTags.RECORD:
                if (unresolvedTypes.contains(type)) {
                    return true;
                }
                unresolvedTypes.add(type);
                BRecordType recordType = (BRecordType) type;
                List<BType> fieldTypes = recordType.fields.stream()
                                                          .map(field -> field.type)
                                                          .collect(Collectors.toList());
                return isPureType(fieldTypes, unresolvedTypes) &&
                        (recordType.sealed || isPureType(recordType.restFieldType, unresolvedTypes));
            case TypeTags.UNION:
                return isAnydata(((BUnionType) type).getMemberTypes(), unresolvedTypes);
            case TypeTags.TUPLE:
                return isPureType(((BTupleType) type).tupleTypes, unresolvedTypes);
            case TypeTags.ARRAY:
                return isPureType(((BArrayType) type).eType, unresolvedTypes);
            case TypeTags.FINITE:
                Set<BType> valSpaceTypes = ((BFiniteType) type).valueSpace.stream()
                                                                          .map(val -> val.type).collect(
                                Collectors.toSet());
                return isAnydata(valSpaceTypes, unresolvedTypes);
            default:
                return false;
        }
    }

    private boolean isAnydata(Collection<BType> types, Set<BType> unresolvedTypes) {
        return types.stream().allMatch(bType -> isAnydata(bType, unresolvedTypes));
    }

    boolean isPureType(BType type) {
        return isPureType(type, new HashSet<>());
    }

    private boolean isPureType(BType type, Set<BType> unresolvedTypes) {
        if (type.tag == TypeTags.UNION) {
            return ((BUnionType) type).getMemberTypes().stream()
                    .allMatch(memType -> isPureType(memType, unresolvedTypes));
        }

        return type.tag == TypeTags.ERROR || isAnydata(type, unresolvedTypes);
    }

    private boolean isPureType(Collection<BType> types, Set<BType> unresolvedTypes) {
        return types.stream().allMatch(bType -> isPureType(bType, unresolvedTypes));
    }

    public boolean isLikeAnydataOrNotNil(BType type) {
        return type.tag != TypeTags.NIL && (isAnydata(type) || isLikeAnydata(type));
    }

    private boolean isLikeAnydata(BType type) {
        return isLikeAnydata(type, new HashSet<>());
    }

    private boolean isLikeAnydata(BType type, Set<BType> unresolvedTypes) {
        int typeTag = type.tag;
        if (typeTag == TypeTags.ANY) {
            return true;
        }

        // check for anydata element/member types as part of recursive calls with structured/union types
        if (type.tag == TypeTags.RECORD) {
            if (unresolvedTypes.contains(type)) {
                return true;
            } else {
                unresolvedTypes.add(type);
                if (isAnydata(type)) {
                    return true;
                }
            }
        } else if (isAnydata(type)) {
            return true;
        }

        if (type.tag == TypeTags.MAP && isLikeAnydata(((BMapType) type).constraint, unresolvedTypes)) {
            return true;
        }

        if (type.tag == TypeTags.RECORD) {
            BRecordType recordType = (BRecordType) type;
            return recordType.fields.stream()
                    .noneMatch(field -> !Symbols.isFlagOn(field.symbol.flags, Flags.OPTIONAL) &&
                            !(isLikeAnydata(field.type, unresolvedTypes)));
        }

        if (type.tag == TypeTags.UNION) {
            BUnionType unionType = (BUnionType) type;
            return unionType.getMemberTypes().stream().anyMatch(bType -> isLikeAnydata(bType, unresolvedTypes));
        }

        if (type.tag == TypeTags.TUPLE) {
            BTupleType tupleType = (BTupleType) type;
            return tupleType.getTupleTypes().stream().allMatch(bType -> isLikeAnydata(bType, unresolvedTypes));
        }

        return type.tag == TypeTags.ARRAY && isLikeAnydata(((BArrayType) type).eType, unresolvedTypes);
    }

    public boolean isSubTypeOfList(BType type) {
        if (type.tag != TypeTags.UNION) {
            return isSubTypeOfBaseType(type, TypeTags.ARRAY) || isSubTypeOfBaseType(type, TypeTags.TUPLE);
        }

        return ((BUnionType) type).getMemberTypes().stream().allMatch(this::isSubTypeOfList);
    }

    public boolean isSubTypeOfMapping(BType type) {
        if (type.tag != TypeTags.UNION) {
            return isSubTypeOfBaseType(type, TypeTags.MAP) || isSubTypeOfBaseType(type, TypeTags.RECORD);
        }

        return ((BUnionType) type).getMemberTypes().stream().allMatch(this::isSubTypeOfMapping);
    }

    public boolean isSubTypeOfBaseType(BType type, int baseTypeTag) {
        if (type.tag != TypeTags.UNION) {
            return type.tag == baseTypeTag;
        }

        return ((BUnionType) type).getMemberTypes().stream().allMatch(memType -> memType.tag == baseTypeTag);
    }

    /**
     * Checks whether source type is assignable to the target type.
     * <p>
     * Source type is assignable to the target type if,
     * 1) the target type is any and the source type is not a value type.
     * 2) there exists an implicit cast symbol from source to target.
     * 3) both types are JSON and the target constraint is no type.
     * 4) both types are array type and both array types are assignable.
     * 5) both types are MAP and the target constraint is any type or constraints are structurally equivalent.
     *
     * @param source type.
     * @param target type.
     * @return true if source type is assignable to the target type.
     */
    public boolean isAssignable(BType source, BType target) {
        return isAssignable(source, target, new HashSet<>());
    }

    boolean isStampingAllowed(BType source, BType target) {
        return (isAssignable(source, target) || isAssignable(target, source) ||
                checkTypeEquivalencyForStamping(source, target) || checkTypeEquivalencyForStamping(target, source));
    }

    private boolean checkTypeEquivalencyForStamping(BType source, BType target) {
        if (target.tag == TypeTags.RECORD) {
            if (source.tag == TypeTags.RECORD) {
                TypePair pair = new TypePair(source, target);
                Set<TypePair> unresolvedTypes = new HashSet<>();
                unresolvedTypes.add(pair);
                return checkRecordEquivalencyForStamping((BRecordType) source, (BRecordType) target, unresolvedTypes);
            } else if (source.tag == TypeTags.MAP) {
                int mapConstraintTypeTag = ((BMapType) source).constraint.tag;
                if ((!(mapConstraintTypeTag == TypeTags.ANY || mapConstraintTypeTag == TypeTags.ANYDATA)) &&
                        ((BRecordType) target).sealed) {
                    for (BField field : ((BStructureType) target).getFields()) {
                        if (field.getType().tag != mapConstraintTypeTag) {
                            return false;
                        }
                    }
                }
                return true;
            }
        } else if (target.tag == TypeTags.JSON) {
            return source.tag == TypeTags.JSON || source.tag == TypeTags.RECORD || source.tag == TypeTags.MAP;
        } else if (target.tag == TypeTags.MAP) {
            if (source.tag == TypeTags.MAP) {
                return isStampingAllowed(((BMapType) source).getConstraint(), ((BMapType) target).getConstraint());
            } else if (source.tag == TypeTags.UNION) {
                return checkUnionEquivalencyForStamping(source, target);
            }
        } else if (target.tag == TypeTags.ARRAY) {
            if (source.tag == TypeTags.JSON) {
                return true;
            } else if (source.tag == TypeTags.TUPLE) {
                BType arrayElementType = ((BArrayType) target).eType;
                for (BType tupleMemberType : ((BTupleType) source).getTupleTypes()) {
                    if (!isStampingAllowed(tupleMemberType, arrayElementType)) {
                        return false;
                    }
                }
                return true;
            } else if (source.tag == TypeTags.ARRAY) {
                return checkTypeEquivalencyForStamping(((BArrayType) source).eType, ((BArrayType) target).eType);
            }
        } else if (target.tag == TypeTags.UNION) {
            return checkUnionEquivalencyForStamping(source, target);
        } else if (target.tag == TypeTags.TUPLE && source.tag == TypeTags.TUPLE) {
            return checkTupleEquivalencyForStamping(source, target);
        }

        return false;
    }

    private boolean checkRecordEquivalencyForStamping(BRecordType rhsType, BRecordType lhsType,
                                                      Set<TypePair> unresolvedTypes) {
        // Both records should be public or private.
        // Get the XOR of both flags(masks)
        // If both are public, then public bit should be 0;
        // If both are private, then public bit should be 0;
        // The public bit is on means, one is public, and the other one is private.
        if (Symbols.isFlagOn(lhsType.tsymbol.flags ^ rhsType.tsymbol.flags, Flags.PUBLIC)) {
            return false;
        }

        // If both records are private, they should be in the same package.
        if (Symbols.isPrivate(lhsType.tsymbol) && rhsType.tsymbol.pkgID != lhsType.tsymbol.pkgID) {
            return false;
        }

        // RHS type should have at least all the fields as well attached functions of LHS type.
        if (lhsType.fields.size() > rhsType.fields.size()) {
            return false;
        }

        // If only one is a closed record, the records aren't equivalent
        if (lhsType.sealed && !rhsType.sealed) {
            return false;
        }

        return checkFieldEquivalencyForStamping(lhsType, rhsType, unresolvedTypes);
    }

    private boolean checkFieldEquivalencyForStamping(BStructureType lhsType, BStructureType rhsType,
                                                     Set<TypePair> unresolvedTypes) {
        Map<Name, BField> rhsFields = rhsType.fields.stream().collect(
                Collectors.toMap(BField::getName, field -> field));

        for (BField lhsField : lhsType.fields) {
            BField rhsField = rhsFields.get(lhsField.name);

            if (rhsField == null || !isStampingAllowed(rhsField.type, lhsField.type)) {
                return false;
            }
        }

        Map<Name, BField> lhsFields = lhsType.fields.stream().collect(
                Collectors.toMap(BField::getName, field -> field));
        for (BField rhsField : rhsType.fields) {
            BField lhsField = lhsFields.get(rhsField.name);

            if (lhsField == null && !isStampingAllowed(rhsField.type, ((BRecordType) lhsType).restFieldType)) {
                return false;
            }
        }

        return true;
    }

    private boolean checkUnionEquivalencyForStamping(BType source, BType target) {
        Set<BType> sourceTypes = new LinkedHashSet<>();
        Set<BType> targetTypes = new LinkedHashSet<>();

        if (source.tag == TypeTags.UNION) {
            BUnionType sourceUnionType = (BUnionType) source;
            sourceTypes.addAll(sourceUnionType.getMemberTypes());
        } else {
            sourceTypes.add(source);
        }

        if (target.tag == TypeTags.UNION) {
            BUnionType targetUnionType = (BUnionType) target;
            targetTypes.addAll(targetUnionType.getMemberTypes());
        } else {
            targetTypes.add(target);
        }

        boolean notAssignable = sourceTypes
                .stream()
                .map(s -> targetTypes
                        .stream()
                        .anyMatch(t -> isStampingAllowed(s, t)))
                .anyMatch(assignable -> !assignable);

        return !notAssignable;
    }

    private boolean checkTupleEquivalencyForStamping(BType source, BType target) {
        if (source.tag != TypeTags.TUPLE || target.tag != TypeTags.TUPLE) {
            return false;
        }

        BTupleType lhsTupleType = (BTupleType) target;
        BTupleType rhsTupleType = (BTupleType) source;

        if (lhsTupleType.tupleTypes.size() != rhsTupleType.tupleTypes.size()) {
            return false;
        }

        for (int i = 0; i < lhsTupleType.tupleTypes.size(); i++) {
            if (!isStampingAllowed(rhsTupleType.tupleTypes.get(i), lhsTupleType.tupleTypes.get(i))) {
                return false;
            }
        }
        return true;
    }

    private boolean isAssignable(BType source, BType target, Set<TypePair> unresolvedTypes) {

        if (isSameType(source, target)) {
            return true;
        }

        if (source.tag == TypeTags.ERROR && target.tag == TypeTags.ERROR) {
            return isErrorTypeAssignable((BErrorType) source, (BErrorType) target, unresolvedTypes);
        } else if (source.tag == TypeTags.ERROR && target.tag == TypeTags.ANY) {
            return false;
        }

        if (source.tag == TypeTags.NIL && (isNullable(target) || target.tag == TypeTags.JSON)) {
            return true;
        }

        // TODO: Remove the isValueType() check
        if (target.tag == TypeTags.ANY && !containsErrorType(source) && !isValueType(source)) {
            return true;
        }

        if (target.tag == TypeTags.ANYDATA && !containsErrorType(source) && isAnydata(source)) {
            return true;
        }

        if (target.tag == TypeTags.MAP && source.tag == TypeTags.RECORD) {
            BRecordType recordType = (BRecordType) source;
            BMapType mapType = (BMapType) target;
            return isAssignableRecordType(recordType, mapType);
        }

        if (target.getKind() == TypeKind.SERVICE && source.getKind() == TypeKind.SERVICE) {
            // Special casing services, until we figure out service type concept.
            return true;
        }

        if (target.tag == TypeTags.TYPEDESC && source.tag == TypeTags.TYPEDESC) {
            return isAssignable(((BTypedescType) source).constraint, (((BTypedescType) target).constraint),
                    unresolvedTypes);
        }

        // This doesn't compare constraints as there is a requirement to be able to return raw table type and assign
        // it to a constrained table reference.
        if (target.tag == TypeTags.TABLE && source.tag == TypeTags.TABLE) {
            return true;
        }

        if (target.tag == TypeTags.STREAM && source.tag == TypeTags.STREAM) {
            return isAssignable(((BStreamType) source).constraint, ((BStreamType) target).constraint, unresolvedTypes);
        }

        BSymbol symbol = symResolver.resolveImplicitCastOp(source, target);
        if (symbol != symTable.notFoundSymbol) {
            return true;
        }

        if (source.tag == TypeTags.FINITE) {
            return isFiniteTypeAssignable((BFiniteType) source, target, unresolvedTypes);
        }

        if ((target.tag == TypeTags.UNION || source.tag == TypeTags.UNION) &&
                isAssignableToUnionType(source, target, unresolvedTypes)) {
            return true;
        }

        if (target.tag == TypeTags.JSON) {
            if (source.tag == TypeTags.JSON) {
                return true;
            }

            if (source.tag == TypeTags.ARRAY) {
                return isArrayTypesAssignable(source, target, unresolvedTypes);
            }

            if (source.tag == TypeTags.MAP) {
                return isAssignable(((BMapType) source).constraint, target, unresolvedTypes);
            }
        }

        if (target.tag == TypeTags.FUTURE && source.tag == TypeTags.FUTURE) {
            if (((BFutureType) target).constraint.tag == TypeTags.NONE) {
                return true;
            }
            return isAssignable(((BFutureType) source).constraint, ((BFutureType) target).constraint, unresolvedTypes);
        }

        if (target.tag == TypeTags.MAP && source.tag == TypeTags.MAP) {
            // Here source condition is added for prevent assigning map union constrained
            // to map any constrained.
            if (((BMapType) target).constraint.tag == TypeTags.ANY &&
                    ((BMapType) source).constraint.tag != TypeTags.UNION) {
                return true;
            }

            return isAssignable(((BMapType) source).constraint, ((BMapType) target).constraint, unresolvedTypes);
        }

        if (target.tag == TypeTags.MAP && source.tag == TypeTags.RECORD) {
            BType mapConstraint = ((BMapType) target).constraint;
            BRecordType srcRec = (BRecordType) source;
            boolean hasIncompatibleType = srcRec.fields
                    .stream().anyMatch(field -> !isAssignable(field.type, mapConstraint));
            return !hasIncompatibleType && isAssignable(srcRec.restFieldType, mapConstraint);
        }

        if ((source.tag == TypeTags.OBJECT || source.tag == TypeTags.RECORD)
                && (target.tag == TypeTags.OBJECT || target.tag == TypeTags.RECORD)) {
            return checkStructEquivalency(source, target, unresolvedTypes);
        }

        if (source.tag == TypeTags.TUPLE && target.tag == TypeTags.ARRAY) {
            return isTupleTypeAssignableToArrayType((BTupleType) source, (BArrayType) target, unresolvedTypes);
        }

        if (source.tag == TypeTags.ARRAY && target.tag == TypeTags.TUPLE) {
            return isArrayTypeAssignableToTupleType((BArrayType) source, (BTupleType) target, unresolvedTypes);
        }

        if (source.tag == TypeTags.TUPLE || target.tag == TypeTags.TUPLE) {
            return isTupleTypeAssignable(source, target, unresolvedTypes);
        }

        if (source.tag == TypeTags.INVOKABLE && target.tag == TypeTags.INVOKABLE) {
            return isFunctionTypeAssignable((BInvokableType) source, (BInvokableType) target, new HashSet<>());
        }

        return source.tag == TypeTags.ARRAY && target.tag == TypeTags.ARRAY &&
                isArrayTypesAssignable(source, target, unresolvedTypes);
    }

    private boolean isAssignableRecordType(BRecordType recordType, BMapType mapType) {
        return  recordType.fields.stream().allMatch(field -> isAssignable(field.type, mapType.constraint)) &&
                isAssignable(recordType.restFieldType, mapType.constraint);
    }

    private boolean isErrorTypeAssignable(BErrorType source, BErrorType target, Set<TypePair> unresolvedTypes) {
        if (target == symTable.errorType) {
            return true;
        }
        TypePair pair = new TypePair(source, target);
        if (unresolvedTypes.contains(pair)) {
            return true;
        }
        unresolvedTypes.add(pair);
        return isAssignable(source.reasonType, target.reasonType, unresolvedTypes) && 
                isAssignable(source.detailType, target.detailType, unresolvedTypes);
    }

    private boolean isTupleTypeAssignable(BType source, BType target, Set<TypePair> unresolvedTypes) {
        if (source.tag != TypeTags.TUPLE || target.tag != TypeTags.TUPLE) {
            return false;
        }

        BTupleType lhsTupleType = (BTupleType) target;
        BTupleType rhsTupleType = (BTupleType) source;

        if (lhsTupleType.restType == null && rhsTupleType.restType != null) {
            return false;
        }

        if (lhsTupleType.restType == null && lhsTupleType.tupleTypes.size() != rhsTupleType.tupleTypes.size()) {
            return false;
        }

        if (lhsTupleType.restType != null && rhsTupleType.restType != null) {
            if (!isAssignable(rhsTupleType.restType, lhsTupleType.restType, unresolvedTypes)) {
                return false;
            }
        }

        for (int i = 0; i < rhsTupleType.tupleTypes.size(); i++) {
            BType lhsType = (lhsTupleType.tupleTypes.size() > i)
                    ? lhsTupleType.tupleTypes.get(i) : lhsTupleType.restType;
            if (!isAssignable(rhsTupleType.tupleTypes.get(i), lhsType, unresolvedTypes)) {
                return false;
            }
        }
        return true;
    }

    private boolean isTupleTypeAssignableToArrayType(BTupleType source, BArrayType target,
                                                     Set<TypePair> unresolvedTypes) {
        if (target.state != BArrayState.UNSEALED
                && (source.restType != null || source.tupleTypes.size() != target.size)) {
            return false;
        }

        List<BType> sourceTypes = new ArrayList<>(source.tupleTypes);
        if (source.restType != null) {
            sourceTypes.add(source.restType);
        }
        return sourceTypes.stream()
                .allMatch(tupleElemType -> isAssignable(tupleElemType, target.eType, unresolvedTypes));
    }

    private boolean isArrayTypeAssignableToTupleType(BArrayType source, BTupleType target,
                                                     Set<TypePair> unresolvedTypes) {
        if (!target.tupleTypes.isEmpty()) {
            if (source.state == BArrayState.UNSEALED) {
                // [int, int, int...] = int[] || [int, int] = int[]
                return false;
            }

            if (target.restType != null && target.tupleTypes.size() > source.size) {
                // [int, int, int...] = int[1]
                return false;
            }

            if (target.restType == null && target.tupleTypes.size() != source.size) {
                // [int, int] = int[1], [int, int] = int[3]
                return false;
            }

        }

        List<BType> targetTypes = new ArrayList<>(target.tupleTypes);
        if (target.restType != null) {
            targetTypes.add(target.restType);
        }
        return targetTypes.stream()
                .allMatch(tupleElemType -> isAssignable(source.eType, tupleElemType, unresolvedTypes));
    }

    public boolean isArrayTypesAssignable(BType source, BType target, Set<TypePair> unresolvedTypes) {
        if (target.tag == TypeTags.ARRAY && source.tag == TypeTags.ARRAY) {
            // Both types are array types
            BArrayType lhsArrayType = (BArrayType) target;
            BArrayType rhsArrayType = (BArrayType) source;
            if (lhsArrayType.state == BArrayState.UNSEALED) {
                return isArrayTypesAssignable(rhsArrayType.eType, lhsArrayType.eType, unresolvedTypes);
            }
            return checkSealedArraySizeEquality(rhsArrayType, lhsArrayType)
                    && isArrayTypesAssignable(rhsArrayType.eType, lhsArrayType.eType, unresolvedTypes);

        } else if (source.tag == TypeTags.ARRAY) {
            // Only the right-hand side is an array type

            // If the target type is a JSON, then element type of the rhs array
            // should only be a JSON supported type.
            if (target.tag == TypeTags.JSON) {
                return isAssignable(((BArrayType) source).getElementType(), target, unresolvedTypes);
            }

            if (target.tag == TypeTags.UNION) {
                return isAssignable(source, target);
            }

            // Then lhs type should 'any' type
            return target.tag == TypeTags.ANY;

        } else if (target.tag == TypeTags.ARRAY) {
            // Only the left-hand side is an array type
            return false;
        }

        // Now both types are not array types and they have to be assignable
        if (isAssignable(source, target, unresolvedTypes)) {
            return true;
        }

        if (target.tag == TypeTags.UNION) {
            return isAssignable(source, target, unresolvedTypes);
        }

        // In this case, lhs type should be of type 'any' and the rhs type cannot be a value type
        return target.tag == TypeTags.ANY && !isValueType(source);
    }

    private boolean isFunctionTypeAssignable(BInvokableType source, BInvokableType target,
                                             Set<TypePair> unresolvedTypes) {
        // For invokable types with typeParam parameters, we have to check whether the source param types are
        // covariant with the target param types.
        if (containsTypeParams(target)) {
            // TODO: 7/4/19 See if the below code can be generalized to avoid code duplication
            if (source.paramTypes.size() != target.paramTypes.size()) {
                return false;
            }

            for (int i = 0; i < source.paramTypes.size(); i++) {
                BType sourceParam = source.paramTypes.get(i);
                BType targetParam = target.paramTypes.get(i);
                boolean isTypeParam = TypeParamAnalyzer.isTypeParam(targetParam);

                if (isTypeParam) {
                    if (!isAssignable(sourceParam, targetParam)) {
                        return false;
                    }
                } else {
                    if (!isAssignable(targetParam, sourceParam)) {
                        return false;
                    }
                }
            }

            if (source.retType == null && target.retType == null) {
                return true;
            } else if (source.retType == null || target.retType == null) {
                return false;
            }

            // Source return type should be covariant with target return type
            return isAssignable(source.retType, target.retType, unresolvedTypes);
        }

        // Source param types should be contravariant with target param types. Hence s and t switched when checking
        // assignability.
        return checkFunctionTypeEquality(source, target, unresolvedTypes, (s, t, ut) -> isAssignable(t, s, ut));
    }

    private boolean containsTypeParams(BInvokableType type) {
        boolean hasParameterizedTypes = type.paramTypes.stream()
                .anyMatch(t -> {
                    if (t.tag == TypeTags.FUNCTION_POINTER) {
                        return containsTypeParams((BInvokableType) t);
                    }
                    return TypeParamAnalyzer.isTypeParam(t);
                });

        if (hasParameterizedTypes) {
            return hasParameterizedTypes;
        }

        if (type.retType.tag == TypeTags.FUNCTION_POINTER) {
            return containsTypeParams((BInvokableType) type.retType);
        }

        return TypeParamAnalyzer.isTypeParam(type.retType);
    }

    private boolean isSameFunctionType(BInvokableType source, BInvokableType target, Set<TypePair> unresolvedTypes) {
        return checkFunctionTypeEquality(source, target, unresolvedTypes, this::isSameType);
    }

    private boolean checkFunctionTypeEquality(BInvokableType source, BInvokableType target,
                                              Set<TypePair> unresolvedTypes, TypeEqualityPredicate equality) {
        if (source.paramTypes.size() != target.paramTypes.size()) {
            return false;
        }

        for (int i = 0; i < source.paramTypes.size(); i++) {
            if (target.paramTypes.get(i).tag != TypeTags.ANY
                    && !equality.test(source.paramTypes.get(i), target.paramTypes.get(i), unresolvedTypes)) {
                return false;
            }
        }

        if (source.retType == null && target.retType == null) {
            return true;
        } else if (source.retType == null || target.retType == null) {
            return false;
        }

        // Source return type should be covariant with target return type
        return isAssignable(source.retType, target.retType, unresolvedTypes);
    }

    public boolean checkArrayEquality(BType source, BType target, Set<TypePair> unresolvedTypes) {
        if (target.tag == TypeTags.ARRAY && source.tag == TypeTags.ARRAY) {
            // Both types are array types
            BArrayType lhsArrayType = (BArrayType) target;
            BArrayType rhsArrayType = (BArrayType) source;
            if (lhsArrayType.state == BArrayState.UNSEALED) {
                return checkArrayEquality(lhsArrayType.eType, rhsArrayType.eType, unresolvedTypes);
            }
            return checkSealedArraySizeEquality(rhsArrayType, lhsArrayType)
                    && isArrayTypesAssignable(rhsArrayType.eType, lhsArrayType.eType, unresolvedTypes);
        }

        // Now one or both types are not array types and they have to be equal
        return isSameType(source, target);
    }

    public boolean checkSealedArraySizeEquality(BArrayType rhsArrayType, BArrayType lhsArrayType) {
        return lhsArrayType.size == rhsArrayType.size;
    }

    public boolean checkStructEquivalency(BType rhsType, BType lhsType) {
        return checkStructEquivalency(rhsType, lhsType, new HashSet<>());
    }

    private boolean checkStructEquivalency(BType rhsType, BType lhsType, Set<TypePair> unresolvedTypes) {
        // If we encounter two types that we are still resolving, then skip it.
        // This is done to avoid recursive checking of the same type.
        TypePair pair = new TypePair(rhsType, lhsType);
        if (unresolvedTypes.contains(pair)) {
            return true;
        }
        unresolvedTypes.add(pair);

        if (rhsType.tag == TypeTags.OBJECT && lhsType.tag == TypeTags.OBJECT) {
            return checkObjectEquivalency((BObjectType) rhsType, (BObjectType) lhsType, unresolvedTypes);
        }

        if (rhsType.tag == TypeTags.RECORD && lhsType.tag == TypeTags.RECORD) {
            return checkRecordEquivalency((BRecordType) rhsType, (BRecordType) lhsType, unresolvedTypes);
        }

        return false;
    }

    public boolean checkObjectEquivalency(BObjectType rhsType, BObjectType lhsType, Set<TypePair> unresolvedTypes) {
        BObjectTypeSymbol lhsStructSymbol = (BObjectTypeSymbol) lhsType.tsymbol;
        BObjectTypeSymbol rhsStructSymbol = (BObjectTypeSymbol) rhsType.tsymbol;
        List<BAttachedFunction> lhsFuncs = lhsStructSymbol.attachedFuncs;
        List<BAttachedFunction> rhsFuncs = ((BObjectTypeSymbol) rhsType.tsymbol).attachedFuncs;
        int lhsAttachedFuncCount = getObjectFuncCount(lhsStructSymbol);
        int rhsAttachedFuncCount = getObjectFuncCount(rhsStructSymbol);

        // RHS type should have at least all the fields as well attached functions of LHS type.
        if (lhsType.fields.size() > rhsType.fields.size() || lhsAttachedFuncCount > rhsAttachedFuncCount) {
            return false;
        }

        // The LHS type cannot have any private members. 
        if (lhsType.getFields().stream().anyMatch(field -> Symbols.isPrivate(field.symbol)) ||
                lhsFuncs.stream().anyMatch(func -> Symbols.isPrivate(func.symbol))) {
            return false;
        }

        Map<Name, BField> rhsFields =
                rhsType.fields.stream().collect(Collectors.toMap(BField::getName, field -> field));

        for (BField lhsField : lhsType.fields) {
            BField rhsField = rhsFields.get(lhsField.name);
            if (rhsField == null || !isInSameVisibilityRegion(lhsField.symbol, rhsField.symbol)
                    || !isAssignable(rhsField.type, lhsField.type)) {
                return false;
            }
        }

        for (BAttachedFunction lhsFunc : lhsFuncs) {
            if (lhsFunc == lhsStructSymbol.initializerFunc) {
                continue;
            }

            BAttachedFunction rhsFunc = getMatchingInvokableType(rhsFuncs, lhsFunc, unresolvedTypes);
            if (rhsFunc == null || !isInSameVisibilityRegion(lhsFunc.symbol, rhsFunc.symbol)) {
                return false;
            }
        }

        return true;
    }

    private int getObjectFuncCount(BObjectTypeSymbol sym) {
        // If an explicit initializer is available, it could mean,
        // 1) User explicitly defined an initializer
        // 2) The object type is coming from an already compiled source, hence the initializer is already set.
        //    If it's coming from a compiled binary, the attached functions list of the symbol would already contain
        //    the initializer in it.
        if (sym.initializerFunc != null && sym.attachedFuncs.contains(sym.initializerFunc)) {
            return sym.attachedFuncs.size() - 1;
        }
        return sym.attachedFuncs.size();
    }

    public boolean checkRecordEquivalency(BRecordType rhsType, BRecordType lhsType, Set<TypePair> unresolvedTypes) {
        // If the LHS record is closed and the RHS record is open, the records aren't equivalent
        if (lhsType.sealed && !rhsType.sealed) {
            return false;
        }

        // If both are open records, the rest field type of the RHS record should be assignable to the rest field
        // type of the LHS type.
        if (!rhsType.sealed && !isAssignable(rhsType.restFieldType, lhsType.restFieldType, unresolvedTypes)) {
            return false;
        }

        return checkFieldEquivalency(lhsType, rhsType, unresolvedTypes);
    }

    public void setForeachTypedBindingPatternType(BLangForeach foreachNode) {
        BType collectionType = foreachNode.collection.type;
        BType varType;
        switch (collectionType.tag) {
            case TypeTags.STRING:
                varType = symTable.stringType;
                break;
            case TypeTags.ARRAY:
                BArrayType arrayType = (BArrayType) collectionType;
                varType = arrayType.eType;
                break;
            case TypeTags.TUPLE:
                BTupleType tupleType = (BTupleType) collectionType;
                LinkedHashSet<BType> tupleTypes = new LinkedHashSet<>(tupleType.tupleTypes);
                if (tupleType.restType != null) {
                    tupleTypes.add(tupleType.restType);
                }
                varType = tupleTypes.size() == 1 ?
                        tupleTypes.iterator().next() : BUnionType.create(null, tupleTypes);
                break;
            case TypeTags.MAP:
                BMapType bMapType = (BMapType) collectionType;
                varType = bMapType.constraint;

                break;
            case TypeTags.RECORD:
                BRecordType recordType = (BRecordType) collectionType;
                varType = inferRecordFieldType(recordType);
                break;
            case TypeTags.XML:
                varType = BUnionType.create(null, symTable.xmlType, symTable.stringType);
                break;
            case TypeTags.TABLE:
                BTableType tableType = (BTableType) collectionType;
                if (tableType.constraint.tag == TypeTags.NONE) {
                    varType = symTable.anydataType;
                    break;
                }
                varType = tableType.constraint;
                break;
            case TypeTags.SEMANTIC_ERROR:
                foreachNode.varType = symTable.semanticError;
                foreachNode.resultType = symTable.semanticError;
                foreachNode.nillableResultType = symTable.semanticError;
                return;
            case TypeTags.OBJECT:
                if (isAssignable(symTable.intRangeType, collectionType)) {
                    foreachNode.varType = symTable.intType;
                    BUnionType nextMethodReturnType =
                            (BUnionType) getResultTypeOfNextInvocation((BObjectType) collectionType);
                    foreachNode.resultType = getRecordType(nextMethodReturnType);
                    foreachNode.nillableResultType = nextMethodReturnType;
                    return;
                }
                // fallthrough
            default:
                foreachNode.varType = symTable.semanticError;
                foreachNode.resultType = symTable.semanticError;
                foreachNode.nillableResultType = symTable.semanticError;
                dlog.error(foreachNode.collection.pos, DiagnosticCode.ITERABLE_NOT_SUPPORTED_COLLECTION,
                        collectionType);
                return;
        }

        BInvokableSymbol iteratorSymbol = (BInvokableSymbol) symResolver.lookupLangLibMethod(collectionType,
                names.fromBuiltInMethod(BLangBuiltInMethod.ITERATE));
        BUnionType nextMethodReturnType =
                (BUnionType) getResultTypeOfNextInvocation((BObjectType) iteratorSymbol.retType);
        foreachNode.varType = varType;
        foreachNode.resultType = getRecordType(nextMethodReturnType);
        foreachNode.nillableResultType = nextMethodReturnType;
    }

    private BRecordType getRecordType(BUnionType type) {
        return (BRecordType) type.getMemberTypes()
                .stream().filter(member -> member.tag == TypeTags.RECORD).findFirst().orElse(null);
    }

    private BType getResultTypeOfNextInvocation(BObjectType iteratorType) {
        BAttachedFunction nextFunc = getNextFunc(iteratorType);
        return Objects.requireNonNull(nextFunc).type.retType;
    }

    private BAttachedFunction getNextFunc(BObjectType iteratorType) {
        BObjectTypeSymbol iteratorSymbol = (BObjectTypeSymbol) iteratorType.tsymbol;
        Optional<BAttachedFunction> nextFunc = iteratorSymbol.attachedFuncs.stream()
                .filter(bAttachedFunction -> bAttachedFunction.funcName.value.equals(BLangBuiltInMethod.NEXT.getName()))
                .findFirst();
        return nextFunc.orElse(null);
    }

    public BType inferRecordFieldType(BRecordType recordType) {
        List<BField> fields = recordType.fields;

        // If there are no fields in the record, return the rest field type as the inferred type.
        if (fields.isEmpty()) {
            return recordType.restFieldType;
        }

        BType inferredType = fields.get(0).type; // If all the fields are the same, doesn't matter which one we pick

        // If it's an open record, the rest field type should also be of the same type as the mandatory fields.
        if (!recordType.sealed && recordType.restFieldType.tag != inferredType.tag) {
            return symTable.anyType;
        }

        for (int i = 1; i < fields.size(); i++) {
            if (inferredType.tag != fields.get(i).type.tag) {
                return symTable.anyType;
            }
        }

        return inferredType;
    }

    public BSymbol getImplicitCastOpSymbol(BType actualType, BType expType) {
        BSymbol symbol = symResolver.resolveImplicitCastOp(actualType, expType);
        if ((expType.tag == TypeTags.UNION || expType.tag == TypeTags.FINITE) && isValueType(actualType)) {
            symbol = symResolver.resolveImplicitCastOp(actualType, symTable.anyType);
        }

        if (symbol != symTable.notFoundSymbol) {
            return symbol;
        }

        if (isValueType(expType) &&
                (actualType.tag == TypeTags.FINITE ||
                         (actualType.tag == TypeTags.UNION && ((BUnionType) actualType).getMemberTypes().stream()
                                 .anyMatch(type -> type.tag == TypeTags.FINITE && isAssignable(type, expType))))) {
            int code;
            switch (expType.tag) {
                case TypeTags.INT:
                    code = InstructionCodes.ANY2I;
                    break;
                case TypeTags.BYTE:
                    code = InstructionCodes.ANY2BI;
                    break;
                case TypeTags.FLOAT:
                    code = InstructionCodes.ANY2F;
                    break;
                case TypeTags.STRING:
                    code = InstructionCodes.ANY2S;
                    break;
                case TypeTags.BOOLEAN:
                    code = InstructionCodes.ANY2B;
                    break;
                default:
                    // for decimal or nil, no cast is required
                    return symbol;
            }
            symbol = createCastOperatorSymbol(symTable.anyType, expType, true, code);
        } else if (expType.tag == TypeTags.ERROR
                && (actualType.tag == TypeTags.UNION
                && isAllErrorMembers((BUnionType) actualType))) {
            symbol = createCastOperatorSymbol(symTable.anyType, symTable.errorType, true, InstructionCodes.ANY2E);

        }
        return symbol;
    }

    private boolean isAllErrorMembers(BUnionType actualType) {
        return actualType.getMemberTypes().stream().allMatch(t -> isAssignable(t, symTable.errorType));
    }

    public void setImplicitCastExpr(BLangExpression expr, BType actualType, BType expType) {
        BSymbol symbol = getImplicitCastOpSymbol(actualType, expType);

        if (symbol == symTable.notFoundSymbol) {
            return;
        }

        BCastOperatorSymbol conversionSym = (BCastOperatorSymbol) symbol;
        BLangTypeConversionExpr implicitConversionExpr =
                (BLangTypeConversionExpr) TreeBuilder.createTypeConversionNode();
        implicitConversionExpr.pos = expr.pos;
        implicitConversionExpr.expr = expr.impConversionExpr == null ? expr : expr.impConversionExpr;
        implicitConversionExpr.type = expType;
        implicitConversionExpr.targetType = expType;
        implicitConversionExpr.conversionSymbol = conversionSym;
        expr.impConversionExpr = implicitConversionExpr;
    }

    public BSymbol getCastOperator(BLangExpression expr, BType sourceType, BType targetType) {
        if (sourceType.tag == TypeTags.SEMANTIC_ERROR || targetType.tag == TypeTags.SEMANTIC_ERROR ||
                sourceType == targetType) {
            return createCastOperatorSymbol(sourceType, targetType, true, InstructionCodes.NOP);
        }
        BSymbol bSymbol = symResolver.resolveTypeCastOperator(expr, sourceType, targetType);
        if (bSymbol != null && bSymbol != symTable.notFoundSymbol) {
            return bSymbol;
        }
        return createCastOperatorSymbol(sourceType, targetType, true, InstructionCodes.NOP);
    }

    public BSymbol getConversionOperator(BType sourceType, BType targetType) {
        if (sourceType.tag == TypeTags.SEMANTIC_ERROR || targetType.tag == TypeTags.SEMANTIC_ERROR ||
                sourceType == targetType) {
            return createCastOperatorSymbol(sourceType, targetType, true, InstructionCodes.NOP);
        }
        BSymbol bSymbol = symResolver.resolveOperator(Names.CONVERSION_OP, Lists.of(sourceType, targetType));
        if (bSymbol != null && bSymbol != symTable.notFoundSymbol) {
            return bSymbol;
        }
        return symResolver.resolveOperator(Names.CAST_OP, Lists.of(sourceType, targetType));
    }

    BSymbol getTypeCastOperator(BLangExpression expr, BType sourceType, BType targetType) {
        if (sourceType.tag == TypeTags.SEMANTIC_ERROR || targetType.tag == TypeTags.SEMANTIC_ERROR ||
                sourceType == targetType) {
            return createCastOperatorSymbol(sourceType, targetType, true, InstructionCodes.NOP);
        }

        if (isAssignable(sourceType, targetType)) {
            if (isValueType(sourceType) || isValueType(targetType)) {
                return getImplicitCastOpSymbol(sourceType, targetType);
            }
            return createCastOperatorSymbol(sourceType, targetType, true, InstructionCodes.NOP);
        }

        if (isAssignable(targetType, sourceType)) {
            if (isValueType(sourceType)) {
                setImplicitCastExpr(expr, sourceType, symTable.anyType);
            }
            return symResolver.createTypeCastSymbol(sourceType, targetType);
        }

        if (containsNumericType(targetType)) {
            BSymbol symbol = symResolver.getNumericConversionOrCastSymbol(expr, sourceType, targetType);
            if (symbol != symTable.notFoundSymbol) {
                return symbol;
            }
        }

        boolean validTypeCast = false;

        if (sourceType.tag == TypeTags.UNION) {
            if (getTypeForUnionTypeMembersAssignableToType((BUnionType) sourceType, targetType)
                    != symTable.semanticError) {
                // string|typedesc v1 = "hello world";
                // json|table<Foo> v2 = <json|table<Foo>> v1;
                validTypeCast = true;
            }
        }

        if (targetType.tag == TypeTags.UNION) {
            if (getTypeForUnionTypeMembersAssignableToType((BUnionType) targetType, sourceType)
                    != symTable.semanticError) {
                // string|int v1 = "hello world";
                // string|boolean v2 = <string|boolean> v1;
                validTypeCast = true;
            }
        }

        if (sourceType.tag == TypeTags.FINITE) {
            if (getTypeForFiniteTypeValuesAssignableToType((BFiniteType) sourceType, targetType)
                    != symTable.semanticError) {
                validTypeCast = true;
            }
        }

        if (targetType.tag == TypeTags.FINITE) {
            if (getTypeForFiniteTypeValuesAssignableToType((BFiniteType) targetType, sourceType)
                    != symTable.semanticError) {
                validTypeCast = true;
            }
        }

        if (validTypeCast) {
            if (isValueType(sourceType)) {
                setImplicitCastExpr(expr, sourceType, symTable.anyType);
            }
            return symResolver.createTypeCastSymbol(sourceType, targetType);
        }
        return symTable.notFoundSymbol;
    }

    public BType getElementType(BType type) {
        if (type.tag != TypeTags.ARRAY) {
            return type;
        }

        return getElementType(((BArrayType) type).getElementType());
    }

    public boolean checkListenerCompatibility(BType type) {
        if (type.tag != TypeTags.OBJECT) {
            return false;
        }
        final BSymbol bSymbol = symTable.langObjectModuleSymbol.scope.lookup(Names.LISTENER).symbol;
        if (bSymbol == symTable.notFoundSymbol || bSymbol.type.tag != TypeTags.OBJECT) {
            throw new AssertionError("Listener object not defined.");
        }
        BObjectType rhsType = (BObjectType) type;
        BObjectType lhsType = (BObjectType) bSymbol.type;

        BStructureTypeSymbol lhsStructSymbol = (BStructureTypeSymbol) lhsType.tsymbol;
        List<BAttachedFunction> lhsFuncs = lhsStructSymbol.attachedFuncs;
        List<BAttachedFunction> rhsFuncs = ((BStructureTypeSymbol) rhsType.tsymbol).attachedFuncs;

        int lhsAttachedFuncCount = lhsStructSymbol.initializerFunc != null ? lhsFuncs.size() - 1 : lhsFuncs.size();
        if (lhsAttachedFuncCount > rhsFuncs.size()) {
            return false;
        }

        for (BAttachedFunction lhsFunc : lhsFuncs) {
            if (lhsFunc == lhsStructSymbol.initializerFunc) {
                continue;
            }

            if (!Symbols.isPublic(lhsFunc.symbol)) {
                return false;
            }

            BAttachedFunction rhsFunc = getMatchingInvokableType(rhsFuncs, lhsFunc, new HashSet<>());
            if (rhsFunc == null || !Symbols.isPublic(rhsFunc.symbol)) {
                return false;
            }
        }
        return true;
    }

    public boolean isValidErrorDetailType(BType detailType) {
        switch (detailType.tag) {
            case TypeTags.MAP:
            case TypeTags.RECORD:
                return isAssignable(detailType, symTable.detailType);

        }
        return false;
    }

    // private methods

    private BCastOperatorSymbol createCastOperatorSymbol(BType sourceType,
                                                         BType targetType,
                                                         boolean safe,
                                                         int opcode) {
        return Symbols.createCastOperatorSymbol(sourceType, targetType, symTable.errorType,
                                                false, safe, opcode, null, null);
    }

<<<<<<< HEAD
    private BSymbol getExplicitArrayCastOperator(BType t, BType s, BType origT, BType origS) {
        return getExplicitArrayCastOperator(t, s, origT, origS, new HashSet<>());
    }

    private BSymbol getExplicitArrayCastOperator(BType t, BType s, BType origT, BType origS,
                                                 Set<TypePair> unresolvedTypes) {
        if (t.tag == TypeTags.ARRAY && s.tag == TypeTags.ARRAY) {
            return getExplicitArrayCastOperator(((BArrayType) t).eType, ((BArrayType) s).eType, origT, origS,
                                                unresolvedTypes);
        } else if (t.tag == TypeTags.ARRAY) {
            if (s.tag == TypeTags.JSON) {
                // If the target type is JSON array, and the source type is a JSON
                if (getElementType(t).tag == TypeTags.JSON) {
                    return createCastOperatorSymbol(origS, origT, false, InstructionCodes.CHECKCAST);
                } else {
                    return createCastOperatorSymbol(origS, origT, false, InstructionCodes.JSON2ARRAY);
                }
            }

            // If only the target type is an array type, then the source type must be of type 'any' or 'anydata'
            if (s.tag == TypeTags.ANY || s.tag == TypeTags.ANYDATA) {
                return createCastOperatorSymbol(origS, origT, false, InstructionCodes.CHECKCAST);
            }
            return symTable.notFoundSymbol;

        } else if (s.tag == TypeTags.ARRAY) {
            if (t.tag == TypeTags.JSON) {
                if (getElementType(s).tag == TypeTags.JSON) {
                    return createCastOperatorSymbol(origS, origT, true, InstructionCodes.NOP);
                } else {
                    // the conversion visitor below may report back a conversion symbol, which is
                    // unsafe (e.g. T2JSON), so we must make our one also unsafe
                    if (castVisitor.visit((BJSONType) t, ((BArrayType) s).eType) != symTable.notFoundSymbol) {
                        return createCastOperatorSymbol(origS, origT, false, InstructionCodes.ARRAY2JSON);
                    }
                }
            }

            // If only the source type is an array type, then the target type must be of type 'any'
            if (t.tag == TypeTags.ANY) {
                return createCastOperatorSymbol(origS, origT, true, InstructionCodes.NOP);
            }
            return symTable.notFoundSymbol;
        }

        // Now both types are not array types
        if (s == t) {
            return createCastOperatorSymbol(origS, origT, true, InstructionCodes.NOP);
        }

        if ((s.tag == TypeTags.OBJECT || s.tag == TypeTags.RECORD)
                && (t.tag == TypeTags.OBJECT || t.tag == TypeTags.RECORD)) {
            if (checkStructEquivalency(s, t, unresolvedTypes)) {
                return createCastOperatorSymbol(origS, origT, true, InstructionCodes.NOP);
            } else {
                return createCastOperatorSymbol(origS, origT, false, InstructionCodes.CHECKCAST);
            }
        }

        if (isAssignable(s, t)) {
            return createCastOperatorSymbol(origS, origT, true, InstructionCodes.NOP);
        }

        if (isAssignable(t, s)) {
            return createCastOperatorSymbol(origS, origT, false, InstructionCodes.CHECKCAST);
        }

        return symTable.notFoundSymbol;
    }

=======
>>>>>>> cd208e18
    private boolean isNullable(BType fieldType) {
        return fieldType.isNullable();
    }

<<<<<<< HEAD
    private boolean checkUnionTypeToJSONConvertibility(BUnionType type, BJSONType target) {
        // Check whether all the member types are convertible to JSON
        return type.getMemberTypes().stream()
                .anyMatch(memberType -> castVisitor.visit(memberType, target) == symTable.notFoundSymbol);
    }

    private boolean checkJsonToMapConvertibility(BJSONType src, BMapType target) {
        return true;
    }

    private boolean checkMapToJsonConvertibility(BMapType src, BJSONType target) {
        return true;
    }

    private BTypeVisitor<BType, BSymbol> castVisitor = new BTypeVisitor<BType, BSymbol>() {

        @Override
        public BSymbol visit(BType t, BType s) {
            return symResolver.resolveOperator(Names.CAST_OP, Lists.of(s, t));
        }

        @Override
        public BSymbol visit(BBuiltInRefType t, BType s) {
            return symResolver.resolveOperator(Names.CAST_OP, Lists.of(s, t));
        }

        @Override
        public BSymbol visit(BAnyType t, BType s) {
            if (isValueType(s)) {
                return symResolver.resolveOperator(Names.CAST_OP, Lists.of(s, t));
            }

            // TODO: 11/1/18 Remove the below check after verifying it doesn't break anything
            // Here condition is added for prevent explicit cast assigning map union constrained
            // to map any constrained.
            if (s.tag == TypeTags.MAP &&
                    ((BMapType) s).constraint.tag == TypeTags.UNION) {
                return symTable.notFoundSymbol;
            }

            return createCastOperatorSymbol(s, t, true, InstructionCodes.NOP);
        }

        @Override
        public BSymbol visit(BAnydataType t, BType s) {
            if (isValueType(s)) {
                return symResolver.resolveOperator(Names.CAST_OP, Lists.of(s, t));
            }

            return createCastOperatorSymbol(s, t, true, InstructionCodes.NOP);
        }

        @Override
        public BSymbol visit(BMapType t, BType s) {
            if (isSameType(s, t)) {
                return createCastOperatorSymbol(s, t, true, InstructionCodes.NOP);
            } else if (s.tag == TypeTags.MAP) {
                if (t.constraint.tag == TypeTags.ANY) {
                    return createCastOperatorSymbol(s, t, true, InstructionCodes.NOP);
                } else if (((BMapType) s).constraint.tag == TypeTags.ANY) {
                    return createCastOperatorSymbol(s, t, false, InstructionCodes.CHECKCAST);
                } else if (checkStructEquivalency(((BMapType) s).constraint,
                        t.constraint)) {
                    return createCastOperatorSymbol(s, t, true, InstructionCodes.NOP);
                } else {
                    return symTable.notFoundSymbol;
                }
            } else if (s.tag == TypeTags.OBJECT || s.tag == TypeTags.RECORD) {
                return createCastOperatorSymbol(s, t, true, InstructionCodes.T2MAP);
            } else if (s.tag == TypeTags.JSON) {
                if (!checkJsonToMapConvertibility((BJSONType) s, t)) {
                    return symTable.notFoundSymbol;
                }
                return createCastOperatorSymbol(s, t, false, InstructionCodes.JSON2MAP);
            } else if (s.tag == TypeTags.ANYDATA) {
                return createCastOperatorSymbol(s, t, false, InstructionCodes.ANY2MAP);
            }

            return symResolver.resolveOperator(Names.CAST_OP, Lists.of(s, t));
        }

        @Override
        public BSymbol visit(BXMLType t, BType s) {
            return visit((BBuiltInRefType) t, s);
        }

        @Override
        public BSymbol visit(BJSONType t, BType s) {
            if (isSameType(s, t)) {
                return createCastOperatorSymbol(s, t, true, InstructionCodes.NOP);
            } else if (s.tag == TypeTags.OBJECT) {
//                TODO: do type checking and fail for obvious incompatible types
//                if (checkStructToJSONConvertibility(s)) {
//                    return createCastOperatorSymbol(s, t, false, InstructionCodes.T2JSON);
//                } else {
//                    return symTable.notFoundSymbol;
//                }
                return createCastOperatorSymbol(s, t, false, InstructionCodes.T2JSON);
            } else if (s.tag == TypeTags.JSON) {
                return createCastOperatorSymbol(s, t, true, InstructionCodes.NOP);
            } else if (s.tag == TypeTags.ARRAY) {
                return getExplicitArrayCastOperator(t, s, t, s);
            } else if (s.tag == TypeTags.UNION) {
                if (checkUnionTypeToJSONConvertibility((BUnionType) s, t)) {
                    return createCastOperatorSymbol(s, t, false, InstructionCodes.O2JSON);
                }
                return symTable.notFoundSymbol;
            } else if (s.tag == TypeTags.MAP) {
                if (!checkMapToJsonConvertibility((BMapType) s, t)) {
                    return symTable.notFoundSymbol;
                }
                return createCastOperatorSymbol(s, t, false, InstructionCodes.MAP2JSON);
            }

            return symResolver.resolveOperator(Names.CAST_OP, Lists.of(s, t));
        }

        @Override
        public BSymbol visit(BArrayType t, BType s) {
            return getExplicitArrayCastOperator(t, s, t, s);
        }

        @Override
        public BSymbol visit(BObjectType t, BType s) {
            if (s == symTable.anyType) {
                return createCastOperatorSymbol(s, t, false, InstructionCodes.ANY2T);
            }

            if ((s.tag == TypeTags.OBJECT || s.tag == TypeTags.RECORD) && checkStructEquivalency(s, t)) {
                return createCastOperatorSymbol(s, t, true, InstructionCodes.NOP);
            } else if (s.tag == TypeTags.OBJECT || s.tag == TypeTags.RECORD || s.tag == TypeTags.ANY) {
                return createCastOperatorSymbol(s, t, false, InstructionCodes.CHECKCAST);
            } else if (s.tag == TypeTags.MAP) {
                return createCastOperatorSymbol(s, t, false, InstructionCodes.MAP2T);
            } else if (s.tag == TypeTags.JSON) {
                return createCastOperatorSymbol(s, t, false, InstructionCodes.JSON2T);
            }

            return symTable.notFoundSymbol;
        }

        @Override
        public BSymbol visit(BRecordType t, BType s) {
            if (s == symTable.anyType || s == symTable.anydataType) {
                return createCastOperatorSymbol(s, t, false, InstructionCodes.ANY2T);
            }

            if ((s.tag == TypeTags.RECORD || s.tag == TypeTags.OBJECT) && checkStructEquivalency(s, t)) {
                return createCastOperatorSymbol(s, t, true, InstructionCodes.NOP);
            } else if (s.tag == TypeTags.RECORD || s.tag == TypeTags.OBJECT || s.tag == TypeTags.ANY) {
                return createCastOperatorSymbol(s, t, false, InstructionCodes.CHECKCAST);
            } else if (s.tag == TypeTags.MAP) {
                return createCastOperatorSymbol(s, t, false, InstructionCodes.MAP2T);
            } else if (s.tag == TypeTags.JSON) {
                return createCastOperatorSymbol(s, t, false, InstructionCodes.JSON2T);
            }

            return symTable.notFoundSymbol;
        }

        @Override
        public BSymbol visit(BTableType t, BType s) {
            if (s == symTable.anyType || s.tag == symTable.anydataType.tag) {
                return createCastOperatorSymbol(s, t, false, InstructionCodes.ANY2DT);
            }

            return symTable.notFoundSymbol;
        }

        @Override
        public BSymbol visit(BTupleType t, BType s) {
            if (s == symTable.anyType || s == symTable.anydataType) {
                return createCastOperatorSymbol(s, t, false, InstructionCodes.CHECKCAST);
            }
            return symTable.notFoundSymbol;
        }

        @Override
        public BSymbol visit(BStreamType t, BType s) {
            return symTable.notFoundSymbol;
        }

        @Override
        public BSymbol visit(BInvokableType t, BType s) {
            if (s == symTable.anyType) {
                return createCastOperatorSymbol(s, t, false, InstructionCodes.CHECKCAST);
            } else if (s.tag == TypeTags.INVOKABLE && isFunctionTypeAssignable((BInvokableType) s, t,
                                                                               new HashSet<>())) {
                return createCastOperatorSymbol(s, t, true, InstructionCodes.NOP);
            }

            return symTable.notFoundSymbol;
        }

        @Override
        public BSymbol visit(BUnionType t, BType s) {

            // TODO handle union type to
            return symTable.notFoundSymbol;
        }

        @Override
        public BSymbol visit(BSemanticErrorType t, BType s) {
            // TODO Implement. Not needed for now.
            throw new AssertionError();
        }

        @Override
        public BSymbol visit(BErrorType t, BType s) {
            // TODO Implement. Not needed for now.
            throw new AssertionError();
        }

        @Override
        public BSymbol visit(BFutureType t, BType s) {
            return null;
        }

        @Override
        public BSymbol visit(BFiniteType t, BType s) {
            if (s.tag == symTable.anyType.tag || s.tag == symTable.anydataType.tag) {
                return createCastOperatorSymbol(s, t, false, InstructionCodes.CHECKCAST);
            }

            return symTable.notFoundSymbol;
        }

        @Override
        public BSymbol visit(BServiceType t, BType s) {

            return symTable.notFoundSymbol;
        }

        @Override
        public BSymbol visit(BTypedescType t, BType s) {

            return symTable.notFoundSymbol;
        }

    };

=======
>>>>>>> cd208e18
    private class BSameTypeVisitor implements BTypeVisitor<BType, Boolean> {

        Set<TypePair> unresolvedTypes;

        BSameTypeVisitor(Set<TypePair> unresolvedTypes) {
            this.unresolvedTypes = unresolvedTypes;
        }

//    private BTypeVisitor<BType, Boolean> sameTypeVisitor = new BTypeVisitor<BType, Boolean>() {
        @Override
        public Boolean visit(BType t, BType s) {

            if (t == s) {
                return true;
            }
            switch (t.tag) {
                case TypeTags.INT:
                case TypeTags.BYTE:
                case TypeTags.FLOAT:
                case TypeTags.DECIMAL:
                case TypeTags.STRING:
                case TypeTags.BOOLEAN:
                case TypeTags.ANY:
                case TypeTags.ANYDATA:
                    return t.tag == s.tag
                            && (TypeParamAnalyzer.isTypeParam(t) || TypeParamAnalyzer.isTypeParam(s));
                default:
                    break;
            }
            return false;

        }

        @Override
        public Boolean visit(BBuiltInRefType t, BType s) {
            return t == s;
        }

        @Override
        public Boolean visit(BAnyType t, BType s) {
            return t == s;
        }

        @Override
        public Boolean visit(BAnydataType t, BType s) {
            return t == s;
        }

        @Override
        public Boolean visit(BMapType t, BType s) {
            if (s.tag != TypeTags.MAP) {
                return false;
            }
            // At this point both source and target types are of map types. Inorder to be equal in type as whole
            // constraints should be in equal type.
            BMapType sType = ((BMapType) s);
            return isSameType(sType.constraint, t.constraint, this.unresolvedTypes);
        }

        @Override
        public Boolean visit(BFutureType t, BType s) {
            return s.tag == TypeTags.FUTURE && t.constraint.tag == ((BFutureType) s).constraint.tag;
        }

        @Override
        public Boolean visit(BXMLType t, BType s) {
            return visit((BBuiltInRefType) t, s);
        }

        @Override
        public Boolean visit(BJSONType t, BType s) {
            return s.tag == TypeTags.JSON;
        }

        @Override
        public Boolean visit(BArrayType t, BType s) {
            return s.tag == TypeTags.ARRAY && checkArrayEquality(s, t, new HashSet<>());
        }

        @Override
        public Boolean visit(BObjectType t, BType s) {
            if (t == s) {
                return true;
            }

            if (s.tag != TypeTags.OBJECT) {
                return false;
            }

            return t.tsymbol.pkgID.equals(s.tsymbol.pkgID) && t.tsymbol.name.equals(s.tsymbol.name);
        }

        @Override
        public Boolean visit(BRecordType t, BType s) {

            if (t == s) {
                return true;
            }
            if (s.tag != TypeTags.RECORD) {
                return false;
            }
            BRecordType source = (BRecordType) s;

            if (source.fields.size() != t.fields.size()) {
                return false;
            }

            boolean notSameType = source.fields
                    .stream()
                    .map(fs -> t.fields.stream()
                            .anyMatch(ft -> fs.name.equals(ft.name)
                                    && isSameType(fs.type, ft.type, this.unresolvedTypes)
                                    && hasSameOptionalFlag(fs.symbol, ft.symbol)))
                    .anyMatch(foundSameType -> !foundSameType);
            if (notSameType) {
                return false;
            }
            return isSameType(source.restFieldType, t.restFieldType, unresolvedTypes);
        }

        private boolean hasSameOptionalFlag(BVarSymbol s, BVarSymbol t) {
            return ((s.flags & Flags.OPTIONAL) ^ (t.flags & Flags.OPTIONAL)) != Flags.OPTIONAL;
        }

        @Override
        public Boolean visit(BTableType t, BType s) {
            return t == s;
        }

        public Boolean visit(BTupleType t, BType s) {
            if (s.tag != TypeTags.TUPLE) {
                return false;
            }
            BTupleType source = (BTupleType) s;
            if (source.tupleTypes.size() != t.tupleTypes.size()) {
                return false;
            }
            for (int i = 0; i < source.tupleTypes.size(); i++) {
                if (t.getTupleTypes().get(i) == symTable.noType) {
                    continue;
                }
                if (!isSameType(source.getTupleTypes().get(i), t.tupleTypes.get(i), this.unresolvedTypes)) {
                    return false;
                }
            }
            return true;
        }

        @Override
        public Boolean visit(BStreamType t, BType s) {
            return t == s;
        }

        @Override
        public Boolean visit(BInvokableType t, BType s) {
            return s.tag == TypeTags.INVOKABLE && isSameFunctionType((BInvokableType) s, t, new HashSet<>());
        }

        @Override
        public Boolean visit(BUnionType tUnionType, BType s) {
            if (s.tag != TypeTags.UNION) {
                return false;
            }

            BUnionType sUnionType = (BUnionType) s;

            if (sUnionType.getMemberTypes().size()
                    != tUnionType.getMemberTypes().size()) {
                return false;
            }

            Set<BType> sourceTypes = new LinkedHashSet<>(sUnionType.getMemberTypes());
            Set<BType> targetTypes = new LinkedHashSet<>(tUnionType.getMemberTypes());

            boolean notSameType = sourceTypes
                    .stream()
                    .map(sT -> targetTypes
                            .stream()
                            .anyMatch(it -> isSameType(it, sT, this.unresolvedTypes)))
                    .anyMatch(foundSameType -> !foundSameType);
            return !notSameType;
        }

        @Override
        public Boolean visit(BSemanticErrorType t, BType s) {
            return true;
        }

        @Override
        public Boolean visit(BErrorType t, BType s) {
            if (s.tag != TypeTags.ERROR) {
                return false;
            }
            BErrorType source = (BErrorType) s;

            if (!isSameType(source.reasonType, t.reasonType, this.unresolvedTypes)) {
                return false;
            }

            if (source.detailType == t.detailType) {
                return true;
            }

            return isSameType(source.detailType, t.detailType, this.unresolvedTypes);
        }

        @Override
        public Boolean visit(BServiceType t, BType s) {
            return t == s || t.tag == s.tag;
        }

        @Override
        public Boolean visit(BTypedescType t, BType s) {

            if (s.tag != TypeTags.TYPEDESC) {
                return false;
            }
            BTypedescType sType = ((BTypedescType) s);
            return isSameType(sType.constraint, t.constraint, this.unresolvedTypes);
        }


        @Override
        public Boolean visit(BFiniteType t, BType s) {

            return s == t;
        }

    };

    private boolean checkFieldEquivalency(BRecordType lhsType, BRecordType rhsType, Set<TypePair> unresolvedTypes) {
        Map<Name, BField> rhsFields = rhsType.fields.stream().collect(Collectors.toMap(BField::getName, f -> f));

        // Check if the RHS record has corresponding fields to those of the LHS record.
        for (BField lhsField : lhsType.fields) {
            BField rhsField = rhsFields.get(lhsField.name);

            // There should be a corresponding RHS field
            if (rhsField == null) {
                return false;
            }

            // If LHS field is required, so should the RHS field
            if (!Symbols.isOptional(lhsField.symbol) && Symbols.isOptional(rhsField.symbol)) {
                return false;
            }

            // The corresponding RHS field should be assignable to the LHS field.
            if (!isAssignable(rhsField.type, lhsField.type, unresolvedTypes)) {
                return false;
            }

            rhsFields.remove(lhsField.name);
        }

        // If there are any remaining RHS fields, the types of those should be assignable to the rest field type of
        // the LHS record.
        return rhsFields.entrySet().stream().allMatch(
                fieldEntry -> isAssignable(fieldEntry.getValue().type, lhsType.restFieldType, unresolvedTypes));
    }

    private BAttachedFunction getMatchingInvokableType(List<BAttachedFunction> rhsFuncList, BAttachedFunction lhsFunc,
                                                       Set<TypePair> unresolvedTypes) {
        return rhsFuncList.stream()
                .filter(rhsFunc -> lhsFunc.funcName.equals(rhsFunc.funcName))
                .filter(rhsFunc -> isFunctionTypeAssignable(rhsFunc.type, lhsFunc.type, unresolvedTypes))
                .findFirst()
                .orElse(null);
    }

    private boolean isInSameVisibilityRegion(BSymbol lhsSym, BSymbol rhsSym) {
        if (Symbols.isPrivate(lhsSym)) {
            return Symbols.isPrivate(rhsSym) && lhsSym.pkgID.equals(rhsSym.pkgID)
                    && lhsSym.owner.name.equals(rhsSym.owner.name);
        } else if (Symbols.isPublic(lhsSym)) {
            return Symbols.isPublic(rhsSym);
        }
        return !Symbols.isPrivate(rhsSym) && !Symbols.isPublic(rhsSym) && lhsSym.pkgID.equals(rhsSym.pkgID);
    }

    private boolean isAssignableToUnionType(BType source, BType target, Set<TypePair> unresolvedTypes) {
        Set<BType> sourceTypes = new LinkedHashSet<>();
        Set<BType> targetTypes = new LinkedHashSet<>();

        if (source.tag == TypeTags.UNION) {
            BUnionType sourceUnionType = (BUnionType) source;
            sourceTypes.addAll(sourceUnionType.getMemberTypes());
        } else {
            sourceTypes.add(source);
        }

        if (target.tag == TypeTags.UNION) {
            BUnionType targetUnionType = (BUnionType) target;
            targetTypes.addAll(targetUnionType.getMemberTypes());
        } else {
            targetTypes.add(target);
        }

        return sourceTypes.stream()
                .allMatch(s -> (targetTypes.stream()
                                        .anyMatch(t -> isAssignable(s, t, unresolvedTypes))) ||
                        (s.tag == TypeTags.FINITE  && isAssignable(s, target, unresolvedTypes)));
    }

    private boolean isFiniteTypeAssignable(BFiniteType finiteType, BType targetType, Set<TypePair> unresolvedTypes) {
        if (targetType.tag == TypeTags.FINITE) {
            return finiteType.valueSpace.stream()
                    .allMatch(expression -> isAssignableToFiniteType(targetType, (BLangLiteral) expression));
        }

        if (targetType.tag == TypeTags.UNION) {
            List<BType> unionMemberTypes = getAllTypes(targetType);
            return finiteType.valueSpace.stream()
                    .allMatch(valueExpr ->  unionMemberTypes.stream()
                            .anyMatch(targetMemType -> targetMemType.tag == TypeTags.FINITE ?
                                    isAssignableToFiniteType(targetMemType, (BLangLiteral) valueExpr) :
                                    isAssignable(valueExpr.type, targetType, unresolvedTypes)));
        }

        return finiteType.valueSpace.stream()
                .allMatch(expression -> isAssignable(expression.type, targetType, unresolvedTypes));
    }

    boolean isAssignableToFiniteType(BType type, BLangLiteral literalExpr) {
        if (type.tag != TypeTags.FINITE) {
            return false;
        }

        BFiniteType expType = (BFiniteType) type;
        return expType.valueSpace.stream().anyMatch(memberLiteral -> {
            if (((BLangLiteral) memberLiteral).value == null) {
                return literalExpr.value == null;
            }
            // Check whether the literal that needs to be tested is assignable to any of the member literal in the
            // value space.
            return checkLiteralAssignabilityBasedOnType((BLangLiteral) memberLiteral, literalExpr);
        });
    }

    /**
     * Method to check the literal assignability based on the types of the literals. For numeric literals the
     * assignability depends on the equivalency of the literals. If the candidate literal could either be a simple
     * literal or a constant. In case of a constant, it is assignable to the base literal if and only if both
     * literals have same type and equivalent values.
     *
     * @param baseLiteral      Literal based on which we check the assignability.
     * @param candidateLiteral Literal to be tested whether it is assignable to the base literal or not.
     * @return true if assignable; false otherwise.
     */
    boolean checkLiteralAssignabilityBasedOnType(BLangLiteral baseLiteral, BLangLiteral candidateLiteral) {
        // Different literal kinds.
        if (baseLiteral.getKind() != candidateLiteral.getKind()) {
            return false;
        }
        Object baseValue = baseLiteral.value;
        Object candidateValue = candidateLiteral.value;
        int candidateTypeTag = candidateLiteral.type.tag;

        // Numeric literal assignability is based on assignable type and numeric equivalency of values.
        // If the base numeric literal is,
        // (1) byte: we can assign byte or a int simple literal (Not an int constant) with the same value.
        // (2) int: we can assign int literal or int constants with the same value.
        // (3) float: we can assign int simple literal(Not an int constant) or a float literal/constant with same value.
        // (4) decimal: we can assign int simple literal or float simple literal (Not int/float constants) or decimal
        // with the same value.
        switch (baseLiteral.type.tag) {
            case TypeTags.BYTE:
                if (candidateTypeTag == TypeTags.BYTE || (candidateTypeTag == TypeTags.INT &&
                        !candidateLiteral.isConstant && isByteLiteralValue((Long) candidateValue))) {
                    return ((Number) baseValue).longValue() == ((Number) candidateValue).longValue();
                }
                break;
            case TypeTags.INT:
                if (candidateTypeTag == TypeTags.INT) {
                    return ((Number) baseValue).longValue() == ((Number) candidateValue).longValue();
                }
                break;
            case TypeTags.FLOAT:
                String baseValueStr = String.valueOf(baseValue);
                String originalValue = baseLiteral.originalValue != null ? baseLiteral.originalValue : baseValueStr;
                if (NumericLiteralSupport.isDecimalDiscriminated(originalValue)) {
                    return false;
                }
                double baseDoubleVal = Double.parseDouble(baseValueStr);
                double candidateDoubleVal;
                if (candidateTypeTag == TypeTags.INT && !candidateLiteral.isConstant) {
                    candidateDoubleVal = ((Long) candidateValue).doubleValue();
                    return baseDoubleVal == candidateDoubleVal;
                } else if (candidateTypeTag == TypeTags.FLOAT) {
                    candidateDoubleVal = Double.parseDouble(String.valueOf(candidateValue));
                    return baseDoubleVal == candidateDoubleVal;
                }
                break;
            case TypeTags.DECIMAL:
                BigDecimal baseDecimalVal = NumericLiteralSupport.parseBigDecimal(baseValue);
                BigDecimal candidateDecimalVal;
                if (candidateTypeTag == TypeTags.INT && !candidateLiteral.isConstant) {
                    candidateDecimalVal = new BigDecimal((long) candidateValue, MathContext.DECIMAL128);
                    return baseDecimalVal.compareTo(candidateDecimalVal) == 0;
                } else if (candidateTypeTag == TypeTags.FLOAT && !candidateLiteral.isConstant ||
                        candidateTypeTag == TypeTags.DECIMAL) {
                    if (NumericLiteralSupport.isFloatDiscriminated(String.valueOf(candidateValue))) {
                        return false;
                    }
                    candidateDecimalVal = NumericLiteralSupport.parseBigDecimal(candidateValue);
                    return baseDecimalVal.compareTo(candidateDecimalVal) == 0;
                }
                break;
            default:
                // Non-numeric literal kind.
                return baseValue.equals(candidateValue);
        }
        return false;
    }

    boolean isByteLiteralValue(Long longObject) {
        return (longObject.intValue() >= BBYTE_MIN_VALUE && longObject.intValue() <= BBYTE_MAX_VALUE);
    }

    /**
     * Method to retrieve a type representing all the values in the value space of a finite type that are assignable to
     * the target type.
     *
     * @param finiteType the finite type
     * @param targetType the target type
     * @return           a new finite type if at least one value in the value space of the specified finiteType is
     *                      assignable to targetType (the same if all are assignable), else semanticError
     */
    BType getTypeForFiniteTypeValuesAssignableToType(BFiniteType finiteType, BType targetType) {
        // finiteType - type Foo "foo";
        // targetType - type FooBar "foo"|"bar";
        if (isAssignable(finiteType, targetType)) {
            return finiteType;
        }

        // Identify all the values from the value space of the finite type that are assignable to the target type.
        // e.g., finiteType - type Foo "foo"|1 ;
        Set<BLangExpression> matchingValues = finiteType.valueSpace.stream()
                .filter(
                        // case I: targetType - string ("foo" is assignable to string)
                        // case II: targetType - type Bar "foo"|"baz" ; ("foo" is assignable to Bar)
                        expr -> isAssignable(expr.type, targetType) ||
                                isAssignableToFiniteType(targetType, (BLangLiteral) expr) ||
                                // type FooVal "foo";
                                // case III:  targetType - boolean|FooVal ("foo" is assignable to FooVal)
                                (targetType.tag == TypeTags.UNION &&
                                         ((BUnionType) targetType).getMemberTypes().stream()
                                                 .filter(memType ->  memType.tag == TypeTags.FINITE)
                                                 .anyMatch(filteredType -> isAssignableToFiniteType(filteredType,
                                                                                            (BLangLiteral) expr))))
                .collect(Collectors.toSet());

        if (matchingValues.isEmpty()) {
            return symTable.semanticError;
        }

        // Create a new finite type representing the assignable values.
        BTypeSymbol finiteTypeSymbol = Symbols.createTypeSymbol(SymTag.FINITE_TYPE, finiteType.tsymbol.flags,
                                                                names.fromString("$anonType$" + finiteTypeCount++),
                                                                finiteType.tsymbol.pkgID, null,
                                                                finiteType.tsymbol.owner);
        BFiniteType intersectingFiniteType = new BFiniteType(finiteTypeSymbol, matchingValues);
        finiteTypeSymbol.type = intersectingFiniteType;
        return intersectingFiniteType;
    }

    /**
     * Method to retrieve a type representing all the member types of a union type that are assignable to
     * the target type.
     *
     * @param unionType  the union type
     * @param targetType the target type
     * @return           a single type or a new union type if at least one member type of the union type is
     *                      assignable to targetType, else semanticError
     */
    BType getTypeForUnionTypeMembersAssignableToType(BUnionType unionType, BType targetType) {
        List<BType> intersection = new LinkedList<>();

        // type FooOne "foo"|1;
        // type FooBar "foo"|"bar";
        // unionType - boolean|FooOne, targetType - boolean|FooBar
        unionType.getMemberTypes().forEach(memType -> {
            if (memType.tag == TypeTags.FINITE) {
                // since "foo" of FooOne is assignable to FooBar, a new finite type of only "foo" would be returned
                BType finiteTypeWithMatches = getTypeForFiniteTypeValuesAssignableToType((BFiniteType) memType,
                                                                                         targetType);
                if (finiteTypeWithMatches != symTable.semanticError) {
                    intersection.add(finiteTypeWithMatches);
                }
            } else {
                // boolean is assignable to boolean, thus boolean is added as a member type
                if (isAssignable(memType, targetType)) {
                    intersection.add(memType);
                }
            }
        });

        if (intersection.isEmpty()) {
            return symTable.semanticError;
        }

        if (intersection.size() == 1) {
            return intersection.get(0);
        } else {
            return BUnionType.create(null, new LinkedHashSet<>(intersection));
        }
    }

    boolean validEqualityIntersectionExists(BType lhsType, BType rhsType) {
        if (!isPureType(lhsType) || !isPureType(rhsType)) {
            return false;
        }

        if (isAssignable(lhsType, rhsType) || isAssignable(rhsType, lhsType)) {
            return true;
        }

        Set<BType> lhsTypes = expandAndGetMemberTypesRecursive(lhsType);
        Set<BType> rhsTypes = expandAndGetMemberTypesRecursive(rhsType);
        return equalityIntersectionExists(lhsTypes, rhsTypes);
    }

    private boolean equalityIntersectionExists(Set<BType> lhsTypes, Set<BType> rhsTypes) {
        if ((lhsTypes.contains(symTable.anydataType) &&
                     rhsTypes.stream().anyMatch(type -> type.tag != TypeTags.ERROR)) ||
                (rhsTypes.contains(symTable.anydataType) &&
                         lhsTypes.stream().anyMatch(type -> type.tag != TypeTags.ERROR))) {
            return true;
        }

        boolean matchFound = lhsTypes
                .stream()
                .anyMatch(s -> rhsTypes
                        .stream()
                        .anyMatch(t -> isSameType(s, t)));

        if (!matchFound) {
            matchFound = equalityIntersectionExistsForComplexTypes(lhsTypes, rhsTypes);
        }

        return matchFound;
    }

    /**
     * Retrieves member types of the specified type, expanding maps/arrays of/constrained by unions types to individual
     * maps/arrays.
     *
     * e.g., (string|int)[] would cause three entries as string[], int[], (string|int)[]
     *
     * @param bType the type for which member types needs to be identified
     * @return  a set containing all the retrieved member types
     */
    public Set<BType> expandAndGetMemberTypesRecursive(BType bType) {
        Set<BType> memberTypes = new LinkedHashSet<>();
        switch (bType.tag) {
            case TypeTags.BYTE:
            case TypeTags.INT:
                memberTypes.add(symTable.intType);
                memberTypes.add(symTable.byteType);
                break;
            case TypeTags.FINITE:
                BFiniteType expType = (BFiniteType) bType;
                expType.valueSpace.forEach(value -> {
                    memberTypes.add(value.type);
                });
                break;
            case TypeTags.UNION:
                BUnionType unionType = (BUnionType) bType;
                unionType.getMemberTypes().forEach(member -> {
                    memberTypes.addAll(expandAndGetMemberTypesRecursive(member));
                });
                break;
            case TypeTags.ARRAY:
                BType arrayElementType = ((BArrayType) bType).getElementType();

                // add an unsealed array to allow comparison between closed and open arrays
                // TODO: 10/16/18 improve this, since it will allow comparison between sealed arrays of different sizes
                if (((BArrayType) bType).getSize() != -1) {
                    memberTypes.add(new BArrayType(arrayElementType));
                }

                if (arrayElementType.tag == TypeTags.UNION) {
                    Set<BType> elementUnionTypes = expandAndGetMemberTypesRecursive(arrayElementType);
                    elementUnionTypes.forEach(elementUnionType -> {
                        memberTypes.add(new BArrayType(elementUnionType));
                    });
                }
                memberTypes.add(bType);
                break;
            case TypeTags.MAP:
                BType mapConstraintType = ((BMapType) bType).getConstraint();
                if (mapConstraintType.tag == TypeTags.UNION) {
                    Set<BType> constraintUnionTypes = expandAndGetMemberTypesRecursive(mapConstraintType);
                    constraintUnionTypes.forEach(constraintUnionType -> {
                        memberTypes.add(new BMapType(TypeTags.MAP, constraintUnionType, symTable.mapType.tsymbol));
                    });
                }
                memberTypes.add(bType);
                break;
            default:
                memberTypes.add(bType);
        }
        return memberTypes;
    }

    private boolean tupleIntersectionExists(BTupleType lhsType, BTupleType rhsType) {
        if (lhsType.getTupleTypes().size() != rhsType.getTupleTypes().size()) {
            return false;
        }

        List<BType> lhsMemberTypes = lhsType.getTupleTypes();
        List<BType> rhsMemberTypes = rhsType.getTupleTypes();

        for (int i = 0; i < lhsType.getTupleTypes().size(); i++) {
            if (!equalityIntersectionExists(expandAndGetMemberTypesRecursive(lhsMemberTypes.get(i)),
                                            expandAndGetMemberTypesRecursive(rhsMemberTypes.get(i)))) {
                return false;
            }
        }
        return true;
    }

    private boolean equalityIntersectionExistsForComplexTypes(Set<BType> lhsTypes, Set<BType> rhsTypes) {
        for (BType lhsMemberType : lhsTypes) {
            switch (lhsMemberType.tag) {
                case TypeTags.INT:
                case TypeTags.STRING:
                case TypeTags.FLOAT:
                case TypeTags.DECIMAL:
                case TypeTags.BOOLEAN:
                case TypeTags.NIL:
                    if (rhsTypes.stream().anyMatch(rhsMemberType -> rhsMemberType.tag == TypeTags.JSON)) {
                        return true;
                    }
                    break;
                case TypeTags.JSON:
                    if (jsonEqualityIntersectionExists(rhsTypes)) {
                        return true;
                    }
                    break;
                // When expanding members for tuples, arrays and maps, set isValueDeepEquality to true, to allow
                // comparison between JSON lists/maps and primitive lists/maps since they are all reference types
                case TypeTags.TUPLE:
                    if (rhsTypes.stream().anyMatch(
                            rhsMemberType -> rhsMemberType.tag == TypeTags.TUPLE &&
                                    tupleIntersectionExists((BTupleType) lhsMemberType, (BTupleType) rhsMemberType))) {
                        return true;
                    }

                    if (rhsTypes.stream().anyMatch(
                            rhsMemberType -> rhsMemberType.tag == TypeTags.ARRAY &&
                                    arrayTupleEqualityIntersectionExists((BArrayType) rhsMemberType,
                                                                         (BTupleType) lhsMemberType))) {
                        return true;
                    }
                    break;
                case TypeTags.ARRAY:
                    if (rhsTypes.stream().anyMatch(
                            rhsMemberType -> rhsMemberType.tag == TypeTags.ARRAY &&
                                    equalityIntersectionExists(
                                            expandAndGetMemberTypesRecursive(((BArrayType) lhsMemberType).eType),
                                            expandAndGetMemberTypesRecursive(((BArrayType) rhsMemberType).eType)))) {
                        return true;
                    }

                    if (rhsTypes.stream().anyMatch(
                            rhsMemberType -> rhsMemberType.tag == TypeTags.TUPLE &&
                                    arrayTupleEqualityIntersectionExists((BArrayType) lhsMemberType,
                                                                         (BTupleType) rhsMemberType))) {
                        return true;
                    }
                    break;
                case TypeTags.MAP:
                    if (rhsTypes.stream().anyMatch(
                            rhsMemberType -> rhsMemberType.tag == TypeTags.MAP &&
                                    equalityIntersectionExists(
                                            expandAndGetMemberTypesRecursive(((BMapType) lhsMemberType).constraint),
                                            expandAndGetMemberTypesRecursive(((BMapType) rhsMemberType).constraint)))) {
                        return true;
                    }

                    if (!isAssignable(((BMapType) lhsMemberType).constraint, symTable.errorType) &&
                            rhsTypes.stream().anyMatch(rhsMemberType -> rhsMemberType.tag == TypeTags.JSON)) {
                        // at this point it is guaranteed that the map is anydata
                        return true;
                    }

                    if (rhsTypes.stream().anyMatch(
                            rhsMemberType -> rhsMemberType.tag == TypeTags.RECORD &&
                                    mapRecordEqualityIntersectionExists((BMapType) lhsMemberType,
                                                                        (BRecordType) rhsMemberType))) {
                        return true;
                    }
                    break;
                case TypeTags.OBJECT:
                case TypeTags.RECORD:
                    if (rhsTypes.stream().anyMatch(
                            rhsMemberType -> checkStructEquivalency(rhsMemberType, lhsMemberType) ||
                                    checkStructEquivalency(lhsMemberType, rhsMemberType))) {
                        return true;
                    }

                    if (rhsTypes.stream().anyMatch(
                            rhsMemberType -> rhsMemberType.tag == TypeTags.RECORD &&
                                    recordEqualityIntersectionExists((BRecordType) lhsMemberType,
                                                                     (BRecordType) rhsMemberType))) {
                        return true;
                    }

                    if (rhsTypes.stream().anyMatch(rhsMemberType -> rhsMemberType.tag == TypeTags.JSON) &&
                            jsonEqualityIntersectionExists(expandAndGetMemberTypesRecursive(lhsMemberType))) {
                        return true;
                    }

                    if (rhsTypes.stream().anyMatch(
                            rhsMemberType -> rhsMemberType.tag == TypeTags.MAP &&
                                    mapRecordEqualityIntersectionExists((BMapType) rhsMemberType,
                                                                        (BRecordType) lhsMemberType))) {
                        return true;
                    }
                    break;
            }
        }
        return false;
    }

    private boolean arrayTupleEqualityIntersectionExists(BArrayType arrayType, BTupleType tupleType) {
        Set<BType> elementTypes = expandAndGetMemberTypesRecursive(arrayType.eType);

        return tupleType.tupleTypes.stream()
                .allMatch(tupleMemType -> equalityIntersectionExists(elementTypes,
                                                                     expandAndGetMemberTypesRecursive(tupleMemType)));
    }

    private boolean recordEqualityIntersectionExists(BRecordType lhsType, BRecordType rhsType) {
        List<BField> lhsFields = lhsType.fields;
        List<BField> rhsFields = rhsType.fields;

        List<Name> matchedFieldNames = new ArrayList<>();
        for (BField lhsField : lhsFields) {
            Optional<BField> match =
                    rhsFields.stream().filter(rhsField -> lhsField.name.equals(rhsField.name)).findFirst();

            if (match.isPresent()) {
                if (!equalityIntersectionExists(expandAndGetMemberTypesRecursive(lhsField.type),
                                                expandAndGetMemberTypesRecursive(match.get().type))) {
                    return false;
                }
                matchedFieldNames.add(lhsField.getName());
            } else {
                if (Symbols.isFlagOn(lhsField.symbol.flags, Flags.OPTIONAL)) {
                    break;
                }

                if (rhsType.sealed) {
                    return false;
                }

                if (!equalityIntersectionExists(expandAndGetMemberTypesRecursive(lhsField.type),
                                                expandAndGetMemberTypesRecursive(rhsType.restFieldType))) {
                    return false;
                }
            }
        }

        for (BField rhsField : rhsFields) {
            if (matchedFieldNames.contains(rhsField.getName())) {
                continue;
            }

            if (!Symbols.isFlagOn(rhsField.symbol.flags, Flags.OPTIONAL)) {
                if (lhsType.sealed) {
                    return false;
                }

                if (!equalityIntersectionExists(expandAndGetMemberTypesRecursive(rhsField.type),
                                                expandAndGetMemberTypesRecursive(lhsType.restFieldType))) {
                    return false;
                }
            }
        }

        return true;
    }

    private boolean mapRecordEqualityIntersectionExists(BMapType mapType, BRecordType recordType) {
        Set<BType> mapConstrTypes = expandAndGetMemberTypesRecursive(mapType.getConstraint());

        return recordType.fields.stream()
                .allMatch(field -> Symbols.isFlagOn(field.symbol.flags, Flags.OPTIONAL) ||
                        equalityIntersectionExists(mapConstrTypes, expandAndGetMemberTypesRecursive(field.type)));
    }

    private boolean jsonEqualityIntersectionExists(Set<BType> typeSet) {
        for (BType type : typeSet) {
            switch (type.tag) {
                case TypeTags.MAP:
                    if (!isAssignable(((BMapType) type).constraint, symTable.errorType)) {
                        return true;
                    }
                    break;
                case TypeTags.RECORD:
                    BRecordType recordType = (BRecordType) type;
                    if (recordType.fields.stream()
                            .allMatch(field -> Symbols.isFlagOn(field.symbol.flags, Flags.OPTIONAL) ||
                                    !isAssignable(field.type, symTable.errorType))) {
                        return true;
                    }
                    break;
                default:
                    if (isAssignable(type, symTable.jsonType)) {
                        return true;
                    }
            }
        }
        return false;
    }

    public BType getRemainingType(BType originalType, BType typeToRemove) {
        switch (originalType.tag) {
            case TypeTags.UNION:
                return getRemainingType((BUnionType) originalType, getAllTypes(typeToRemove));
            case TypeTags.FINITE:
                return getRemainingType((BFiniteType) originalType, getAllTypes(typeToRemove));
            default:
                return originalType;
        }
    }

    private BType getRemainingType(BUnionType originalType, List<BType> removeTypes) {
        List<BType> remainingTypes = getAllTypes(originalType);
        removeTypes.forEach(removeType -> remainingTypes.removeIf(type -> isAssignable(type, removeType)));

        List<BType> finiteTypesToRemove = new ArrayList<>();
        List<BType> finiteTypesToAdd = new ArrayList<>();
        for (BType remainingType : remainingTypes) {
            if (remainingType.tag == TypeTags.FINITE) {
                BFiniteType finiteType = (BFiniteType) remainingType;
                finiteTypesToRemove.add(finiteType);
                BType remainingTypeWithMatchesRemoved = getRemainingType(finiteType, removeTypes);
                if (remainingTypeWithMatchesRemoved != symTable.semanticError) {
                    finiteTypesToAdd.add(remainingTypeWithMatchesRemoved);
                }
            }
        }
        remainingTypes.removeAll(finiteTypesToRemove);
        remainingTypes.addAll(finiteTypesToAdd);

        if (remainingTypes.size() == 1) {
            return remainingTypes.get(0);
        }

        if (remainingTypes.isEmpty()) {
            return symTable.semanticError;
        }

        return BUnionType.create(null, new LinkedHashSet<>(remainingTypes));
    }

    private BType getRemainingType(BFiniteType originalType, List<BType> removeTypes) {
        Set<BLangExpression> remainingValueSpace = new LinkedHashSet<>();

        for (BLangExpression valueExpr : originalType.valueSpace) {
            boolean matchExists = false;
            for (BType remType : removeTypes) {
                if (isAssignable(valueExpr.type, remType) ||
                        isAssignableToFiniteType(remType, (BLangLiteral) valueExpr)) {
                    matchExists = true;
                    break;
                }
            }

            if (!matchExists) {
                remainingValueSpace.add(valueExpr);
            }
        }

        if (remainingValueSpace.isEmpty()) {
            return symTable.semanticError;
        }

        BTypeSymbol finiteTypeSymbol = Symbols.createTypeSymbol(SymTag.FINITE_TYPE, originalType.tsymbol.flags,
                                                                names.fromString("$anonType$" + finiteTypeCount++),
                                                                originalType.tsymbol.pkgID, null,
                                                                originalType.tsymbol.owner);
        BFiniteType intersectingFiniteType = new BFiniteType(finiteTypeSymbol, remainingValueSpace);
        finiteTypeSymbol.type = intersectingFiniteType;
        return intersectingFiniteType;
    }

    public BType getSafeType(BType type, boolean liftNil, boolean liftError) {
        // Since JSON, ANY and ANYDATA by default contain null, we need to create a new respective type which
        // is not-nullable.
        switch (type.tag) {
            case TypeTags.JSON:
                BJSONType jsonType = (BJSONType) type;
                return new BJSONType(jsonType.tag, jsonType.tsymbol, false);
            case TypeTags.ANY:
                return new BAnyType(type.tag, type.tsymbol, false);
            case TypeTags.ANYDATA:
                return new BAnydataType(type.tag, type.tsymbol, false);
        }

        if (type.tag != TypeTags.UNION) {
            return type;
        }

        BUnionType unionType = (BUnionType) type;
        LinkedHashSet<BType> memTypes = new LinkedHashSet<>(unionType.getMemberTypes());
        BUnionType errorLiftedType = BUnionType.create(null, memTypes);

        if (liftNil) {
            errorLiftedType.remove(symTable.nilType);
        }

        if (liftError) {
            errorLiftedType.remove(symTable.errorType);
        }

        if (errorLiftedType.getMemberTypes().size() == 1) {
            return errorLiftedType.getMemberTypes().toArray(new BType[0])[0];
        }
        return errorLiftedType;
    }

    public List<BType> getAllTypes(BType type) {
        if (type.tag != TypeTags.UNION) {
            return Lists.of(type);
        }

        List<BType> memberTypes = new ArrayList<>();
        ((BUnionType) type).getMemberTypes().forEach(memberType -> memberTypes.addAll(getAllTypes(memberType)));
        return memberTypes;
    }

    public boolean isAllowedConstantType(BType type) {
        switch (type.tag) {
            case TypeTags.BOOLEAN:
            case TypeTags.INT:
            case TypeTags.BYTE:
            case TypeTags.FLOAT:
            case TypeTags.DECIMAL:
            case TypeTags.STRING:
            case TypeTags.NIL:
                return true;
            case TypeTags.MAP:
                return isAllowedConstantType(((BMapType) type).constraint);
            case TypeTags.FINITE:
                BLangExpression finiteValue = ((BFiniteType) type).valueSpace.toArray(new BLangExpression[0])[0];
                return isAllowedConstantType(finiteValue.type);
            default:
                return false;
        }
    }

    public boolean isValidLiteral(BLangLiteral literal, BType targetType) {
        BType literalType = literal.type;
        if (literalType.tag == targetType.tag) {
            return true;
        }

        switch (targetType.tag) {
            case TypeTags.BYTE:
                return literalType.tag == TypeTags.INT && isByteLiteralValue((Long) literal.value);
            case TypeTags.DECIMAL:
                return literalType.tag == TypeTags.FLOAT || literalType.tag == TypeTags.INT;
            case TypeTags.FLOAT:
                return literalType.tag == TypeTags.INT;
            default:
                return false;
        }
    }

    /**
     * Validate if the return type of the given function is a subtype of `error?`, containing `()`.
     *
     * @param function          The function of which the return type should be validated
     * @param diagnosticCode    The code to log if the return type is invalid
     */
    public void validateErrorOrNilReturn(BLangFunction function, DiagnosticCode diagnosticCode) {
        BType returnType = function.returnTypeNode.type;

        if (returnType.tag == TypeTags.NIL) {
            return;
        }

        if (returnType.tag == TypeTags.UNION) {
            Set<BType> memberTypes = ((BUnionType) returnType).getMemberTypes();
            if (returnType.isNullable() &&
                    memberTypes.stream().allMatch(type -> type.tag == TypeTags.NIL || type.tag == TypeTags.ERROR)) {
                return;
            }
        }

        dlog.error(function.returnTypeNode.pos, diagnosticCode, function.returnTypeNode.type.toString());
    }

    /**
     * Type vector of size two, to hold the source and the target types.
     *
     * @since 0.982.0
     */
    private static class TypePair {
        BType sourceType;
        BType targetType;

        public TypePair(BType sourceType, BType targetType) {
            this.sourceType = sourceType;
            this.targetType = targetType;
        }

        @Override
        public boolean equals(Object obj) {
            if (!(obj instanceof TypePair)) {
                return false;
            }

            TypePair other = (TypePair) obj;
            return this.sourceType.equals(other.sourceType) && this.targetType.equals(other.targetType);
        }

        @Override
        public int hashCode() {
            return Objects.hash(sourceType, targetType);
        }
    }

    /**
     * A functional interface for parameterizing the type of type checking that needs to be done on the source and
     * target types.
     *
     * @since 0.995.0
     */
    private interface TypeEqualityPredicate {
        boolean test(BType source, BType target, Set<TypePair> unresolvedTypes);
    }
}<|MERGE_RESOLUTION|>--- conflicted
+++ resolved
@@ -377,6 +377,10 @@
         return ((BUnionType) type).getMemberTypes().stream().allMatch(memType -> memType.tag == baseTypeTag);
     }
 
+    public boolean isBrandedType(BType type) {
+        return type.tag < TypeTags.ANY;
+    }
+
     /**
      * Checks whether source type is assignable to the target type.
      * <p>
@@ -392,7 +396,7 @@
      * @return true if source type is assignable to the target type.
      */
     public boolean isAssignable(BType source, BType target) {
-        return isAssignable(source, target, new HashSet<>());
+        return isAssignable(source, target, new ArrayList<>());
     }
 
     boolean isStampingAllowed(BType source, BType target) {
@@ -404,7 +408,7 @@
         if (target.tag == TypeTags.RECORD) {
             if (source.tag == TypeTags.RECORD) {
                 TypePair pair = new TypePair(source, target);
-                Set<TypePair> unresolvedTypes = new HashSet<>();
+                List<TypePair> unresolvedTypes = new ArrayList<>();
                 unresolvedTypes.add(pair);
                 return checkRecordEquivalencyForStamping((BRecordType) source, (BRecordType) target, unresolvedTypes);
             } else if (source.tag == TypeTags.MAP) {
@@ -451,7 +455,7 @@
     }
 
     private boolean checkRecordEquivalencyForStamping(BRecordType rhsType, BRecordType lhsType,
-                                                      Set<TypePair> unresolvedTypes) {
+                                                      List<TypePair> unresolvedTypes) {
         // Both records should be public or private.
         // Get the XOR of both flags(masks)
         // If both are public, then public bit should be 0;
@@ -480,7 +484,7 @@
     }
 
     private boolean checkFieldEquivalencyForStamping(BStructureType lhsType, BStructureType rhsType,
-                                                     Set<TypePair> unresolvedTypes) {
+                                                     List<TypePair> unresolvedTypes) {
         Map<Name, BField> rhsFields = rhsType.fields.stream().collect(
                 Collectors.toMap(BField::getName, field -> field));
 
@@ -553,7 +557,7 @@
         return true;
     }
 
-    private boolean isAssignable(BType source, BType target, Set<TypePair> unresolvedTypes) {
+    private boolean isAssignable(BType source, BType target, List<TypePair> unresolvedTypes) {
 
         if (isSameType(source, target)) {
             return true;
@@ -676,7 +680,7 @@
         }
 
         if (source.tag == TypeTags.INVOKABLE && target.tag == TypeTags.INVOKABLE) {
-            return isFunctionTypeAssignable((BInvokableType) source, (BInvokableType) target, new HashSet<>());
+            return isFunctionTypeAssignable((BInvokableType) source, (BInvokableType) target, new ArrayList<>());
         }
 
         return source.tag == TypeTags.ARRAY && target.tag == TypeTags.ARRAY &&
@@ -688,7 +692,7 @@
                 isAssignable(recordType.restFieldType, mapType.constraint);
     }
 
-    private boolean isErrorTypeAssignable(BErrorType source, BErrorType target, Set<TypePair> unresolvedTypes) {
+    private boolean isErrorTypeAssignable(BErrorType source, BErrorType target, List<TypePair> unresolvedTypes) {
         if (target == symTable.errorType) {
             return true;
         }
@@ -701,7 +705,7 @@
                 isAssignable(source.detailType, target.detailType, unresolvedTypes);
     }
 
-    private boolean isTupleTypeAssignable(BType source, BType target, Set<TypePair> unresolvedTypes) {
+    private boolean isTupleTypeAssignable(BType source, BType target, List<TypePair> unresolvedTypes) {
         if (source.tag != TypeTags.TUPLE || target.tag != TypeTags.TUPLE) {
             return false;
         }
@@ -734,7 +738,7 @@
     }
 
     private boolean isTupleTypeAssignableToArrayType(BTupleType source, BArrayType target,
-                                                     Set<TypePair> unresolvedTypes) {
+                                                     List<TypePair> unresolvedTypes) {
         if (target.state != BArrayState.UNSEALED
                 && (source.restType != null || source.tupleTypes.size() != target.size)) {
             return false;
@@ -749,7 +753,7 @@
     }
 
     private boolean isArrayTypeAssignableToTupleType(BArrayType source, BTupleType target,
-                                                     Set<TypePair> unresolvedTypes) {
+                                                     List<TypePair> unresolvedTypes) {
         if (!target.tupleTypes.isEmpty()) {
             if (source.state == BArrayState.UNSEALED) {
                 // [int, int, int...] = int[] || [int, int] = int[]
@@ -776,7 +780,7 @@
                 .allMatch(tupleElemType -> isAssignable(source.eType, tupleElemType, unresolvedTypes));
     }
 
-    public boolean isArrayTypesAssignable(BType source, BType target, Set<TypePair> unresolvedTypes) {
+    public boolean isArrayTypesAssignable(BType source, BType target, List<TypePair> unresolvedTypes) {
         if (target.tag == TypeTags.ARRAY && source.tag == TypeTags.ARRAY) {
             // Both types are array types
             BArrayType lhsArrayType = (BArrayType) target;
@@ -822,7 +826,7 @@
     }
 
     private boolean isFunctionTypeAssignable(BInvokableType source, BInvokableType target,
-                                             Set<TypePair> unresolvedTypes) {
+                                             List<TypePair> unresolvedTypes) {
         // For invokable types with typeParam parameters, we have to check whether the source param types are
         // covariant with the target param types.
         if (containsTypeParams(target)) {
@@ -882,12 +886,12 @@
         return TypeParamAnalyzer.isTypeParam(type.retType);
     }
 
-    private boolean isSameFunctionType(BInvokableType source, BInvokableType target, Set<TypePair> unresolvedTypes) {
+    private boolean isSameFunctionType(BInvokableType source, BInvokableType target, List<TypePair> unresolvedTypes) {
         return checkFunctionTypeEquality(source, target, unresolvedTypes, this::isSameType);
     }
 
     private boolean checkFunctionTypeEquality(BInvokableType source, BInvokableType target,
-                                              Set<TypePair> unresolvedTypes, TypeEqualityPredicate equality) {
+                                              List<TypePair> unresolvedTypes, TypeEqualityPredicate equality) {
         if (source.paramTypes.size() != target.paramTypes.size()) {
             return false;
         }
@@ -909,7 +913,7 @@
         return isAssignable(source.retType, target.retType, unresolvedTypes);
     }
 
-    public boolean checkArrayEquality(BType source, BType target, Set<TypePair> unresolvedTypes) {
+    public boolean checkArrayEquality(BType source, BType target, List<TypePair> unresolvedTypes) {
         if (target.tag == TypeTags.ARRAY && source.tag == TypeTags.ARRAY) {
             // Both types are array types
             BArrayType lhsArrayType = (BArrayType) target;
@@ -930,10 +934,10 @@
     }
 
     public boolean checkStructEquivalency(BType rhsType, BType lhsType) {
-        return checkStructEquivalency(rhsType, lhsType, new HashSet<>());
-    }
-
-    private boolean checkStructEquivalency(BType rhsType, BType lhsType, Set<TypePair> unresolvedTypes) {
+        return checkStructEquivalency(rhsType, lhsType, new ArrayList<>());
+    }
+
+    private boolean checkStructEquivalency(BType rhsType, BType lhsType, List<TypePair> unresolvedTypes) {
         // If we encounter two types that we are still resolving, then skip it.
         // This is done to avoid recursive checking of the same type.
         TypePair pair = new TypePair(rhsType, lhsType);
@@ -953,7 +957,7 @@
         return false;
     }
 
-    public boolean checkObjectEquivalency(BObjectType rhsType, BObjectType lhsType, Set<TypePair> unresolvedTypes) {
+    public boolean checkObjectEquivalency(BObjectType rhsType, BObjectType lhsType, List<TypePair> unresolvedTypes) {
         BObjectTypeSymbol lhsStructSymbol = (BObjectTypeSymbol) lhsType.tsymbol;
         BObjectTypeSymbol rhsStructSymbol = (BObjectTypeSymbol) rhsType.tsymbol;
         List<BAttachedFunction> lhsFuncs = lhsStructSymbol.attachedFuncs;
@@ -1009,7 +1013,7 @@
         return sym.attachedFuncs.size();
     }
 
-    public boolean checkRecordEquivalency(BRecordType rhsType, BRecordType lhsType, Set<TypePair> unresolvedTypes) {
+    public boolean checkRecordEquivalency(BRecordType rhsType, BRecordType lhsType, List<TypePair> unresolvedTypes) {
         // If the LHS record is closed and the RHS record is open, the records aren't equivalent
         if (lhsType.sealed && !rhsType.sealed) {
             return false;
@@ -1337,7 +1341,7 @@
                 return false;
             }
 
-            BAttachedFunction rhsFunc = getMatchingInvokableType(rhsFuncs, lhsFunc, new HashSet<>());
+            BAttachedFunction rhsFunc = getMatchingInvokableType(rhsFuncs, lhsFunc, new ArrayList<>());
             if (rhsFunc == null || !Symbols.isPublic(rhsFunc.symbol)) {
                 return false;
             }
@@ -1365,13 +1369,12 @@
                                                 false, safe, opcode, null, null);
     }
 
-<<<<<<< HEAD
     private BSymbol getExplicitArrayCastOperator(BType t, BType s, BType origT, BType origS) {
-        return getExplicitArrayCastOperator(t, s, origT, origS, new HashSet<>());
+        return getExplicitArrayCastOperator(t, s, origT, origS, new ArrayList<>());
     }
 
     private BSymbol getExplicitArrayCastOperator(BType t, BType s, BType origT, BType origS,
-                                                 Set<TypePair> unresolvedTypes) {
+                                                 List<TypePair> unresolvedTypes) {
         if (t.tag == TypeTags.ARRAY && s.tag == TypeTags.ARRAY) {
             return getExplicitArrayCastOperator(((BArrayType) t).eType, ((BArrayType) s).eType, origT, origS,
                                                 unresolvedTypes);
@@ -1436,13 +1439,10 @@
         return symTable.notFoundSymbol;
     }
 
-=======
->>>>>>> cd208e18
     private boolean isNullable(BType fieldType) {
         return fieldType.isNullable();
     }
 
-<<<<<<< HEAD
     private boolean checkUnionTypeToJSONConvertibility(BUnionType type, BJSONType target) {
         // Check whether all the member types are convertible to JSON
         return type.getMemberTypes().stream()
@@ -1630,7 +1630,7 @@
             if (s == symTable.anyType) {
                 return createCastOperatorSymbol(s, t, false, InstructionCodes.CHECKCAST);
             } else if (s.tag == TypeTags.INVOKABLE && isFunctionTypeAssignable((BInvokableType) s, t,
-                                                                               new HashSet<>())) {
+                                                                               new ArrayList<>())) {
                 return createCastOperatorSymbol(s, t, true, InstructionCodes.NOP);
             }
 
@@ -1684,13 +1684,11 @@
 
     };
 
-=======
->>>>>>> cd208e18
     private class BSameTypeVisitor implements BTypeVisitor<BType, Boolean> {
 
-        Set<TypePair> unresolvedTypes;
-
-        BSameTypeVisitor(Set<TypePair> unresolvedTypes) {
+        List<TypePair> unresolvedTypes;
+
+        BSameTypeVisitor(List<TypePair> unresolvedTypes) {
             this.unresolvedTypes = unresolvedTypes;
         }
 
@@ -1762,7 +1760,7 @@
 
         @Override
         public Boolean visit(BArrayType t, BType s) {
-            return s.tag == TypeTags.ARRAY && checkArrayEquality(s, t, new HashSet<>());
+            return s.tag == TypeTags.ARRAY && checkArrayEquality(s, t, new ArrayList<>());
         }
 
         @Override
@@ -1841,7 +1839,7 @@
 
         @Override
         public Boolean visit(BInvokableType t, BType s) {
-            return s.tag == TypeTags.INVOKABLE && isSameFunctionType((BInvokableType) s, t, new HashSet<>());
+            return s.tag == TypeTags.INVOKABLE && isSameFunctionType((BInvokableType) s, t, new ArrayList<>());
         }
 
         @Override
@@ -1916,7 +1914,7 @@
 
     };
 
-    private boolean checkFieldEquivalency(BRecordType lhsType, BRecordType rhsType, Set<TypePair> unresolvedTypes) {
+    private boolean checkFieldEquivalency(BRecordType lhsType, BRecordType rhsType, List<TypePair> unresolvedTypes) {
         Map<Name, BField> rhsFields = rhsType.fields.stream().collect(Collectors.toMap(BField::getName, f -> f));
 
         // Check if the RHS record has corresponding fields to those of the LHS record.
@@ -1948,7 +1946,7 @@
     }
 
     private BAttachedFunction getMatchingInvokableType(List<BAttachedFunction> rhsFuncList, BAttachedFunction lhsFunc,
-                                                       Set<TypePair> unresolvedTypes) {
+                                                       List<TypePair> unresolvedTypes) {
         return rhsFuncList.stream()
                 .filter(rhsFunc -> lhsFunc.funcName.equals(rhsFunc.funcName))
                 .filter(rhsFunc -> isFunctionTypeAssignable(rhsFunc.type, lhsFunc.type, unresolvedTypes))
@@ -1966,7 +1964,7 @@
         return !Symbols.isPrivate(rhsSym) && !Symbols.isPublic(rhsSym) && lhsSym.pkgID.equals(rhsSym.pkgID);
     }
 
-    private boolean isAssignableToUnionType(BType source, BType target, Set<TypePair> unresolvedTypes) {
+    private boolean isAssignableToUnionType(BType source, BType target, List<TypePair> unresolvedTypes) {
         Set<BType> sourceTypes = new LinkedHashSet<>();
         Set<BType> targetTypes = new LinkedHashSet<>();
 
@@ -1990,7 +1988,7 @@
                         (s.tag == TypeTags.FINITE  && isAssignable(s, target, unresolvedTypes)));
     }
 
-    private boolean isFiniteTypeAssignable(BFiniteType finiteType, BType targetType, Set<TypePair> unresolvedTypes) {
+    private boolean isFiniteTypeAssignable(BFiniteType finiteType, BType targetType, List<TypePair> unresolvedTypes) {
         if (targetType.tag == TypeTags.FINITE) {
             return finiteType.valueSpace.stream()
                     .allMatch(expression -> isAssignableToFiniteType(targetType, (BLangLiteral) expression));
@@ -2720,6 +2718,6 @@
      * @since 0.995.0
      */
     private interface TypeEqualityPredicate {
-        boolean test(BType source, BType target, Set<TypePair> unresolvedTypes);
+        boolean test(BType source, BType target, List<TypePair> unresolvedTypes);
     }
 }