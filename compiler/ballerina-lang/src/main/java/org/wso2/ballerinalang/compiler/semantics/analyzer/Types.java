/*
 *  Copyright (c) 2017, WSO2 Inc. (http://www.wso2.org) All Rights Reserved.
 *
 *  WSO2 Inc. licenses this file to you under the Apache License,
 *  Version 2.0 (the "License"); you may not use this file except
 *  in compliance with the License.
 *  You may obtain a copy of the License at
 *
 *    http://www.apache.org/licenses/LICENSE-2.0
 *
 *  Unless required by applicable law or agreed to in writing,
 *  software distributed under the License is distributed on an
 *  "AS IS" BASIS, WITHOUT WARRANTIES OR CONDITIONS OF ANY
 *  KIND, either express or implied.  See the License for the
 *  specific language governing permissions and limitations
 *  under the License.
 */
package org.wso2.ballerinalang.compiler.semantics.analyzer;

import org.ballerinalang.model.TreeBuilder;
import org.ballerinalang.util.diagnostic.DiagnosticCode;
import org.wso2.ballerinalang.compiler.semantics.model.SymbolTable;
import org.wso2.ballerinalang.compiler.semantics.model.symbols.BCastOperatorSymbol;
import org.wso2.ballerinalang.compiler.semantics.model.symbols.BConversionOperatorSymbol;
import org.wso2.ballerinalang.compiler.semantics.model.symbols.BInvokableSymbol;
import org.wso2.ballerinalang.compiler.semantics.model.symbols.BStructSymbol;
import org.wso2.ballerinalang.compiler.semantics.model.symbols.BStructSymbol.BAttachedFunction;
import org.wso2.ballerinalang.compiler.semantics.model.symbols.BSymbol;
import org.wso2.ballerinalang.compiler.semantics.model.symbols.Symbols;
import org.wso2.ballerinalang.compiler.semantics.model.types.BAnyType;
import org.wso2.ballerinalang.compiler.semantics.model.types.BArrayType;
import org.wso2.ballerinalang.compiler.semantics.model.types.BBuiltInRefType;
import org.wso2.ballerinalang.compiler.semantics.model.types.BConnectorType;
import org.wso2.ballerinalang.compiler.semantics.model.types.BEnumType;
import org.wso2.ballerinalang.compiler.semantics.model.types.BErrorType;
import org.wso2.ballerinalang.compiler.semantics.model.types.BInvokableType;
import org.wso2.ballerinalang.compiler.semantics.model.types.BJSONType;
import org.wso2.ballerinalang.compiler.semantics.model.types.BMapType;
import org.wso2.ballerinalang.compiler.semantics.model.types.BStreamType;
import org.wso2.ballerinalang.compiler.semantics.model.types.BStreamletType;
import org.wso2.ballerinalang.compiler.semantics.model.types.BStructType;
import org.wso2.ballerinalang.compiler.semantics.model.types.BStructType.BStructField;
import org.wso2.ballerinalang.compiler.semantics.model.types.BTableType;
import org.wso2.ballerinalang.compiler.semantics.model.types.BType;
import org.wso2.ballerinalang.compiler.semantics.model.types.BTypeVisitor;
import org.wso2.ballerinalang.compiler.semantics.model.types.BXMLType;
import org.wso2.ballerinalang.compiler.tree.BLangNode;
import org.wso2.ballerinalang.compiler.tree.expressions.BLangExpression;
import org.wso2.ballerinalang.compiler.tree.expressions.BLangTypeCastExpr;
import org.wso2.ballerinalang.compiler.util.CompilerContext;
import org.wso2.ballerinalang.compiler.util.Names;
import org.wso2.ballerinalang.compiler.util.TypeTags;
import org.wso2.ballerinalang.compiler.util.diagnotic.BLangDiagnosticLog;
import org.wso2.ballerinalang.compiler.util.diagnotic.DiagnosticPos;
import org.wso2.ballerinalang.programfile.InstructionCodes;
import org.wso2.ballerinalang.util.Flags;
import org.wso2.ballerinalang.util.Lists;

import java.util.ArrayList;
import java.util.Collections;
import java.util.List;
import java.util.stream.Collectors;

/**
 * This class consists of utility methods which operate on types.
 * These utility methods allows you to check the compatibility of two types,
 * i.e. check whether two types are equal, check whether one type is assignable to another type etc.
 *
 * @since 0.94
 */
public class Types {

    /**
     * @since 0.94
     */
    public enum RecordKind {
        STRUCT("struct"),
        MAP("map"),
        JSON("json");

        public String value;

        RecordKind(String value) {
            this.value = value;
        }
    }

    private static final CompilerContext.Key<Types> TYPES_KEY =
            new CompilerContext.Key<>();

    private SymbolTable symTable;
    private SymbolResolver symResolver;
    private BLangDiagnosticLog dlog;

    public static Types getInstance(CompilerContext context) {
        Types types = context.get(TYPES_KEY);
        if (types == null) {
            types = new Types(context);
        }

        return types;
    }

    public Types(CompilerContext context) {
        context.put(TYPES_KEY, this);

        this.symTable = SymbolTable.getInstance(context);
        this.symResolver = SymbolResolver.getInstance(context);
        this.dlog = BLangDiagnosticLog.getInstance(context);
    }

    public List<BType> checkTypes(BLangExpression node,
                                  List<BType> actualTypes,
                                  List<BType> expTypes) {
        List<BType> resTypes = new ArrayList<>();
        for (int i = 0; i < actualTypes.size(); i++) {
            resTypes.add(checkType(node, actualTypes.get(i), expTypes.size() > i ? expTypes.get(i) : symTable.noType));
        }
        return resTypes;
    }

    public BType checkType(BLangExpression node,
                           BType actualType,
                           BType expType) {
        return checkType(node, actualType, expType, DiagnosticCode.INCOMPATIBLE_TYPES);
    }

    public BType checkType(BLangExpression expr,
                           BType actualType,
                           BType expType,
                           DiagnosticCode diagCode) {
        expr.type = checkType(expr.pos, actualType, expType, diagCode);
        if (expr.type.tag == TypeTags.ERROR) {
            return expr.type;
        }

        // Set an implicit cast expression, if applicable
        setImplicitCastExpr(expr, actualType, expType);

        return expr.type;
    }

    public BType checkType(DiagnosticPos pos,
                           BType actualType,
                           BType expType,
                           DiagnosticCode diagCode) {
        if (expType.tag == TypeTags.ERROR) {
            return expType;
        } else if (expType.tag == TypeTags.NONE) {
            return actualType;
        } else if (actualType.tag == TypeTags.ERROR) {
            return actualType;
        } else if (actualType.tag == TypeTags.NULL && isNullable(expType)) {
            return actualType;
        } else if (isSameType(actualType, expType)) {
            return actualType;
        } else if (isAssignable(actualType, expType)) {
            return actualType;
        }

        // e.g. incompatible types: expected 'int', found 'string'
        dlog.error(pos, diagCode, expType, actualType);
        return symTable.errType;
    }

    public Boolean isSameType(BType source, BType target) {
        return target.accept(sameTypeVisitor, source);
    }

    public boolean isValueType(BType type) {
        return type.tag < TypeTags.TYPE;
    }

    public boolean isAnnotationFieldType(BType type) {
        return this.isValueType(type) ||
                (type.tag == TypeTags.ANNOTATION) ||
                (type.tag == TypeTags.ARRAY && ((BArrayType) type).eType.tag == TypeTags.ANNOTATION) ||
                (type.tag == TypeTags.ARRAY && isValueType(((BArrayType) type).eType));
    }

    /**
     * Checks whether source type is assignable to the target type.
     * <p>
     * Source type is assignable to the target type if,
     * 1) the target type is any and the source type is not a value type.
     * 2) there exists an implicit cast symbol from source to target.
     * 3) both types are JSON and the target constraint is no type.
     * 4) both types are array type and both array types are assignable.
     *
     * @param source type.
     * @param target type.
     * @return true if source type is assignable to the target type.
     */
    public boolean isAssignable(BType source, BType target) {
        if (target.tag == TypeTags.ANY && !isValueType(source)) {
            return true;
        }

        if (target.tag == TypeTags.TABLE && source.tag == TypeTags.TABLE) {
            return true;
        }

<<<<<<< HEAD
        if (target.tag == TypeTags.STREAM && source.tag == TypeTags.STREAM) {
            return true;
        }

        if (target.tag == TypeTags.STREAMLET && source.tag == TypeTags.STREAMLET) {
            return true;
        }

        if (target.tag == TypeTags.ENDPOINT && source.tag == TypeTags.CONNECTOR
                && checkConnectorEquivalency(source, ((BEndpointType) target).constraint)) {
            //TODO do we need to resolve a nop implicit cast operation?
            return true;
        }

=======
>>>>>>> 5c64be19
        BSymbol symbol = symResolver.resolveImplicitCastOperator(source, target);
        if (symbol != symTable.notFoundSymbol) {
            return true;
        }

        if (target.tag == TypeTags.JSON) {
            if (source.tag == TypeTags.JSON) {
                return ((BJSONType) target).constraint.tag == TypeTags.NONE;
            }
            if (source.tag == TypeTags.ARRAY) {
                return isArrayTypesAssignable(source, target);
            }
        }

        if (source.tag == TypeTags.STRUCT && target.tag == TypeTags.STRUCT) {
            return checkStructEquivalency(source, target);
        }

        return source.tag == TypeTags.ARRAY && target.tag == TypeTags.ARRAY &&
                isArrayTypesAssignable(source, target);
    }

    public boolean isArrayTypesAssignable(BType source, BType target) {
        if (target.tag == TypeTags.ARRAY && source.tag == TypeTags.ARRAY) {
            // Both types are array types
            BArrayType lhsArrayType = (BArrayType) target;
            BArrayType rhsArrayType = (BArrayType) source;
            return isArrayTypesAssignable(rhsArrayType.eType, lhsArrayType.eType);

        } else if (source.tag == TypeTags.ARRAY) {
            // Only the right-hand side is an array type

            // If the target type is a JSON, then element type of the rhs array
            // should only be JSON. This is to avoid assigning of value-type arrays
            // to JSON.
            if (target.tag == TypeTags.JSON) {
                return getElementType(source).tag == TypeTags.JSON;
            }

            // Then lhs type should 'any' type
            return target.tag == TypeTags.ANY;

        } else if (target.tag == TypeTags.ARRAY) {
            // Only the left-hand side is an array type
            return false;
        }

        // Now both types are not array types and they have to be equal
        if (target == source) {
            // TODO Figure out this.
            return true;
        }

        // In this case, lhs type should be of type 'any' and the rhs type cannot be a value type
        return target.tag == TypeTags.ANY && !isValueType(source);
    }

    public boolean checkFunctionTypeEquality(BInvokableType source, BInvokableType target) {
        if (source.paramTypes.size() != target.paramTypes.size() ||
                source.retTypes.size() != target.retTypes.size()) {
            return false;
        }

        for (int i = 0; i < source.paramTypes.size(); i++) {
            if (target.paramTypes.get(i).tag != TypeTags.ANY
                    && !isSameType(source.paramTypes.get(i), target.paramTypes.get(i))
                    && !isAssignable(source.paramTypes.get(i), target.paramTypes.get(i))) {
                return false;
            }
        }

        for (int i = 0; i < source.retTypes.size(); i++) {
            if (target.retTypes.get(i).tag != TypeTags.ANY
                    && !isSameType(source.retTypes.get(i), target.retTypes.get(i))
                    && !isAssignable(source.retTypes.get(i), target.retTypes.get(i))) {
                return false;
            }
        }

        return true;
    }

    public boolean checkArrayEquality(BType source, BType target) {
        if (target.tag == TypeTags.ARRAY && source.tag == TypeTags.ARRAY) {
            // Both types are array types
            BArrayType lhrArrayType = (BArrayType) target;
            BArrayType rhsArrayType = (BArrayType) source;
            return checkArrayEquality(lhrArrayType.eType, rhsArrayType.eType);

        }

        // Now one or both types are not array types and they have to be equal
        return isSameType(source, target);
    }

    public boolean checkStructEquivalency(BType rhsType, BType lhsType) {
        if (rhsType.tag != TypeTags.STRUCT || lhsType.tag != TypeTags.STRUCT) {
            return false;
        }

        // Both structs should be public or private.
        // Get the XOR of both flags(masks)
        // If both are public, then public bit should be 0;
        // If both are private, then public bit should be 0;
        // The public bit is on means, one is public, and the other one is private.
        if (Symbols.isFlagOn(lhsType.tsymbol.flags ^ rhsType.tsymbol.flags, Flags.PUBLIC)) {
            return false;
        }

        // If both structs are private, they should be in the same package.
        if (Symbols.isPrivate(lhsType.tsymbol) && rhsType.tsymbol.pkgID != lhsType.tsymbol.pkgID) {
            return false;
        }

        //RHS type should have at least all the fields as well attached functions of LHS type.
        BStructType lhsStructType = (BStructType) lhsType;
        BStructType rhsStructType = (BStructType) rhsType;
        if (lhsStructType.fields.size() > rhsStructType.fields.size()) {
            return false;
        }

        return Symbols.isPrivate(lhsType.tsymbol) && rhsType.tsymbol.pkgID == lhsType.tsymbol.pkgID ?
                checkEquivalencyOfTwoPrivateStructs(lhsStructType, rhsStructType) :
                checkEquivalencyOfPublicStructs(lhsStructType, rhsStructType);
    }

    public boolean checkConnectorEquivalency(BType actualType, BType expType) {
        if (actualType.tag != TypeTags.CONNECTOR || expType.tag != TypeTags.CONNECTOR) {
            return false;
        }

        if (isSameType(actualType, expType)) {
            return true;
        }

        BConnectorType expConnectorType = (BConnectorType) expType;
        BConnectorType actualConnectorType = (BConnectorType) actualType;

        // take actions in connectors
        List<BInvokableSymbol> expActions = symResolver.getConnectorActionSymbols(expConnectorType.tsymbol.scope);
        List<BInvokableSymbol> actActions = symResolver.getConnectorActionSymbols(actualConnectorType.tsymbol.scope);

        if (expActions.isEmpty() && actActions.isEmpty()) {
            return true;
        }

        if (expActions.size() != actActions.size()) {
            return false;
        }

        //check every action signatures are matching or not
        for (BInvokableSymbol expAction : expActions) {
            if (actActions.stream().filter(v -> checkActionTypeEquality(expAction, v))
                    .collect(Collectors.toList()).size() != 1) {
                return false;
            }
        }
        return true;
    }

    public boolean checkStremletEquivalency(BType actualType, BType expType) {
        //TODO temporary fix.
        return true;
    }

    List<BType> checkForeachTypes(BLangNode collection, int variableSize) {
        BType collectionType = collection.type;
        List<BType> errorTypes;
        int maxSupportedTypes;
        switch (collectionType.tag) {
            case TypeTags.ARRAY:
                BArrayType bArrayType = (BArrayType) collectionType;
                if (variableSize == 1) {
                    return Lists.of(bArrayType.eType);
                } else if (variableSize == 2) {
                    return Lists.of(symTable.intType, bArrayType.eType);
                } else {
                    maxSupportedTypes = 2;
                    errorTypes = Lists.of(symTable.intType, bArrayType.eType);
                }
                break;
            case TypeTags.MAP:
                BMapType bMapType = (BMapType) collectionType;
                if (variableSize == 1) {
                    return Lists.of(bMapType.constraint);
                } else if (variableSize == 2) {
                    return Lists.of(symTable.stringType, bMapType.constraint);
                } else {
                    maxSupportedTypes = 2;
                    errorTypes = Lists.of(symTable.stringType, bMapType.constraint);
                }
                break;
            case TypeTags.JSON:
                if (variableSize == 1) {
                    return Lists.of(symTable.jsonType);
                } else {
                    maxSupportedTypes = 1;
                    errorTypes = Lists.of(symTable.jsonType);
                }
                break;
            case TypeTags.XML:
                if (variableSize == 1) {
                    return Lists.of(symTable.xmlType);
                } else if (variableSize == 2) {
                    return Lists.of(symTable.intType, symTable.xmlType);
                } else {
                    maxSupportedTypes = 2;
                    errorTypes = Lists.of(symTable.intType, symTable.xmlType);
                }
                break;
            case TypeTags.TABLE:
                BTableType tableType = (BTableType) collectionType;
                if (variableSize == 1) {
                    return Lists.of(tableType.constraint);
                } else {
                    maxSupportedTypes = 1;
                    errorTypes = Lists.of(tableType.constraint);
                }
                break;
            case TypeTags.ERROR:
                return Collections.nCopies(variableSize, symTable.errType);
            default:
                dlog.error(collection.pos, DiagnosticCode.ITERABLE_NOT_SUPPORTED_COLLECTION, collectionType);
                return Collections.nCopies(variableSize, symTable.errType);
        }
        dlog.error(collection.pos, DiagnosticCode.ITERABLE_TOO_MANY_VARIABLES, collectionType);
        errorTypes.addAll(Collections.nCopies(variableSize - maxSupportedTypes, symTable.errType));
        return errorTypes;
    }

    private boolean checkActionTypeEquality(BInvokableSymbol source, BInvokableSymbol target) {
        return source.name.equals(target.name) &&
                checkFunctionTypeEquality((BInvokableType) source.type, (BInvokableType) target.type);
    }

    public void setImplicitCastExpr(BLangExpression expr, BType actualType, BType expType) {
        BSymbol symbol = symResolver.resolveImplicitCastOperator(actualType, expType);
        if (symbol == symTable.notFoundSymbol) {
            return;
        }

        BCastOperatorSymbol castSymbol = (BCastOperatorSymbol) symbol;

        BLangTypeCastExpr implicitCastExpr = (BLangTypeCastExpr) TreeBuilder.createTypeCastNode();
        implicitCastExpr.pos = expr.pos;
        implicitCastExpr.expr = expr.impCastExpr == null ? expr : expr.impCastExpr;
        implicitCastExpr.type = expType;
        implicitCastExpr.types = Lists.of(expType);
        implicitCastExpr.castSymbol = castSymbol;
        expr.impCastExpr = implicitCastExpr;
    }

    public BSymbol getCastOperator(BType sourceType, BType targetType) {
        if (sourceType.tag == TypeTags.ERROR ||
                targetType.tag == TypeTags.ERROR ||
                sourceType == targetType) {
            return createCastOperatorSymbol(sourceType, targetType, true, InstructionCodes.NOP);
        }

        return targetType.accept(castVisitor, sourceType);
    }

    public BSymbol getConversionOperator(BType sourceType, BType targetType) {
        if (sourceType.tag == TypeTags.ERROR ||
                targetType.tag == TypeTags.ERROR ||
                sourceType == targetType) {
            return createConversionOperatorSymbol(sourceType, targetType, true, InstructionCodes.NOP);
        }

        return targetType.accept(conversionVisitor, sourceType);
    }

    public BType getElementType(BType type) {
        if (type.tag != TypeTags.ARRAY) {
            return type;
        }

        return getElementType(((BArrayType) type).getElementType());
    }

    /**
     * Check whether a given struct can be used to constraint a JSON.
     *
     * @param type struct type
     * @return flag indicating possibility of constraining
     */
    public boolean checkStructToJSONCompatibility(BType type) {
        if (type.tag != TypeTags.STRUCT) {
            return false;
        }

        List<BStructField> fields = ((BStructType) type).fields;
        for (int i = 0; i < fields.size(); i++) {
            BType fieldType = fields.get(i).type;
            if (checkStructFieldToJSONCompatibility(type, fieldType)) {
                continue;
            } else {
                return false;
            }
        }

        return true;
    }


    // private methods

    private BCastOperatorSymbol createCastOperatorSymbol(BType sourceType,
                                                         BType targetType,
                                                         boolean safe,
                                                         int opcode) {
        return Symbols.createCastOperatorSymbol(sourceType, targetType, symTable.errStructType,
                false, safe, opcode, null, null);
    }

    private BConversionOperatorSymbol createConversionOperatorSymbol(BType sourceType,
                                                                     BType targetType,
                                                                     boolean safe,
                                                                     int opcode) {
        return Symbols.createConversionOperatorSymbol(sourceType, targetType, symTable.errStructType, safe,
                opcode, null, null);
    }

    private BSymbol getExplicitArrayCastOperator(BType t, BType s, BType origT, BType origS) {
        if (t.tag == TypeTags.ARRAY && s.tag == TypeTags.ARRAY) {
            return getExplicitArrayCastOperator(((BArrayType) t).eType, ((BArrayType) s).eType, origT, origS);

        } else if (t.tag == TypeTags.ARRAY) {
            // If the target type is JSON array, and the source type is a JSON
            if (s.tag == TypeTags.JSON && getElementType(t).tag == TypeTags.JSON) {
                return createCastOperatorSymbol(origS, origT, false, InstructionCodes.CHECKCAST);
            }

            // If only the target type is an array type, then the source type must be of type 'any'
            if (s.tag == TypeTags.ANY) {
                return createCastOperatorSymbol(origS, origT, false, InstructionCodes.CHECKCAST);
            }
            return symTable.notFoundSymbol;

        } else if (s.tag == TypeTags.ARRAY) {
            if (t.tag == TypeTags.JSON) {
                return getExplicitArrayCastOperator(symTable.jsonType, ((BArrayType) s).eType, origT, origS);
            }

            // If only the source type is an array type, then the target type must be of type 'any'
            if (t.tag == TypeTags.ANY) {
                return createCastOperatorSymbol(origS, origT, true, InstructionCodes.NOP);
            }
            return symTable.notFoundSymbol;
        }

        // Now both types are not array types
        if (s == t) {
            return createCastOperatorSymbol(origS, origT, true, InstructionCodes.NOP);
        }

        // In this case, target type should be of type 'any' and the source type cannot be a value type
        if (t == symTable.anyType && !isValueType(s)) {
            return createCastOperatorSymbol(origS, origT, true, InstructionCodes.NOP);
        }

        if (!isValueType(t) && s == symTable.anyType) {
            return createCastOperatorSymbol(origS, origT, false, InstructionCodes.CHECKCAST);
        }
        return symTable.notFoundSymbol;
    }

    private boolean checkStructFieldToJSONCompatibility(BType structType, BType fieldType) {
        // If the struct field type is the struct
        if (structType == fieldType) {
            return true;
        }

        if (fieldType.tag == TypeTags.STRUCT) {
            return checkStructToJSONCompatibility(fieldType);
        }

        if (isSameType(fieldType, symTable.jsonType) ||
                isAssignable(fieldType, symTable.jsonType)) {
            return true;
        }

        if (fieldType.tag == TypeTags.ARRAY) {
            return checkStructFieldToJSONCompatibility(structType, getElementType(fieldType));
        }

        return false;
    }

    /**
     * Check whether a given struct can be converted into a JSON.
     *
     * @param type struct type
     * @return flag indicating possibility of conversion
     */
    private boolean checkStructToJSONConvertibility(BType type) {
        if (type.tag != TypeTags.STRUCT) {
            return false;
        }

        List<BStructField> fields = ((BStructType) type).fields;
        for (int i = 0; i < fields.size(); i++) {
            BType fieldType = fields.get(i).type;
            if (checkStructFieldToJSONConvertibility(type, fieldType)) {
                continue;
            } else {
                return false;
            }
        }
        return true;
    }

    private boolean isNullable(BType fieldType) {
        if (!isValueType(fieldType)) {
            return true;
        }

        // TODO: include blob as well, when the null support for blob is implemented
        if (fieldType.tag == TypeTags.STRING) {
            return true;
        }

        return false;
    }

    private boolean isJSONAssignableType(BType type) {
        int typeTag = getElementType(type).tag;
        return typeTag <= TypeTags.BOOLEAN || typeTag == TypeTags.JSON;
    }

    private boolean checkStructFieldToJSONConvertibility(BType structType, BType fieldType) {
        // If the struct field type is the struct
        if (structType == fieldType) {
            return true;
        }

        if (fieldType.tag == TypeTags.MAP || fieldType.tag == TypeTags.ANY) {
            return true;
        }

        if (fieldType.tag == TypeTags.STRUCT) {
            return checkStructToJSONConvertibility(fieldType);
        }

        if (fieldType.tag == TypeTags.ARRAY) {
            return checkStructFieldToJSONConvertibility(structType, getElementType(fieldType));
        }

        return isSameType(fieldType, symTable.jsonType) ||
                isAssignable(fieldType, symTable.jsonType);

    }

    private BTypeVisitor<BType, BSymbol> castVisitor = new BTypeVisitor<BType, BSymbol>() {

        @Override
        public BSymbol visit(BType t, BType s) {
            return symResolver.resolveOperator(Names.CAST_OP, Lists.of(s, t));
        }

        @Override
        public BSymbol visit(BBuiltInRefType t, BType s) {
            return symResolver.resolveOperator(Names.CAST_OP, Lists.of(s, t));
        }

        @Override
        public BSymbol visit(BAnyType t, BType s) {
            if (isValueType(s)) {
                return symResolver.resolveOperator(Names.CAST_OP, Lists.of(s, t));
            }

            return createCastOperatorSymbol(s, t, true, InstructionCodes.NOP);
        }

        @Override
        public BSymbol visit(BMapType t, BType s) {
            return symResolver.resolveOperator(Names.CAST_OP, Lists.of(s, t));
        }

        @Override
        public BSymbol visit(BXMLType t, BType s) {
            return visit((BBuiltInRefType) t, s);
        }

        @Override
        public BSymbol visit(BJSONType t, BType s) {
            // Handle constrained JSON
            if (isSameType(s, t)) {
                return createCastOperatorSymbol(s, t, true, InstructionCodes.NOP);
            } else if (s.tag == TypeTags.JSON) {
                if (t.constraint.tag == TypeTags.NONE) {
                    return createCastOperatorSymbol(s, t, true, InstructionCodes.NOP);
                } else if (((BJSONType) s).constraint.tag == TypeTags.NONE) {
                    return createCastOperatorSymbol(s, t, false, InstructionCodes.CHECKCAST);
                } else if (checkStructEquivalency(((BJSONType) s).constraint, t.constraint)) {
                    return createCastOperatorSymbol(s, t, true, InstructionCodes.NOP);
                }
                return createCastOperatorSymbol(s, t, false, InstructionCodes.CHECKCAST);
            } else if (s.tag == TypeTags.ARRAY) {
                return getExplicitArrayCastOperator(t, s, t, s);
            } else if (t.constraint.tag != TypeTags.NONE) {
                return symTable.notFoundSymbol;
            }

            return symResolver.resolveOperator(Names.CAST_OP, Lists.of(s, t));
        }

        @Override
        public BSymbol visit(BArrayType t, BType s) {
            return getExplicitArrayCastOperator(t, s, t, s);
        }

        @Override
        public BSymbol visit(BStructType t, BType s) {
            if (s == symTable.anyType) {
                return createCastOperatorSymbol(s, t, false, InstructionCodes.ANY2T);
            }

            if (s.tag == TypeTags.STRUCT && checkStructEquivalency(s, t)) {
                return createCastOperatorSymbol(s, t, true, InstructionCodes.NOP);
            } else if (s.tag == TypeTags.STRUCT || s.tag == TypeTags.ANY) {
                return createCastOperatorSymbol(s, t, false, InstructionCodes.CHECKCAST);
            }

            return symTable.notFoundSymbol;
        }

        @Override
        public BSymbol visit(BTableType t, BType s) {
            if (s == symTable.anyType) {
                return createCastOperatorSymbol(s, t, false, InstructionCodes.ANY2DT);
            }

            return symTable.notFoundSymbol;
        }

        @Override
        public BSymbol visit(BStreamType t, BType s) {
            return symTable.notFoundSymbol;
        }

        @Override
        public BSymbol visit(BConnectorType t, BType s) {
            if (s == symTable.anyType) {
                return createCastOperatorSymbol(s, t, false, InstructionCodes.ANY2C);
            } else if (s.tag == TypeTags.CONNECTOR && checkConnectorEquivalency(s, t)) {
                return createCastOperatorSymbol(s, t, true, InstructionCodes.NOP);
            }

            return symTable.notFoundSymbol;
        }

        @Override
        public BSymbol visit(BStreamletType t, BType s) {
            if (s == symTable.anyType) {
                return createCastOperatorSymbol(s, t, false, InstructionCodes.ANY2M);
            } else if (s.tag == TypeTags.STREAMLET && checkStremletEquivalency(s, t)) {
                return createCastOperatorSymbol(s, t, true, InstructionCodes.NOP);
            }

            return symTable.notFoundSymbol;
        }

        @Override
        public BSymbol visit(BEnumType t, BType s) {
            if (s == symTable.anyType) {
                return createCastOperatorSymbol(s, t, false, InstructionCodes.ANY2E);
            }

            return symTable.notFoundSymbol;
        }

        @Override
        public BSymbol visit(BInvokableType t, BType s) {
            return symTable.notFoundSymbol;
        }

        @Override
        public BSymbol visit(BErrorType t, BType s) {
            // TODO Implement. Not needed for now.
            throw new AssertionError();
        }
    };

    private BTypeVisitor<BType, BSymbol> conversionVisitor = new BTypeVisitor<BType, BSymbol>() {

        @Override
        public BSymbol visit(BType t, BType s) {
            return symResolver.resolveOperator(Names.CONVERSION_OP, Lists.of(s, t));
        }

        @Override
        public BSymbol visit(BBuiltInRefType t, BType s) {
            return symResolver.resolveOperator(Names.CONVERSION_OP, Lists.of(s, t));
        }

        @Override
        public BSymbol visit(BAnyType t, BType s) {
            return symTable.notFoundSymbol;
        }

        @Override
        public BSymbol visit(BMapType t, BType s) {
            if (s.tag == TypeTags.STRUCT) {
                return createConversionOperatorSymbol(s, t, true, InstructionCodes.T2MAP);
            }

            return symResolver.resolveOperator(Names.CONVERSION_OP, Lists.of(s, t));
        }

        @Override
        public BSymbol visit(BXMLType t, BType s) {
            return visit((BBuiltInRefType) t, s);
        }

        @Override
        public BSymbol visit(BJSONType t, BType s) {
            if (s.tag == TypeTags.STRUCT) {
                if (checkStructToJSONConvertibility(s)) {
                    return createConversionOperatorSymbol(s, t, false, InstructionCodes.T2JSON);
                } else {
                    return symTable.notFoundSymbol;
                }
            }

            return symResolver.resolveOperator(Names.CONVERSION_OP, Lists.of(s, t));
        }

        @Override
        public BSymbol visit(BArrayType t, BType s) {
            return symTable.notFoundSymbol;
        }

        @Override
        public BSymbol visit(BStructType t, BType s) {
            if (s.tag == TypeTags.MAP) {
                return createConversionOperatorSymbol(s, t, false, InstructionCodes.MAP2T);
            } else if (s.tag == TypeTags.JSON) {
                return createConversionOperatorSymbol(s, t, false, InstructionCodes.JSON2T);
            }

            return symTable.notFoundSymbol;
        }

        @Override
        public BSymbol visit(BTableType t, BType s) {
            return symTable.notFoundSymbol;
        }

        @Override
        public BSymbol visit(BStreamType t, BType s) {
            return symTable.notFoundSymbol;
        }

        @Override
        public BSymbol visit(BConnectorType t, BType s) {
            return symTable.notFoundSymbol;
        }

        @Override
        public BSymbol visit(BStreamletType t, BType s) {
            return symTable.notFoundSymbol;
        }

        @Override
        public BSymbol visit(BEnumType t, BType s) {
            return symTable.notFoundSymbol;
        }

        @Override
        public BSymbol visit(BInvokableType t, BType s) {
            return symTable.notFoundSymbol;
        }

        @Override
        public BSymbol visit(BErrorType t, BType s) {
            return symTable.notFoundSymbol;
        }
    };

    private BTypeVisitor<BType, Boolean> sameTypeVisitor = new BTypeVisitor<BType, Boolean>() {
        @Override
        public Boolean visit(BType t, BType s) {
            return t == s;

        }

        @Override
        public Boolean visit(BBuiltInRefType t, BType s) {
            return t == s;
        }

        @Override
        public Boolean visit(BAnyType t, BType s) {
            return t == s;
        }

        @Override
        public Boolean visit(BMapType t, BType s) {
            return t == s;
        }

        @Override
        public Boolean visit(BXMLType t, BType s) {
            return visit((BBuiltInRefType) t, s);
        }

        @Override
        public Boolean visit(BJSONType t, BType s) {
            if (s.tag != TypeTags.JSON) {
                return false;
            }

            BJSONType srcType = ((BJSONType) s);
            if (srcType.constraint.tag == t.constraint.tag && t.constraint.tag == TypeTags.NONE) {
                // Both source and the target types are JSON types with no constraints
                return true;
            }

            return isSameType(((BJSONType) s).constraint, t.constraint);
        }

        @Override
        public Boolean visit(BArrayType t, BType s) {
            return s.tag == TypeTags.ARRAY && checkArrayEquality(s, t);
        }

        @Override
        public Boolean visit(BStructType t, BType s) {
            return t == s;
        }

        @Override
        public Boolean visit(BTableType t, BType s) {
            return t == s;
        }

        @Override
        public Boolean visit(BStreamType t, BType s) {
            return t == s;
        }

        @Override
        public Boolean visit(BConnectorType t, BType s) {
            return t == s;
        }

        @Override
        public Boolean visit(BStreamletType t, BType s) {
            return t == s;
        }

        @Override
        public Boolean visit(BEnumType t, BType s) {
            return t == s;
        }

        @Override
        public Boolean visit(BInvokableType t, BType s) {
            return s.tag == TypeTags.INVOKABLE &&
                    checkFunctionTypeEquality((BInvokableType) s, t);
        }

        @Override
        public Boolean visit(BErrorType t, BType s) {
            return true;
        }
    };

    private boolean checkEquivalencyOfTwoPrivateStructs(BStructType lhsType, BStructType rhsType) {
        for (int fieldCounter = 0; fieldCounter < lhsType.fields.size(); fieldCounter++) {
            BStructField lhsField = lhsType.fields.get(fieldCounter);
            BStructField rhsField = rhsType.fields.get(fieldCounter);
            if (lhsField.name.equals(rhsField.name) &&
                    isSameType(rhsField.type, lhsField.type)) {
                continue;
            }
            return false;
        }

        BStructSymbol lhsStructSymbol = (BStructSymbol) lhsType.tsymbol;
        List<BAttachedFunction> lhsFuncs = lhsStructSymbol.attachedFuncs;
        List<BAttachedFunction> rhsFuncs = ((BStructSymbol) rhsType.tsymbol).attachedFuncs;
        int lhsAttachedFuncCount = lhsStructSymbol.initializerFunc != null ? lhsFuncs.size() - 1 : lhsFuncs.size();
        if (lhsAttachedFuncCount > rhsFuncs.size()) {
            return false;
        }

        for (BAttachedFunction lhsFunc : lhsFuncs) {
            if (lhsFunc == lhsStructSymbol.initializerFunc) {
                continue;
            }

            BAttachedFunction rhsFunc = getMatchingInvokableType(rhsFuncs, lhsFunc);
            if (rhsFunc == null) {
                return false;
            }
        }
        return true;
    }

    private boolean checkEquivalencyOfPublicStructs(BStructType lhsType, BStructType rhsType) {
        int fieldCounter = 0;
        for (; fieldCounter < lhsType.fields.size(); fieldCounter++) {
            BStructField lhsField = lhsType.fields.get(fieldCounter);
            BStructField rhsField = rhsType.fields.get(fieldCounter);
            if (Symbols.isPrivate(lhsField.symbol) ||
                    Symbols.isPrivate(rhsField.symbol)) {
                return false;
            }

            if (lhsField.name.equals(rhsField.name) &&
                    isSameType(rhsField.type, lhsField.type)) {
                continue;
            }
            return false;
        }

        // Check the rest of the fields in RHS type
        for (; fieldCounter < rhsType.fields.size(); fieldCounter++) {
            if (Symbols.isPrivate(rhsType.fields.get(fieldCounter).symbol)) {
                return false;
            }
        }

        BStructSymbol lhsStructSymbol = (BStructSymbol) lhsType.tsymbol;
        List<BAttachedFunction> lhsFuncs = lhsStructSymbol.attachedFuncs;
        List<BAttachedFunction> rhsFuncs = ((BStructSymbol) rhsType.tsymbol).attachedFuncs;
        int lhsAttachedFuncCount = lhsStructSymbol.initializerFunc != null ? lhsFuncs.size() - 1 : lhsFuncs.size();
        if (lhsAttachedFuncCount > rhsFuncs.size()) {
            return false;
        }

        for (BAttachedFunction lhsFunc : lhsFuncs) {
            if (lhsFunc == lhsStructSymbol.initializerFunc) {
                continue;
            }

            if (Symbols.isPrivate(lhsFunc.symbol)) {
                return false;
            }

            BAttachedFunction rhsFunc = getMatchingInvokableType(rhsFuncs, lhsFunc);
            if (rhsFunc == null || Symbols.isPrivate(rhsFunc.symbol)) {
                return false;
            }
        }

        // Check for private attached function of the RHS type
        for (BAttachedFunction rhsFunc : rhsFuncs) {
            if (Symbols.isPrivate(rhsFunc.symbol)) {
                return false;
            }
        }

        return true;
    }

    private BAttachedFunction getMatchingInvokableType(List<BAttachedFunction> rhsFuncList,
                                                       BAttachedFunction lhsFunc) {
        return rhsFuncList.stream()
                .filter(rhsFunc -> lhsFunc.funcName.equals(rhsFunc.funcName))
                .filter(rhsFunc -> checkFunctionTypeEquality(rhsFunc.type, lhsFunc.type))
                .findFirst()
                .orElse(null);
    }
}<|MERGE_RESOLUTION|>--- conflicted
+++ resolved
@@ -200,7 +200,6 @@
             return true;
         }
 
-<<<<<<< HEAD
         if (target.tag == TypeTags.STREAM && source.tag == TypeTags.STREAM) {
             return true;
         }
@@ -215,8 +214,6 @@
             return true;
         }
 
-=======
->>>>>>> 5c64be19
         BSymbol symbol = symResolver.resolveImplicitCastOperator(source, target);
         if (symbol != symTable.notFoundSymbol) {
             return true;
