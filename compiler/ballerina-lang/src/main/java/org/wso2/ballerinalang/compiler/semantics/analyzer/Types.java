--- conflicted
+++ resolved
@@ -723,18 +723,8 @@
                 return new BUnionType(null, bTypes, false);
             case TypeTags.TABLE:
                 BTableType tableType = (BTableType) collectionType;
-<<<<<<< HEAD
                 if (tableType.constraint.tag == TypeTags.NONE) {
                     return symTable.anyType;
-=======
-                if (variableSize == 1) {
-                    return Lists.of(tableType.constraint);
-                } else if (variableSize == 2) {
-                    return Lists.of(symTable.intType, tableType.constraint);
-                } else {
-                    maxSupportedTypes = 1;
-                    errorTypes = Lists.of(tableType.constraint);
->>>>>>> b2ba18ba
                 }
                 return tableType.constraint;
             case TypeTags.SEMANTIC_ERROR:
@@ -1898,7 +1888,7 @@
 
     /**
      * Type vector of size two, to hold the source and the target types.
-     *
+     * 
      * @since 0.982.0
      */
     private static class TypePair {
