--- conflicted
+++ resolved
@@ -2318,137 +2318,6 @@
         return memberTypes;
     }
 
-<<<<<<< HEAD
-    public boolean hasImplicitInitialValue(BType type) {
-        return hasImplicitInitialValue(type, new ArrayList<>());
-    }
-
-    public boolean hasImplicitInitialValue(BType type, List<BType> unanalyzedTypes) {
-        if (type.tag < TypeTags.RECORD) {
-            return true;
-        }
-        switch (type.tag) {
-            case TypeTags.TYPEDESC:
-            case TypeTags.STREAM:
-            case TypeTags.MAP:
-            case TypeTags.ANY:
-                return true;
-            case TypeTags.ARRAY:
-                return hasImplicitInitialValue(((BArrayType) type).eType);
-            case TypeTags.FINITE:
-                return analyzeFiniteType((BFiniteType) type);
-            case TypeTags.OBJECT:
-                return analyzeObjectType((BObjectType) type);
-            case TypeTags.RECORD:
-                return analyzeRecordType((BRecordType) type, unanalyzedTypes);
-            case TypeTags.TUPLE:
-                BTupleType tupleType = (BTupleType) type;
-                return tupleType.tupleTypes.stream().allMatch(this::hasImplicitInitialValue);
-            case TypeTags.UNION:
-                return analyzeUnionType((BUnionType) type);
-            default:
-                return false;
-        }
-    }
-
-    public boolean includesErrorType(BType type) {
-        if (type.tag == TypeTags.UNION) {
-            return ((BUnionType) type).getMemberTypes().stream().anyMatch(t -> t.tag == TypeTags.ERROR);
-        }
-
-        return type.tag == TypeTags.ERROR;
-    }
-
-    private boolean analyzeUnionType(BUnionType type) {
-        // NIL is a member.
-        if (type.isNullable()) {
-            return true;
-        }
-
-        // All members are of same type.
-        Iterator<BType> iterator = type.iterator();
-        BType firstMember;
-        for (firstMember = iterator.next(); iterator.hasNext(); ) {
-            if (!isSameType(firstMember, iterator.next())) {
-                return false;
-            }
-        }
-        // Control reaching this point means there is only one type in the union.
-        return isValueType(firstMember) && hasImplicitInitialValue(firstMember);
-    }
-
-    private boolean analyzeRecordType(BRecordType type, List<BType> unanalyzedTypes) {
-        if (unanalyzedTypes.contains(type)) {
-            return true;
-        }
-        unanalyzedTypes.add(type);
-        return type.fields.stream().allMatch(f -> hasImplicitInitialValue(f.type, unanalyzedTypes));
-    }
-
-    private boolean analyzeObjectType(BObjectType type) {
-        if (type.getKind() == TypeKind.SERVICE) {
-            return false;
-        }
-
-        if (type.tsymbol.kind == SymbolKind.OBJECT) {
-            BAttachedFunction initializerFunc = ((BObjectTypeSymbol) type.tsymbol).initializerFunc;
-            if (initializerFunc == null) {
-                // No __init function found.
-                return true;
-            }
-            BInvokableType initFuncType = initializerFunc.type;
-            boolean noParams = initFuncType.paramTypes.isEmpty();
-            boolean nilReturn = initFuncType.retType.tag == TypeTags.NIL;
-
-            return noParams && nilReturn;
-        }
-        return false;
-    }
-
-    private boolean analyzeFiniteType(BFiniteType type) {
-        // Has NIL element as a member.
-        if (type.valueSpace.stream().anyMatch(value -> value.type.tag == TypeTags.NIL)) {
-            return true;
-        }
-        // All of the element are from same type. And elements contains implicit initial value.
-        if (type.valueSpace.isEmpty()) {
-            return false;
-        }
-
-        BLangExpression firstElement = type.valueSpace.iterator().next();
-
-        // For singleton types, that value is the implicit initial value
-        if (type.valueSpace.size() == 1) {
-            return true;
-        }
-
-        boolean sameType = type.valueSpace.stream()
-                .allMatch(value -> value.type.tag == firstElement.type.tag);
-        if (!sameType) {
-            return false;
-        }
-        switch (firstElement.type.tag) {
-            case TypeTags.STRING:
-                return containsElement(type.valueSpace, "\"\"");
-            case TypeTags.INT:
-                return containsElement(type.valueSpace, "0");
-            case TypeTags.FLOAT:
-            case TypeTags.DECIMAL:
-                return containsElement(type.valueSpace, "0.0") ||
-                        containsElement(type.valueSpace, "0");
-            case TypeTags.BOOLEAN:
-                return containsElement(type.valueSpace, "false");
-            default:
-                return false;
-        }
-    }
-
-    private boolean containsElement(Set<BLangExpression> valueSpace, String element) {
-        return valueSpace.stream().map(v -> (BLangLiteral) v).anyMatch(lit -> lit.originalValue.equals(element));
-    }
-
-=======
->>>>>>> d77692f7
     public boolean isAllowedConstantType(BType type) {
         switch (type.tag) {
             case TypeTags.BOOLEAN:
