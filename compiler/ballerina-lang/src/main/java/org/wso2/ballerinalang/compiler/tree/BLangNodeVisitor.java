--- conflicted
+++ resolved
@@ -580,13 +580,10 @@
     }
 
     public void visit(BLangMatchExprPatternClause bLangMatchExprPatternClause) {
-<<<<<<< HEAD
-=======
         throw new AssertionError();
     }
 
     public void visit(BLangCheckedExpr checkedExpr) {
->>>>>>> 32818be0
         throw new AssertionError();
     }
 
