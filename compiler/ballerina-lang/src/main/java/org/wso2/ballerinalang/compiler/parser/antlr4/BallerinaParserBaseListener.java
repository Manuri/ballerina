/*
 *  Copyright (c) 2018, WSO2 Inc. (http://www.wso2.org) All Rights Reserved.
 *
 * WSO2 Inc. licenses this file to you under the Apache License,
 * Version 2.0 (the "License"); you may not use this file except
 * in compliance with the License.
 * You may obtain a copy of the License at
 *
 *  http://www.apache.org/licenses/LICENSE-2.0
 *
 * Unless required by applicable law or agreed to in writing,
 * software distributed under the License is distributed on an
 * "AS IS" BASIS, WITHOUT WARRANTIES OR CONDITIONS OF ANY
 * KIND, either express or implied.  See the License for the
 * specific language governing permissions and limitations
 * under the License.
 */

// Generated from BallerinaLexer.g4 by ANTLR 4.5.3
package org.wso2.ballerinalang.compiler.parser.antlr4;

import org.antlr.v4.runtime.ParserRuleContext;
import org.antlr.v4.runtime.tree.ErrorNode;
import org.antlr.v4.runtime.tree.TerminalNode;

/**
 * This class provides an empty implementation of {@link BallerinaParserListener},
 * which can be extended to create a listener which only needs to handle a subset
 * of the available methods.
 */
public class BallerinaParserBaseListener implements BallerinaParserListener {
	/**
	 * {@inheritDoc}
	 *
	 * <p>The default implementation does nothing.</p>
	 */
	@Override public void enterCompilationUnit(BallerinaParser.CompilationUnitContext ctx) { }
	/**
	 * {@inheritDoc}
	 *
	 * <p>The default implementation does nothing.</p>
	 */
	@Override public void exitCompilationUnit(BallerinaParser.CompilationUnitContext ctx) { }
	/**
	 * {@inheritDoc}
	 *
	 * <p>The default implementation does nothing.</p>
	 */
	@Override public void enterPackageDeclaration(BallerinaParser.PackageDeclarationContext ctx) { }
	/**
	 * {@inheritDoc}
	 *
	 * <p>The default implementation does nothing.</p>
	 */
	@Override public void exitPackageDeclaration(BallerinaParser.PackageDeclarationContext ctx) { }
	/**
	 * {@inheritDoc}
	 *
	 * <p>The default implementation does nothing.</p>
	 */
	@Override public void enterPackageName(BallerinaParser.PackageNameContext ctx) { }
	/**
	 * {@inheritDoc}
	 *
	 * <p>The default implementation does nothing.</p>
	 */
	@Override public void exitPackageName(BallerinaParser.PackageNameContext ctx) { }
	/**
	 * {@inheritDoc}
	 *
	 * <p>The default implementation does nothing.</p>
	 */
	@Override public void enterVersion(BallerinaParser.VersionContext ctx) { }
	/**
	 * {@inheritDoc}
	 *
	 * <p>The default implementation does nothing.</p>
	 */
	@Override public void exitVersion(BallerinaParser.VersionContext ctx) { }
	/**
	 * {@inheritDoc}
	 *
	 * <p>The default implementation does nothing.</p>
	 */
	@Override public void enterImportDeclaration(BallerinaParser.ImportDeclarationContext ctx) { }
	/**
	 * {@inheritDoc}
	 *
	 * <p>The default implementation does nothing.</p>
	 */
	@Override public void exitImportDeclaration(BallerinaParser.ImportDeclarationContext ctx) { }
	/**
	 * {@inheritDoc}
	 *
	 * <p>The default implementation does nothing.</p>
	 */
	@Override public void enterOrgName(BallerinaParser.OrgNameContext ctx) { }
	/**
	 * {@inheritDoc}
	 *
	 * <p>The default implementation does nothing.</p>
	 */
	@Override public void exitOrgName(BallerinaParser.OrgNameContext ctx) { }
	/**
	 * {@inheritDoc}
	 *
	 * <p>The default implementation does nothing.</p>
	 */
	@Override public void enterDefinition(BallerinaParser.DefinitionContext ctx) { }
	/**
	 * {@inheritDoc}
	 *
	 * <p>The default implementation does nothing.</p>
	 */
	@Override public void exitDefinition(BallerinaParser.DefinitionContext ctx) { }
	/**
	 * {@inheritDoc}
	 *
	 * <p>The default implementation does nothing.</p>
	 */
	@Override public void enterServiceDefinition(BallerinaParser.ServiceDefinitionContext ctx) { }
	/**
	 * {@inheritDoc}
	 *
	 * <p>The default implementation does nothing.</p>
	 */
	@Override public void exitServiceDefinition(BallerinaParser.ServiceDefinitionContext ctx) { }
	/**
	 * {@inheritDoc}
	 *
	 * <p>The default implementation does nothing.</p>
	 */
	@Override public void enterServiceBody(BallerinaParser.ServiceBodyContext ctx) { }
	/**
	 * {@inheritDoc}
	 *
	 * <p>The default implementation does nothing.</p>
	 */
	@Override public void exitServiceBody(BallerinaParser.ServiceBodyContext ctx) { }
	/**
	 * {@inheritDoc}
	 *
	 * <p>The default implementation does nothing.</p>
	 */
	@Override public void enterResourceDefinition(BallerinaParser.ResourceDefinitionContext ctx) { }
	/**
	 * {@inheritDoc}
	 *
	 * <p>The default implementation does nothing.</p>
	 */
	@Override public void exitResourceDefinition(BallerinaParser.ResourceDefinitionContext ctx) { }
	/**
	 * {@inheritDoc}
	 *
	 * <p>The default implementation does nothing.</p>
	 */
	@Override public void enterCallableUnitBody(BallerinaParser.CallableUnitBodyContext ctx) { }
	/**
	 * {@inheritDoc}
	 *
	 * <p>The default implementation does nothing.</p>
	 */
	@Override public void exitCallableUnitBody(BallerinaParser.CallableUnitBodyContext ctx) { }
	/**
	 * {@inheritDoc}
	 *
	 * <p>The default implementation does nothing.</p>
	 */
	@Override public void enterFunctionDefinition(BallerinaParser.FunctionDefinitionContext ctx) { }
	/**
	 * {@inheritDoc}
	 *
	 * <p>The default implementation does nothing.</p>
	 */
	@Override public void exitFunctionDefinition(BallerinaParser.FunctionDefinitionContext ctx) { }
	/**
	 * {@inheritDoc}
	 *
	 * <p>The default implementation does nothing.</p>
	 */
	@Override public void enterLambdaFunction(BallerinaParser.LambdaFunctionContext ctx) { }
	/**
	 * {@inheritDoc}
	 *
	 * <p>The default implementation does nothing.</p>
	 */
	@Override public void exitLambdaFunction(BallerinaParser.LambdaFunctionContext ctx) { }
	/**
	 * {@inheritDoc}
	 *
	 * <p>The default implementation does nothing.</p>
	 */
	@Override public void enterCallableUnitSignature(BallerinaParser.CallableUnitSignatureContext ctx) { }
	/**
	 * {@inheritDoc}
	 *
	 * <p>The default implementation does nothing.</p>
	 */
	@Override public void exitCallableUnitSignature(BallerinaParser.CallableUnitSignatureContext ctx) { }
	/**
	 * {@inheritDoc}
	 *
	 * <p>The default implementation does nothing.</p>
	 */
	@Override public void enterConnectorDefinition(BallerinaParser.ConnectorDefinitionContext ctx) { }
	/**
	 * {@inheritDoc}
	 *
	 * <p>The default implementation does nothing.</p>
	 */
	@Override public void exitConnectorDefinition(BallerinaParser.ConnectorDefinitionContext ctx) { }
	/**
	 * {@inheritDoc}
	 *
	 * <p>The default implementation does nothing.</p>
	 */
	@Override public void enterConnectorBody(BallerinaParser.ConnectorBodyContext ctx) { }
	/**
	 * {@inheritDoc}
	 *
	 * <p>The default implementation does nothing.</p>
	 */
	@Override public void exitConnectorBody(BallerinaParser.ConnectorBodyContext ctx) { }
	/**
	 * {@inheritDoc}
	 *
	 * <p>The default implementation does nothing.</p>
	 */
	@Override public void enterActionDefinition(BallerinaParser.ActionDefinitionContext ctx) { }
	/**
	 * {@inheritDoc}
	 *
	 * <p>The default implementation does nothing.</p>
	 */
	@Override public void exitActionDefinition(BallerinaParser.ActionDefinitionContext ctx) { }
	/**
	 * {@inheritDoc}
	 *
	 * <p>The default implementation does nothing.</p>
	 */
	@Override public void enterStructDefinition(BallerinaParser.StructDefinitionContext ctx) { }
	/**
	 * {@inheritDoc}
	 *
	 * <p>The default implementation does nothing.</p>
	 */
	@Override public void exitStructDefinition(BallerinaParser.StructDefinitionContext ctx) { }
	/**
	 * {@inheritDoc}
	 *
	 * <p>The default implementation does nothing.</p>
	 */
	@Override public void enterStructBody(BallerinaParser.StructBodyContext ctx) { }
	/**
	 * {@inheritDoc}
	 *
	 * <p>The default implementation does nothing.</p>
	 */
	@Override public void exitStructBody(BallerinaParser.StructBodyContext ctx) { }
	/**
	 * {@inheritDoc}
	 *
	 * <p>The default implementation does nothing.</p>
	 */
	@Override public void enterStreamletDefinition(BallerinaParser.StreamletDefinitionContext ctx) { }
	/**
	 * {@inheritDoc}
	 *
	 * <p>The default implementation does nothing.</p>
	 */
	@Override public void exitStreamletDefinition(BallerinaParser.StreamletDefinitionContext ctx) { }
	/**
	 * {@inheritDoc}
	 *
	 * <p>The default implementation does nothing.</p>
	 */
	@Override public void enterStreamletBody(BallerinaParser.StreamletBodyContext ctx) { }
	/**
	 * {@inheritDoc}
	 *
	 * <p>The default implementation does nothing.</p>
	 */
	@Override public void exitStreamletBody(BallerinaParser.StreamletBodyContext ctx) { }
	/**
	 * {@inheritDoc}
	 *
	 * <p>The default implementation does nothing.</p>
	 */
	@Override public void enterStreamingQueryDeclaration(BallerinaParser.StreamingQueryDeclarationContext ctx) { }
	/**
	 * {@inheritDoc}
	 *
	 * <p>The default implementation does nothing.</p>
	 */
	@Override public void exitStreamingQueryDeclaration(BallerinaParser.StreamingQueryDeclarationContext ctx) { }
	/**
	 * {@inheritDoc}
	 *
	 * <p>The default implementation does nothing.</p>
	 */
	@Override public void enterPrivateStructBody(BallerinaParser.PrivateStructBodyContext ctx) { }
	/**
	 * {@inheritDoc}
	 *
	 * <p>The default implementation does nothing.</p>
	 */
	@Override public void exitPrivateStructBody(BallerinaParser.PrivateStructBodyContext ctx) { }
	/**
	 * {@inheritDoc}
	 *
	 * <p>The default implementation does nothing.</p>
	 */
	@Override public void enterAnnotationDefinition(BallerinaParser.AnnotationDefinitionContext ctx) { }
	/**
	 * {@inheritDoc}
	 *
	 * <p>The default implementation does nothing.</p>
	 */
	@Override public void exitAnnotationDefinition(BallerinaParser.AnnotationDefinitionContext ctx) { }
	/**
	 * {@inheritDoc}
	 *
	 * <p>The default implementation does nothing.</p>
	 */
	@Override public void enterEnumDefinition(BallerinaParser.EnumDefinitionContext ctx) { }
	/**
	 * {@inheritDoc}
	 *
	 * <p>The default implementation does nothing.</p>
	 */
	@Override public void exitEnumDefinition(BallerinaParser.EnumDefinitionContext ctx) { }
	/**
	 * {@inheritDoc}
	 *
	 * <p>The default implementation does nothing.</p>
	 */
	@Override public void enterEnumerator(BallerinaParser.EnumeratorContext ctx) { }
	/**
	 * {@inheritDoc}
	 *
	 * <p>The default implementation does nothing.</p>
	 */
	@Override public void exitEnumerator(BallerinaParser.EnumeratorContext ctx) { }
	/**
	 * {@inheritDoc}
	 *
	 * <p>The default implementation does nothing.</p>
	 */
	@Override public void enterGlobalVariableDefinition(BallerinaParser.GlobalVariableDefinitionContext ctx) { }
	/**
	 * {@inheritDoc}
	 *
	 * <p>The default implementation does nothing.</p>
	 */
	@Override public void exitGlobalVariableDefinition(BallerinaParser.GlobalVariableDefinitionContext ctx) { }
	/**
	 * {@inheritDoc}
	 *
	 * <p>The default implementation does nothing.</p>
	 */
	@Override public void enterTransformerDefinition(BallerinaParser.TransformerDefinitionContext ctx) { }
	/**
	 * {@inheritDoc}
	 *
	 * <p>The default implementation does nothing.</p>
	 */
	@Override public void exitTransformerDefinition(BallerinaParser.TransformerDefinitionContext ctx) { }
	/**
	 * {@inheritDoc}
	 *
	 * <p>The default implementation does nothing.</p>
	 */
	@Override public void enterServiceAttachPoint(BallerinaParser.ServiceAttachPointContext ctx) { }
	/**
	 * {@inheritDoc}
	 *
	 * <p>The default implementation does nothing.</p>
	 */
	@Override public void exitServiceAttachPoint(BallerinaParser.ServiceAttachPointContext ctx) { }
	/**
	 * {@inheritDoc}
	 *
	 * <p>The default implementation does nothing.</p>
	 */
	@Override public void enterResourceAttachPoint(BallerinaParser.ResourceAttachPointContext ctx) { }
	/**
	 * {@inheritDoc}
	 *
	 * <p>The default implementation does nothing.</p>
	 */
	@Override public void exitResourceAttachPoint(BallerinaParser.ResourceAttachPointContext ctx) { }
	/**
	 * {@inheritDoc}
	 *
	 * <p>The default implementation does nothing.</p>
	 */
	@Override public void enterConnectorAttachPoint(BallerinaParser.ConnectorAttachPointContext ctx) { }
	/**
	 * {@inheritDoc}
	 *
	 * <p>The default implementation does nothing.</p>
	 */
	@Override public void exitConnectorAttachPoint(BallerinaParser.ConnectorAttachPointContext ctx) { }
	/**
	 * {@inheritDoc}
	 *
	 * <p>The default implementation does nothing.</p>
	 */
	@Override public void enterActionAttachPoint(BallerinaParser.ActionAttachPointContext ctx) { }
	/**
	 * {@inheritDoc}
	 *
	 * <p>The default implementation does nothing.</p>
	 */
	@Override public void exitActionAttachPoint(BallerinaParser.ActionAttachPointContext ctx) { }
	/**
	 * {@inheritDoc}
	 *
	 * <p>The default implementation does nothing.</p>
	 */
	@Override public void enterFunctionAttachPoint(BallerinaParser.FunctionAttachPointContext ctx) { }
	/**
	 * {@inheritDoc}
	 *
	 * <p>The default implementation does nothing.</p>
	 */
	@Override public void exitFunctionAttachPoint(BallerinaParser.FunctionAttachPointContext ctx) { }
	/**
	 * {@inheritDoc}
	 *
	 * <p>The default implementation does nothing.</p>
	 */
	@Override public void enterStructAttachPoint(BallerinaParser.StructAttachPointContext ctx) { }
	/**
	 * {@inheritDoc}
	 *
	 * <p>The default implementation does nothing.</p>
	 */
	@Override public void exitStructAttachPoint(BallerinaParser.StructAttachPointContext ctx) { }
	/**
	 * {@inheritDoc}
	 *
	 * <p>The default implementation does nothing.</p>
	 */
	@Override public void enterStreamletAttachPoint(BallerinaParser.StreamletAttachPointContext ctx) { }
	/**
	 * {@inheritDoc}
	 *
	 * <p>The default implementation does nothing.</p>
	 */
	@Override public void exitStreamletAttachPoint(BallerinaParser.StreamletAttachPointContext ctx) { }
	/**
	 * {@inheritDoc}
	 *
	 * <p>The default implementation does nothing.</p>
	 */
	@Override public void enterEnumAttachPoint(BallerinaParser.EnumAttachPointContext ctx) { }
	/**
	 * {@inheritDoc}
	 *
	 * <p>The default implementation does nothing.</p>
	 */
	@Override public void exitEnumAttachPoint(BallerinaParser.EnumAttachPointContext ctx) { }
	/**
	 * {@inheritDoc}
	 *
	 * <p>The default implementation does nothing.</p>
	 */
	@Override public void enterConstAttachPoint(BallerinaParser.ConstAttachPointContext ctx) { }
	/**
	 * {@inheritDoc}
	 *
	 * <p>The default implementation does nothing.</p>
	 */
	@Override public void exitConstAttachPoint(BallerinaParser.ConstAttachPointContext ctx) { }
	/**
	 * {@inheritDoc}
	 *
	 * <p>The default implementation does nothing.</p>
	 */
	@Override public void enterParameterAttachPoint(BallerinaParser.ParameterAttachPointContext ctx) { }
	/**
	 * {@inheritDoc}
	 *
	 * <p>The default implementation does nothing.</p>
	 */
	@Override public void exitParameterAttachPoint(BallerinaParser.ParameterAttachPointContext ctx) { }
	/**
	 * {@inheritDoc}
	 *
	 * <p>The default implementation does nothing.</p>
	 */
	@Override public void enterAnnotationAttachPoint(BallerinaParser.AnnotationAttachPointContext ctx) { }
	/**
	 * {@inheritDoc}
	 *
	 * <p>The default implementation does nothing.</p>
	 */
	@Override public void exitAnnotationAttachPoint(BallerinaParser.AnnotationAttachPointContext ctx) { }
	/**
	 * {@inheritDoc}
	 *
	 * <p>The default implementation does nothing.</p>
	 */
	@Override public void enterTransformerAttachPoint(BallerinaParser.TransformerAttachPointContext ctx) { }
	/**
	 * {@inheritDoc}
	 *
	 * <p>The default implementation does nothing.</p>
	 */
	@Override public void exitTransformerAttachPoint(BallerinaParser.TransformerAttachPointContext ctx) { }
	/**
	 * {@inheritDoc}
	 *
	 * <p>The default implementation does nothing.</p>
	 */
	@Override public void enterAnnotationBody(BallerinaParser.AnnotationBodyContext ctx) { }
	/**
	 * {@inheritDoc}
	 *
	 * <p>The default implementation does nothing.</p>
	 */
	@Override public void exitAnnotationBody(BallerinaParser.AnnotationBodyContext ctx) { }
	/**
	 * {@inheritDoc}
	 *
	 * <p>The default implementation does nothing.</p>
	 */
	@Override public void enterConstantDefinition(BallerinaParser.ConstantDefinitionContext ctx) { }
	/**
	 * {@inheritDoc}
	 *
	 * <p>The default implementation does nothing.</p>
	 */
	@Override public void exitConstantDefinition(BallerinaParser.ConstantDefinitionContext ctx) { }
	/**
	 * {@inheritDoc}
	 *
	 * <p>The default implementation does nothing.</p>
	 */
	@Override public void enterWorkerDeclaration(BallerinaParser.WorkerDeclarationContext ctx) { }
	/**
	 * {@inheritDoc}
	 *
	 * <p>The default implementation does nothing.</p>
	 */
	@Override public void exitWorkerDeclaration(BallerinaParser.WorkerDeclarationContext ctx) { }
	/**
	 * {@inheritDoc}
	 *
	 * <p>The default implementation does nothing.</p>
	 */
	@Override public void enterWorkerDefinition(BallerinaParser.WorkerDefinitionContext ctx) { }
	/**
	 * {@inheritDoc}
	 *
	 * <p>The default implementation does nothing.</p>
	 */
	@Override public void exitWorkerDefinition(BallerinaParser.WorkerDefinitionContext ctx) { }
	/**
	 * {@inheritDoc}
	 *
	 * <p>The default implementation does nothing.</p>
	 */
	@Override public void enterTypeName(BallerinaParser.TypeNameContext ctx) { }
	/**
	 * {@inheritDoc}
	 *
	 * <p>The default implementation does nothing.</p>
	 */
	@Override public void exitTypeName(BallerinaParser.TypeNameContext ctx) { }
	/**
	 * {@inheritDoc}
	 *
	 * <p>The default implementation does nothing.</p>
	 */
	@Override public void enterBuiltInTypeName(BallerinaParser.BuiltInTypeNameContext ctx) { }
	/**
	 * {@inheritDoc}
	 *
	 * <p>The default implementation does nothing.</p>
	 */
	@Override public void exitBuiltInTypeName(BallerinaParser.BuiltInTypeNameContext ctx) { }
	/**
	 * {@inheritDoc}
	 *
	 * <p>The default implementation does nothing.</p>
	 */
	@Override public void enterReferenceTypeName(BallerinaParser.ReferenceTypeNameContext ctx) { }
	/**
	 * {@inheritDoc}
	 *
	 * <p>The default implementation does nothing.</p>
	 */
	@Override public void exitReferenceTypeName(BallerinaParser.ReferenceTypeNameContext ctx) { }
	/**
	 * {@inheritDoc}
	 *
	 * <p>The default implementation does nothing.</p>
	 */
	@Override public void enterUserDefineTypeName(BallerinaParser.UserDefineTypeNameContext ctx) { }
	/**
	 * {@inheritDoc}
	 *
	 * <p>The default implementation does nothing.</p>
	 */
	@Override public void exitUserDefineTypeName(BallerinaParser.UserDefineTypeNameContext ctx) { }
	/**
	 * {@inheritDoc}
	 *
	 * <p>The default implementation does nothing.</p>
	 */
	@Override public void enterAnonStructTypeName(BallerinaParser.AnonStructTypeNameContext ctx) { }
	/**
	 * {@inheritDoc}
	 *
	 * <p>The default implementation does nothing.</p>
	 */
	@Override public void exitAnonStructTypeName(BallerinaParser.AnonStructTypeNameContext ctx) { }
	/**
	 * {@inheritDoc}
	 *
	 * <p>The default implementation does nothing.</p>
	 */
	@Override public void enterValueTypeName(BallerinaParser.ValueTypeNameContext ctx) { }
	/**
	 * {@inheritDoc}
	 *
	 * <p>The default implementation does nothing.</p>
	 */
	@Override public void exitValueTypeName(BallerinaParser.ValueTypeNameContext ctx) { }
	/**
	 * {@inheritDoc}
	 *
	 * <p>The default implementation does nothing.</p>
	 */
	@Override public void enterBuiltInReferenceTypeName(BallerinaParser.BuiltInReferenceTypeNameContext ctx) { }
	/**
	 * {@inheritDoc}
	 *
	 * <p>The default implementation does nothing.</p>
	 */
	@Override public void exitBuiltInReferenceTypeName(BallerinaParser.BuiltInReferenceTypeNameContext ctx) { }
	/**
	 * {@inheritDoc}
	 *
	 * <p>The default implementation does nothing.</p>
	 */
	@Override public void enterFunctionTypeName(BallerinaParser.FunctionTypeNameContext ctx) { }
	/**
	 * {@inheritDoc}
	 *
	 * <p>The default implementation does nothing.</p>
	 */
	@Override public void exitFunctionTypeName(BallerinaParser.FunctionTypeNameContext ctx) { }
	/**
	 * {@inheritDoc}
	 *
	 * <p>The default implementation does nothing.</p>
	 */
	@Override public void enterXmlNamespaceName(BallerinaParser.XmlNamespaceNameContext ctx) { }
	/**
	 * {@inheritDoc}
	 *
	 * <p>The default implementation does nothing.</p>
	 */
	@Override public void exitXmlNamespaceName(BallerinaParser.XmlNamespaceNameContext ctx) { }
	/**
	 * {@inheritDoc}
	 *
	 * <p>The default implementation does nothing.</p>
	 */
	@Override public void enterXmlLocalName(BallerinaParser.XmlLocalNameContext ctx) { }
	/**
	 * {@inheritDoc}
	 *
	 * <p>The default implementation does nothing.</p>
	 */
	@Override public void exitXmlLocalName(BallerinaParser.XmlLocalNameContext ctx) { }
	/**
	 * {@inheritDoc}
	 *
	 * <p>The default implementation does nothing.</p>
	 */
	@Override public void enterAnnotationAttachment(BallerinaParser.AnnotationAttachmentContext ctx) { }
	/**
	 * {@inheritDoc}
	 *
	 * <p>The default implementation does nothing.</p>
	 */
	@Override public void exitAnnotationAttachment(BallerinaParser.AnnotationAttachmentContext ctx) { }
	/**
	 * {@inheritDoc}
	 *
	 * <p>The default implementation does nothing.</p>
	 */
	@Override public void enterAnnotationAttributeList(BallerinaParser.AnnotationAttributeListContext ctx) { }
	/**
	 * {@inheritDoc}
	 *
	 * <p>The default implementation does nothing.</p>
	 */
	@Override public void exitAnnotationAttributeList(BallerinaParser.AnnotationAttributeListContext ctx) { }
	/**
	 * {@inheritDoc}
	 *
	 * <p>The default implementation does nothing.</p>
	 */
	@Override public void enterAnnotationAttribute(BallerinaParser.AnnotationAttributeContext ctx) { }
	/**
	 * {@inheritDoc}
	 *
	 * <p>The default implementation does nothing.</p>
	 */
	@Override public void exitAnnotationAttribute(BallerinaParser.AnnotationAttributeContext ctx) { }
	/**
	 * {@inheritDoc}
	 *
	 * <p>The default implementation does nothing.</p>
	 */
	@Override public void enterAnnotationAttributeValue(BallerinaParser.AnnotationAttributeValueContext ctx) { }
	/**
	 * {@inheritDoc}
	 *
	 * <p>The default implementation does nothing.</p>
	 */
	@Override public void exitAnnotationAttributeValue(BallerinaParser.AnnotationAttributeValueContext ctx) { }
	/**
	 * {@inheritDoc}
	 *
	 * <p>The default implementation does nothing.</p>
	 */
	@Override public void enterAnnotationAttributeArray(BallerinaParser.AnnotationAttributeArrayContext ctx) { }
	/**
	 * {@inheritDoc}
	 *
	 * <p>The default implementation does nothing.</p>
	 */
	@Override public void exitAnnotationAttributeArray(BallerinaParser.AnnotationAttributeArrayContext ctx) { }
	/**
	 * {@inheritDoc}
	 *
	 * <p>The default implementation does nothing.</p>
	 */
	@Override public void enterStatement(BallerinaParser.StatementContext ctx) { }
	/**
	 * {@inheritDoc}
	 *
	 * <p>The default implementation does nothing.</p>
	 */
	@Override public void exitStatement(BallerinaParser.StatementContext ctx) { }
	/**
	 * {@inheritDoc}
	 *
	 * <p>The default implementation does nothing.</p>
	 */
	@Override public void enterVariableDefinitionStatement(BallerinaParser.VariableDefinitionStatementContext ctx) { }
	/**
	 * {@inheritDoc}
	 *
	 * <p>The default implementation does nothing.</p>
	 */
	@Override public void exitVariableDefinitionStatement(BallerinaParser.VariableDefinitionStatementContext ctx) { }
	/**
	 * {@inheritDoc}
	 *
	 * <p>The default implementation does nothing.</p>
	 */
	@Override public void enterRecordLiteral(BallerinaParser.RecordLiteralContext ctx) { }
	/**
	 * {@inheritDoc}
	 *
	 * <p>The default implementation does nothing.</p>
	 */
	@Override public void exitRecordLiteral(BallerinaParser.RecordLiteralContext ctx) { }
	/**
	 * {@inheritDoc}
	 *
	 * <p>The default implementation does nothing.</p>
	 */
	@Override public void enterRecordKeyValue(BallerinaParser.RecordKeyValueContext ctx) { }
	/**
	 * {@inheritDoc}
	 *
	 * <p>The default implementation does nothing.</p>
	 */
	@Override public void exitRecordKeyValue(BallerinaParser.RecordKeyValueContext ctx) { }
	/**
	 * {@inheritDoc}
	 *
	 * <p>The default implementation does nothing.</p>
	 */
	@Override public void enterRecordKey(BallerinaParser.RecordKeyContext ctx) { }
	/**
	 * {@inheritDoc}
	 *
	 * <p>The default implementation does nothing.</p>
	 */
	@Override public void exitRecordKey(BallerinaParser.RecordKeyContext ctx) { }
	/**
	 * {@inheritDoc}
	 *
	 * <p>The default implementation does nothing.</p>
	 */
	@Override public void enterArrayLiteral(BallerinaParser.ArrayLiteralContext ctx) { }
	/**
	 * {@inheritDoc}
	 *
	 * <p>The default implementation does nothing.</p>
	 */
	@Override public void exitArrayLiteral(BallerinaParser.ArrayLiteralContext ctx) { }
	/**
	 * {@inheritDoc}
	 *
	 * <p>The default implementation does nothing.</p>
	 */
	@Override public void enterConnectorInit(BallerinaParser.ConnectorInitContext ctx) { }
	/**
	 * {@inheritDoc}
	 *
	 * <p>The default implementation does nothing.</p>
	 */
	@Override public void exitConnectorInit(BallerinaParser.ConnectorInitContext ctx) { }
	/**
	 * {@inheritDoc}
	 *
	 * <p>The default implementation does nothing.</p>
	 */
	@Override public void enterEndpointDeclaration(BallerinaParser.EndpointDeclarationContext ctx) { }
	/**
	 * {@inheritDoc}
	 *
	 * <p>The default implementation does nothing.</p>
	 */
	@Override public void exitEndpointDeclaration(BallerinaParser.EndpointDeclarationContext ctx) { }
	/**
	 * {@inheritDoc}
	 *
	 * <p>The default implementation does nothing.</p>
	 */
	@Override public void enterEndpointDefinition(BallerinaParser.EndpointDefinitionContext ctx) { }
	/**
	 * {@inheritDoc}
	 *
	 * <p>The default implementation does nothing.</p>
	 */
	@Override public void exitEndpointDefinition(BallerinaParser.EndpointDefinitionContext ctx) { }
	/**
	 * {@inheritDoc}
	 *
	 * <p>The default implementation does nothing.</p>
	 */
	@Override public void enterAssignmentStatement(BallerinaParser.AssignmentStatementContext ctx) { }
	/**
	 * {@inheritDoc}
	 *
	 * <p>The default implementation does nothing.</p>
	 */
	@Override public void exitAssignmentStatement(BallerinaParser.AssignmentStatementContext ctx) { }
	/**
	 * {@inheritDoc}
	 *
	 * <p>The default implementation does nothing.</p>
	 */
	@Override public void enterBindStatement(BallerinaParser.BindStatementContext ctx) { }
	/**
	 * {@inheritDoc}
	 *
	 * <p>The default implementation does nothing.</p>
	 */
	@Override public void exitBindStatement(BallerinaParser.BindStatementContext ctx) { }
	/**
	 * {@inheritDoc}
	 *
	 * <p>The default implementation does nothing.</p>
	 */
	@Override public void enterVariableReferenceList(BallerinaParser.VariableReferenceListContext ctx) { }
	/**
	 * {@inheritDoc}
	 *
	 * <p>The default implementation does nothing.</p>
	 */
	@Override public void exitVariableReferenceList(BallerinaParser.VariableReferenceListContext ctx) { }
	/**
	 * {@inheritDoc}
	 *
	 * <p>The default implementation does nothing.</p>
	 */
	@Override public void enterIfElseStatement(BallerinaParser.IfElseStatementContext ctx) { }
	/**
	 * {@inheritDoc}
	 *
	 * <p>The default implementation does nothing.</p>
	 */
	@Override public void exitIfElseStatement(BallerinaParser.IfElseStatementContext ctx) { }
	/**
	 * {@inheritDoc}
	 *
	 * <p>The default implementation does nothing.</p>
	 */
	@Override public void enterIfClause(BallerinaParser.IfClauseContext ctx) { }
	/**
	 * {@inheritDoc}
	 *
	 * <p>The default implementation does nothing.</p>
	 */
	@Override public void exitIfClause(BallerinaParser.IfClauseContext ctx) { }
	/**
	 * {@inheritDoc}
	 *
	 * <p>The default implementation does nothing.</p>
	 */
	@Override public void enterElseIfClause(BallerinaParser.ElseIfClauseContext ctx) { }
	/**
	 * {@inheritDoc}
	 *
	 * <p>The default implementation does nothing.</p>
	 */
	@Override public void exitElseIfClause(BallerinaParser.ElseIfClauseContext ctx) { }
	/**
	 * {@inheritDoc}
	 *
	 * <p>The default implementation does nothing.</p>
	 */
	@Override public void enterElseClause(BallerinaParser.ElseClauseContext ctx) { }
	/**
	 * {@inheritDoc}
	 *
	 * <p>The default implementation does nothing.</p>
	 */
	@Override public void exitElseClause(BallerinaParser.ElseClauseContext ctx) { }
	/**
	 * {@inheritDoc}
	 *
	 * <p>The default implementation does nothing.</p>
	 */
	@Override public void enterForeachStatement(BallerinaParser.ForeachStatementContext ctx) { }
	/**
	 * {@inheritDoc}
	 *
	 * <p>The default implementation does nothing.</p>
	 */
	@Override public void exitForeachStatement(BallerinaParser.ForeachStatementContext ctx) { }
	/**
	 * {@inheritDoc}
	 *
	 * <p>The default implementation does nothing.</p>
	 */
	@Override public void enterIntRangeExpression(BallerinaParser.IntRangeExpressionContext ctx) { }
	/**
	 * {@inheritDoc}
	 *
	 * <p>The default implementation does nothing.</p>
	 */
	@Override public void exitIntRangeExpression(BallerinaParser.IntRangeExpressionContext ctx) { }
	/**
	 * {@inheritDoc}
	 *
	 * <p>The default implementation does nothing.</p>
	 */
	@Override public void enterWhileStatement(BallerinaParser.WhileStatementContext ctx) { }
	/**
	 * {@inheritDoc}
	 *
	 * <p>The default implementation does nothing.</p>
	 */
	@Override public void exitWhileStatement(BallerinaParser.WhileStatementContext ctx) { }
	/**
	 * {@inheritDoc}
	 *
	 * <p>The default implementation does nothing.</p>
	 */
	@Override public void enterNextStatement(BallerinaParser.NextStatementContext ctx) { }
	/**
	 * {@inheritDoc}
	 *
	 * <p>The default implementation does nothing.</p>
	 */
	@Override public void exitNextStatement(BallerinaParser.NextStatementContext ctx) { }
	/**
	 * {@inheritDoc}
	 *
	 * <p>The default implementation does nothing.</p>
	 */
	@Override public void enterBreakStatement(BallerinaParser.BreakStatementContext ctx) { }
	/**
	 * {@inheritDoc}
	 *
	 * <p>The default implementation does nothing.</p>
	 */
	@Override public void exitBreakStatement(BallerinaParser.BreakStatementContext ctx) { }
	/**
	 * {@inheritDoc}
	 *
	 * <p>The default implementation does nothing.</p>
	 */
	@Override public void enterForkJoinStatement(BallerinaParser.ForkJoinStatementContext ctx) { }
	/**
	 * {@inheritDoc}
	 *
	 * <p>The default implementation does nothing.</p>
	 */
	@Override public void exitForkJoinStatement(BallerinaParser.ForkJoinStatementContext ctx) { }
	/**
	 * {@inheritDoc}
	 *
	 * <p>The default implementation does nothing.</p>
	 */
	@Override public void enterJoinClause(BallerinaParser.JoinClauseContext ctx) { }
	/**
	 * {@inheritDoc}
	 *
	 * <p>The default implementation does nothing.</p>
	 */
	@Override public void exitJoinClause(BallerinaParser.JoinClauseContext ctx) { }
	/**
	 * {@inheritDoc}
	 *
	 * <p>The default implementation does nothing.</p>
	 */
	@Override public void enterAnyJoinCondition(BallerinaParser.AnyJoinConditionContext ctx) { }
	/**
	 * {@inheritDoc}
	 *
	 * <p>The default implementation does nothing.</p>
	 */
	@Override public void exitAnyJoinCondition(BallerinaParser.AnyJoinConditionContext ctx) { }
	/**
	 * {@inheritDoc}
	 *
	 * <p>The default implementation does nothing.</p>
	 */
	@Override public void enterAllJoinCondition(BallerinaParser.AllJoinConditionContext ctx) { }
	/**
	 * {@inheritDoc}
	 *
	 * <p>The default implementation does nothing.</p>
	 */
	@Override public void exitAllJoinCondition(BallerinaParser.AllJoinConditionContext ctx) { }
	/**
	 * {@inheritDoc}
	 *
	 * <p>The default implementation does nothing.</p>
	 */
	@Override public void enterTimeoutClause(BallerinaParser.TimeoutClauseContext ctx) { }
	/**
	 * {@inheritDoc}
	 *
	 * <p>The default implementation does nothing.</p>
	 */
	@Override public void exitTimeoutClause(BallerinaParser.TimeoutClauseContext ctx) { }
	/**
	 * {@inheritDoc}
	 *
	 * <p>The default implementation does nothing.</p>
	 */
	@Override public void enterTryCatchStatement(BallerinaParser.TryCatchStatementContext ctx) { }
	/**
	 * {@inheritDoc}
	 *
	 * <p>The default implementation does nothing.</p>
	 */
	@Override public void exitTryCatchStatement(BallerinaParser.TryCatchStatementContext ctx) { }
	/**
	 * {@inheritDoc}
	 *
	 * <p>The default implementation does nothing.</p>
	 */
	@Override public void enterCatchClauses(BallerinaParser.CatchClausesContext ctx) { }
	/**
	 * {@inheritDoc}
	 *
	 * <p>The default implementation does nothing.</p>
	 */
	@Override public void exitCatchClauses(BallerinaParser.CatchClausesContext ctx) { }
	/**
	 * {@inheritDoc}
	 *
	 * <p>The default implementation does nothing.</p>
	 */
	@Override public void enterCatchClause(BallerinaParser.CatchClauseContext ctx) { }
	/**
	 * {@inheritDoc}
	 *
	 * <p>The default implementation does nothing.</p>
	 */
	@Override public void exitCatchClause(BallerinaParser.CatchClauseContext ctx) { }
	/**
	 * {@inheritDoc}
	 *
	 * <p>The default implementation does nothing.</p>
	 */
	@Override public void enterFinallyClause(BallerinaParser.FinallyClauseContext ctx) { }
	/**
	 * {@inheritDoc}
	 *
	 * <p>The default implementation does nothing.</p>
	 */
	@Override public void exitFinallyClause(BallerinaParser.FinallyClauseContext ctx) { }
	/**
	 * {@inheritDoc}
	 *
	 * <p>The default implementation does nothing.</p>
	 */
	@Override public void enterThrowStatement(BallerinaParser.ThrowStatementContext ctx) { }
	/**
	 * {@inheritDoc}
	 *
	 * <p>The default implementation does nothing.</p>
	 */
	@Override public void exitThrowStatement(BallerinaParser.ThrowStatementContext ctx) { }
	/**
	 * {@inheritDoc}
	 *
	 * <p>The default implementation does nothing.</p>
	 */
	@Override public void enterReturnStatement(BallerinaParser.ReturnStatementContext ctx) { }
	/**
	 * {@inheritDoc}
	 *
	 * <p>The default implementation does nothing.</p>
	 */
	@Override public void exitReturnStatement(BallerinaParser.ReturnStatementContext ctx) { }
	/**
	 * {@inheritDoc}
	 *
	 * <p>The default implementation does nothing.</p>
	 */
	@Override public void enterWorkerInteractionStatement(BallerinaParser.WorkerInteractionStatementContext ctx) { }
	/**
	 * {@inheritDoc}
	 *
	 * <p>The default implementation does nothing.</p>
	 */
	@Override public void exitWorkerInteractionStatement(BallerinaParser.WorkerInteractionStatementContext ctx) { }
	/**
	 * {@inheritDoc}
	 *
	 * <p>The default implementation does nothing.</p>
	 */
	@Override public void enterInvokeWorker(BallerinaParser.InvokeWorkerContext ctx) { }
	/**
	 * {@inheritDoc}
	 *
	 * <p>The default implementation does nothing.</p>
	 */
	@Override public void exitInvokeWorker(BallerinaParser.InvokeWorkerContext ctx) { }
	/**
	 * {@inheritDoc}
	 *
	 * <p>The default implementation does nothing.</p>
	 */
	@Override public void enterInvokeFork(BallerinaParser.InvokeForkContext ctx) { }
	/**
	 * {@inheritDoc}
	 *
	 * <p>The default implementation does nothing.</p>
	 */
	@Override public void exitInvokeFork(BallerinaParser.InvokeForkContext ctx) { }
	/**
	 * {@inheritDoc}
	 *
	 * <p>The default implementation does nothing.</p>
	 */
	@Override public void enterWorkerReply(BallerinaParser.WorkerReplyContext ctx) { }
	/**
	 * {@inheritDoc}
	 *
	 * <p>The default implementation does nothing.</p>
	 */
	@Override public void exitWorkerReply(BallerinaParser.WorkerReplyContext ctx) { }
	/**
	 * {@inheritDoc}
	 *
	 * <p>The default implementation does nothing.</p>
	 */
	@Override public void enterXmlAttribVariableReference(BallerinaParser.XmlAttribVariableReferenceContext ctx) { }
	/**
	 * {@inheritDoc}
	 *
	 * <p>The default implementation does nothing.</p>
	 */
	@Override public void exitXmlAttribVariableReference(BallerinaParser.XmlAttribVariableReferenceContext ctx) { }
	/**
	 * {@inheritDoc}
	 *
	 * <p>The default implementation does nothing.</p>
	 */
	@Override public void enterSimpleVariableReference(BallerinaParser.SimpleVariableReferenceContext ctx) { }
	/**
	 * {@inheritDoc}
	 *
	 * <p>The default implementation does nothing.</p>
	 */
	@Override public void exitSimpleVariableReference(BallerinaParser.SimpleVariableReferenceContext ctx) { }
	/**
	 * {@inheritDoc}
	 *
	 * <p>The default implementation does nothing.</p>
	 */
	@Override public void enterInvocationReference(BallerinaParser.InvocationReferenceContext ctx) { }
	/**
	 * {@inheritDoc}
	 *
	 * <p>The default implementation does nothing.</p>
	 */
	@Override public void exitInvocationReference(BallerinaParser.InvocationReferenceContext ctx) { }
	/**
	 * {@inheritDoc}
	 *
	 * <p>The default implementation does nothing.</p>
	 */
	@Override public void enterFunctionInvocationReference(BallerinaParser.FunctionInvocationReferenceContext ctx) { }
	/**
	 * {@inheritDoc}
	 *
	 * <p>The default implementation does nothing.</p>
	 */
	@Override public void exitFunctionInvocationReference(BallerinaParser.FunctionInvocationReferenceContext ctx) { }
	/**
	 * {@inheritDoc}
	 *
	 * <p>The default implementation does nothing.</p>
	 */
	@Override public void enterFieldVariableReference(BallerinaParser.FieldVariableReferenceContext ctx) { }
	/**
	 * {@inheritDoc}
	 *
	 * <p>The default implementation does nothing.</p>
	 */
	@Override public void exitFieldVariableReference(BallerinaParser.FieldVariableReferenceContext ctx) { }
	/**
	 * {@inheritDoc}
	 *
	 * <p>The default implementation does nothing.</p>
	 */
	@Override public void enterMapArrayVariableReference(BallerinaParser.MapArrayVariableReferenceContext ctx) { }
	/**
	 * {@inheritDoc}
	 *
	 * <p>The default implementation does nothing.</p>
	 */
	@Override public void exitMapArrayVariableReference(BallerinaParser.MapArrayVariableReferenceContext ctx) { }
	/**
	 * {@inheritDoc}
	 *
	 * <p>The default implementation does nothing.</p>
	 */
	@Override public void enterField(BallerinaParser.FieldContext ctx) { }
	/**
	 * {@inheritDoc}
	 *
	 * <p>The default implementation does nothing.</p>
	 */
	@Override public void exitField(BallerinaParser.FieldContext ctx) { }
	/**
	 * {@inheritDoc}
	 *
	 * <p>The default implementation does nothing.</p>
	 */
	@Override public void enterIndex(BallerinaParser.IndexContext ctx) { }
	/**
	 * {@inheritDoc}
	 *
	 * <p>The default implementation does nothing.</p>
	 */
	@Override public void exitIndex(BallerinaParser.IndexContext ctx) { }
	/**
	 * {@inheritDoc}
	 *
	 * <p>The default implementation does nothing.</p>
	 */
	@Override public void enterXmlAttrib(BallerinaParser.XmlAttribContext ctx) { }
	/**
	 * {@inheritDoc}
	 *
	 * <p>The default implementation does nothing.</p>
	 */
	@Override public void exitXmlAttrib(BallerinaParser.XmlAttribContext ctx) { }
	/**
	 * {@inheritDoc}
	 *
	 * <p>The default implementation does nothing.</p>
	 */
	@Override public void enterFunctionInvocation(BallerinaParser.FunctionInvocationContext ctx) { }
	/**
	 * {@inheritDoc}
	 *
	 * <p>The default implementation does nothing.</p>
	 */
	@Override public void exitFunctionInvocation(BallerinaParser.FunctionInvocationContext ctx) { }
	/**
	 * {@inheritDoc}
	 *
	 * <p>The default implementation does nothing.</p>
	 */
	@Override public void enterInvocation(BallerinaParser.InvocationContext ctx) { }
	/**
	 * {@inheritDoc}
	 *
	 * <p>The default implementation does nothing.</p>
	 */
	@Override public void exitInvocation(BallerinaParser.InvocationContext ctx) { }
	/**
	 * {@inheritDoc}
	 *
	 * <p>The default implementation does nothing.</p>
	 */
	@Override public void enterExpressionList(BallerinaParser.ExpressionListContext ctx) { }
	/**
	 * {@inheritDoc}
	 *
	 * <p>The default implementation does nothing.</p>
	 */
	@Override public void exitExpressionList(BallerinaParser.ExpressionListContext ctx) { }
	/**
	 * {@inheritDoc}
	 *
	 * <p>The default implementation does nothing.</p>
	 */
	@Override public void enterExpressionStmt(BallerinaParser.ExpressionStmtContext ctx) { }
	/**
	 * {@inheritDoc}
	 *
	 * <p>The default implementation does nothing.</p>
	 */
	@Override public void exitExpressionStmt(BallerinaParser.ExpressionStmtContext ctx) { }
	/**
	 * {@inheritDoc}
	 *
	 * <p>The default implementation does nothing.</p>
	 */
	@Override public void enterTransactionStatement(BallerinaParser.TransactionStatementContext ctx) { }
	/**
	 * {@inheritDoc}
	 *
	 * <p>The default implementation does nothing.</p>
	 */
	@Override public void exitTransactionStatement(BallerinaParser.TransactionStatementContext ctx) { }
	/**
	 * {@inheritDoc}
	 *
	 * <p>The default implementation does nothing.</p>
	 */
	@Override public void enterTransactionClause(BallerinaParser.TransactionClauseContext ctx) { }
	/**
	 * {@inheritDoc}
	 *
	 * <p>The default implementation does nothing.</p>
	 */
	@Override public void exitTransactionClause(BallerinaParser.TransactionClauseContext ctx) { }
	/**
	 * {@inheritDoc}
	 *
	 * <p>The default implementation does nothing.</p>
	 */
	@Override public void enterTransactionPropertyInitStatement(BallerinaParser.TransactionPropertyInitStatementContext ctx) { }
	/**
	 * {@inheritDoc}
	 *
	 * <p>The default implementation does nothing.</p>
	 */
	@Override public void exitTransactionPropertyInitStatement(BallerinaParser.TransactionPropertyInitStatementContext ctx) { }
	/**
	 * {@inheritDoc}
	 *
	 * <p>The default implementation does nothing.</p>
	 */
	@Override public void enterTransactionPropertyInitStatementList(BallerinaParser.TransactionPropertyInitStatementListContext ctx) { }
	/**
	 * {@inheritDoc}
	 *
	 * <p>The default implementation does nothing.</p>
	 */
	@Override public void exitTransactionPropertyInitStatementList(BallerinaParser.TransactionPropertyInitStatementListContext ctx) { }
	/**
	 * {@inheritDoc}
	 *
	 * <p>The default implementation does nothing.</p>
	 */
	@Override public void enterLockStatement(BallerinaParser.LockStatementContext ctx) { }
	/**
	 * {@inheritDoc}
	 *
	 * <p>The default implementation does nothing.</p>
	 */
	@Override public void exitLockStatement(BallerinaParser.LockStatementContext ctx) { }
	/**
	 * {@inheritDoc}
	 *
	 * <p>The default implementation does nothing.</p>
	 */
	@Override public void enterFailedClause(BallerinaParser.FailedClauseContext ctx) { }
	/**
	 * {@inheritDoc}
	 *
	 * <p>The default implementation does nothing.</p>
	 */
	@Override public void exitFailedClause(BallerinaParser.FailedClauseContext ctx) { }
	/**
	 * {@inheritDoc}
	 *
	 * <p>The default implementation does nothing.</p>
	 */
	@Override public void enterAbortStatement(BallerinaParser.AbortStatementContext ctx) { }
	/**
	 * {@inheritDoc}
	 *
	 * <p>The default implementation does nothing.</p>
	 */
	@Override public void exitAbortStatement(BallerinaParser.AbortStatementContext ctx) { }
	/**
	 * {@inheritDoc}
	 *
	 * <p>The default implementation does nothing.</p>
	 */
	@Override public void enterRetriesStatement(BallerinaParser.RetriesStatementContext ctx) { }
	/**
	 * {@inheritDoc}
	 *
	 * <p>The default implementation does nothing.</p>
	 */
	@Override public void exitRetriesStatement(BallerinaParser.RetriesStatementContext ctx) { }
	/**
	 * {@inheritDoc}
	 *
	 * <p>The default implementation does nothing.</p>
	 */
	@Override public void enterNamespaceDeclarationStatement(BallerinaParser.NamespaceDeclarationStatementContext ctx) { }
	/**
	 * {@inheritDoc}
	 *
	 * <p>The default implementation does nothing.</p>
	 */
	@Override public void exitNamespaceDeclarationStatement(BallerinaParser.NamespaceDeclarationStatementContext ctx) { }
	/**
	 * {@inheritDoc}
	 *
	 * <p>The default implementation does nothing.</p>
	 */
	@Override public void enterNamespaceDeclaration(BallerinaParser.NamespaceDeclarationContext ctx) { }
	/**
	 * {@inheritDoc}
	 *
	 * <p>The default implementation does nothing.</p>
	 */
	@Override public void exitNamespaceDeclaration(BallerinaParser.NamespaceDeclarationContext ctx) { }
	/**
	 * {@inheritDoc}
	 *
	 * <p>The default implementation does nothing.</p>
	 */
	@Override public void enterConnectorInitExpression(BallerinaParser.ConnectorInitExpressionContext ctx) { }
	/**
	 * {@inheritDoc}
	 *
	 * <p>The default implementation does nothing.</p>
	 */
	@Override public void exitConnectorInitExpression(BallerinaParser.ConnectorInitExpressionContext ctx) { }
	/**
	 * {@inheritDoc}
	 *
	 * <p>The default implementation does nothing.</p>
	 */
	@Override public void enterBinaryDivMulModExpression(BallerinaParser.BinaryDivMulModExpressionContext ctx) { }
	/**
	 * {@inheritDoc}
	 *
	 * <p>The default implementation does nothing.</p>
	 */
	@Override public void exitBinaryDivMulModExpression(BallerinaParser.BinaryDivMulModExpressionContext ctx) { }
	/**
	 * {@inheritDoc}
	 *
	 * <p>The default implementation does nothing.</p>
	 */
	@Override public void enterBinaryOrExpression(BallerinaParser.BinaryOrExpressionContext ctx) { }
	/**
	 * {@inheritDoc}
	 *
	 * <p>The default implementation does nothing.</p>
	 */
	@Override public void exitBinaryOrExpression(BallerinaParser.BinaryOrExpressionContext ctx) { }
	/**
	 * {@inheritDoc}
	 *
	 * <p>The default implementation does nothing.</p>
	 */
	@Override public void enterXmlLiteralExpression(BallerinaParser.XmlLiteralExpressionContext ctx) { }
	/**
	 * {@inheritDoc}
	 *
	 * <p>The default implementation does nothing.</p>
	 */
	@Override public void exitXmlLiteralExpression(BallerinaParser.XmlLiteralExpressionContext ctx) { }
	/**
	 * {@inheritDoc}
	 *
	 * <p>The default implementation does nothing.</p>
	 */
	@Override public void enterValueTypeTypeExpression(BallerinaParser.ValueTypeTypeExpressionContext ctx) { }
	/**
	 * {@inheritDoc}
	 *
	 * <p>The default implementation does nothing.</p>
	 */
	@Override public void exitValueTypeTypeExpression(BallerinaParser.ValueTypeTypeExpressionContext ctx) { }
	/**
	 * {@inheritDoc}
	 *
	 * <p>The default implementation does nothing.</p>
	 */
	@Override public void enterSimpleLiteralExpression(BallerinaParser.SimpleLiteralExpressionContext ctx) { }
	/**
	 * {@inheritDoc}
	 *
	 * <p>The default implementation does nothing.</p>
	 */
	@Override public void exitSimpleLiteralExpression(BallerinaParser.SimpleLiteralExpressionContext ctx) { }
	/**
	 * {@inheritDoc}
	 *
	 * <p>The default implementation does nothing.</p>
	 */
	@Override public void enterStringTemplateLiteralExpression(BallerinaParser.StringTemplateLiteralExpressionContext ctx) { }
	/**
	 * {@inheritDoc}
	 *
	 * <p>The default implementation does nothing.</p>
	 */
	@Override public void exitStringTemplateLiteralExpression(BallerinaParser.StringTemplateLiteralExpressionContext ctx) { }
	/**
	 * {@inheritDoc}
	 *
	 * <p>The default implementation does nothing.</p>
	 */
	@Override public void enterLambdaFunctionExpression(BallerinaParser.LambdaFunctionExpressionContext ctx) { }
	/**
	 * {@inheritDoc}
	 *
	 * <p>The default implementation does nothing.</p>
	 */
	@Override public void exitLambdaFunctionExpression(BallerinaParser.LambdaFunctionExpressionContext ctx) { }
	/**
	 * {@inheritDoc}
	 *
	 * <p>The default implementation does nothing.</p>
	 */
	@Override public void enterBinaryEqualExpression(BallerinaParser.BinaryEqualExpressionContext ctx) { }
	/**
	 * {@inheritDoc}
	 *
	 * <p>The default implementation does nothing.</p>
	 */
	@Override public void exitBinaryEqualExpression(BallerinaParser.BinaryEqualExpressionContext ctx) { }
	/**
	 * {@inheritDoc}
	 *
	 * <p>The default implementation does nothing.</p>
	 */
	@Override public void enterRecordLiteralExpression(BallerinaParser.RecordLiteralExpressionContext ctx) { }
	/**
	 * {@inheritDoc}
	 *
	 * <p>The default implementation does nothing.</p>
	 */
	@Override public void exitRecordLiteralExpression(BallerinaParser.RecordLiteralExpressionContext ctx) { }
	/**
	 * {@inheritDoc}
	 *
	 * <p>The default implementation does nothing.</p>
	 */
	@Override public void enterArrayLiteralExpression(BallerinaParser.ArrayLiteralExpressionContext ctx) { }
	/**
	 * {@inheritDoc}
	 *
	 * <p>The default implementation does nothing.</p>
	 */
	@Override public void exitArrayLiteralExpression(BallerinaParser.ArrayLiteralExpressionContext ctx) { }
	/**
	 * {@inheritDoc}
	 *
	 * <p>The default implementation does nothing.</p>
	 */
	@Override public void enterTypeAccessExpression(BallerinaParser.TypeAccessExpressionContext ctx) { }
	/**
	 * {@inheritDoc}
	 *
	 * <p>The default implementation does nothing.</p>
	 */
	@Override public void exitTypeAccessExpression(BallerinaParser.TypeAccessExpressionContext ctx) { }
	/**
	 * {@inheritDoc}
	 *
	 * <p>The default implementation does nothing.</p>
	 */
	@Override public void enterBracedExpression(BallerinaParser.BracedExpressionContext ctx) { }
	/**
	 * {@inheritDoc}
	 *
	 * <p>The default implementation does nothing.</p>
	 */
	@Override public void exitBracedExpression(BallerinaParser.BracedExpressionContext ctx) { }
	/**
	 * {@inheritDoc}
	 *
	 * <p>The default implementation does nothing.</p>
	 */
	@Override public void enterVariableReferenceExpression(BallerinaParser.VariableReferenceExpressionContext ctx) { }
	/**
	 * {@inheritDoc}
	 *
	 * <p>The default implementation does nothing.</p>
	 */
	@Override public void exitVariableReferenceExpression(BallerinaParser.VariableReferenceExpressionContext ctx) { }
	/**
	 * {@inheritDoc}
	 *
	 * <p>The default implementation does nothing.</p>
	 */
	@Override public void enterTypeCastingExpression(BallerinaParser.TypeCastingExpressionContext ctx) { }
	/**
	 * {@inheritDoc}
	 *
	 * <p>The default implementation does nothing.</p>
	 */
	@Override public void exitTypeCastingExpression(BallerinaParser.TypeCastingExpressionContext ctx) { }
	/**
	 * {@inheritDoc}
	 *
	 * <p>The default implementation does nothing.</p>
	 */
	@Override public void enterBinaryAndExpression(BallerinaParser.BinaryAndExpressionContext ctx) { }
	/**
	 * {@inheritDoc}
	 *
	 * <p>The default implementation does nothing.</p>
	 */
	@Override public void exitBinaryAndExpression(BallerinaParser.BinaryAndExpressionContext ctx) { }
	/**
	 * {@inheritDoc}
	 *
	 * <p>The default implementation does nothing.</p>
	 */
	@Override public void enterBinaryAddSubExpression(BallerinaParser.BinaryAddSubExpressionContext ctx) { }
	/**
	 * {@inheritDoc}
	 *
	 * <p>The default implementation does nothing.</p>
	 */
	@Override public void exitBinaryAddSubExpression(BallerinaParser.BinaryAddSubExpressionContext ctx) { }
	/**
	 * {@inheritDoc}
	 *
	 * <p>The default implementation does nothing.</p>
	 */
	@Override public void enterTypeConversionExpression(BallerinaParser.TypeConversionExpressionContext ctx) { }
	/**
	 * {@inheritDoc}
	 *
	 * <p>The default implementation does nothing.</p>
	 */
	@Override public void exitTypeConversionExpression(BallerinaParser.TypeConversionExpressionContext ctx) { }
	/**
	 * {@inheritDoc}
	 *
	 * <p>The default implementation does nothing.</p>
	 */
	@Override public void enterBinaryCompareExpression(BallerinaParser.BinaryCompareExpressionContext ctx) { }
	/**
	 * {@inheritDoc}
	 *
	 * <p>The default implementation does nothing.</p>
	 */
	@Override public void exitBinaryCompareExpression(BallerinaParser.BinaryCompareExpressionContext ctx) { }
	/**
	 * {@inheritDoc}
	 *
	 * <p>The default implementation does nothing.</p>
	 */
	@Override public void enterBuiltInReferenceTypeTypeExpression(BallerinaParser.BuiltInReferenceTypeTypeExpressionContext ctx) { }
	/**
	 * {@inheritDoc}
	 *
	 * <p>The default implementation does nothing.</p>
	 */
	@Override public void exitBuiltInReferenceTypeTypeExpression(BallerinaParser.BuiltInReferenceTypeTypeExpressionContext ctx) { }
	/**
	 * {@inheritDoc}
	 *
	 * <p>The default implementation does nothing.</p>
	 */
	@Override public void enterUnaryExpression(BallerinaParser.UnaryExpressionContext ctx) { }
	/**
	 * {@inheritDoc}
	 *
	 * <p>The default implementation does nothing.</p>
	 */
	@Override public void exitUnaryExpression(BallerinaParser.UnaryExpressionContext ctx) { }
	/**
	 * {@inheritDoc}
	 *
	 * <p>The default implementation does nothing.</p>
	 */
	@Override public void enterTableQueryExpression(BallerinaParser.TableQueryExpressionContext ctx) { }
	/**
	 * {@inheritDoc}
	 *
	 * <p>The default implementation does nothing.</p>
	 */
	@Override public void exitTableQueryExpression(BallerinaParser.TableQueryExpressionContext ctx) { }
	/**
	 * {@inheritDoc}
	 *
	 * <p>The default implementation does nothing.</p>
	 */
	@Override public void enterTernaryExpression(BallerinaParser.TernaryExpressionContext ctx) { }
	/**
	 * {@inheritDoc}
	 *
	 * <p>The default implementation does nothing.</p>
	 */
	@Override public void exitTernaryExpression(BallerinaParser.TernaryExpressionContext ctx) { }
	/**
	 * {@inheritDoc}
	 *
	 * <p>The default implementation does nothing.</p>
	 */
	@Override public void enterBinaryPowExpression(BallerinaParser.BinaryPowExpressionContext ctx) { }
	/**
	 * {@inheritDoc}
	 *
	 * <p>The default implementation does nothing.</p>
	 */
	@Override public void exitBinaryPowExpression(BallerinaParser.BinaryPowExpressionContext ctx) { }
	/**
	 * {@inheritDoc}
	 *
	 * <p>The default implementation does nothing.</p>
	 */
	@Override public void enterNameReference(BallerinaParser.NameReferenceContext ctx) { }
	/**
	 * {@inheritDoc}
	 *
	 * <p>The default implementation does nothing.</p>
	 */
	@Override public void exitNameReference(BallerinaParser.NameReferenceContext ctx) { }
	/**
	 * {@inheritDoc}
	 *
	 * <p>The default implementation does nothing.</p>
	 */
	@Override public void enterReturnParameters(BallerinaParser.ReturnParametersContext ctx) { }
	/**
	 * {@inheritDoc}
	 *
	 * <p>The default implementation does nothing.</p>
	 */
	@Override public void exitReturnParameters(BallerinaParser.ReturnParametersContext ctx) { }
	/**
	 * {@inheritDoc}
	 *
	 * <p>The default implementation does nothing.</p>
	 */
	@Override public void enterParameterTypeNameList(BallerinaParser.ParameterTypeNameListContext ctx) { }
	/**
	 * {@inheritDoc}
	 *
	 * <p>The default implementation does nothing.</p>
	 */
	@Override public void exitParameterTypeNameList(BallerinaParser.ParameterTypeNameListContext ctx) { }
	/**
	 * {@inheritDoc}
	 *
	 * <p>The default implementation does nothing.</p>
	 */
	@Override public void enterParameterTypeName(BallerinaParser.ParameterTypeNameContext ctx) { }
	/**
	 * {@inheritDoc}
	 *
	 * <p>The default implementation does nothing.</p>
	 */
	@Override public void exitParameterTypeName(BallerinaParser.ParameterTypeNameContext ctx) { }
	/**
	 * {@inheritDoc}
	 *
	 * <p>The default implementation does nothing.</p>
	 */
	@Override public void enterParameterList(BallerinaParser.ParameterListContext ctx) { }
	/**
	 * {@inheritDoc}
	 *
	 * <p>The default implementation does nothing.</p>
	 */
	@Override public void exitParameterList(BallerinaParser.ParameterListContext ctx) { }
	/**
	 * {@inheritDoc}
	 *
	 * <p>The default implementation does nothing.</p>
	 */
	@Override public void enterParameter(BallerinaParser.ParameterContext ctx) { }
	/**
	 * {@inheritDoc}
	 *
	 * <p>The default implementation does nothing.</p>
	 */
	@Override public void exitParameter(BallerinaParser.ParameterContext ctx) { }
	/**
	 * {@inheritDoc}
	 *
	 * <p>The default implementation does nothing.</p>
	 */
	@Override public void enterFieldDefinition(BallerinaParser.FieldDefinitionContext ctx) { }
	/**
	 * {@inheritDoc}
	 *
	 * <p>The default implementation does nothing.</p>
	 */
	@Override public void exitFieldDefinition(BallerinaParser.FieldDefinitionContext ctx) { }
	/**
	 * {@inheritDoc}
	 *
	 * <p>The default implementation does nothing.</p>
	 */
	@Override public void enterSimpleLiteral(BallerinaParser.SimpleLiteralContext ctx) { }
	/**
	 * {@inheritDoc}
	 *
	 * <p>The default implementation does nothing.</p>
	 */
	@Override public void exitSimpleLiteral(BallerinaParser.SimpleLiteralContext ctx) { }
	/**
	 * {@inheritDoc}
	 *
	 * <p>The default implementation does nothing.</p>
	 */
	@Override public void enterXmlLiteral(BallerinaParser.XmlLiteralContext ctx) { }
	/**
	 * {@inheritDoc}
	 *
	 * <p>The default implementation does nothing.</p>
	 */
	@Override public void exitXmlLiteral(BallerinaParser.XmlLiteralContext ctx) { }
	/**
	 * {@inheritDoc}
	 *
	 * <p>The default implementation does nothing.</p>
	 */
	@Override public void enterXmlItem(BallerinaParser.XmlItemContext ctx) { }
	/**
	 * {@inheritDoc}
	 *
	 * <p>The default implementation does nothing.</p>
	 */
	@Override public void exitXmlItem(BallerinaParser.XmlItemContext ctx) { }
	/**
	 * {@inheritDoc}
	 *
	 * <p>The default implementation does nothing.</p>
	 */
	@Override public void enterContent(BallerinaParser.ContentContext ctx) { }
	/**
	 * {@inheritDoc}
	 *
	 * <p>The default implementation does nothing.</p>
	 */
	@Override public void exitContent(BallerinaParser.ContentContext ctx) { }
	/**
	 * {@inheritDoc}
	 *
	 * <p>The default implementation does nothing.</p>
	 */
	@Override public void enterComment(BallerinaParser.CommentContext ctx) { }
	/**
	 * {@inheritDoc}
	 *
	 * <p>The default implementation does nothing.</p>
	 */
	@Override public void exitComment(BallerinaParser.CommentContext ctx) { }
	/**
	 * {@inheritDoc}
	 *
	 * <p>The default implementation does nothing.</p>
	 */
	@Override public void enterElement(BallerinaParser.ElementContext ctx) { }
	/**
	 * {@inheritDoc}
	 *
	 * <p>The default implementation does nothing.</p>
	 */
	@Override public void exitElement(BallerinaParser.ElementContext ctx) { }
	/**
	 * {@inheritDoc}
	 *
	 * <p>The default implementation does nothing.</p>
	 */
	@Override public void enterStartTag(BallerinaParser.StartTagContext ctx) { }
	/**
	 * {@inheritDoc}
	 *
	 * <p>The default implementation does nothing.</p>
	 */
	@Override public void exitStartTag(BallerinaParser.StartTagContext ctx) { }
	/**
	 * {@inheritDoc}
	 *
	 * <p>The default implementation does nothing.</p>
	 */
	@Override public void enterCloseTag(BallerinaParser.CloseTagContext ctx) { }
	/**
	 * {@inheritDoc}
	 *
	 * <p>The default implementation does nothing.</p>
	 */
	@Override public void exitCloseTag(BallerinaParser.CloseTagContext ctx) { }
	/**
	 * {@inheritDoc}
	 *
	 * <p>The default implementation does nothing.</p>
	 */
	@Override public void enterEmptyTag(BallerinaParser.EmptyTagContext ctx) { }
	/**
	 * {@inheritDoc}
	 *
	 * <p>The default implementation does nothing.</p>
	 */
	@Override public void exitEmptyTag(BallerinaParser.EmptyTagContext ctx) { }
	/**
	 * {@inheritDoc}
	 *
	 * <p>The default implementation does nothing.</p>
	 */
	@Override public void enterProcIns(BallerinaParser.ProcInsContext ctx) { }
	/**
	 * {@inheritDoc}
	 *
	 * <p>The default implementation does nothing.</p>
	 */
	@Override public void exitProcIns(BallerinaParser.ProcInsContext ctx) { }
	/**
	 * {@inheritDoc}
	 *
	 * <p>The default implementation does nothing.</p>
	 */
	@Override public void enterAttribute(BallerinaParser.AttributeContext ctx) { }
	/**
	 * {@inheritDoc}
	 *
	 * <p>The default implementation does nothing.</p>
	 */
	@Override public void exitAttribute(BallerinaParser.AttributeContext ctx) { }
	/**
	 * {@inheritDoc}
	 *
	 * <p>The default implementation does nothing.</p>
	 */
	@Override public void enterText(BallerinaParser.TextContext ctx) { }
	/**
	 * {@inheritDoc}
	 *
	 * <p>The default implementation does nothing.</p>
	 */
	@Override public void exitText(BallerinaParser.TextContext ctx) { }
	/**
	 * {@inheritDoc}
	 *
	 * <p>The default implementation does nothing.</p>
	 */
	@Override public void enterXmlQuotedString(BallerinaParser.XmlQuotedStringContext ctx) { }
	/**
	 * {@inheritDoc}
	 *
	 * <p>The default implementation does nothing.</p>
	 */
	@Override public void exitXmlQuotedString(BallerinaParser.XmlQuotedStringContext ctx) { }
	/**
	 * {@inheritDoc}
	 *
	 * <p>The default implementation does nothing.</p>
	 */
	@Override public void enterXmlSingleQuotedString(BallerinaParser.XmlSingleQuotedStringContext ctx) { }
	/**
	 * {@inheritDoc}
	 *
	 * <p>The default implementation does nothing.</p>
	 */
	@Override public void exitXmlSingleQuotedString(BallerinaParser.XmlSingleQuotedStringContext ctx) { }
	/**
	 * {@inheritDoc}
	 *
	 * <p>The default implementation does nothing.</p>
	 */
	@Override public void enterXmlDoubleQuotedString(BallerinaParser.XmlDoubleQuotedStringContext ctx) { }
	/**
	 * {@inheritDoc}
	 *
	 * <p>The default implementation does nothing.</p>
	 */
	@Override public void exitXmlDoubleQuotedString(BallerinaParser.XmlDoubleQuotedStringContext ctx) { }
	/**
	 * {@inheritDoc}
	 *
	 * <p>The default implementation does nothing.</p>
	 */
	@Override public void enterXmlQualifiedName(BallerinaParser.XmlQualifiedNameContext ctx) { }
	/**
	 * {@inheritDoc}
	 *
	 * <p>The default implementation does nothing.</p>
	 */
	@Override public void exitXmlQualifiedName(BallerinaParser.XmlQualifiedNameContext ctx) { }
	/**
	 * {@inheritDoc}
	 *
	 * <p>The default implementation does nothing.</p>
	 */
	@Override public void enterStringTemplateLiteral(BallerinaParser.StringTemplateLiteralContext ctx) { }
	/**
	 * {@inheritDoc}
	 *
	 * <p>The default implementation does nothing.</p>
	 */
	@Override public void exitStringTemplateLiteral(BallerinaParser.StringTemplateLiteralContext ctx) { }
	/**
	 * {@inheritDoc}
	 *
	 * <p>The default implementation does nothing.</p>
	 */
	@Override public void enterStringTemplateContent(BallerinaParser.StringTemplateContentContext ctx) { }
	/**
	 * {@inheritDoc}
	 *
	 * <p>The default implementation does nothing.</p>
	 */
	@Override public void exitStringTemplateContent(BallerinaParser.StringTemplateContentContext ctx) { }
	/**
	 * {@inheritDoc}
	 *
	 * <p>The default implementation does nothing.</p>
	 */
	@Override public void enterAnyIdentifierName(BallerinaParser.AnyIdentifierNameContext ctx) { }
	/**
	 * {@inheritDoc}
	 *
	 * <p>The default implementation does nothing.</p>
	 */
	@Override public void exitAnyIdentifierName(BallerinaParser.AnyIdentifierNameContext ctx) { }
	/**
	 * {@inheritDoc}
	 *
	 * <p>The default implementation does nothing.</p>
	 */
	@Override public void enterReservedWord(BallerinaParser.ReservedWordContext ctx) { }
	/**
	 * {@inheritDoc}
	 *
	 * <p>The default implementation does nothing.</p>
	 */
	@Override public void exitReservedWord(BallerinaParser.ReservedWordContext ctx) { }
	/**
	 * {@inheritDoc}
	 *
	 * <p>The default implementation does nothing.</p>
	 */
<<<<<<< HEAD
	@Override public void enterTableQuery(BallerinaParser.TableQueryContext ctx) { }
=======
	@Override public void enterDeprecatedAttachment(BallerinaParser.DeprecatedAttachmentContext ctx) { }
>>>>>>> 382c5e10
	/**
	 * {@inheritDoc}
	 *
	 * <p>The default implementation does nothing.</p>
	 */
<<<<<<< HEAD
	@Override public void exitTableQuery(BallerinaParser.TableQueryContext ctx) { }
=======
	@Override public void exitDeprecatedAttachment(BallerinaParser.DeprecatedAttachmentContext ctx) { }
>>>>>>> 382c5e10
	/**
	 * {@inheritDoc}
	 *
	 * <p>The default implementation does nothing.</p>
	 */
<<<<<<< HEAD
	@Override public void enterAggregationQuery(BallerinaParser.AggregationQueryContext ctx) { }
=======
	@Override public void enterDeprecatedText(BallerinaParser.DeprecatedTextContext ctx) { }
>>>>>>> 382c5e10
	/**
	 * {@inheritDoc}
	 *
	 * <p>The default implementation does nothing.</p>
	 */
<<<<<<< HEAD
	@Override public void exitAggregationQuery(BallerinaParser.AggregationQueryContext ctx) { }
=======
	@Override public void exitDeprecatedText(BallerinaParser.DeprecatedTextContext ctx) { }
>>>>>>> 382c5e10
	/**
	 * {@inheritDoc}
	 *
	 * <p>The default implementation does nothing.</p>
	 */
<<<<<<< HEAD
	@Override public void enterStreamingQueryStatement(BallerinaParser.StreamingQueryStatementContext ctx) { }
=======
	@Override public void enterDeprecatedTemplateInlineCode(BallerinaParser.DeprecatedTemplateInlineCodeContext ctx) { }
>>>>>>> 382c5e10
	/**
	 * {@inheritDoc}
	 *
	 * <p>The default implementation does nothing.</p>
	 */
<<<<<<< HEAD
	@Override public void exitStreamingQueryStatement(BallerinaParser.StreamingQueryStatementContext ctx) { }
=======
	@Override public void exitDeprecatedTemplateInlineCode(BallerinaParser.DeprecatedTemplateInlineCodeContext ctx) { }
>>>>>>> 382c5e10
	/**
	 * {@inheritDoc}
	 *
	 * <p>The default implementation does nothing.</p>
	 */
<<<<<<< HEAD
	@Override public void enterOrderByClause(BallerinaParser.OrderByClauseContext ctx) { }
=======
	@Override public void enterSingleBackTickDeprecatedInlineCode(BallerinaParser.SingleBackTickDeprecatedInlineCodeContext ctx) { }
>>>>>>> 382c5e10
	/**
	 * {@inheritDoc}
	 *
	 * <p>The default implementation does nothing.</p>
	 */
<<<<<<< HEAD
	@Override public void exitOrderByClause(BallerinaParser.OrderByClauseContext ctx) { }
=======
	@Override public void exitSingleBackTickDeprecatedInlineCode(BallerinaParser.SingleBackTickDeprecatedInlineCodeContext ctx) { }
>>>>>>> 382c5e10
	/**
	 * {@inheritDoc}
	 *
	 * <p>The default implementation does nothing.</p>
	 */
<<<<<<< HEAD
	@Override public void enterSelectClause(BallerinaParser.SelectClauseContext ctx) { }
=======
	@Override public void enterDoubleBackTickDeprecatedInlineCode(BallerinaParser.DoubleBackTickDeprecatedInlineCodeContext ctx) { }
>>>>>>> 382c5e10
	/**
	 * {@inheritDoc}
	 *
	 * <p>The default implementation does nothing.</p>
	 */
<<<<<<< HEAD
	@Override public void exitSelectClause(BallerinaParser.SelectClauseContext ctx) { }
=======
	@Override public void exitDoubleBackTickDeprecatedInlineCode(BallerinaParser.DoubleBackTickDeprecatedInlineCodeContext ctx) { }
>>>>>>> 382c5e10
	/**
	 * {@inheritDoc}
	 *
	 * <p>The default implementation does nothing.</p>
	 */
<<<<<<< HEAD
	@Override public void enterSelectExpressionList(BallerinaParser.SelectExpressionListContext ctx) { }
=======
	@Override public void enterTripleBackTickDeprecatedInlineCode(BallerinaParser.TripleBackTickDeprecatedInlineCodeContext ctx) { }
>>>>>>> 382c5e10
	/**
	 * {@inheritDoc}
	 *
	 * <p>The default implementation does nothing.</p>
	 */
<<<<<<< HEAD
	@Override public void exitSelectExpressionList(BallerinaParser.SelectExpressionListContext ctx) { }
=======
	@Override public void exitTripleBackTickDeprecatedInlineCode(BallerinaParser.TripleBackTickDeprecatedInlineCodeContext ctx) { }
>>>>>>> 382c5e10
	/**
	 * {@inheritDoc}
	 *
	 * <p>The default implementation does nothing.</p>
	 */
<<<<<<< HEAD
	@Override public void enterSelectExpression(BallerinaParser.SelectExpressionContext ctx) { }
=======
	@Override public void enterDocumentationAttachment(BallerinaParser.DocumentationAttachmentContext ctx) { }
>>>>>>> 382c5e10
	/**
	 * {@inheritDoc}
	 *
	 * <p>The default implementation does nothing.</p>
	 */
<<<<<<< HEAD
	@Override public void exitSelectExpression(BallerinaParser.SelectExpressionContext ctx) { }
=======
	@Override public void exitDocumentationAttachment(BallerinaParser.DocumentationAttachmentContext ctx) { }
>>>>>>> 382c5e10
	/**
	 * {@inheritDoc}
	 *
	 * <p>The default implementation does nothing.</p>
	 */
<<<<<<< HEAD
	@Override public void enterGroupByClause(BallerinaParser.GroupByClauseContext ctx) { }
=======
	@Override public void enterDocumentationTemplateContent(BallerinaParser.DocumentationTemplateContentContext ctx) { }
>>>>>>> 382c5e10
	/**
	 * {@inheritDoc}
	 *
	 * <p>The default implementation does nothing.</p>
	 */
<<<<<<< HEAD
	@Override public void exitGroupByClause(BallerinaParser.GroupByClauseContext ctx) { }
=======
	@Override public void exitDocumentationTemplateContent(BallerinaParser.DocumentationTemplateContentContext ctx) { }
>>>>>>> 382c5e10
	/**
	 * {@inheritDoc}
	 *
	 * <p>The default implementation does nothing.</p>
	 */
<<<<<<< HEAD
	@Override public void enterHavingClause(BallerinaParser.HavingClauseContext ctx) { }
=======
	@Override public void enterDocumentationTemplateAttributeDescription(BallerinaParser.DocumentationTemplateAttributeDescriptionContext ctx) { }
>>>>>>> 382c5e10
	/**
	 * {@inheritDoc}
	 *
	 * <p>The default implementation does nothing.</p>
	 */
<<<<<<< HEAD
	@Override public void exitHavingClause(BallerinaParser.HavingClauseContext ctx) { }
=======
	@Override public void exitDocumentationTemplateAttributeDescription(BallerinaParser.DocumentationTemplateAttributeDescriptionContext ctx) { }
>>>>>>> 382c5e10
	/**
	 * {@inheritDoc}
	 *
	 * <p>The default implementation does nothing.</p>
	 */
<<<<<<< HEAD
	@Override public void enterStreamingAction(BallerinaParser.StreamingActionContext ctx) { }
=======
	@Override public void enterDocText(BallerinaParser.DocTextContext ctx) { }
>>>>>>> 382c5e10
	/**
	 * {@inheritDoc}
	 *
	 * <p>The default implementation does nothing.</p>
	 */
<<<<<<< HEAD
	@Override public void exitStreamingAction(BallerinaParser.StreamingActionContext ctx) { }
=======
	@Override public void exitDocText(BallerinaParser.DocTextContext ctx) { }
>>>>>>> 382c5e10
	/**
	 * {@inheritDoc}
	 *
	 * <p>The default implementation does nothing.</p>
	 */
<<<<<<< HEAD
	@Override public void enterSetClause(BallerinaParser.SetClauseContext ctx) { }
=======
	@Override public void enterDocumentationTemplateInlineCode(BallerinaParser.DocumentationTemplateInlineCodeContext ctx) { }
>>>>>>> 382c5e10
	/**
	 * {@inheritDoc}
	 *
	 * <p>The default implementation does nothing.</p>
	 */
<<<<<<< HEAD
	@Override public void exitSetClause(BallerinaParser.SetClauseContext ctx) { }
=======
	@Override public void exitDocumentationTemplateInlineCode(BallerinaParser.DocumentationTemplateInlineCodeContext ctx) { }
>>>>>>> 382c5e10
	/**
	 * {@inheritDoc}
	 *
	 * <p>The default implementation does nothing.</p>
	 */
<<<<<<< HEAD
	@Override public void enterSetAssignmentClause(BallerinaParser.SetAssignmentClauseContext ctx) { }
=======
	@Override public void enterSingleBackTickDocInlineCode(BallerinaParser.SingleBackTickDocInlineCodeContext ctx) { }
>>>>>>> 382c5e10
	/**
	 * {@inheritDoc}
	 *
	 * <p>The default implementation does nothing.</p>
	 */
<<<<<<< HEAD
	@Override public void exitSetAssignmentClause(BallerinaParser.SetAssignmentClauseContext ctx) { }
=======
	@Override public void exitSingleBackTickDocInlineCode(BallerinaParser.SingleBackTickDocInlineCodeContext ctx) { }
>>>>>>> 382c5e10
	/**
	 * {@inheritDoc}
	 *
	 * <p>The default implementation does nothing.</p>
	 */
<<<<<<< HEAD
	@Override public void enterStreamingInput(BallerinaParser.StreamingInputContext ctx) { }
=======
	@Override public void enterDoubleBackTickDocInlineCode(BallerinaParser.DoubleBackTickDocInlineCodeContext ctx) { }
>>>>>>> 382c5e10
	/**
	 * {@inheritDoc}
	 *
	 * <p>The default implementation does nothing.</p>
	 */
<<<<<<< HEAD
	@Override public void exitStreamingInput(BallerinaParser.StreamingInputContext ctx) { }
=======
	@Override public void exitDoubleBackTickDocInlineCode(BallerinaParser.DoubleBackTickDocInlineCodeContext ctx) { }
>>>>>>> 382c5e10
	/**
	 * {@inheritDoc}
	 *
	 * <p>The default implementation does nothing.</p>
	 */
<<<<<<< HEAD
	@Override public void enterJoinStreamingInput(BallerinaParser.JoinStreamingInputContext ctx) { }
=======
	@Override public void enterTripleBackTickDocInlineCode(BallerinaParser.TripleBackTickDocInlineCodeContext ctx) { }
>>>>>>> 382c5e10
	/**
	 * {@inheritDoc}
	 *
	 * <p>The default implementation does nothing.</p>
	 */
<<<<<<< HEAD
	@Override public void exitJoinStreamingInput(BallerinaParser.JoinStreamingInputContext ctx) { }
	/**
	 * {@inheritDoc}
	 *
	 * <p>The default implementation does nothing.</p>
	 */
	@Override public void enterPattenStreamingInput(BallerinaParser.PattenStreamingInputContext ctx) { }
	/**
	 * {@inheritDoc}
	 *
	 * <p>The default implementation does nothing.</p>
	 */
	@Override public void exitPattenStreamingInput(BallerinaParser.PattenStreamingInputContext ctx) { }
	/**
	 * {@inheritDoc}
	 *
	 * <p>The default implementation does nothing.</p>
	 */
	@Override public void enterPattenStreamingEdgeInput(BallerinaParser.PattenStreamingEdgeInputContext ctx) { }
	/**
	 * {@inheritDoc}
	 *
	 * <p>The default implementation does nothing.</p>
	 */
	@Override public void exitPattenStreamingEdgeInput(BallerinaParser.PattenStreamingEdgeInputContext ctx) { }
	/**
	 * {@inheritDoc}
	 *
	 * <p>The default implementation does nothing.</p>
	 */
	@Override public void enterWhereClause(BallerinaParser.WhereClauseContext ctx) { }
	/**
	 * {@inheritDoc}
	 *
	 * <p>The default implementation does nothing.</p>
	 */
	@Override public void exitWhereClause(BallerinaParser.WhereClauseContext ctx) { }
	/**
	 * {@inheritDoc}
	 *
	 * <p>The default implementation does nothing.</p>
	 */
	@Override public void enterFunctionClause(BallerinaParser.FunctionClauseContext ctx) { }
	/**
	 * {@inheritDoc}
	 *
	 * <p>The default implementation does nothing.</p>
	 */
	@Override public void exitFunctionClause(BallerinaParser.FunctionClauseContext ctx) { }
	/**
	 * {@inheritDoc}
	 *
	 * <p>The default implementation does nothing.</p>
	 */
	@Override public void enterWindowClause(BallerinaParser.WindowClauseContext ctx) { }
	/**
	 * {@inheritDoc}
	 *
	 * <p>The default implementation does nothing.</p>
	 */
	@Override public void exitWindowClause(BallerinaParser.WindowClauseContext ctx) { }
	/**
	 * {@inheritDoc}
	 *
	 * <p>The default implementation does nothing.</p>
	 */
	@Override public void enterQueryDeclaration(BallerinaParser.QueryDeclarationContext ctx) { }
	/**
	 * {@inheritDoc}
	 *
	 * <p>The default implementation does nothing.</p>
	 */
	@Override public void exitQueryDeclaration(BallerinaParser.QueryDeclarationContext ctx) { }
	/**
	 * {@inheritDoc}
	 *
	 * <p>The default implementation does nothing.</p>
	 */
	@Override public void enterQueryDefinition(BallerinaParser.QueryDefinitionContext ctx) { }
	/**
	 * {@inheritDoc}
	 *
	 * <p>The default implementation does nothing.</p>
	 */
	@Override public void exitQueryDefinition(BallerinaParser.QueryDefinitionContext ctx) { }
=======
	@Override public void exitTripleBackTickDocInlineCode(BallerinaParser.TripleBackTickDocInlineCodeContext ctx) { }
>>>>>>> 382c5e10

	/**
	 * {@inheritDoc}
	 *
	 * <p>The default implementation does nothing.</p>
	 */
	@Override public void enterEveryRule(ParserRuleContext ctx) { }
	/**
	 * {@inheritDoc}
	 *
	 * <p>The default implementation does nothing.</p>
	 */
	@Override public void exitEveryRule(ParserRuleContext ctx) { }
	/**
	 * {@inheritDoc}
	 *
	 * <p>The default implementation does nothing.</p>
	 */
	@Override public void visitTerminal(TerminalNode node) { }
	/**
	 * {@inheritDoc}
	 *
	 * <p>The default implementation does nothing.</p>
	 */
	@Override public void visitErrorNode(ErrorNode node) { }
}<|MERGE_RESOLUTION|>--- conflicted
+++ resolved
@@ -1,22 +1,4 @@
-/*
- *  Copyright (c) 2018, WSO2 Inc. (http://www.wso2.org) All Rights Reserved.
- *
- * WSO2 Inc. licenses this file to you under the Apache License,
- * Version 2.0 (the "License"); you may not use this file except
- * in compliance with the License.
- * You may obtain a copy of the License at
- *
- *  http://www.apache.org/licenses/LICENSE-2.0
- *
- * Unless required by applicable law or agreed to in writing,
- * software distributed under the License is distributed on an
- * "AS IS" BASIS, WITHOUT WARRANTIES OR CONDITIONS OF ANY
- * KIND, either express or implied.  See the License for the
- * specific language governing permissions and limitations
- * under the License.
- */
-
-// Generated from BallerinaLexer.g4 by ANTLR 4.5.3
+// Generated from BallerinaParser.g4 by ANTLR 4.5.3
 package org.wso2.ballerinalang.compiler.parser.antlr4;
 
 import org.antlr.v4.runtime.ParserRuleContext;
@@ -262,42 +244,6 @@
 	 *
 	 * <p>The default implementation does nothing.</p>
 	 */
-	@Override public void enterStreamletDefinition(BallerinaParser.StreamletDefinitionContext ctx) { }
-	/**
-	 * {@inheritDoc}
-	 *
-	 * <p>The default implementation does nothing.</p>
-	 */
-	@Override public void exitStreamletDefinition(BallerinaParser.StreamletDefinitionContext ctx) { }
-	/**
-	 * {@inheritDoc}
-	 *
-	 * <p>The default implementation does nothing.</p>
-	 */
-	@Override public void enterStreamletBody(BallerinaParser.StreamletBodyContext ctx) { }
-	/**
-	 * {@inheritDoc}
-	 *
-	 * <p>The default implementation does nothing.</p>
-	 */
-	@Override public void exitStreamletBody(BallerinaParser.StreamletBodyContext ctx) { }
-	/**
-	 * {@inheritDoc}
-	 *
-	 * <p>The default implementation does nothing.</p>
-	 */
-	@Override public void enterStreamingQueryDeclaration(BallerinaParser.StreamingQueryDeclarationContext ctx) { }
-	/**
-	 * {@inheritDoc}
-	 *
-	 * <p>The default implementation does nothing.</p>
-	 */
-	@Override public void exitStreamingQueryDeclaration(BallerinaParser.StreamingQueryDeclarationContext ctx) { }
-	/**
-	 * {@inheritDoc}
-	 *
-	 * <p>The default implementation does nothing.</p>
-	 */
 	@Override public void enterPrivateStructBody(BallerinaParser.PrivateStructBodyContext ctx) { }
 	/**
 	 * {@inheritDoc}
@@ -442,18 +388,6 @@
 	 *
 	 * <p>The default implementation does nothing.</p>
 	 */
-	@Override public void enterStreamletAttachPoint(BallerinaParser.StreamletAttachPointContext ctx) { }
-	/**
-	 * {@inheritDoc}
-	 *
-	 * <p>The default implementation does nothing.</p>
-	 */
-	@Override public void exitStreamletAttachPoint(BallerinaParser.StreamletAttachPointContext ctx) { }
-	/**
-	 * {@inheritDoc}
-	 *
-	 * <p>The default implementation does nothing.</p>
-	 */
 	@Override public void enterEnumAttachPoint(BallerinaParser.EnumAttachPointContext ctx) { }
 	/**
 	 * {@inheritDoc}
@@ -1702,18 +1636,6 @@
 	 *
 	 * <p>The default implementation does nothing.</p>
 	 */
-	@Override public void enterTableQueryExpression(BallerinaParser.TableQueryExpressionContext ctx) { }
-	/**
-	 * {@inheritDoc}
-	 *
-	 * <p>The default implementation does nothing.</p>
-	 */
-	@Override public void exitTableQueryExpression(BallerinaParser.TableQueryExpressionContext ctx) { }
-	/**
-	 * {@inheritDoc}
-	 *
-	 * <p>The default implementation does nothing.</p>
-	 */
 	@Override public void enterTernaryExpression(BallerinaParser.TernaryExpressionContext ctx) { }
 	/**
 	 * {@inheritDoc}
@@ -2062,365 +1984,169 @@
 	 *
 	 * <p>The default implementation does nothing.</p>
 	 */
-<<<<<<< HEAD
-	@Override public void enterTableQuery(BallerinaParser.TableQueryContext ctx) { }
-=======
 	@Override public void enterDeprecatedAttachment(BallerinaParser.DeprecatedAttachmentContext ctx) { }
->>>>>>> 382c5e10
-	/**
-	 * {@inheritDoc}
-	 *
-	 * <p>The default implementation does nothing.</p>
-	 */
-<<<<<<< HEAD
-	@Override public void exitTableQuery(BallerinaParser.TableQueryContext ctx) { }
-=======
+	/**
+	 * {@inheritDoc}
+	 *
+	 * <p>The default implementation does nothing.</p>
+	 */
 	@Override public void exitDeprecatedAttachment(BallerinaParser.DeprecatedAttachmentContext ctx) { }
->>>>>>> 382c5e10
-	/**
-	 * {@inheritDoc}
-	 *
-	 * <p>The default implementation does nothing.</p>
-	 */
-<<<<<<< HEAD
-	@Override public void enterAggregationQuery(BallerinaParser.AggregationQueryContext ctx) { }
-=======
+	/**
+	 * {@inheritDoc}
+	 *
+	 * <p>The default implementation does nothing.</p>
+	 */
 	@Override public void enterDeprecatedText(BallerinaParser.DeprecatedTextContext ctx) { }
->>>>>>> 382c5e10
-	/**
-	 * {@inheritDoc}
-	 *
-	 * <p>The default implementation does nothing.</p>
-	 */
-<<<<<<< HEAD
-	@Override public void exitAggregationQuery(BallerinaParser.AggregationQueryContext ctx) { }
-=======
+	/**
+	 * {@inheritDoc}
+	 *
+	 * <p>The default implementation does nothing.</p>
+	 */
 	@Override public void exitDeprecatedText(BallerinaParser.DeprecatedTextContext ctx) { }
->>>>>>> 382c5e10
-	/**
-	 * {@inheritDoc}
-	 *
-	 * <p>The default implementation does nothing.</p>
-	 */
-<<<<<<< HEAD
-	@Override public void enterStreamingQueryStatement(BallerinaParser.StreamingQueryStatementContext ctx) { }
-=======
+	/**
+	 * {@inheritDoc}
+	 *
+	 * <p>The default implementation does nothing.</p>
+	 */
 	@Override public void enterDeprecatedTemplateInlineCode(BallerinaParser.DeprecatedTemplateInlineCodeContext ctx) { }
->>>>>>> 382c5e10
-	/**
-	 * {@inheritDoc}
-	 *
-	 * <p>The default implementation does nothing.</p>
-	 */
-<<<<<<< HEAD
-	@Override public void exitStreamingQueryStatement(BallerinaParser.StreamingQueryStatementContext ctx) { }
-=======
+	/**
+	 * {@inheritDoc}
+	 *
+	 * <p>The default implementation does nothing.</p>
+	 */
 	@Override public void exitDeprecatedTemplateInlineCode(BallerinaParser.DeprecatedTemplateInlineCodeContext ctx) { }
->>>>>>> 382c5e10
-	/**
-	 * {@inheritDoc}
-	 *
-	 * <p>The default implementation does nothing.</p>
-	 */
-<<<<<<< HEAD
-	@Override public void enterOrderByClause(BallerinaParser.OrderByClauseContext ctx) { }
-=======
+	/**
+	 * {@inheritDoc}
+	 *
+	 * <p>The default implementation does nothing.</p>
+	 */
 	@Override public void enterSingleBackTickDeprecatedInlineCode(BallerinaParser.SingleBackTickDeprecatedInlineCodeContext ctx) { }
->>>>>>> 382c5e10
-	/**
-	 * {@inheritDoc}
-	 *
-	 * <p>The default implementation does nothing.</p>
-	 */
-<<<<<<< HEAD
-	@Override public void exitOrderByClause(BallerinaParser.OrderByClauseContext ctx) { }
-=======
+	/**
+	 * {@inheritDoc}
+	 *
+	 * <p>The default implementation does nothing.</p>
+	 */
 	@Override public void exitSingleBackTickDeprecatedInlineCode(BallerinaParser.SingleBackTickDeprecatedInlineCodeContext ctx) { }
->>>>>>> 382c5e10
-	/**
-	 * {@inheritDoc}
-	 *
-	 * <p>The default implementation does nothing.</p>
-	 */
-<<<<<<< HEAD
-	@Override public void enterSelectClause(BallerinaParser.SelectClauseContext ctx) { }
-=======
+	/**
+	 * {@inheritDoc}
+	 *
+	 * <p>The default implementation does nothing.</p>
+	 */
 	@Override public void enterDoubleBackTickDeprecatedInlineCode(BallerinaParser.DoubleBackTickDeprecatedInlineCodeContext ctx) { }
->>>>>>> 382c5e10
-	/**
-	 * {@inheritDoc}
-	 *
-	 * <p>The default implementation does nothing.</p>
-	 */
-<<<<<<< HEAD
-	@Override public void exitSelectClause(BallerinaParser.SelectClauseContext ctx) { }
-=======
+	/**
+	 * {@inheritDoc}
+	 *
+	 * <p>The default implementation does nothing.</p>
+	 */
 	@Override public void exitDoubleBackTickDeprecatedInlineCode(BallerinaParser.DoubleBackTickDeprecatedInlineCodeContext ctx) { }
->>>>>>> 382c5e10
-	/**
-	 * {@inheritDoc}
-	 *
-	 * <p>The default implementation does nothing.</p>
-	 */
-<<<<<<< HEAD
-	@Override public void enterSelectExpressionList(BallerinaParser.SelectExpressionListContext ctx) { }
-=======
+	/**
+	 * {@inheritDoc}
+	 *
+	 * <p>The default implementation does nothing.</p>
+	 */
 	@Override public void enterTripleBackTickDeprecatedInlineCode(BallerinaParser.TripleBackTickDeprecatedInlineCodeContext ctx) { }
->>>>>>> 382c5e10
-	/**
-	 * {@inheritDoc}
-	 *
-	 * <p>The default implementation does nothing.</p>
-	 */
-<<<<<<< HEAD
-	@Override public void exitSelectExpressionList(BallerinaParser.SelectExpressionListContext ctx) { }
-=======
+	/**
+	 * {@inheritDoc}
+	 *
+	 * <p>The default implementation does nothing.</p>
+	 */
 	@Override public void exitTripleBackTickDeprecatedInlineCode(BallerinaParser.TripleBackTickDeprecatedInlineCodeContext ctx) { }
->>>>>>> 382c5e10
-	/**
-	 * {@inheritDoc}
-	 *
-	 * <p>The default implementation does nothing.</p>
-	 */
-<<<<<<< HEAD
-	@Override public void enterSelectExpression(BallerinaParser.SelectExpressionContext ctx) { }
-=======
+	/**
+	 * {@inheritDoc}
+	 *
+	 * <p>The default implementation does nothing.</p>
+	 */
 	@Override public void enterDocumentationAttachment(BallerinaParser.DocumentationAttachmentContext ctx) { }
->>>>>>> 382c5e10
-	/**
-	 * {@inheritDoc}
-	 *
-	 * <p>The default implementation does nothing.</p>
-	 */
-<<<<<<< HEAD
-	@Override public void exitSelectExpression(BallerinaParser.SelectExpressionContext ctx) { }
-=======
+	/**
+	 * {@inheritDoc}
+	 *
+	 * <p>The default implementation does nothing.</p>
+	 */
 	@Override public void exitDocumentationAttachment(BallerinaParser.DocumentationAttachmentContext ctx) { }
->>>>>>> 382c5e10
-	/**
-	 * {@inheritDoc}
-	 *
-	 * <p>The default implementation does nothing.</p>
-	 */
-<<<<<<< HEAD
-	@Override public void enterGroupByClause(BallerinaParser.GroupByClauseContext ctx) { }
-=======
+	/**
+	 * {@inheritDoc}
+	 *
+	 * <p>The default implementation does nothing.</p>
+	 */
 	@Override public void enterDocumentationTemplateContent(BallerinaParser.DocumentationTemplateContentContext ctx) { }
->>>>>>> 382c5e10
-	/**
-	 * {@inheritDoc}
-	 *
-	 * <p>The default implementation does nothing.</p>
-	 */
-<<<<<<< HEAD
-	@Override public void exitGroupByClause(BallerinaParser.GroupByClauseContext ctx) { }
-=======
+	/**
+	 * {@inheritDoc}
+	 *
+	 * <p>The default implementation does nothing.</p>
+	 */
 	@Override public void exitDocumentationTemplateContent(BallerinaParser.DocumentationTemplateContentContext ctx) { }
->>>>>>> 382c5e10
-	/**
-	 * {@inheritDoc}
-	 *
-	 * <p>The default implementation does nothing.</p>
-	 */
-<<<<<<< HEAD
-	@Override public void enterHavingClause(BallerinaParser.HavingClauseContext ctx) { }
-=======
+	/**
+	 * {@inheritDoc}
+	 *
+	 * <p>The default implementation does nothing.</p>
+	 */
 	@Override public void enterDocumentationTemplateAttributeDescription(BallerinaParser.DocumentationTemplateAttributeDescriptionContext ctx) { }
->>>>>>> 382c5e10
-	/**
-	 * {@inheritDoc}
-	 *
-	 * <p>The default implementation does nothing.</p>
-	 */
-<<<<<<< HEAD
-	@Override public void exitHavingClause(BallerinaParser.HavingClauseContext ctx) { }
-=======
+	/**
+	 * {@inheritDoc}
+	 *
+	 * <p>The default implementation does nothing.</p>
+	 */
 	@Override public void exitDocumentationTemplateAttributeDescription(BallerinaParser.DocumentationTemplateAttributeDescriptionContext ctx) { }
->>>>>>> 382c5e10
-	/**
-	 * {@inheritDoc}
-	 *
-	 * <p>The default implementation does nothing.</p>
-	 */
-<<<<<<< HEAD
-	@Override public void enterStreamingAction(BallerinaParser.StreamingActionContext ctx) { }
-=======
+	/**
+	 * {@inheritDoc}
+	 *
+	 * <p>The default implementation does nothing.</p>
+	 */
 	@Override public void enterDocText(BallerinaParser.DocTextContext ctx) { }
->>>>>>> 382c5e10
-	/**
-	 * {@inheritDoc}
-	 *
-	 * <p>The default implementation does nothing.</p>
-	 */
-<<<<<<< HEAD
-	@Override public void exitStreamingAction(BallerinaParser.StreamingActionContext ctx) { }
-=======
+	/**
+	 * {@inheritDoc}
+	 *
+	 * <p>The default implementation does nothing.</p>
+	 */
 	@Override public void exitDocText(BallerinaParser.DocTextContext ctx) { }
->>>>>>> 382c5e10
-	/**
-	 * {@inheritDoc}
-	 *
-	 * <p>The default implementation does nothing.</p>
-	 */
-<<<<<<< HEAD
-	@Override public void enterSetClause(BallerinaParser.SetClauseContext ctx) { }
-=======
+	/**
+	 * {@inheritDoc}
+	 *
+	 * <p>The default implementation does nothing.</p>
+	 */
 	@Override public void enterDocumentationTemplateInlineCode(BallerinaParser.DocumentationTemplateInlineCodeContext ctx) { }
->>>>>>> 382c5e10
-	/**
-	 * {@inheritDoc}
-	 *
-	 * <p>The default implementation does nothing.</p>
-	 */
-<<<<<<< HEAD
-	@Override public void exitSetClause(BallerinaParser.SetClauseContext ctx) { }
-=======
+	/**
+	 * {@inheritDoc}
+	 *
+	 * <p>The default implementation does nothing.</p>
+	 */
 	@Override public void exitDocumentationTemplateInlineCode(BallerinaParser.DocumentationTemplateInlineCodeContext ctx) { }
->>>>>>> 382c5e10
-	/**
-	 * {@inheritDoc}
-	 *
-	 * <p>The default implementation does nothing.</p>
-	 */
-<<<<<<< HEAD
-	@Override public void enterSetAssignmentClause(BallerinaParser.SetAssignmentClauseContext ctx) { }
-=======
+	/**
+	 * {@inheritDoc}
+	 *
+	 * <p>The default implementation does nothing.</p>
+	 */
 	@Override public void enterSingleBackTickDocInlineCode(BallerinaParser.SingleBackTickDocInlineCodeContext ctx) { }
->>>>>>> 382c5e10
-	/**
-	 * {@inheritDoc}
-	 *
-	 * <p>The default implementation does nothing.</p>
-	 */
-<<<<<<< HEAD
-	@Override public void exitSetAssignmentClause(BallerinaParser.SetAssignmentClauseContext ctx) { }
-=======
+	/**
+	 * {@inheritDoc}
+	 *
+	 * <p>The default implementation does nothing.</p>
+	 */
 	@Override public void exitSingleBackTickDocInlineCode(BallerinaParser.SingleBackTickDocInlineCodeContext ctx) { }
->>>>>>> 382c5e10
-	/**
-	 * {@inheritDoc}
-	 *
-	 * <p>The default implementation does nothing.</p>
-	 */
-<<<<<<< HEAD
-	@Override public void enterStreamingInput(BallerinaParser.StreamingInputContext ctx) { }
-=======
+	/**
+	 * {@inheritDoc}
+	 *
+	 * <p>The default implementation does nothing.</p>
+	 */
 	@Override public void enterDoubleBackTickDocInlineCode(BallerinaParser.DoubleBackTickDocInlineCodeContext ctx) { }
->>>>>>> 382c5e10
-	/**
-	 * {@inheritDoc}
-	 *
-	 * <p>The default implementation does nothing.</p>
-	 */
-<<<<<<< HEAD
-	@Override public void exitStreamingInput(BallerinaParser.StreamingInputContext ctx) { }
-=======
+	/**
+	 * {@inheritDoc}
+	 *
+	 * <p>The default implementation does nothing.</p>
+	 */
 	@Override public void exitDoubleBackTickDocInlineCode(BallerinaParser.DoubleBackTickDocInlineCodeContext ctx) { }
->>>>>>> 382c5e10
-	/**
-	 * {@inheritDoc}
-	 *
-	 * <p>The default implementation does nothing.</p>
-	 */
-<<<<<<< HEAD
-	@Override public void enterJoinStreamingInput(BallerinaParser.JoinStreamingInputContext ctx) { }
-=======
+	/**
+	 * {@inheritDoc}
+	 *
+	 * <p>The default implementation does nothing.</p>
+	 */
 	@Override public void enterTripleBackTickDocInlineCode(BallerinaParser.TripleBackTickDocInlineCodeContext ctx) { }
->>>>>>> 382c5e10
-	/**
-	 * {@inheritDoc}
-	 *
-	 * <p>The default implementation does nothing.</p>
-	 */
-<<<<<<< HEAD
-	@Override public void exitJoinStreamingInput(BallerinaParser.JoinStreamingInputContext ctx) { }
-	/**
-	 * {@inheritDoc}
-	 *
-	 * <p>The default implementation does nothing.</p>
-	 */
-	@Override public void enterPattenStreamingInput(BallerinaParser.PattenStreamingInputContext ctx) { }
-	/**
-	 * {@inheritDoc}
-	 *
-	 * <p>The default implementation does nothing.</p>
-	 */
-	@Override public void exitPattenStreamingInput(BallerinaParser.PattenStreamingInputContext ctx) { }
-	/**
-	 * {@inheritDoc}
-	 *
-	 * <p>The default implementation does nothing.</p>
-	 */
-	@Override public void enterPattenStreamingEdgeInput(BallerinaParser.PattenStreamingEdgeInputContext ctx) { }
-	/**
-	 * {@inheritDoc}
-	 *
-	 * <p>The default implementation does nothing.</p>
-	 */
-	@Override public void exitPattenStreamingEdgeInput(BallerinaParser.PattenStreamingEdgeInputContext ctx) { }
-	/**
-	 * {@inheritDoc}
-	 *
-	 * <p>The default implementation does nothing.</p>
-	 */
-	@Override public void enterWhereClause(BallerinaParser.WhereClauseContext ctx) { }
-	/**
-	 * {@inheritDoc}
-	 *
-	 * <p>The default implementation does nothing.</p>
-	 */
-	@Override public void exitWhereClause(BallerinaParser.WhereClauseContext ctx) { }
-	/**
-	 * {@inheritDoc}
-	 *
-	 * <p>The default implementation does nothing.</p>
-	 */
-	@Override public void enterFunctionClause(BallerinaParser.FunctionClauseContext ctx) { }
-	/**
-	 * {@inheritDoc}
-	 *
-	 * <p>The default implementation does nothing.</p>
-	 */
-	@Override public void exitFunctionClause(BallerinaParser.FunctionClauseContext ctx) { }
-	/**
-	 * {@inheritDoc}
-	 *
-	 * <p>The default implementation does nothing.</p>
-	 */
-	@Override public void enterWindowClause(BallerinaParser.WindowClauseContext ctx) { }
-	/**
-	 * {@inheritDoc}
-	 *
-	 * <p>The default implementation does nothing.</p>
-	 */
-	@Override public void exitWindowClause(BallerinaParser.WindowClauseContext ctx) { }
-	/**
-	 * {@inheritDoc}
-	 *
-	 * <p>The default implementation does nothing.</p>
-	 */
-	@Override public void enterQueryDeclaration(BallerinaParser.QueryDeclarationContext ctx) { }
-	/**
-	 * {@inheritDoc}
-	 *
-	 * <p>The default implementation does nothing.</p>
-	 */
-	@Override public void exitQueryDeclaration(BallerinaParser.QueryDeclarationContext ctx) { }
-	/**
-	 * {@inheritDoc}
-	 *
-	 * <p>The default implementation does nothing.</p>
-	 */
-	@Override public void enterQueryDefinition(BallerinaParser.QueryDefinitionContext ctx) { }
-	/**
-	 * {@inheritDoc}
-	 *
-	 * <p>The default implementation does nothing.</p>
-	 */
-	@Override public void exitQueryDefinition(BallerinaParser.QueryDefinitionContext ctx) { }
-=======
+	/**
+	 * {@inheritDoc}
+	 *
+	 * <p>The default implementation does nothing.</p>
+	 */
 	@Override public void exitTripleBackTickDocInlineCode(BallerinaParser.TripleBackTickDocInlineCodeContext ctx) { }
->>>>>>> 382c5e10
 
 	/**
 	 * {@inheritDoc}
