--- conflicted
+++ resolved
@@ -2212,7 +2212,6 @@
 	 *
 	 * <p>The default implementation does nothing.</p>
 	 */
-<<<<<<< HEAD
 	@Override public void enterAnnotAccessExpression(BallerinaParser.AnnotAccessExpressionContext ctx) { }
 	/**
 	 * {@inheritDoc}
@@ -2225,20 +2224,6 @@
 	 *
 	 * <p>The default implementation does nothing.</p>
 	 */
-	@Override public void enterBracedOrTupleExpression(BallerinaParser.BracedOrTupleExpressionContext ctx) { }
-	/**
-	 * {@inheritDoc}
-	 *
-	 * <p>The default implementation does nothing.</p>
-	 */
-	@Override public void exitBracedOrTupleExpression(BallerinaParser.BracedOrTupleExpressionContext ctx) { }
-	/**
-	 * {@inheritDoc}
-	 *
-	 * <p>The default implementation does nothing.</p>
-	 */
-=======
->>>>>>> 25c210e4
 	@Override public void enterBinaryDivMulModExpression(BallerinaParser.BinaryDivMulModExpressionContext ctx) { }
 	/**
 	 * {@inheritDoc}
