/*
 *  Copyright (c) 2017, WSO2 Inc. (http://www.wso2.org) All Rights Reserved.
 *
 *  WSO2 Inc. licenses this file to you under the Apache License,
 *  Version 2.0 (the "License"); you may not use this file except
 *  in compliance with the License.
 *  You may obtain a copy of the License at
 *
 *    http://www.apache.org/licenses/LICENSE-2.0
 *
 *  Unless required by applicable law or agreed to in writing,
 *  software distributed under the License is distributed on an
 *  "AS IS" BASIS, WITHOUT WARRANTIES OR CONDITIONS OF ANY
 *  KIND, either express or implied.  See the License for the
 *  specific language governing permissions and limitations
 *  under the License.
 */
package org.wso2.ballerinalang.compiler.semantics.model;


import org.ballerinalang.model.TreeBuilder;
import org.ballerinalang.model.elements.PackageID;
import org.ballerinalang.model.symbols.SymbolKind;
import org.ballerinalang.model.tree.OperatorKind;
import org.ballerinalang.model.types.TypeKind;
import org.wso2.ballerinalang.compiler.semantics.model.symbols.BCastOperatorSymbol;
import org.wso2.ballerinalang.compiler.semantics.model.symbols.BConversionOperatorSymbol;
import org.wso2.ballerinalang.compiler.semantics.model.symbols.BOperatorSymbol;
import org.wso2.ballerinalang.compiler.semantics.model.symbols.BPackageSymbol;
import org.wso2.ballerinalang.compiler.semantics.model.symbols.BStructSymbol;
import org.wso2.ballerinalang.compiler.semantics.model.symbols.BSymbol;
import org.wso2.ballerinalang.compiler.semantics.model.symbols.BTypeSymbol;
import org.wso2.ballerinalang.compiler.semantics.model.symbols.SymTag;
import org.wso2.ballerinalang.compiler.semantics.model.types.BAnyType;
import org.wso2.ballerinalang.compiler.semantics.model.types.BArrayType;
import org.wso2.ballerinalang.compiler.semantics.model.types.BConnectorType;
import org.wso2.ballerinalang.compiler.semantics.model.types.BErrorType;
import org.wso2.ballerinalang.compiler.semantics.model.types.BInvokableType;
import org.wso2.ballerinalang.compiler.semantics.model.types.BJSONType;
import org.wso2.ballerinalang.compiler.semantics.model.types.BMapType;
import org.wso2.ballerinalang.compiler.semantics.model.types.BNoType;
import org.wso2.ballerinalang.compiler.semantics.model.types.BNullType;
import org.wso2.ballerinalang.compiler.semantics.model.types.BStructType;
import org.wso2.ballerinalang.compiler.semantics.model.types.BTableType;
import org.wso2.ballerinalang.compiler.semantics.model.types.BType;
import org.wso2.ballerinalang.compiler.semantics.model.types.BXMLAttributesType;
import org.wso2.ballerinalang.compiler.semantics.model.types.BXMLType;
import org.wso2.ballerinalang.compiler.tree.BLangPackage;
import org.wso2.ballerinalang.compiler.util.CompilerContext;
import org.wso2.ballerinalang.compiler.util.Name;
import org.wso2.ballerinalang.compiler.util.Names;
import org.wso2.ballerinalang.compiler.util.TypeTags;
import org.wso2.ballerinalang.programfile.InstructionCodes;
import org.wso2.ballerinalang.util.Flags;
import org.wso2.ballerinalang.util.Lists;

import java.util.HashMap;
import java.util.List;
import java.util.Map;

/**
 * @since 0.94
 */
public class SymbolTable {

    private static final CompilerContext.Key<SymbolTable> SYM_TABLE_KEY =
            new CompilerContext.Key<>();

    public static final PackageID BUILTIN = new PackageID(Names.ANON_ORG, Names.BUILTIN_PACKAGE, Names.DEFAULT_VERSION);

    public final BLangPackage rootPkgNode;
    public final BPackageSymbol rootPkgSymbol;
    public final BSymbol notFoundSymbol;
    public final Scope rootScope;

    public final BType noType = new BNoType(TypeTags.NONE);
    public final BType intType = new BType(TypeTags.INT, null);
    public final BType floatType = new BType(TypeTags.FLOAT, null);
    public final BType stringType = new BType(TypeTags.STRING, null);
    public final BType booleanType = new BType(TypeTags.BOOLEAN, null);
    public final BType blobType = new BType(TypeTags.BLOB, null);
    public final BType typeType = new BType(TypeTags.TYPE, null);
    public final BType jsonType = new BJSONType(TypeTags.JSON, noType, null);
    public final BType xmlType = new BXMLType(TypeTags.XML, null);
    public final BType tableType = new BTableType(TypeTags.TABLE, noType, null);
    public final BType anyType = new BAnyType(TypeTags.ANY, null);
    public final BType mapType = new BMapType(TypeTags.MAP, anyType, null);
    public final BType nullType = new BNullType();
    public final BType xmlAttributesType = new BXMLAttributesType(TypeTags.XML_ATTRIBUTES);
    public final BType connectorType = new BConnectorType(null, null);
    public final BType arrayType = new BArrayType(noType);

    public final BTypeSymbol errSymbol;
    public final BType errType;

    public BStructType errStructType;

    public BPackageSymbol builtInPackageSymbol;
    public BPackageSymbol runtimePackageSymbol;

    private Names names;

<<<<<<< HEAD
=======
    public Map<PackageID, BPackageSymbol> pkgSymbolMap = new HashMap<>();
    public Map<BPackageSymbol, SymbolEnv> pkgEnvMap = new HashMap<>();


>>>>>>> 3f5ee776
    public static SymbolTable getInstance(CompilerContext context) {
        SymbolTable symTable = context.get(SYM_TABLE_KEY);
        if (symTable == null) {
            symTable = new SymbolTable(context);
        }

        return symTable;
    }

    private SymbolTable(CompilerContext context) {
        context.put(SYM_TABLE_KEY, this);

        this.names = Names.getInstance(context);

        this.rootPkgNode = (BLangPackage) TreeBuilder.createPackageNode();
        this.rootPkgSymbol = new BPackageSymbol(BUILTIN, null);
        this.rootPkgNode.symbol = this.rootPkgSymbol;
        this.rootScope = new BuiltInScope(rootPkgSymbol);
        this.rootPkgSymbol.scope = this.rootScope;
        this.notFoundSymbol = new BSymbol(SymTag.NIL, Flags.PUBLIC, Names.INVALID,
                rootPkgSymbol.pkgID, noType, rootPkgSymbol);

        // Initialize built-in types in Ballerina
        initializeType(intType, TypeKind.INT.typeName());
        initializeType(floatType, TypeKind.FLOAT.typeName());
        initializeType(stringType, TypeKind.STRING.typeName());
        initializeType(booleanType, TypeKind.BOOLEAN.typeName());
        initializeType(blobType, TypeKind.BLOB.typeName());
        initializeType(typeType, TypeKind.TYPE.typeName());
        initializeType(jsonType, TypeKind.JSON.typeName());
        initializeType(xmlType, TypeKind.XML.typeName());
        initializeType(tableType, TypeKind.TABLE.typeName());
        initializeType(mapType, TypeKind.MAP.typeName());
        initializeType(anyType, TypeKind.ANY.typeName());

        // Initialize error type;
        this.errType = new BErrorType(null);
        this.errSymbol = new BTypeSymbol(SymTag.ERROR, Flags.PUBLIC, Names.INVALID,
                rootPkgSymbol.pkgID, errType, rootPkgSymbol);
        defineType(errType, errSymbol);

        // Initialize Ballerina error struct type temporally.
        BTypeSymbol errorStructSymbol = new BStructSymbol(SymTag.STRUCT, Flags.PUBLIC, Names.ERROR,
                rootPkgSymbol.pkgID, null, rootPkgSymbol);
        this.errStructType = new BStructType(errorStructSymbol);
        errorStructSymbol.type = this.errStructType;
        errorStructSymbol.scope = new Scope(errorStructSymbol);
        defineType(this.errStructType, errorStructSymbol);

        // Define all operators e.g. binary, unary, cast and conversion
        defineOperators();
    }

    public BType getTypeFromTag(int tag) {
        switch (tag) {
            case TypeTags.INT:
                return intType;
            case TypeTags.FLOAT:
                return floatType;
            case TypeTags.STRING:
                return stringType;
            case TypeTags.BOOLEAN:
                return booleanType;
            case TypeTags.BLOB:
                return blobType;
            case TypeTags.JSON:
                return jsonType;
            case TypeTags.XML:
                return xmlType;
            case TypeTags.TABLE:
                return tableType;
            case TypeTags.NULL:
                return nullType;
            default:
                return errType;
        }
    }

    private void initializeType(BType type, String name) {
        initializeType(type, names.fromString(name));
    }

    private void initializeType(BType type, Name name) {
        defineType(type, new BTypeSymbol(SymTag.TYPE, Flags.PUBLIC, name, rootPkgSymbol.pkgID, type, rootPkgSymbol));
    }

    private void defineType(BType type, BTypeSymbol tSymbol) {
        type.tsymbol = tSymbol;
        rootScope.define(tSymbol.name, tSymbol);
    }

    private void defineOperators() {
        // Binary arithmetic operators
        defineBinaryOperator(OperatorKind.ADD, xmlType, xmlType, xmlType, InstructionCodes.XMLADD);
        defineBinaryOperator(OperatorKind.ADD, floatType, stringType, stringType, InstructionCodes.SADD);
        defineBinaryOperator(OperatorKind.ADD, intType, stringType, stringType, InstructionCodes.SADD);
        defineBinaryOperator(OperatorKind.ADD, booleanType, stringType, stringType, InstructionCodes.SADD);
        defineBinaryOperator(OperatorKind.ADD, stringType, floatType, stringType, InstructionCodes.SADD);
        defineBinaryOperator(OperatorKind.ADD, stringType, intType, stringType, InstructionCodes.SADD);
        defineBinaryOperator(OperatorKind.ADD, stringType, booleanType, stringType, InstructionCodes.SADD);
        defineBinaryOperator(OperatorKind.ADD, stringType, stringType, stringType, InstructionCodes.SADD);
        defineBinaryOperator(OperatorKind.ADD, stringType, booleanType, stringType, InstructionCodes.SADD);
        defineBinaryOperator(OperatorKind.ADD, booleanType, stringType, stringType, InstructionCodes.SADD);
        defineBinaryOperator(OperatorKind.ADD, floatType, floatType, floatType, InstructionCodes.FADD);
        defineBinaryOperator(OperatorKind.ADD, intType, intType, intType, InstructionCodes.IADD);
        defineBinaryOperator(OperatorKind.ADD, intType, floatType, floatType, InstructionCodes.FADD);
        defineBinaryOperator(OperatorKind.ADD, floatType, intType, floatType, InstructionCodes.FADD);
        defineBinaryOperator(OperatorKind.SUB, floatType, floatType, floatType, InstructionCodes.FSUB);
        defineBinaryOperator(OperatorKind.SUB, intType, intType, intType, InstructionCodes.ISUB);
        defineBinaryOperator(OperatorKind.SUB, floatType, intType, floatType, InstructionCodes.FSUB);
        defineBinaryOperator(OperatorKind.SUB, intType, floatType, floatType, InstructionCodes.FSUB);
        defineBinaryOperator(OperatorKind.DIV, floatType, floatType, floatType, InstructionCodes.FDIV);
        defineBinaryOperator(OperatorKind.DIV, intType, intType, intType, InstructionCodes.IDIV);
        defineBinaryOperator(OperatorKind.DIV, intType, floatType, floatType, InstructionCodes.FDIV);
        defineBinaryOperator(OperatorKind.DIV, floatType, intType, floatType, InstructionCodes.FDIV);
        defineBinaryOperator(OperatorKind.MUL, floatType, floatType, floatType, InstructionCodes.FMUL);
        defineBinaryOperator(OperatorKind.MUL, intType, intType, intType, InstructionCodes.IMUL);
        defineBinaryOperator(OperatorKind.MUL, floatType, intType, floatType, InstructionCodes.FMUL);
        defineBinaryOperator(OperatorKind.MUL, intType, floatType, floatType, InstructionCodes.FMUL);
        defineBinaryOperator(OperatorKind.MOD, floatType, floatType, floatType, InstructionCodes.FMOD);
        defineBinaryOperator(OperatorKind.MOD, intType, intType, intType, InstructionCodes.IMOD);
        defineBinaryOperator(OperatorKind.MOD, floatType, intType, floatType, InstructionCodes.FMOD);
        defineBinaryOperator(OperatorKind.MOD, intType, floatType, floatType, InstructionCodes.FMOD);

        // Binary equality operators ==, !=
        defineBinaryOperator(OperatorKind.EQUAL, intType, intType, booleanType, InstructionCodes.IEQ);
        defineBinaryOperator(OperatorKind.EQUAL, floatType, floatType, booleanType, InstructionCodes.FEQ);
        defineBinaryOperator(OperatorKind.EQUAL, booleanType, booleanType, booleanType, InstructionCodes.BEQ);
        defineBinaryOperator(OperatorKind.EQUAL, stringType, stringType, booleanType, InstructionCodes.SEQ);
        defineBinaryOperator(OperatorKind.EQUAL, typeType, typeType, booleanType, InstructionCodes.TEQ);
        defineBinaryOperator(OperatorKind.EQUAL, jsonType, nullType, booleanType, InstructionCodes.REQ);
        defineBinaryOperator(OperatorKind.EQUAL, nullType, jsonType, booleanType, InstructionCodes.REQ);
        defineBinaryOperator(OperatorKind.EQUAL, xmlType, nullType, booleanType, InstructionCodes.REQ);
        defineBinaryOperator(OperatorKind.EQUAL, nullType, xmlType, booleanType, InstructionCodes.REQ);
        defineBinaryOperator(OperatorKind.EQUAL, tableType, nullType, booleanType, InstructionCodes.REQ);
        defineBinaryOperator(OperatorKind.EQUAL, nullType, tableType, booleanType, InstructionCodes.REQ);
        defineBinaryOperator(OperatorKind.EQUAL, anyType, nullType, booleanType, InstructionCodes.REQ);
        defineBinaryOperator(OperatorKind.EQUAL, nullType, anyType, booleanType, InstructionCodes.REQ);
        defineBinaryOperator(OperatorKind.EQUAL, mapType, nullType, booleanType, InstructionCodes.REQ);
        defineBinaryOperator(OperatorKind.EQUAL, nullType, mapType, booleanType, InstructionCodes.REQ);
        defineBinaryOperator(OperatorKind.EQUAL, connectorType, nullType, booleanType, InstructionCodes.REQ);
        defineBinaryOperator(OperatorKind.EQUAL, nullType, connectorType, booleanType, InstructionCodes.REQ);
        defineBinaryOperator(OperatorKind.EQUAL, nullType, arrayType, booleanType, InstructionCodes.REQ);
        defineBinaryOperator(OperatorKind.EQUAL, arrayType, nullType, booleanType, InstructionCodes.REQ);
        defineBinaryOperator(OperatorKind.EQUAL, nullType, nullType, booleanType, InstructionCodes.REQ);
        defineBinaryOperator(OperatorKind.EQUAL, stringType, nullType, booleanType, InstructionCodes.SEQ_NULL);
        defineBinaryOperator(OperatorKind.EQUAL, nullType, stringType, booleanType, InstructionCodes.SEQ_NULL);
        defineBinaryOperator(OperatorKind.NOT_EQUAL, intType, intType, booleanType, InstructionCodes.INE);
        defineBinaryOperator(OperatorKind.NOT_EQUAL, floatType, floatType, booleanType, InstructionCodes.FNE);
        defineBinaryOperator(OperatorKind.NOT_EQUAL, booleanType, booleanType, booleanType, InstructionCodes.BNE);
        defineBinaryOperator(OperatorKind.NOT_EQUAL, stringType, stringType, booleanType, InstructionCodes.SNE);
        defineBinaryOperator(OperatorKind.NOT_EQUAL, typeType, typeType, booleanType, InstructionCodes.TNE);
        defineBinaryOperator(OperatorKind.NOT_EQUAL, jsonType, nullType, booleanType, InstructionCodes.RNE);
        defineBinaryOperator(OperatorKind.NOT_EQUAL, nullType, jsonType, booleanType, InstructionCodes.RNE);
        defineBinaryOperator(OperatorKind.NOT_EQUAL, xmlType, nullType, booleanType, InstructionCodes.RNE);
        defineBinaryOperator(OperatorKind.NOT_EQUAL, nullType, xmlType, booleanType, InstructionCodes.RNE);
        defineBinaryOperator(OperatorKind.NOT_EQUAL, tableType, nullType, booleanType, InstructionCodes.RNE);
        defineBinaryOperator(OperatorKind.NOT_EQUAL, nullType, tableType, booleanType, InstructionCodes.RNE);
        defineBinaryOperator(OperatorKind.NOT_EQUAL, anyType, nullType, booleanType, InstructionCodes.RNE);
        defineBinaryOperator(OperatorKind.NOT_EQUAL, nullType, anyType, booleanType, InstructionCodes.RNE);
        defineBinaryOperator(OperatorKind.NOT_EQUAL, mapType, nullType, booleanType, InstructionCodes.RNE);
        defineBinaryOperator(OperatorKind.NOT_EQUAL, nullType, mapType, booleanType, InstructionCodes.RNE);
        defineBinaryOperator(OperatorKind.NOT_EQUAL, connectorType, nullType, booleanType, InstructionCodes.RNE);
        defineBinaryOperator(OperatorKind.NOT_EQUAL, nullType, connectorType, booleanType, InstructionCodes.RNE);
        defineBinaryOperator(OperatorKind.NOT_EQUAL, nullType, arrayType, booleanType, InstructionCodes.RNE);
        defineBinaryOperator(OperatorKind.NOT_EQUAL, arrayType, nullType, booleanType, InstructionCodes.RNE);
        defineBinaryOperator(OperatorKind.NOT_EQUAL, nullType, nullType, booleanType, InstructionCodes.RNE);
        defineBinaryOperator(OperatorKind.NOT_EQUAL, stringType, nullType, booleanType, InstructionCodes.SNE_NULL);
        defineBinaryOperator(OperatorKind.NOT_EQUAL, nullType, stringType, booleanType, InstructionCodes.SNE_NULL);

        // Binary comparison operators <=, <, >=, >
        defineBinaryOperator(OperatorKind.LESS_THAN, intType, intType, booleanType, InstructionCodes.ILT);
        defineBinaryOperator(OperatorKind.LESS_THAN, intType, floatType, booleanType, InstructionCodes.FLT);
        defineBinaryOperator(OperatorKind.LESS_THAN, floatType, intType, booleanType, InstructionCodes.FLT);
        defineBinaryOperator(OperatorKind.LESS_THAN, floatType, floatType, booleanType, InstructionCodes.FLT);

        defineBinaryOperator(OperatorKind.LESS_EQUAL, intType, intType, booleanType, InstructionCodes.ILE);
        defineBinaryOperator(OperatorKind.LESS_EQUAL, floatType, intType, booleanType, InstructionCodes.FLE);
        defineBinaryOperator(OperatorKind.LESS_EQUAL, intType, floatType, booleanType, InstructionCodes.FLE);
        defineBinaryOperator(OperatorKind.LESS_EQUAL, floatType, floatType, booleanType, InstructionCodes.FLE);

        defineBinaryOperator(OperatorKind.GREATER_THAN, intType, intType, booleanType, InstructionCodes.IGT);
        defineBinaryOperator(OperatorKind.GREATER_THAN, floatType, intType, booleanType, InstructionCodes.FGT);
        defineBinaryOperator(OperatorKind.GREATER_THAN, intType, floatType, booleanType, InstructionCodes.FGT);
        defineBinaryOperator(OperatorKind.GREATER_THAN, floatType, floatType, booleanType, InstructionCodes.FGT);

        defineBinaryOperator(OperatorKind.GREATER_EQUAL, intType, intType, booleanType, InstructionCodes.IGE);
        defineBinaryOperator(OperatorKind.GREATER_EQUAL, floatType, intType, booleanType, InstructionCodes.FGE);
        defineBinaryOperator(OperatorKind.GREATER_EQUAL, intType, floatType, booleanType, InstructionCodes.FGE);
        defineBinaryOperator(OperatorKind.GREATER_EQUAL, floatType, floatType, booleanType, InstructionCodes.FGE);

        defineBinaryOperator(OperatorKind.AND, booleanType, booleanType, booleanType, -1);
        defineBinaryOperator(OperatorKind.OR, booleanType, booleanType, booleanType, -1);

        // Unary operator symbols
        defineUnaryOperator(OperatorKind.ADD, floatType, floatType, -1);
        defineUnaryOperator(OperatorKind.ADD, intType, intType, -1);

        defineUnaryOperator(OperatorKind.SUB, floatType, floatType, InstructionCodes.FNEG);
        defineUnaryOperator(OperatorKind.SUB, intType, intType, InstructionCodes.INEG);

        defineUnaryOperator(OperatorKind.NOT, booleanType, booleanType, InstructionCodes.BNOT);

        defineUnaryOperator(OperatorKind.LENGTHOF, jsonType, intType, InstructionCodes.LENGTHOF);
        defineUnaryOperator(OperatorKind.LENGTHOF, arrayType, intType, InstructionCodes.LENGTHOF);
        defineUnaryOperator(OperatorKind.LENGTHOF, xmlType, intType, InstructionCodes.LENGTHOF);
        defineUnaryOperator(OperatorKind.LENGTHOF, mapType, intType, InstructionCodes.LENGTHOF);
        defineUnaryOperator(OperatorKind.LENGTHOF, stringType, intType, InstructionCodes.LENGTHOF);
        defineUnaryOperator(OperatorKind.LENGTHOF, blobType, intType, InstructionCodes.LENGTHOF);

        defineCastOperators();
        defineConversionOperators();
    }

    private void defineCastOperators() {
        // Define both implicit and explicit cast operators
        defineCastOperator(intType, jsonType, true, InstructionCodes.I2JSON);
        defineCastOperator(intType, anyType, true, InstructionCodes.I2ANY);
        defineCastOperator(intType, floatType, true, InstructionCodes.I2F);
        defineCastOperator(floatType, jsonType, true, InstructionCodes.F2JSON);
        defineCastOperator(floatType, anyType, true, InstructionCodes.F2ANY);
        defineCastOperator(stringType, jsonType, true, InstructionCodes.S2JSON);
        defineCastOperator(stringType, anyType, true, InstructionCodes.S2ANY);
        defineCastOperator(booleanType, jsonType, true, InstructionCodes.B2JSON);
        defineCastOperator(booleanType, anyType, true, InstructionCodes.B2ANY);
        defineCastOperator(blobType, anyType, true, InstructionCodes.L2ANY);
        defineCastOperator(typeType, anyType, true, InstructionCodes.NOP);
        defineCastOperator(nullType, stringType, true, InstructionCodes.NULL2S);

        // Define explicit cast operators
        defineExplicitCastOperator(anyType, intType, false, InstructionCodes.ANY2I);
        defineExplicitCastOperator(anyType, floatType, false, InstructionCodes.ANY2F);
        defineExplicitCastOperator(anyType, stringType, false, InstructionCodes.ANY2S);
        defineExplicitCastOperator(anyType, booleanType, false, InstructionCodes.ANY2B);
        defineExplicitCastOperator(anyType, blobType, false, InstructionCodes.ANY2L);
        defineExplicitCastOperator(anyType, typeType, false, InstructionCodes.ANY2TYPE);
        defineExplicitCastOperator(anyType, jsonType, false, InstructionCodes.ANY2JSON);
        defineExplicitCastOperator(anyType, xmlType, false, InstructionCodes.ANY2XML);
        defineExplicitCastOperator(anyType, mapType, false, InstructionCodes.ANY2MAP);
        defineExplicitCastOperator(anyType, tableType, false, InstructionCodes.ANY2DT);

        defineExplicitCastOperator(jsonType, intType, false, InstructionCodes.JSON2I);
        defineExplicitCastOperator(jsonType, floatType, false, InstructionCodes.JSON2F);
        defineExplicitCastOperator(jsonType, stringType, false, InstructionCodes.JSON2S);
        defineExplicitCastOperator(jsonType, booleanType, false, InstructionCodes.JSON2B);
    }

    private void defineConversionOperators() {
        // Define conversion operators
        defineConversionOperator(anyType, stringType, true, InstructionCodes.ANY2SCONV);
        defineConversionOperator(intType, floatType, true, InstructionCodes.I2F);
        defineConversionOperator(intType, stringType, true, InstructionCodes.I2S);
        defineConversionOperator(intType, booleanType, true, InstructionCodes.I2B);
        defineConversionOperator(floatType, stringType, true, InstructionCodes.F2S);
        defineConversionOperator(floatType, booleanType, true, InstructionCodes.F2B);
        defineConversionOperator(floatType, intType, true, InstructionCodes.F2I);
        defineConversionOperator(stringType, floatType, false, InstructionCodes.S2F);
        defineConversionOperator(stringType, intType, false, InstructionCodes.S2I);
        defineConversionOperator(stringType, booleanType, false, InstructionCodes.S2B);
        defineConversionOperator(booleanType, stringType, true, InstructionCodes.B2S);
        defineConversionOperator(booleanType, intType, true, InstructionCodes.B2I);
        defineConversionOperator(booleanType, floatType, true, InstructionCodes.B2F);
        defineConversionOperator(tableType, xmlType, false, InstructionCodes.DT2XML);
        defineConversionOperator(tableType, jsonType, false, InstructionCodes.DT2JSON);
        defineConversionOperator(xmlAttributesType, mapType, true, InstructionCodes.XMLATTRS2MAP);
        defineConversionOperator(stringType, xmlType, false, InstructionCodes.S2XML);
        defineConversionOperator(xmlType, stringType, true, InstructionCodes.XML2S);
        defineConversionOperator(stringType, jsonType, false, InstructionCodes.S2JSONX);
    }

    private void defineBinaryOperator(OperatorKind kind,
                                      BType lhsType,
                                      BType rhsType,
                                      BType retType,
                                      int opcode) {
        List<BType> paramTypes = Lists.of(lhsType, rhsType);
        List<BType> retTypes = Lists.of(retType);
        defineOperator(names.fromString(kind.value()), paramTypes, retTypes, opcode);
    }

    private void defineUnaryOperator(OperatorKind kind,
                                     BType type,
                                     BType retType,
                                     int opcode) {
        List<BType> paramTypes = Lists.of(type);
        List<BType> retTypes = Lists.of(retType);
        defineOperator(names.fromString(kind.value()), paramTypes, retTypes, opcode);
    }

    private void defineExplicitCastOperator(BType sourceType,
                                            BType targetType,
                                            boolean safe,
                                            int opcode) {
        defineCastOperator(sourceType, targetType, false, safe, opcode);
    }

    private void defineCastOperator(BType sourceType,
                                    BType targetType,
                                    boolean safe,
                                    int opcode) {
        defineCastOperator(sourceType, targetType, true, safe, opcode);
    }

    private void defineCastOperator(BType sourceType,
                                    BType targetType,
                                    boolean implicit,
                                    boolean safe,
                                    int opcode) {
        List<BType> paramTypes = Lists.of(sourceType, targetType);
        List<BType> retTypes = Lists.of(targetType, this.errStructType);
        BInvokableType opType = new BInvokableType(paramTypes, retTypes, null);
        BCastOperatorSymbol symbol = new BCastOperatorSymbol(this.rootPkgSymbol.pkgID, opType, this.rootPkgSymbol,
                implicit, safe, opcode);
        symbol.kind = SymbolKind.CAST_OPERATOR;
        rootScope.define(symbol.name, symbol);
    }

    private void defineConversionOperator(BType sourceType,
                                          BType targetType,
                                          boolean safe,
                                          int opcode) {
        List<BType> paramTypes = Lists.of(sourceType, targetType);
        List<BType> retTypes;
        if (safe) {
            retTypes = Lists.of(targetType);
        } else {
            retTypes = Lists.of(targetType, this.errStructType);
        }
        BInvokableType opType = new BInvokableType(paramTypes, retTypes, null);
        BConversionOperatorSymbol symbol = new BConversionOperatorSymbol(this.rootPkgSymbol.pkgID, opType,
                this.rootPkgSymbol, safe, opcode);
        symbol.kind = SymbolKind.CONVERSION_OPERATOR;
        rootScope.define(symbol.name, symbol);
    }

    private void defineOperator(Name name,
                                List<BType> paramTypes,
                                List<BType> retTypes,
                                int opcode) {
        BInvokableType opType = new BInvokableType(paramTypes, retTypes, null);
        BOperatorSymbol symbol = new BOperatorSymbol(name, rootPkgSymbol.pkgID, opType, rootPkgSymbol, opcode);
        rootScope.define(name, symbol);
    }
}<|MERGE_RESOLUTION|>--- conflicted
+++ resolved
@@ -16,7 +16,6 @@
  *  under the License.
  */
 package org.wso2.ballerinalang.compiler.semantics.model;
-
 
 import org.ballerinalang.model.TreeBuilder;
 import org.ballerinalang.model.elements.PackageID;
@@ -100,13 +99,9 @@
 
     private Names names;
 
-<<<<<<< HEAD
-=======
     public Map<PackageID, BPackageSymbol> pkgSymbolMap = new HashMap<>();
     public Map<BPackageSymbol, SymbolEnv> pkgEnvMap = new HashMap<>();
 
-
->>>>>>> 3f5ee776
     public static SymbolTable getInstance(CompilerContext context) {
         SymbolTable symTable = context.get(SYM_TABLE_KEY);
         if (symTable == null) {
