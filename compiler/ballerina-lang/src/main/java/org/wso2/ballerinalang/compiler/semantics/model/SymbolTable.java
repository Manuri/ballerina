/*
 *  Copyright (c) 2017, WSO2 Inc. (http://www.wso2.org) All Rights Reserved.
 *
 *  WSO2 Inc. licenses this file to you under the Apache License,
 *  Version 2.0 (the "License"); you may not use this file except
 *  in compliance with the License.
 *  You may obtain a copy of the License at
 *
 *    http://www.apache.org/licenses/LICENSE-2.0
 *
 *  Unless required by applicable law or agreed to in writing,
 *  software distributed under the License is distributed on an
 *  "AS IS" BASIS, WITHOUT WARRANTIES OR CONDITIONS OF ANY
 *  KIND, either express or implied.  See the License for the
 *  specific language governing permissions and limitations
 *  under the License.
 */
package org.wso2.ballerinalang.compiler.semantics.model;

import org.ballerinalang.model.TreeBuilder;
import org.ballerinalang.model.elements.PackageID;
import org.ballerinalang.model.symbols.SymbolKind;
import org.ballerinalang.model.tree.OperatorKind;
import org.ballerinalang.model.types.TypeKind;
import org.wso2.ballerinalang.compiler.semantics.model.symbols.BConversionOperatorSymbol;
import org.wso2.ballerinalang.compiler.semantics.model.symbols.BErrorTypeSymbol;
import org.wso2.ballerinalang.compiler.semantics.model.symbols.BOperatorSymbol;
import org.wso2.ballerinalang.compiler.semantics.model.symbols.BPackageSymbol;
import org.wso2.ballerinalang.compiler.semantics.model.symbols.BSymbol;
import org.wso2.ballerinalang.compiler.semantics.model.symbols.BTypeSymbol;
import org.wso2.ballerinalang.compiler.semantics.model.symbols.SymTag;
import org.wso2.ballerinalang.compiler.semantics.model.types.BAnyType;
import org.wso2.ballerinalang.compiler.semantics.model.types.BAnydataType;
import org.wso2.ballerinalang.compiler.semantics.model.types.BArrayType;
import org.wso2.ballerinalang.compiler.semantics.model.types.BChannelType;
import org.wso2.ballerinalang.compiler.semantics.model.types.BErrorType;
import org.wso2.ballerinalang.compiler.semantics.model.types.BFutureType;
import org.wso2.ballerinalang.compiler.semantics.model.types.BInvokableType;
import org.wso2.ballerinalang.compiler.semantics.model.types.BJSONType;
import org.wso2.ballerinalang.compiler.semantics.model.types.BMapType;
import org.wso2.ballerinalang.compiler.semantics.model.types.BNilType;
import org.wso2.ballerinalang.compiler.semantics.model.types.BNoType;
import org.wso2.ballerinalang.compiler.semantics.model.types.BRecordType;
import org.wso2.ballerinalang.compiler.semantics.model.types.BSemanticErrorType;
import org.wso2.ballerinalang.compiler.semantics.model.types.BStreamType;
import org.wso2.ballerinalang.compiler.semantics.model.types.BTableType;
import org.wso2.ballerinalang.compiler.semantics.model.types.BTupleType;
import org.wso2.ballerinalang.compiler.semantics.model.types.BType;
import org.wso2.ballerinalang.compiler.semantics.model.types.BUnionType;
import org.wso2.ballerinalang.compiler.semantics.model.types.BXMLAttributesType;
import org.wso2.ballerinalang.compiler.semantics.model.types.BXMLType;
import org.wso2.ballerinalang.compiler.tree.BLangPackage;
import org.wso2.ballerinalang.compiler.util.CompilerContext;
import org.wso2.ballerinalang.compiler.util.Name;
import org.wso2.ballerinalang.compiler.util.Names;
import org.wso2.ballerinalang.compiler.util.TypeTags;
import org.wso2.ballerinalang.programfile.InstructionCodes;
import org.wso2.ballerinalang.util.Flags;
import org.wso2.ballerinalang.util.Lists;

import java.util.Collections;
import java.util.HashMap;
import java.util.LinkedHashSet;
import java.util.List;
import java.util.Map;

/**
 * @since 0.94
 */
public class SymbolTable {

    private static final CompilerContext.Key<SymbolTable> SYM_TABLE_KEY =
            new CompilerContext.Key<>();

    public static final PackageID BUILTIN = new PackageID(Names.BUILTIN_ORG,
                                                          Names.BUILTIN_PACKAGE,
                                                          Names.EMPTY);
    public static final PackageID RUNTIME = new PackageID(Names.BUILTIN_ORG,
            Names.RUNTIME_PACKAGE,
            Names.EMPTY);

    public static final Integer BBYTE_MIN_VALUE = 0;
    public static final Integer BBYTE_MAX_VALUE = 255;

    public final BLangPackage rootPkgNode;
    public final BPackageSymbol rootPkgSymbol;
    public final BSymbol notFoundSymbol;
    public final Scope rootScope;

    public final BType noType = new BNoType(TypeTags.NONE);
    public final BType nilType = new BNilType();
    public final BType intType = new BType(TypeTags.INT, null);
    public final BType byteType = new BType(TypeTags.BYTE, null);
    public final BType floatType = new BType(TypeTags.FLOAT, null);
    public final BType decimalType = new BType(TypeTags.DECIMAL, null);
    public final BType stringType = new BType(TypeTags.STRING, null);
    public final BType booleanType = new BType(TypeTags.BOOLEAN, null);
    public final BType typeDesc = new BType(TypeTags.TYPEDESC, null);
    public final BType jsonType = new BJSONType(TypeTags.JSON, noType, null);
    public final BType xmlType = new BXMLType(TypeTags.XML, null);
    public final BType tableType = new BTableType(TypeTags.TABLE, noType, null);
    public final BType anyType = new BAnyType(TypeTags.ANY, null);
    public final BType anydataType = new BAnydataType(TypeTags.ANYDATA, null);
    public final BType streamType = new BStreamType(TypeTags.STREAM, anyType, null);
    public final BType mapType = new BMapType(TypeTags.MAP, anyType, null);
    public final BType futureType = new BFutureType(TypeTags.FUTURE, nilType, null);
    public final BType xmlAttributesType = new BXMLAttributesType(TypeTags.XML_ATTRIBUTES);
    public final BType endpointType = new BType(TypeTags.ENDPOINT, null);
    public final BType arrayType = new BArrayType(noType);
    public final BType tupleType = new BTupleType(Lists.of(noType));
    public final BType recordType = new BRecordType(null);
    public final BType intArrayType = new BArrayType(intType);
    public final BType channelType = new BChannelType(TypeTags.CHANNEL, anyType, null);

    public final BTypeSymbol errSymbol;
    public final BType semanticError;

    public BErrorType errorType;

    public BPackageSymbol builtInPackageSymbol;
    private Names names;
    public Map<BPackageSymbol, SymbolEnv> pkgEnvMap = new HashMap<>();

    public static SymbolTable getInstance(CompilerContext context) {
        SymbolTable symTable = context.get(SYM_TABLE_KEY);
        if (symTable == null) {
            symTable = new SymbolTable(context);
        }

        return symTable;
    }

    private SymbolTable(CompilerContext context) {
        context.put(SYM_TABLE_KEY, this);

        this.names = Names.getInstance(context);

        this.rootPkgNode = (BLangPackage) TreeBuilder.createPackageNode();
        this.rootPkgSymbol = new BPackageSymbol(BUILTIN, null);
        this.rootPkgNode.symbol = this.rootPkgSymbol;
        this.rootScope = new BuiltInScope(rootPkgSymbol);
        this.rootPkgSymbol.scope = this.rootScope;
        this.notFoundSymbol = new BSymbol(SymTag.NIL, Flags.PUBLIC, Names.INVALID,
                rootPkgSymbol.pkgID, noType, rootPkgSymbol);
        // Initialize built-in types in Ballerina
        initializeType(intType, TypeKind.INT.typeName());
        initializeType(byteType, TypeKind.BYTE.typeName());
        initializeType(floatType, TypeKind.FLOAT.typeName());
        initializeType(decimalType, TypeKind.DECIMAL.typeName());
        initializeType(stringType, TypeKind.STRING.typeName());
        initializeType(booleanType, TypeKind.BOOLEAN.typeName());
        initializeType(typeDesc, TypeKind.TYPEDESC.typeName());
        initializeType(jsonType, TypeKind.JSON.typeName());
        initializeType(xmlType, TypeKind.XML.typeName());
        initializeType(tableType, TypeKind.TABLE.typeName());
        initializeType(streamType, TypeKind.STREAM.typeName());
        initializeType(mapType, TypeKind.MAP.typeName());
        initializeType(futureType, TypeKind.FUTURE.typeName());
        initializeType(anyType, TypeKind.ANY.typeName());
        initializeType(anydataType, TypeKind.ANYDATA.typeName());
        initializeType(nilType, TypeKind.NIL.typeName());
        initializeType(channelType, TypeKind.CHANNEL.typeName());

        // Initialize semantic error type;
        this.semanticError = new BSemanticErrorType(null);
        this.errSymbol = new BTypeSymbol(SymTag.SEMANTIC_ERROR, Flags.PUBLIC, Names.INVALID, rootPkgSymbol.pkgID,
                semanticError, rootPkgSymbol);
        defineType(semanticError, errSymbol);

        // Initialize Ballerina built-in error type.
        BTypeSymbol errorSymbol = new BErrorTypeSymbol(SymTag.RECORD, Flags.PUBLIC, Names.ERROR,
                rootPkgSymbol.pkgID, null, rootPkgSymbol);
        this.errorType = new BErrorType(errorSymbol, this.stringType, this.mapType);
        defineType(this.errorType, errorSymbol);

        // Define all operators e.g. binary, unary, cast and conversion
        defineOperators();
    }

    public BType getTypeFromTag(int tag) {
        switch (tag) {
            case TypeTags.INT:
                return intType;
            case TypeTags.BYTE:
                return byteType;
            case TypeTags.FLOAT:
                return floatType;
            case TypeTags.DECIMAL:
                return decimalType;
            case TypeTags.STRING:
                return stringType;
            case TypeTags.BOOLEAN:
                return booleanType;
            case TypeTags.JSON:
                return jsonType;
            case TypeTags.XML:
                return xmlType;
            case TypeTags.TABLE:
                return tableType;
            case TypeTags.STREAM:
                return streamType;
            case TypeTags.NIL:
                return nilType;
            case TypeTags.ERROR:
                return errorType;
            default:
                return semanticError;
        }
    }

    private void initializeType(BType type, String name) {
        initializeType(type, names.fromString(name));
    }

    private void initializeType(BType type, Name name) {
        defineType(type, new BTypeSymbol(SymTag.TYPE, Flags.PUBLIC, name, rootPkgSymbol.pkgID, type, rootPkgSymbol));
    }

    private void defineType(BType type, BTypeSymbol tSymbol) {
        type.tsymbol = tSymbol;
        rootScope.define(tSymbol.name, tSymbol);
    }

    private void defineOperators() {
        // Binary arithmetic operators
        defineBinaryOperator(OperatorKind.ADD, xmlType, xmlType, xmlType, InstructionCodes.XMLADD);
        defineBinaryOperator(OperatorKind.ADD, floatType, stringType, stringType, InstructionCodes.SADD);
        defineBinaryOperator(OperatorKind.ADD, decimalType, stringType, stringType, InstructionCodes.SADD);
        defineBinaryOperator(OperatorKind.ADD, intType, stringType, stringType, InstructionCodes.SADD);
        defineBinaryOperator(OperatorKind.ADD, booleanType, stringType, stringType, InstructionCodes.SADD);
        defineBinaryOperator(OperatorKind.ADD, stringType, floatType, stringType, InstructionCodes.SADD);
        defineBinaryOperator(OperatorKind.ADD, stringType, decimalType, stringType, InstructionCodes.SADD);
        defineBinaryOperator(OperatorKind.ADD, stringType, intType, stringType, InstructionCodes.SADD);
        defineBinaryOperator(OperatorKind.ADD, stringType, booleanType, stringType, InstructionCodes.SADD);
        defineBinaryOperator(OperatorKind.ADD, stringType, stringType, stringType, InstructionCodes.SADD);
        defineBinaryOperator(OperatorKind.ADD, stringType, booleanType, stringType, InstructionCodes.SADD);
        defineBinaryOperator(OperatorKind.ADD, booleanType, stringType, stringType, InstructionCodes.SADD);
        defineBinaryOperator(OperatorKind.ADD, floatType, floatType, floatType, InstructionCodes.FADD);
        defineBinaryOperator(OperatorKind.ADD, decimalType, decimalType, decimalType, InstructionCodes.DADD);
        defineBinaryOperator(OperatorKind.ADD, intType, intType, intType, InstructionCodes.IADD);
        defineBinaryOperator(OperatorKind.ADD, intType, floatType, floatType, InstructionCodes.FADD);
        defineBinaryOperator(OperatorKind.ADD, floatType, intType, floatType, InstructionCodes.FADD);
        defineBinaryOperator(OperatorKind.ADD, intType, decimalType, decimalType, InstructionCodes.DADD);
        defineBinaryOperator(OperatorKind.ADD, decimalType, intType, decimalType, InstructionCodes.DADD);
        defineBinaryOperator(OperatorKind.ADD, floatType, decimalType, decimalType, InstructionCodes.DADD);
        defineBinaryOperator(OperatorKind.ADD, decimalType, floatType, decimalType, InstructionCodes.DADD);
        defineBinaryOperator(OperatorKind.SUB, floatType, floatType, floatType, InstructionCodes.FSUB);
        defineBinaryOperator(OperatorKind.SUB, decimalType, decimalType, decimalType, InstructionCodes.DSUB);
        defineBinaryOperator(OperatorKind.SUB, intType, intType, intType, InstructionCodes.ISUB);
        defineBinaryOperator(OperatorKind.SUB, floatType, intType, floatType, InstructionCodes.FSUB);
        defineBinaryOperator(OperatorKind.SUB, intType, floatType, floatType, InstructionCodes.FSUB);
        defineBinaryOperator(OperatorKind.SUB, decimalType, intType, decimalType, InstructionCodes.DSUB);
        defineBinaryOperator(OperatorKind.SUB, intType, decimalType, decimalType, InstructionCodes.DSUB);
        defineBinaryOperator(OperatorKind.SUB, decimalType, floatType, decimalType, InstructionCodes.DSUB);
        defineBinaryOperator(OperatorKind.SUB, floatType, decimalType, decimalType, InstructionCodes.DSUB);
        defineBinaryOperator(OperatorKind.DIV, floatType, floatType, floatType, InstructionCodes.FDIV);
        defineBinaryOperator(OperatorKind.DIV, decimalType, decimalType, decimalType, InstructionCodes.DDIV);
        defineBinaryOperator(OperatorKind.DIV, intType, intType, intType, InstructionCodes.IDIV);
        defineBinaryOperator(OperatorKind.DIV, intType, floatType, floatType, InstructionCodes.FDIV);
        defineBinaryOperator(OperatorKind.DIV, floatType, intType, floatType, InstructionCodes.FDIV);
        defineBinaryOperator(OperatorKind.DIV, intType, decimalType, decimalType, InstructionCodes.DDIV);
        defineBinaryOperator(OperatorKind.DIV, decimalType, intType, decimalType, InstructionCodes.DDIV);
        defineBinaryOperator(OperatorKind.DIV, floatType, decimalType, decimalType, InstructionCodes.DDIV);
        defineBinaryOperator(OperatorKind.DIV, decimalType, floatType, decimalType, InstructionCodes.DDIV);
        defineBinaryOperator(OperatorKind.MUL, floatType, floatType, floatType, InstructionCodes.FMUL);
        defineBinaryOperator(OperatorKind.MUL, decimalType, decimalType, decimalType, InstructionCodes.DMUL);
        defineBinaryOperator(OperatorKind.MUL, intType, intType, intType, InstructionCodes.IMUL);
        defineBinaryOperator(OperatorKind.MUL, floatType, intType, floatType, InstructionCodes.FMUL);
        defineBinaryOperator(OperatorKind.MUL, intType, floatType, floatType, InstructionCodes.FMUL);
        defineBinaryOperator(OperatorKind.MUL, decimalType, intType, decimalType, InstructionCodes.DMUL);
        defineBinaryOperator(OperatorKind.MUL, intType, decimalType, decimalType, InstructionCodes.DMUL);
        defineBinaryOperator(OperatorKind.MUL, decimalType, floatType, decimalType, InstructionCodes.DMUL);
        defineBinaryOperator(OperatorKind.MUL, floatType, decimalType, decimalType, InstructionCodes.DMUL);
        defineBinaryOperator(OperatorKind.MOD, floatType, floatType, floatType, InstructionCodes.FMOD);
        defineBinaryOperator(OperatorKind.MOD, decimalType, decimalType, decimalType, InstructionCodes.DMOD);
        defineBinaryOperator(OperatorKind.MOD, intType, intType, intType, InstructionCodes.IMOD);
        defineBinaryOperator(OperatorKind.MOD, floatType, intType, floatType, InstructionCodes.FMOD);
        defineBinaryOperator(OperatorKind.MOD, intType, floatType, floatType, InstructionCodes.FMOD);
        defineBinaryOperator(OperatorKind.MOD, decimalType, intType, decimalType, InstructionCodes.DMOD);
        defineBinaryOperator(OperatorKind.MOD, intType, decimalType, decimalType, InstructionCodes.DMOD);
        defineBinaryOperator(OperatorKind.MOD, decimalType, floatType, decimalType, InstructionCodes.DMOD);
        defineBinaryOperator(OperatorKind.MOD, floatType, decimalType, decimalType, InstructionCodes.DMOD);
        defineBinaryOperator(OperatorKind.BITWISE_AND, byteType, byteType, byteType, InstructionCodes.BIAND);
        defineBinaryOperator(OperatorKind.BITWISE_AND, intType, intType, intType, InstructionCodes.IAND);
        defineBinaryOperator(OperatorKind.BITWISE_OR, byteType, byteType, byteType, InstructionCodes.BIOR);
        defineBinaryOperator(OperatorKind.BITWISE_OR, intType, intType, intType, InstructionCodes.IOR);
        defineBinaryOperator(OperatorKind.BITWISE_XOR, byteType, byteType, byteType, InstructionCodes.BIXOR);
        defineBinaryOperator(OperatorKind.BITWISE_XOR, intType, intType, intType, InstructionCodes.IXOR);
        defineBinaryOperator(OperatorKind.BITWISE_LEFT_SHIFT, intType, intType, intType, InstructionCodes.ILSHIFT);
        defineBinaryOperator(OperatorKind.BITWISE_LEFT_SHIFT, intType, byteType, intType, InstructionCodes.ILSHIFT);
        defineBinaryOperator(OperatorKind.BITWISE_LEFT_SHIFT, byteType, byteType, byteType, InstructionCodes.BILSHIFT);
        defineBinaryOperator(OperatorKind.BITWISE_LEFT_SHIFT, byteType, intType, byteType, InstructionCodes.BILSHIFT);
        defineBinaryOperator(OperatorKind.BITWISE_RIGHT_SHIFT, intType, intType, intType, InstructionCodes.IRSHIFT);
        defineBinaryOperator(OperatorKind.BITWISE_RIGHT_SHIFT, intType, byteType, intType, InstructionCodes.IRSHIFT);
        defineBinaryOperator(OperatorKind.BITWISE_RIGHT_SHIFT, byteType, byteType, byteType, InstructionCodes.BIRSHIFT);
        defineBinaryOperator(OperatorKind.BITWISE_RIGHT_SHIFT, byteType, intType, byteType, InstructionCodes.BIRSHIFT);
        defineBinaryOperator(OperatorKind.BITWISE_UNSIGNED_RIGHT_SHIFT, intType, intType, intType,
                InstructionCodes.IURSHIFT);
        defineBinaryOperator(OperatorKind.BITWISE_UNSIGNED_RIGHT_SHIFT, intType, byteType, intType,
                InstructionCodes.IURSHIFT);

        // Binary equality operators ==, !=
        defineBinaryOperator(OperatorKind.EQUAL, intType, intType, booleanType, InstructionCodes.IEQ);
        defineBinaryOperator(OperatorKind.EQUAL, byteType, byteType, booleanType, InstructionCodes.BEQ);
        defineBinaryOperator(OperatorKind.EQUAL, floatType, floatType, booleanType, InstructionCodes.FEQ);
        defineBinaryOperator(OperatorKind.EQUAL, decimalType, decimalType, booleanType, InstructionCodes.DEQ);
        defineBinaryOperator(OperatorKind.EQUAL, booleanType, booleanType, booleanType, InstructionCodes.BEQ);
        defineBinaryOperator(OperatorKind.EQUAL, stringType, stringType, booleanType, InstructionCodes.SEQ);
        defineBinaryOperator(OperatorKind.EQUAL, intType, byteType, booleanType, InstructionCodes.IEQ);
        defineBinaryOperator(OperatorKind.EQUAL, byteType, intType, booleanType, InstructionCodes.IEQ);
        defineBinaryOperator(OperatorKind.EQUAL, jsonType, nilType, booleanType, InstructionCodes.REQ);
        defineBinaryOperator(OperatorKind.EQUAL, nilType, jsonType, booleanType, InstructionCodes.REQ);
        defineBinaryOperator(OperatorKind.EQUAL, anyType, nilType, booleanType, InstructionCodes.REQ);
        defineBinaryOperator(OperatorKind.EQUAL, nilType, anyType, booleanType, InstructionCodes.REQ);
        defineBinaryOperator(OperatorKind.EQUAL, anydataType, nilType, booleanType, InstructionCodes.REQ);
        defineBinaryOperator(OperatorKind.EQUAL, nilType, anydataType, booleanType, InstructionCodes.REQ);
        defineBinaryOperator(OperatorKind.EQUAL, nilType, nilType, booleanType, InstructionCodes.REQ);
        defineBinaryOperator(OperatorKind.NOT_EQUAL, intType, intType, booleanType, InstructionCodes.INE);
        defineBinaryOperator(OperatorKind.NOT_EQUAL, byteType, byteType, booleanType, InstructionCodes.BNE);
        defineBinaryOperator(OperatorKind.NOT_EQUAL, floatType, floatType, booleanType, InstructionCodes.FNE);
        defineBinaryOperator(OperatorKind.NOT_EQUAL, decimalType, decimalType, booleanType, InstructionCodes.DNE);
        defineBinaryOperator(OperatorKind.NOT_EQUAL, booleanType, booleanType, booleanType, InstructionCodes.BNE);
        defineBinaryOperator(OperatorKind.NOT_EQUAL, stringType, stringType, booleanType, InstructionCodes.SNE);
        defineBinaryOperator(OperatorKind.NOT_EQUAL, intType, byteType, booleanType, InstructionCodes.INE);
        defineBinaryOperator(OperatorKind.NOT_EQUAL, byteType, intType, booleanType, InstructionCodes.INE);
        defineBinaryOperator(OperatorKind.NOT_EQUAL, jsonType, nilType, booleanType, InstructionCodes.RNE);
        defineBinaryOperator(OperatorKind.NOT_EQUAL, nilType, jsonType, booleanType, InstructionCodes.RNE);
        defineBinaryOperator(OperatorKind.NOT_EQUAL, anyType, nilType, booleanType, InstructionCodes.RNE);
        defineBinaryOperator(OperatorKind.NOT_EQUAL, nilType, anyType, booleanType, InstructionCodes.RNE);
        defineBinaryOperator(OperatorKind.NOT_EQUAL, anydataType, nilType, booleanType, InstructionCodes.RNE);
        defineBinaryOperator(OperatorKind.NOT_EQUAL, nilType, anydataType, booleanType, InstructionCodes.RNE);
        defineBinaryOperator(OperatorKind.NOT_EQUAL, nilType, nilType, booleanType, InstructionCodes.RNE);

        // Binary reference equality operators ===, !==
        defineBinaryOperator(OperatorKind.REF_EQUAL, intType, intType, booleanType, InstructionCodes.IEQ);
        defineBinaryOperator(OperatorKind.REF_EQUAL, byteType, byteType, booleanType, InstructionCodes.BEQ);
        defineBinaryOperator(OperatorKind.REF_EQUAL, floatType, floatType, booleanType, InstructionCodes.FEQ);
<<<<<<< HEAD
=======
        defineBinaryOperator(OperatorKind.REF_EQUAL, decimalType, decimalType, booleanType, InstructionCodes.DEQ);
>>>>>>> 4d534190
        defineBinaryOperator(OperatorKind.REF_EQUAL, booleanType, booleanType, booleanType, InstructionCodes.BEQ);
        defineBinaryOperator(OperatorKind.REF_EQUAL, stringType, stringType, booleanType, InstructionCodes.SEQ);
        defineBinaryOperator(OperatorKind.REF_EQUAL, intType, byteType, booleanType, InstructionCodes.IEQ);
        defineBinaryOperator(OperatorKind.REF_EQUAL, byteType, intType, booleanType, InstructionCodes.IEQ);
        defineBinaryOperator(OperatorKind.REF_NOT_EQUAL, intType, intType, booleanType, InstructionCodes.INE);
        defineBinaryOperator(OperatorKind.REF_NOT_EQUAL, byteType, byteType, booleanType, InstructionCodes.BNE);
        defineBinaryOperator(OperatorKind.REF_NOT_EQUAL, floatType, floatType, booleanType, InstructionCodes.FNE);
<<<<<<< HEAD
=======
        defineBinaryOperator(OperatorKind.REF_NOT_EQUAL, decimalType, decimalType, booleanType, InstructionCodes.DNE);
>>>>>>> 4d534190
        defineBinaryOperator(OperatorKind.REF_NOT_EQUAL, booleanType, booleanType, booleanType, InstructionCodes.BNE);
        defineBinaryOperator(OperatorKind.REF_NOT_EQUAL, stringType, stringType, booleanType, InstructionCodes.SNE);
        defineBinaryOperator(OperatorKind.REF_NOT_EQUAL, intType, byteType, booleanType, InstructionCodes.INE);
        defineBinaryOperator(OperatorKind.REF_NOT_EQUAL, byteType, intType, booleanType, InstructionCodes.INE);

        // Binary comparison operators <=, <, >=, >
        defineBinaryOperator(OperatorKind.LESS_THAN, intType, intType, booleanType, InstructionCodes.ILT);
        defineBinaryOperator(OperatorKind.LESS_THAN, intType, floatType, booleanType, InstructionCodes.FLT);
        defineBinaryOperator(OperatorKind.LESS_THAN, floatType, intType, booleanType, InstructionCodes.FLT);
        defineBinaryOperator(OperatorKind.LESS_THAN, floatType, floatType, booleanType, InstructionCodes.FLT);
        defineBinaryOperator(OperatorKind.LESS_THAN, decimalType, decimalType, booleanType, InstructionCodes.DLT);
        defineBinaryOperator(OperatorKind.LESS_THAN, intType, decimalType, booleanType, InstructionCodes.DLT);
        defineBinaryOperator(OperatorKind.LESS_THAN, decimalType, intType, booleanType, InstructionCodes.DLT);
        defineBinaryOperator(OperatorKind.LESS_THAN, floatType, decimalType, booleanType, InstructionCodes.DLT);
        defineBinaryOperator(OperatorKind.LESS_THAN, decimalType, floatType, booleanType, InstructionCodes.DLT);

        defineBinaryOperator(OperatorKind.LESS_EQUAL, intType, intType, booleanType, InstructionCodes.ILE);
        defineBinaryOperator(OperatorKind.LESS_EQUAL, floatType, intType, booleanType, InstructionCodes.FLE);
        defineBinaryOperator(OperatorKind.LESS_EQUAL, intType, floatType, booleanType, InstructionCodes.FLE);
        defineBinaryOperator(OperatorKind.LESS_EQUAL, floatType, floatType, booleanType, InstructionCodes.FLE);
        defineBinaryOperator(OperatorKind.LESS_EQUAL, decimalType, decimalType, booleanType, InstructionCodes.DLE);
        defineBinaryOperator(OperatorKind.LESS_EQUAL, intType, decimalType, booleanType, InstructionCodes.DLE);
        defineBinaryOperator(OperatorKind.LESS_EQUAL, decimalType, intType, booleanType, InstructionCodes.DLE);
        defineBinaryOperator(OperatorKind.LESS_EQUAL, floatType, decimalType, booleanType, InstructionCodes.DLE);
        defineBinaryOperator(OperatorKind.LESS_EQUAL, decimalType, floatType, booleanType, InstructionCodes.DLE);

        defineBinaryOperator(OperatorKind.GREATER_THAN, intType, intType, booleanType, InstructionCodes.IGT);
        defineBinaryOperator(OperatorKind.GREATER_THAN, floatType, intType, booleanType, InstructionCodes.FGT);
        defineBinaryOperator(OperatorKind.GREATER_THAN, intType, floatType, booleanType, InstructionCodes.FGT);
        defineBinaryOperator(OperatorKind.GREATER_THAN, floatType, floatType, booleanType, InstructionCodes.FGT);
        defineBinaryOperator(OperatorKind.GREATER_THAN, decimalType, decimalType, booleanType, InstructionCodes.DGT);
        defineBinaryOperator(OperatorKind.GREATER_THAN, intType, decimalType, booleanType, InstructionCodes.DGT);
        defineBinaryOperator(OperatorKind.GREATER_THAN, decimalType, intType, booleanType, InstructionCodes.DGT);
        defineBinaryOperator(OperatorKind.GREATER_THAN, floatType, decimalType, booleanType, InstructionCodes.DGT);
        defineBinaryOperator(OperatorKind.GREATER_THAN, decimalType, floatType, booleanType, InstructionCodes.DGT);

        defineBinaryOperator(OperatorKind.GREATER_EQUAL, intType, intType, booleanType, InstructionCodes.IGE);
        defineBinaryOperator(OperatorKind.GREATER_EQUAL, floatType, intType, booleanType, InstructionCodes.FGE);
        defineBinaryOperator(OperatorKind.GREATER_EQUAL, intType, floatType, booleanType, InstructionCodes.FGE);
        defineBinaryOperator(OperatorKind.GREATER_EQUAL, floatType, floatType, booleanType, InstructionCodes.FGE);
        defineBinaryOperator(OperatorKind.GREATER_EQUAL, decimalType, decimalType, booleanType, InstructionCodes.DGE);
        defineBinaryOperator(OperatorKind.GREATER_EQUAL, intType, decimalType, booleanType, InstructionCodes.DGE);
        defineBinaryOperator(OperatorKind.GREATER_EQUAL, decimalType, intType, booleanType, InstructionCodes.DGE);
        defineBinaryOperator(OperatorKind.GREATER_EQUAL, floatType, decimalType, booleanType, InstructionCodes.DGE);
        defineBinaryOperator(OperatorKind.GREATER_EQUAL, decimalType, floatType, booleanType, InstructionCodes.DGE);

        defineBinaryOperator(OperatorKind.CLOSED_RANGE, intType, intType, intArrayType, InstructionCodes.INT_RANGE);
        defineBinaryOperator(OperatorKind.HALF_OPEN_RANGE, intType, intType, intArrayType, InstructionCodes.INT_RANGE);

        defineBinaryOperator(OperatorKind.AND, booleanType, booleanType, booleanType, -1);
        defineBinaryOperator(OperatorKind.OR, booleanType, booleanType, booleanType, -1);

        // Unary operator symbols
        defineUnaryOperator(OperatorKind.ADD, floatType, floatType, -1);
        defineUnaryOperator(OperatorKind.ADD, decimalType, decimalType, -1);
        defineUnaryOperator(OperatorKind.ADD, intType, intType, -1);

        defineUnaryOperator(OperatorKind.SUB, floatType, floatType, InstructionCodes.FNEG);
        defineUnaryOperator(OperatorKind.SUB, decimalType, decimalType, InstructionCodes.DNEG);
        defineUnaryOperator(OperatorKind.SUB, intType, intType, InstructionCodes.INEG);

        defineUnaryOperator(OperatorKind.NOT, booleanType, booleanType, InstructionCodes.BNOT);
        defineUnaryOperator(OperatorKind.BITWISE_COMPLEMENT, byteType, byteType, -1);
        defineUnaryOperator(OperatorKind.BITWISE_COMPLEMENT, intType, intType, -1);

        defineConversionOperators();

        defineBuiltinMethods();
    }

    private void defineConversionOperators() {
        // Define both implicit and explicit conversion operators
        defineImplicitConversionOperator(intType, jsonType, true, InstructionCodes.I2ANY);
        defineImplicitConversionOperator(intType, anyType, true, InstructionCodes.I2ANY);
        defineImplicitConversionOperator(byteType, anyType, true, InstructionCodes.BI2ANY);
        defineImplicitConversionOperator(floatType, jsonType, true, InstructionCodes.F2ANY);
        defineImplicitConversionOperator(floatType, anyType, true, InstructionCodes.F2ANY);
        defineImplicitConversionOperator(decimalType, jsonType, true, InstructionCodes.NOP);
        defineImplicitConversionOperator(decimalType, anyType, true, InstructionCodes.NOP);
        defineImplicitConversionOperator(stringType, jsonType, true, InstructionCodes.S2ANY);
        defineImplicitConversionOperator(stringType, anyType, true, InstructionCodes.S2ANY);
        defineImplicitConversionOperator(booleanType, jsonType, true, InstructionCodes.B2ANY);
        defineImplicitConversionOperator(booleanType, anyType, true, InstructionCodes.B2ANY);
        defineImplicitConversionOperator(typeDesc, anyType, true, InstructionCodes.NOP);
        defineImplicitConversionOperator(intType, anydataType, true, InstructionCodes.I2ANY);
        defineImplicitConversionOperator(byteType, anydataType, true, InstructionCodes.BI2ANY);
        defineImplicitConversionOperator(floatType, anydataType, true, InstructionCodes.F2ANY);
<<<<<<< HEAD
=======
        defineImplicitConversionOperator(decimalType, anydataType, true, InstructionCodes.NOP);
>>>>>>> 4d534190
        defineImplicitConversionOperator(stringType, anydataType, true, InstructionCodes.S2ANY);
        defineImplicitConversionOperator(booleanType, anydataType, true, InstructionCodes.B2ANY);

        // Define explicit conversion operators
        defineConversionOperator(anyType, intType, false, InstructionCodes.CHECKCAST);
        defineConversionOperator(anyType, byteType, false, InstructionCodes.CHECKCAST);
        defineConversionOperator(anyType, floatType, false, InstructionCodes.CHECKCAST);
        defineConversionOperator(anyType, decimalType, false, InstructionCodes.CHECKCAST);
        defineConversionOperator(anyType, stringType, false, InstructionCodes.CHECKCAST);
        defineConversionOperator(anyType, booleanType, false, InstructionCodes.CHECKCAST);
        defineConversionOperator(anyType, typeDesc, false, InstructionCodes.ANY2TYPE);
        defineConversionOperator(anyType, jsonType, false, InstructionCodes.ANY2JSON);
        defineConversionOperator(anyType, xmlType, false, InstructionCodes.ANY2XML);
        defineConversionOperator(anyType, mapType, false, InstructionCodes.ANY2MAP);
        defineConversionOperator(anyType, tableType, false, InstructionCodes.ANY2DT);
        defineConversionOperator(anyType, streamType, false, InstructionCodes.ANY2STM);
        defineConversionOperator(anydataType, intType, false, InstructionCodes.CHECKCAST);
        defineConversionOperator(anydataType, byteType, false, InstructionCodes.CHECKCAST);
        defineConversionOperator(anydataType, floatType, false, InstructionCodes.CHECKCAST);
<<<<<<< HEAD
=======
        defineConversionOperator(anydataType, decimalType, false, InstructionCodes.CHECKCAST);
>>>>>>> 4d534190
        defineConversionOperator(anydataType, stringType, false, InstructionCodes.CHECKCAST);
        defineConversionOperator(anydataType, booleanType, false, InstructionCodes.CHECKCAST);
        defineConversionOperator(anydataType, jsonType, false, InstructionCodes.ANY2JSON);
        defineConversionOperator(anydataType, xmlType, false, InstructionCodes.ANY2XML);
        defineConversionOperator(anydataType, tableType, false, InstructionCodes.ANY2DT);

        defineConversionOperator(jsonType, intType, false, InstructionCodes.CHECKCAST);
        defineConversionOperator(jsonType, floatType, false, InstructionCodes.CHECKCAST);
        defineConversionOperator(jsonType, decimalType, false, InstructionCodes.CHECKCAST);
        defineConversionOperator(jsonType, stringType, false, InstructionCodes.CHECKCAST);
        defineConversionOperator(jsonType, booleanType, false, InstructionCodes.CHECKCAST);

        // Define conversion operators
        defineConversionOperator(anyType, stringType, true, InstructionCodes.ANY2SCONV);
        defineConversionOperator(anydataType, stringType, true, InstructionCodes.ANY2SCONV);
        defineConversionOperator(intType, floatType, true, InstructionCodes.I2F);
        defineConversionOperator(intType, decimalType, true, InstructionCodes.I2D);
        defineConversionOperator(intType, booleanType, true, InstructionCodes.I2B);
        defineConversionOperator(intType, stringType, true, InstructionCodes.I2S);
        defineConversionOperator(intType, byteType, false, InstructionCodes.I2BI);
        defineConversionOperator(byteType, intType, true, InstructionCodes.BI2I);
        defineConversionOperator(floatType, intType, true, InstructionCodes.F2I);
        defineConversionOperator(floatType, decimalType, true, InstructionCodes.F2D);
        defineConversionOperator(floatType, booleanType, true, InstructionCodes.F2B);
        defineConversionOperator(floatType, stringType, true, InstructionCodes.F2S);
        defineConversionOperator(decimalType, intType, true, InstructionCodes.D2I);
        defineConversionOperator(decimalType, floatType, true, InstructionCodes.D2F);
        defineConversionOperator(decimalType, booleanType, true, InstructionCodes.D2B);
        defineConversionOperator(decimalType, stringType, true, InstructionCodes.D2S);
        defineConversionOperator(stringType, floatType, false, InstructionCodes.S2F);
        defineConversionOperator(stringType, decimalType, false, InstructionCodes.S2D);
        defineConversionOperator(stringType, intType, false, InstructionCodes.S2I);
        defineConversionOperator(stringType, booleanType, true, InstructionCodes.S2B);
        defineConversionOperator(booleanType, stringType, true, InstructionCodes.B2S);
        defineConversionOperator(booleanType, intType, true, InstructionCodes.B2I);
        defineConversionOperator(booleanType, floatType, true, InstructionCodes.B2F);
        defineConversionOperator(booleanType, decimalType, true, InstructionCodes.B2D);
        defineConversionOperator(tableType, xmlType, false, InstructionCodes.DT2XML);
        defineConversionOperator(tableType, jsonType, false, InstructionCodes.DT2JSON);
        defineConversionOperator(xmlAttributesType, mapType, true, InstructionCodes.XMLATTRS2MAP);
//        defineConversionOperator(stringType, xmlType, false, InstructionCodes.S2XML);
        defineConversionOperator(xmlType, stringType, true, InstructionCodes.XML2S);
//        defineConversionOperator(stringType, jsonType, false, InstructionCodes.S2JSONX);
    }

    private void defineBuiltinMethods() {

        // Error related methods.
        defineBuiltinMethod(BLangBuiltInMethod.REASON, errorType, stringType, InstructionCodes.REASON);
        defineBuiltinMethod(BLangBuiltInMethod.DETAIL, errorType, mapType, InstructionCodes.DETAIL);

        // Length methods.
        defineBuiltinMethod(BLangBuiltInMethod.LENGTH, stringType, intType, InstructionCodes.LENGTHOF);
        defineBuiltinMethod(BLangBuiltInMethod.LENGTH, arrayType, intType, InstructionCodes.LENGTHOF);
        defineBuiltinMethod(BLangBuiltInMethod.LENGTH, tupleType, intType, InstructionCodes.LENGTHOF);
        defineBuiltinMethod(BLangBuiltInMethod.LENGTH, mapType, intType, InstructionCodes.LENGTHOF);
        defineBuiltinMethod(BLangBuiltInMethod.LENGTH, recordType, intType, InstructionCodes.LENGTHOF);
        defineBuiltinMethod(BLangBuiltInMethod.LENGTH, jsonType, intType, InstructionCodes.LENGTHOF);
        defineBuiltinMethod(BLangBuiltInMethod.LENGTH, xmlType, intType, InstructionCodes.LENGTHOF);
        defineBuiltinMethod(BLangBuiltInMethod.LENGTH, tableType, intType, InstructionCodes.LENGTHOF);

        // float related methods.
        defineBuiltinMethod(BLangBuiltInMethod.IS_NAN, floatType, booleanType, InstructionCodes.NOP);
        defineBuiltinMethod(BLangBuiltInMethod.IS_FINITE, floatType, booleanType, InstructionCodes.NOP);
        defineBuiltinMethod(BLangBuiltInMethod.IS_INFINITE, floatType, booleanType, InstructionCodes.NOP);
    }

    private void defineBuiltinMethod(BLangBuiltInMethod method, BType type, BType retType, int opcode) {
        defineBuiltinMethod(method, type, Collections.emptyList(), retType, opcode);
    }

    private void defineBuiltinMethod(BLangBuiltInMethod method, BType type, List<BType> args, BType retType,
            int opcode) {
        List<BType> paramTypes = Lists.of(type);
        paramTypes.addAll(args);
        defineOperator(names.fromString(method.getName()), paramTypes, retType, opcode);
    }

    private void defineBinaryOperator(OperatorKind kind,
                                      BType lhsType,
                                      BType rhsType,
                                      BType retType,
                                      int opcode) {
        List<BType> paramTypes = Lists.of(lhsType, rhsType);
        defineOperator(names.fromString(kind.value()), paramTypes, retType, opcode);
    }

    private void defineUnaryOperator(OperatorKind kind,
                                     BType type,
                                     BType retType,
                                     int opcode) {
        List<BType> paramTypes = Lists.of(type);
        defineOperator(names.fromString(kind.value()), paramTypes, retType, opcode);
    }

    private void defineImplicitConversionOperator(BType sourceType,
                                                  BType targetType,
                                                  boolean safe,
                                                  int opcode) {
        defineConversionOperator(sourceType, targetType, true, safe, opcode);
    }

    private void defineConversionOperator(BType sourceType,
                                          BType targetType,
                                          boolean safe,
                                          int opcode) {
        defineConversionOperator(sourceType, targetType, false, safe, opcode);
    }

    private void defineConversionOperator(BType sourceType,
                                          BType targetType,
                                          boolean implicit,
                                          boolean safe,
                                          int opcode) {
        List<BType> paramTypes = Lists.of(sourceType, targetType);
        BType retType;
        if (safe) {
            retType = targetType;
        } else {
            if (targetType.tag == TypeTags.UNION) {
                BUnionType unionType = (BUnionType) targetType;
                unionType.memberTypes.add(this.errorType);
                retType = targetType;
            } else {
                BUnionType unionType = new BUnionType(null,
                        new LinkedHashSet<BType>(2) {{
                            add(targetType);
                            add(errorType);
                        }}, false);
                retType = unionType;
            }
        }
        BInvokableType opType = new BInvokableType(paramTypes, retType, null);
        BConversionOperatorSymbol symbol = new BConversionOperatorSymbol(this.rootPkgSymbol.pkgID, opType,
                this.rootPkgSymbol, implicit, safe, opcode);
        symbol.kind = SymbolKind.CONVERSION_OPERATOR;
        rootScope.define(symbol.name, symbol);
    }

    private void defineOperator(Name name,
                                List<BType> paramTypes,
                                BType retType,
                                int opcode) {
        BInvokableType opType = new BInvokableType(paramTypes, retType, null);
        BOperatorSymbol symbol = new BOperatorSymbol(name, rootPkgSymbol.pkgID, opType, rootPkgSymbol, opcode);
        rootScope.define(name, symbol);
    }
}<|MERGE_RESOLUTION|>--- conflicted
+++ resolved
@@ -335,10 +335,7 @@
         defineBinaryOperator(OperatorKind.REF_EQUAL, intType, intType, booleanType, InstructionCodes.IEQ);
         defineBinaryOperator(OperatorKind.REF_EQUAL, byteType, byteType, booleanType, InstructionCodes.BEQ);
         defineBinaryOperator(OperatorKind.REF_EQUAL, floatType, floatType, booleanType, InstructionCodes.FEQ);
-<<<<<<< HEAD
-=======
         defineBinaryOperator(OperatorKind.REF_EQUAL, decimalType, decimalType, booleanType, InstructionCodes.DEQ);
->>>>>>> 4d534190
         defineBinaryOperator(OperatorKind.REF_EQUAL, booleanType, booleanType, booleanType, InstructionCodes.BEQ);
         defineBinaryOperator(OperatorKind.REF_EQUAL, stringType, stringType, booleanType, InstructionCodes.SEQ);
         defineBinaryOperator(OperatorKind.REF_EQUAL, intType, byteType, booleanType, InstructionCodes.IEQ);
@@ -346,10 +343,7 @@
         defineBinaryOperator(OperatorKind.REF_NOT_EQUAL, intType, intType, booleanType, InstructionCodes.INE);
         defineBinaryOperator(OperatorKind.REF_NOT_EQUAL, byteType, byteType, booleanType, InstructionCodes.BNE);
         defineBinaryOperator(OperatorKind.REF_NOT_EQUAL, floatType, floatType, booleanType, InstructionCodes.FNE);
-<<<<<<< HEAD
-=======
         defineBinaryOperator(OperatorKind.REF_NOT_EQUAL, decimalType, decimalType, booleanType, InstructionCodes.DNE);
->>>>>>> 4d534190
         defineBinaryOperator(OperatorKind.REF_NOT_EQUAL, booleanType, booleanType, booleanType, InstructionCodes.BNE);
         defineBinaryOperator(OperatorKind.REF_NOT_EQUAL, stringType, stringType, booleanType, InstructionCodes.SNE);
         defineBinaryOperator(OperatorKind.REF_NOT_EQUAL, intType, byteType, booleanType, InstructionCodes.INE);
@@ -437,10 +431,7 @@
         defineImplicitConversionOperator(intType, anydataType, true, InstructionCodes.I2ANY);
         defineImplicitConversionOperator(byteType, anydataType, true, InstructionCodes.BI2ANY);
         defineImplicitConversionOperator(floatType, anydataType, true, InstructionCodes.F2ANY);
-<<<<<<< HEAD
-=======
         defineImplicitConversionOperator(decimalType, anydataType, true, InstructionCodes.NOP);
->>>>>>> 4d534190
         defineImplicitConversionOperator(stringType, anydataType, true, InstructionCodes.S2ANY);
         defineImplicitConversionOperator(booleanType, anydataType, true, InstructionCodes.B2ANY);
 
@@ -460,10 +451,7 @@
         defineConversionOperator(anydataType, intType, false, InstructionCodes.CHECKCAST);
         defineConversionOperator(anydataType, byteType, false, InstructionCodes.CHECKCAST);
         defineConversionOperator(anydataType, floatType, false, InstructionCodes.CHECKCAST);
-<<<<<<< HEAD
-=======
         defineConversionOperator(anydataType, decimalType, false, InstructionCodes.CHECKCAST);
->>>>>>> 4d534190
         defineConversionOperator(anydataType, stringType, false, InstructionCodes.CHECKCAST);
         defineConversionOperator(anydataType, booleanType, false, InstructionCodes.CHECKCAST);
         defineConversionOperator(anydataType, jsonType, false, InstructionCodes.ANY2JSON);
