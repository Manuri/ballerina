/*
 *  Copyright (c) 2017, WSO2 Inc. (http://www.wso2.org) All Rights Reserved.
 *
 *  WSO2 Inc. licenses this file to you under the Apache License,
 *  Version 2.0 (the "License"); you may not use this file except
 *  in compliance with the License.
 *  You may obtain a copy of the License at
 *
 *    http://www.apache.org/licenses/LICENSE-2.0
 *
 *  Unless required by applicable law or agreed to in writing,
 *  software distributed under the License is distributed on an
 *  "AS IS" BASIS, WITHOUT WARRANTIES OR CONDITIONS OF ANY
 *  KIND, either express or implied.  See the License for the
 *  specific language governing permissions and limitations
 *  under the License.
 */
package org.wso2.ballerinalang.compiler.desugar;

import org.ballerinalang.compiler.CompilerPhase;
import org.ballerinalang.model.TreeBuilder;
import org.ballerinalang.model.elements.Flag;
import org.ballerinalang.model.elements.TableColumnFlag;
import org.ballerinalang.model.tree.NodeKind;
import org.ballerinalang.model.tree.OperatorKind;
import org.ballerinalang.model.tree.RecordVariableNode.BLangRecordVariableKeyValueNode;
import org.ballerinalang.model.tree.clauses.JoinStreamingInput;
import org.ballerinalang.model.tree.expressions.NamedArgNode;
import org.ballerinalang.model.tree.statements.BlockNode;
import org.ballerinalang.model.tree.statements.StreamingQueryStatementNode;
import org.ballerinalang.model.types.TypeKind;
import org.wso2.ballerinalang.compiler.semantics.analyzer.SymbolResolver;
import org.wso2.ballerinalang.compiler.semantics.analyzer.TaintAnalyzer;
import org.wso2.ballerinalang.compiler.semantics.analyzer.Types;
import org.wso2.ballerinalang.compiler.semantics.model.BLangBuiltInMethod;
import org.wso2.ballerinalang.compiler.semantics.model.Scope;
import org.wso2.ballerinalang.compiler.semantics.model.SymbolEnv;
import org.wso2.ballerinalang.compiler.semantics.model.SymbolTable;
import org.wso2.ballerinalang.compiler.semantics.model.iterable.IterableContext;
import org.wso2.ballerinalang.compiler.semantics.model.iterable.IterableKind;
import org.wso2.ballerinalang.compiler.semantics.model.iterable.Operation;
import org.wso2.ballerinalang.compiler.semantics.model.symbols.BAttachedFunction;
import org.wso2.ballerinalang.compiler.semantics.model.symbols.BConstantSymbol;
import org.wso2.ballerinalang.compiler.semantics.model.symbols.BConversionOperatorSymbol;
import org.wso2.ballerinalang.compiler.semantics.model.symbols.BEndpointVarSymbol;
import org.wso2.ballerinalang.compiler.semantics.model.symbols.BInvokableSymbol;
import org.wso2.ballerinalang.compiler.semantics.model.symbols.BObjectTypeSymbol;
import org.wso2.ballerinalang.compiler.semantics.model.symbols.BOperatorSymbol;
import org.wso2.ballerinalang.compiler.semantics.model.symbols.BPackageSymbol;
import org.wso2.ballerinalang.compiler.semantics.model.symbols.BSymbol;
import org.wso2.ballerinalang.compiler.semantics.model.symbols.BVarSymbol;
import org.wso2.ballerinalang.compiler.semantics.model.symbols.BXMLNSSymbol;
import org.wso2.ballerinalang.compiler.semantics.model.symbols.SymTag;
import org.wso2.ballerinalang.compiler.semantics.model.symbols.Symbols;
import org.wso2.ballerinalang.compiler.semantics.model.symbols.TaintRecord;
import org.wso2.ballerinalang.compiler.semantics.model.types.BAnyType;
import org.wso2.ballerinalang.compiler.semantics.model.types.BAnydataType;
import org.wso2.ballerinalang.compiler.semantics.model.types.BArrayType;
import org.wso2.ballerinalang.compiler.semantics.model.types.BIntermediateCollectionType;
import org.wso2.ballerinalang.compiler.semantics.model.types.BInvokableType;
import org.wso2.ballerinalang.compiler.semantics.model.types.BJSONType;
import org.wso2.ballerinalang.compiler.semantics.model.types.BMapType;
import org.wso2.ballerinalang.compiler.semantics.model.types.BStructureType;
import org.wso2.ballerinalang.compiler.semantics.model.types.BTableType;
import org.wso2.ballerinalang.compiler.semantics.model.types.BTupleType;
import org.wso2.ballerinalang.compiler.semantics.model.types.BType;
import org.wso2.ballerinalang.compiler.semantics.model.types.BUnionType;
import org.wso2.ballerinalang.compiler.tree.BLangAction;
import org.wso2.ballerinalang.compiler.tree.BLangEndpoint;
import org.wso2.ballerinalang.compiler.tree.BLangFunction;
import org.wso2.ballerinalang.compiler.tree.BLangIdentifier;
import org.wso2.ballerinalang.compiler.tree.BLangImportPackage;
import org.wso2.ballerinalang.compiler.tree.BLangInvokableNode;
import org.wso2.ballerinalang.compiler.tree.BLangNode;
import org.wso2.ballerinalang.compiler.tree.BLangNodeVisitor;
import org.wso2.ballerinalang.compiler.tree.BLangPackage;
import org.wso2.ballerinalang.compiler.tree.BLangRecordVariable;
import org.wso2.ballerinalang.compiler.tree.BLangRecordVariable.BLangRecordVariableKeyValue;
import org.wso2.ballerinalang.compiler.tree.BLangResource;
import org.wso2.ballerinalang.compiler.tree.BLangService;
import org.wso2.ballerinalang.compiler.tree.BLangSimpleVariable;
import org.wso2.ballerinalang.compiler.tree.BLangTupleVariable;
import org.wso2.ballerinalang.compiler.tree.BLangTypeDefinition;
import org.wso2.ballerinalang.compiler.tree.BLangVariable;
import org.wso2.ballerinalang.compiler.tree.BLangWorker;
import org.wso2.ballerinalang.compiler.tree.BLangXMLNS;
import org.wso2.ballerinalang.compiler.tree.BLangXMLNS.BLangLocalXMLNS;
import org.wso2.ballerinalang.compiler.tree.BLangXMLNS.BLangPackageXMLNS;
import org.wso2.ballerinalang.compiler.tree.expressions.BLangAccessExpression;
import org.wso2.ballerinalang.compiler.tree.expressions.BLangArrayLiteral;
import org.wso2.ballerinalang.compiler.tree.expressions.BLangArrayLiteral.BLangJSONArrayLiteral;
import org.wso2.ballerinalang.compiler.tree.expressions.BLangArrowFunction;
import org.wso2.ballerinalang.compiler.tree.expressions.BLangAwaitExpr;
import org.wso2.ballerinalang.compiler.tree.expressions.BLangBinaryExpr;
import org.wso2.ballerinalang.compiler.tree.expressions.BLangBracedOrTupleExpr;
import org.wso2.ballerinalang.compiler.tree.expressions.BLangCheckedExpr;
import org.wso2.ballerinalang.compiler.tree.expressions.BLangElvisExpr;
import org.wso2.ballerinalang.compiler.tree.expressions.BLangErrorConstructorExpr;
import org.wso2.ballerinalang.compiler.tree.expressions.BLangExpression;
import org.wso2.ballerinalang.compiler.tree.expressions.BLangFieldBasedAccess;
import org.wso2.ballerinalang.compiler.tree.expressions.BLangFieldBasedAccess.BLangStructFunctionVarRef;
import org.wso2.ballerinalang.compiler.tree.expressions.BLangIndexBasedAccess;
import org.wso2.ballerinalang.compiler.tree.expressions.BLangIndexBasedAccess.BLangArrayAccessExpr;
import org.wso2.ballerinalang.compiler.tree.expressions.BLangIndexBasedAccess.BLangJSONAccessExpr;
import org.wso2.ballerinalang.compiler.tree.expressions.BLangIndexBasedAccess.BLangMapAccessExpr;
import org.wso2.ballerinalang.compiler.tree.expressions.BLangIndexBasedAccess.BLangStructFieldAccessExpr;
import org.wso2.ballerinalang.compiler.tree.expressions.BLangIndexBasedAccess.BLangTupleAccessExpr;
import org.wso2.ballerinalang.compiler.tree.expressions.BLangIndexBasedAccess.BLangXMLAccessExpr;
import org.wso2.ballerinalang.compiler.tree.expressions.BLangIntRangeExpression;
import org.wso2.ballerinalang.compiler.tree.expressions.BLangInvocation;
import org.wso2.ballerinalang.compiler.tree.expressions.BLangInvocation.BFunctionPointerInvocation;
import org.wso2.ballerinalang.compiler.tree.expressions.BLangInvocation.BLangActionInvocation;
import org.wso2.ballerinalang.compiler.tree.expressions.BLangInvocation.BLangAttachedFunctionInvocation;
import org.wso2.ballerinalang.compiler.tree.expressions.BLangInvocation.BLangBuiltInMethodInvocation;
import org.wso2.ballerinalang.compiler.tree.expressions.BLangIsAssignableExpr;
import org.wso2.ballerinalang.compiler.tree.expressions.BLangLambdaFunction;
import org.wso2.ballerinalang.compiler.tree.expressions.BLangLiteral;
import org.wso2.ballerinalang.compiler.tree.expressions.BLangMatchExpression;
import org.wso2.ballerinalang.compiler.tree.expressions.BLangMatchExpression.BLangMatchExprPatternClause;
import org.wso2.ballerinalang.compiler.tree.expressions.BLangNamedArgsExpression;
import org.wso2.ballerinalang.compiler.tree.expressions.BLangRecordLiteral;
import org.wso2.ballerinalang.compiler.tree.expressions.BLangRecordLiteral.BLangChannelLiteral;
import org.wso2.ballerinalang.compiler.tree.expressions.BLangRecordLiteral.BLangJSONLiteral;
import org.wso2.ballerinalang.compiler.tree.expressions.BLangRecordLiteral.BLangMapLiteral;
import org.wso2.ballerinalang.compiler.tree.expressions.BLangRecordLiteral.BLangStreamLiteral;
import org.wso2.ballerinalang.compiler.tree.expressions.BLangRecordLiteral.BLangStructLiteral;
import org.wso2.ballerinalang.compiler.tree.expressions.BLangRecordVarRef;
import org.wso2.ballerinalang.compiler.tree.expressions.BLangRecordVarRef.BLangRecordVarRefKeyValue;
import org.wso2.ballerinalang.compiler.tree.expressions.BLangRestArgsExpression;
import org.wso2.ballerinalang.compiler.tree.expressions.BLangSimpleVarRef;
import org.wso2.ballerinalang.compiler.tree.expressions.BLangSimpleVarRef.BLangFieldVarRef;
import org.wso2.ballerinalang.compiler.tree.expressions.BLangSimpleVarRef.BLangFunctionVarRef;
import org.wso2.ballerinalang.compiler.tree.expressions.BLangSimpleVarRef.BLangLocalVarRef;
import org.wso2.ballerinalang.compiler.tree.expressions.BLangSimpleVarRef.BLangPackageVarRef;
import org.wso2.ballerinalang.compiler.tree.expressions.BLangSimpleVarRef.BLangTypeLoad;
import org.wso2.ballerinalang.compiler.tree.expressions.BLangStatementExpression;
import org.wso2.ballerinalang.compiler.tree.expressions.BLangStringTemplateLiteral;
import org.wso2.ballerinalang.compiler.tree.expressions.BLangTableLiteral;
import org.wso2.ballerinalang.compiler.tree.expressions.BLangTableQueryExpression;
import org.wso2.ballerinalang.compiler.tree.expressions.BLangTernaryExpr;
import org.wso2.ballerinalang.compiler.tree.expressions.BLangTrapExpr;
import org.wso2.ballerinalang.compiler.tree.expressions.BLangTupleVarRef;
import org.wso2.ballerinalang.compiler.tree.expressions.BLangTypeConversionExpr;
import org.wso2.ballerinalang.compiler.tree.expressions.BLangTypeInit;
import org.wso2.ballerinalang.compiler.tree.expressions.BLangTypeTestExpr;
import org.wso2.ballerinalang.compiler.tree.expressions.BLangTypedescExpr;
import org.wso2.ballerinalang.compiler.tree.expressions.BLangUnaryExpr;
import org.wso2.ballerinalang.compiler.tree.expressions.BLangVariableReference;
import org.wso2.ballerinalang.compiler.tree.expressions.BLangXMLAttribute;
import org.wso2.ballerinalang.compiler.tree.expressions.BLangXMLAttributeAccess;
import org.wso2.ballerinalang.compiler.tree.expressions.BLangXMLCommentLiteral;
import org.wso2.ballerinalang.compiler.tree.expressions.BLangXMLElementLiteral;
import org.wso2.ballerinalang.compiler.tree.expressions.BLangXMLProcInsLiteral;
import org.wso2.ballerinalang.compiler.tree.expressions.BLangXMLQName;
import org.wso2.ballerinalang.compiler.tree.expressions.BLangXMLQuotedString;
import org.wso2.ballerinalang.compiler.tree.expressions.BLangXMLSequenceLiteral;
import org.wso2.ballerinalang.compiler.tree.expressions.BLangXMLTextLiteral;
import org.wso2.ballerinalang.compiler.tree.statements.BLangAbort;
import org.wso2.ballerinalang.compiler.tree.statements.BLangAssignment;
import org.wso2.ballerinalang.compiler.tree.statements.BLangBlockStmt;
import org.wso2.ballerinalang.compiler.tree.statements.BLangBreak;
import org.wso2.ballerinalang.compiler.tree.statements.BLangCompensate;
import org.wso2.ballerinalang.compiler.tree.statements.BLangCompoundAssignment;
import org.wso2.ballerinalang.compiler.tree.statements.BLangContinue;
import org.wso2.ballerinalang.compiler.tree.statements.BLangDone;
import org.wso2.ballerinalang.compiler.tree.statements.BLangExpressionStmt;
import org.wso2.ballerinalang.compiler.tree.statements.BLangForeach;
import org.wso2.ballerinalang.compiler.tree.statements.BLangForever;
import org.wso2.ballerinalang.compiler.tree.statements.BLangForkJoin;
import org.wso2.ballerinalang.compiler.tree.statements.BLangIf;
import org.wso2.ballerinalang.compiler.tree.statements.BLangLock;
import org.wso2.ballerinalang.compiler.tree.statements.BLangMatch;
import org.wso2.ballerinalang.compiler.tree.statements.BLangMatch.BLangMatchStmtBindingPatternClause;
import org.wso2.ballerinalang.compiler.tree.statements.BLangMatch.BLangMatchStmtTypedBindingPatternClause;
import org.wso2.ballerinalang.compiler.tree.statements.BLangPanic;
import org.wso2.ballerinalang.compiler.tree.statements.BLangRecordDestructure;
import org.wso2.ballerinalang.compiler.tree.statements.BLangRecordVariableDef;
import org.wso2.ballerinalang.compiler.tree.statements.BLangRetry;
import org.wso2.ballerinalang.compiler.tree.statements.BLangReturn;
import org.wso2.ballerinalang.compiler.tree.statements.BLangScope;
import org.wso2.ballerinalang.compiler.tree.statements.BLangSimpleVariableDef;
import org.wso2.ballerinalang.compiler.tree.statements.BLangStatement;
import org.wso2.ballerinalang.compiler.tree.statements.BLangStatement.BLangStatementLink;
import org.wso2.ballerinalang.compiler.tree.statements.BLangTransaction;
import org.wso2.ballerinalang.compiler.tree.statements.BLangTupleDestructure;
import org.wso2.ballerinalang.compiler.tree.statements.BLangTupleVariableDef;
import org.wso2.ballerinalang.compiler.tree.statements.BLangWhile;
import org.wso2.ballerinalang.compiler.tree.statements.BLangWorkerReceive;
import org.wso2.ballerinalang.compiler.tree.statements.BLangWorkerSend;
import org.wso2.ballerinalang.compiler.tree.statements.BLangXMLNSStatement;
import org.wso2.ballerinalang.compiler.tree.types.BLangObjectTypeNode;
import org.wso2.ballerinalang.compiler.tree.types.BLangRecordTypeNode;
import org.wso2.ballerinalang.compiler.tree.types.BLangValueType;
import org.wso2.ballerinalang.compiler.util.CompilerContext;
import org.wso2.ballerinalang.compiler.util.Name;
import org.wso2.ballerinalang.compiler.util.Names;
import org.wso2.ballerinalang.compiler.util.TypeTags;
import org.wso2.ballerinalang.compiler.util.diagnotic.DiagnosticPos;
import org.wso2.ballerinalang.programfile.InstructionCodes;
import org.wso2.ballerinalang.util.Flags;
import org.wso2.ballerinalang.util.Lists;

import java.nio.charset.StandardCharsets;
import java.util.ArrayList;
import java.util.Base64;
import java.util.Collections;
import java.util.Comparator;
import java.util.EnumSet;
import java.util.HashMap;
import java.util.Iterator;
import java.util.LinkedHashSet;
import java.util.List;
import java.util.Map;
import java.util.Map.Entry;
import java.util.Optional;
import java.util.Set;
import java.util.Stack;
import java.util.stream.Collectors;

import static org.wso2.ballerinalang.compiler.util.Names.GEN_VAR_PREFIX;
import static org.wso2.ballerinalang.compiler.util.Names.IGNORE;

/**
 * @since 0.94
 */
public class Desugar extends BLangNodeVisitor {

    private static final CompilerContext.Key<Desugar> DESUGAR_KEY =
            new CompilerContext.Key<>();
    private static final String QUERY_TABLE_WITH_JOIN_CLAUSE = "queryTableWithJoinClause";
    private static final String QUERY_TABLE_WITHOUT_JOIN_CLAUSE = "queryTableWithoutJoinClause";
    private static final String CREATE_FOREVER = "startForever";
    private static final String BASE_64 = "base64";

    private SymbolTable symTable;
    private SymbolResolver symResolver;
    private IterableCodeDesugar iterableCodeDesugar;
    private StreamingCodeDesugar streamingCodeDesugar;
    private AnnotationDesugar annotationDesugar;
    private EndpointDesugar endpointDesugar;
    private InMemoryTableQueryBuilder inMemoryTableQueryBuilder;
    private Types types;
    private Names names;
    private SiddhiQueryBuilder siddhiQueryBuilder;
    private HttpFiltersDesugar httpFiltersDesugar;

    private BLangNode result;

    private BLangStatementLink currentLink;
    private Stack<BLangWorker> workerStack = new Stack<>();

    public Stack<BLangLock> enclLocks = new Stack<>();

    private SymbolEnv env;
    private int lambdaFunctionCount = 0;

    // Safe navigation related variables
    private Stack<BLangMatch> matchStmtStack = new Stack<>();
    Stack<BLangAccessExpression> accessExprStack = new Stack<>();
    private BLangMatchStmtTypedBindingPatternClause successPattern;
    private BLangAssignment safeNavigationAssignment;

    public static Desugar getInstance(CompilerContext context) {
        Desugar desugar = context.get(DESUGAR_KEY);
        if (desugar == null) {
            desugar = new Desugar(context);
        }

        return desugar;
    }

    private Desugar(CompilerContext context) {
        context.put(DESUGAR_KEY, this);
        this.symTable = SymbolTable.getInstance(context);
        this.symResolver = SymbolResolver.getInstance(context);
        this.iterableCodeDesugar = IterableCodeDesugar.getInstance(context);
        this.streamingCodeDesugar = StreamingCodeDesugar.getInstance(context);
        this.annotationDesugar = AnnotationDesugar.getInstance(context);
        this.endpointDesugar = EndpointDesugar.getInstance(context);
        this.inMemoryTableQueryBuilder = InMemoryTableQueryBuilder.getInstance(context);
        this.types = Types.getInstance(context);
        this.names = Names.getInstance(context);
        this.siddhiQueryBuilder = SiddhiQueryBuilder.getInstance(context);
        this.names = Names.getInstance(context);
        httpFiltersDesugar = HttpFiltersDesugar.getInstance(context);
    }

    public BLangPackage perform(BLangPackage pkgNode) {
        // Initialize the annotation map
        annotationDesugar.initializeAnnotationMap(pkgNode);
        return rewrite(pkgNode, env);
    }

    private void addAttachedFunctionsToPackageLevel(BLangPackage pkgNode, SymbolEnv env) {
        for (BLangTypeDefinition typeDef : pkgNode.typeDefinitions) {
            if (typeDef.typeNode.getKind() == NodeKind.USER_DEFINED_TYPE) {
                continue;
            }
            if (typeDef.symbol.tag == SymTag.OBJECT) {
                BLangObjectTypeNode objectTypeNode = (BLangObjectTypeNode) typeDef.typeNode;

                objectTypeNode.functions.forEach(f -> {
                    if (!pkgNode.objAttachedFunctions.contains(f.symbol)) {
                        pkgNode.functions.add(f);
                        pkgNode.topLevelNodes.add(f);
                    }
                });

                if (objectTypeNode.flagSet.contains(Flag.ABSTRACT)) {
                    continue;
                }

                if (objectTypeNode.initFunction == null) {
                    objectTypeNode.initFunction = createDefaultObjectConstructor(objectTypeNode, env);
                }
                pkgNode.functions.add(objectTypeNode.initFunction);
                pkgNode.topLevelNodes.add(objectTypeNode.initFunction);
            } else if (typeDef.symbol.tag == SymTag.RECORD) {
                BLangRecordTypeNode recordTypeNod = (BLangRecordTypeNode) typeDef.typeNode;
                pkgNode.functions.add(recordTypeNod.initFunction);
                pkgNode.topLevelNodes.add(recordTypeNod.initFunction);
            }
        }
    }

    /**
     * Create package init functions.
     *
     * @param pkgNode package node
     * @param env     symbol environment of package
     */
    private void createPackageInitFunctions(BLangPackage pkgNode, SymbolEnv env) {
        String alias = pkgNode.symbol.pkgID.toString();
        pkgNode.initFunction = ASTBuilderUtil.createInitFunction(pkgNode.pos, alias, Names.INIT_FUNCTION_SUFFIX);
        // Add package level namespace declarations to the init function
        pkgNode.xmlnsList.forEach(xmlns -> {
            pkgNode.initFunction.body.addStatement(createNamespaceDeclrStatement(xmlns));
        });
        pkgNode.startFunction = ASTBuilderUtil.createInitFunction(pkgNode.pos, alias, Names.START_FUNCTION_SUFFIX);
        pkgNode.stopFunction = ASTBuilderUtil.createInitFunction(pkgNode.pos, alias, Names.STOP_FUNCTION_SUFFIX);
        // Create invokable symbol for init function
        createInvokableSymbol(pkgNode.initFunction, env);
        // Create invokable symbol for start function
        createInvokableSymbol(pkgNode.startFunction, env);
        addInitReturnStatement(pkgNode.startFunction.body);
        // Create invokable symbol for stop function
        createInvokableSymbol(pkgNode.stopFunction, env);
        addInitReturnStatement(pkgNode.stopFunction.body);
    }

    /**
     * Create invokable symbol for function.
     *
     * @param bLangFunction function node
     * @param env           Symbol environment
     */
    private void createInvokableSymbol(BLangFunction bLangFunction, SymbolEnv env) {
        BInvokableSymbol functionSymbol = Symbols.createFunctionSymbol(Flags.asMask(bLangFunction.flagSet),
                new Name(bLangFunction.name.value),
                env.enclPkg.packageID, bLangFunction.type,
                env.enclPkg.symbol, true);
        functionSymbol.retType = bLangFunction.returnTypeNode.type;
        // Add parameters
        for (BLangVariable param : bLangFunction.requiredParams) {
            functionSymbol.params.add(param.symbol);
        }

        functionSymbol.scope = new Scope(functionSymbol);
        functionSymbol.type = new BInvokableType(new ArrayList<>(), symTable.nilType, null);
        bLangFunction.symbol = functionSymbol;
    }

    /**
     * Add init return statments.
     *
     * @param bLangBlockStmt block statement node
     */
    private void addInitReturnStatement(BLangBlockStmt bLangBlockStmt) {
        BLangReturn returnStmt = ASTBuilderUtil.createNilReturnStmt(bLangBlockStmt.pos, symTable.nilType);
        bLangBlockStmt.addStatement(returnStmt);
    }

    /**
     * Create namespace declaration statement for XMNLNS.
     *
     * @param xmlns XMLNS node
     * @return XMLNS statement
     */
    private BLangXMLNSStatement createNamespaceDeclrStatement(BLangXMLNS xmlns) {
        BLangXMLNSStatement xmlnsStmt = (BLangXMLNSStatement) TreeBuilder.createXMLNSDeclrStatementNode();
        xmlnsStmt.xmlnsDecl = xmlns;
        xmlnsStmt.pos = xmlns.pos;
        return xmlnsStmt;
    }
    // visitors

    @Override
    public void visit(BLangPackage pkgNode) {
        if (pkgNode.completedPhases.contains(CompilerPhase.DESUGAR)) {
            result = pkgNode;
            return;
        }
        SymbolEnv env = this.symTable.pkgEnvMap.get(pkgNode.symbol);
        createPackageInitFunctions(pkgNode, env);
        // Adding object functions to package level.
        addAttachedFunctionsToPackageLevel(pkgNode, env);

        pkgNode.constants.forEach(constant-> pkgNode.typeDefinitions.add(constant.associatedTypeDefinition));

        pkgNode.globalVars.forEach(globalVar -> {
            BLangAssignment assignment = createAssignmentStmt(globalVar);
            if (assignment.expr == null) {
                assignment.expr = getInitExpr(globalVar);
            }
            if (assignment.expr != null) {
                pkgNode.initFunction.body.stmts.add(assignment);
            }
        });
        annotationDesugar.rewritePackageAnnotations(pkgNode);
        //Sort type definitions with precedence
        pkgNode.typeDefinitions.sort(Comparator.comparing(t -> t.precedence));

        pkgNode.typeDefinitions = rewrite(pkgNode.typeDefinitions, env);
        pkgNode.xmlnsList = rewrite(pkgNode.xmlnsList, env);
        pkgNode.globalVars = rewrite(pkgNode.globalVars, env);
        endpointDesugar.rewriteAnonymousEndpointsInPkg(pkgNode, env);
        pkgNode.globalEndpoints = rewrite(pkgNode.globalEndpoints, env);
        pkgNode.globalEndpoints.forEach(endpoint -> endpointDesugar.defineGlobalEndpoint(endpoint, env));
        endpointDesugar.rewriteAllEndpointsInPkg(pkgNode, env);
        endpointDesugar.rewriteServiceBoundToEndpointInPkg(pkgNode, env);
        pkgNode.services = rewrite(pkgNode.services, env);
        pkgNode.functions = rewrite(pkgNode.functions, env);

        pkgNode.initFunction = rewrite(pkgNode.initFunction, env);
        pkgNode.startFunction = rewrite(pkgNode.startFunction, env);
        pkgNode.stopFunction = rewrite(pkgNode.stopFunction, env);
        pkgNode.getTestablePkgs().forEach(testablePackage -> visit((BLangPackage) testablePackage));
        pkgNode.completedPhases.add(CompilerPhase.DESUGAR);
        result = pkgNode;
    }

    @Override
    public void visit(BLangImportPackage importPkgNode) {
        BPackageSymbol pkgSymbol = importPkgNode.symbol;
        SymbolEnv pkgEnv = this.symTable.pkgEnvMap.get(pkgSymbol);
        rewrite(pkgEnv.node, pkgEnv);
        result = importPkgNode;
    }

    @Override
    public void visit(BLangTypeDefinition typeDef) {
        if (typeDef.typeNode.getKind() == NodeKind.OBJECT_TYPE
                || typeDef.typeNode.getKind() == NodeKind.RECORD_TYPE) {
            typeDef.typeNode = rewrite(typeDef.typeNode, env);
        }
        result = typeDef;
    }

    @Override
    public void visit(BLangObjectTypeNode objectTypeNode) {
        // Merge the fields defined within the object and the fields that
        // get inherited via the type references.
        objectTypeNode.fields.addAll(objectTypeNode.referencedFields);

        if (objectTypeNode.flagSet.contains(Flag.ABSTRACT)) {
            result = objectTypeNode;
            return;
        }

        // Add object level variables to the init function.
        Map<BSymbol, BLangStatement> initFunctionStmts = objectTypeNode.initFunction.initFunctionStmts;
        objectTypeNode.fields.stream()
                // skip if the field is already have an value set by the constructor.
                .filter(field -> !initFunctionStmts.containsKey(field.symbol))
                .map(field -> {
                    // If the rhs value is not given in-line inside the struct
                    // then get the default value literal for that particular struct.
                    if (field.expr == null) {
                        field.expr = getInitExpr(field);
                    }
                    return field;
                })
                .filter(field -> field.expr != null)
                .forEachOrdered(field -> {
                    initFunctionStmts.put(field.symbol, createAssignmentStmt(field));
                });

        // Adding init statements to the init function.
        BLangStatement[] initStmts = initFunctionStmts.values().toArray(new BLangStatement[0]);
        for (int i = 0; i < initFunctionStmts.size(); i++) {
            objectTypeNode.initFunction.body.stmts.add(i, initStmts[i]);
        }

        result = objectTypeNode;
    }

    @Override
    public void visit(BLangRecordTypeNode recordTypeNode) {
        int maskOptional = Flags.asMask(EnumSet.of(Flag.OPTIONAL));
        // Add struct level variables to the init function.
        recordTypeNode.fields.stream()
                // Only add a field if it is required. Checking if it's required is enough since non-defaultable
                // required fields will have been caught in the type checking phase.
                .filter(field -> !recordTypeNode.initFunction.initFunctionStmts.containsKey(field.symbol) &&
                            !Symbols.isFlagOn(field.symbol.flags, maskOptional))
                .map(field -> {
                    // If the rhs value is not given in-line inside the struct
                    // then get the default value literal for that particular struct.
                    if (field.expr == null) {
                        field.expr = getInitExpr(field);
                    }
                    return field;
                })
                .filter(field -> field.expr != null)
                .forEachOrdered(field -> {
                    recordTypeNode.initFunction.initFunctionStmts.put(field.symbol,
                            createAssignmentStmt(field));
                });

        //Adding init statements to the init function.
        BLangStatement[] initStmts = recordTypeNode.initFunction.initFunctionStmts
                .values().toArray(new BLangStatement[0]);
        for (int i = 0; i < recordTypeNode.initFunction.initFunctionStmts.size(); i++) {
            recordTypeNode.initFunction.body.stmts.add(i, initStmts[i]);
        }

        result = recordTypeNode;
    }

    @Override
    public void visit(BLangFunction funcNode) {
        SymbolEnv fucEnv = SymbolEnv.createFunctionEnv(funcNode, funcNode.symbol.scope, env);
        if (!funcNode.interfaceFunction) {
            addReturnIfNotPresent(funcNode);
        }

        Collections.reverse(funcNode.endpoints); // To preserve endpoint code gen order.
        funcNode.endpoints = rewrite(funcNode.endpoints, fucEnv);

        // Duplicate the invokable symbol and the invokable type.
        funcNode.originalFuncSymbol = funcNode.symbol;
        BInvokableSymbol dupFuncSymbol = ASTBuilderUtil.duplicateInvokableSymbol(funcNode.symbol);
        funcNode.symbol = dupFuncSymbol;
        BInvokableType dupFuncType = (BInvokableType) dupFuncSymbol.type;

        //write closure vars
        funcNode.closureVarSymbols.stream()
                .filter(symbol -> !isFunctionArgument(symbol, funcNode.symbol.params))
                .forEach(symbol -> {
                    symbol.closure = true;
                    dupFuncSymbol.params.add(0, symbol);
                    dupFuncType.paramTypes.add(0, symbol.type);
                });

        funcNode.body = rewrite(funcNode.body, fucEnv);
        funcNode.workers = rewrite(funcNode.workers, fucEnv);
        result = funcNode;
    }

    private boolean isFunctionArgument(BVarSymbol symbol, List<BVarSymbol> params) {
        return params.stream().anyMatch(param -> (param.name.equals(symbol.name) && param.type.tag == symbol.type.tag));
    }

    @Override
    public void visit(BLangService serviceNode) {
        SymbolEnv serviceEnv = SymbolEnv.createServiceEnv(serviceNode, serviceNode.symbol.scope, env);
        serviceNode.resources = rewrite(serviceNode.resources, serviceEnv);

        serviceNode.nsDeclarations.forEach(xmlns -> serviceNode.initFunction.body.stmts.add(xmlns));
        serviceNode.vars.forEach(v -> {
            BLangAssignment assignment = (BLangAssignment) createAssignmentStmt(v.var);
            if (assignment.expr == null) {
                assignment.expr = getInitExpr(v.var);
            }
            if (assignment.expr != null) {
                serviceNode.initFunction.body.stmts.add(assignment);
            }
        });

        serviceNode.vars = rewrite(serviceNode.vars, serviceEnv);
        serviceNode.endpoints = rewrite(serviceNode.endpoints, serviceEnv);
        BLangReturn returnStmt = ASTBuilderUtil.createNilReturnStmt(serviceNode.pos, symTable.nilType);
        serviceNode.initFunction.body.stmts.add(returnStmt);
        serviceNode.initFunction = rewrite(serviceNode.initFunction, serviceEnv);
        result = serviceNode;
    }

    public void visit(BLangForever foreverStatement) {
        if (foreverStatement.isSiddhiRuntimeEnabled()) {
            siddhiQueryBuilder.visit(foreverStatement);
            BLangExpressionStmt stmt = (BLangExpressionStmt) TreeBuilder.createExpressionStatementNode();
            stmt.expr = createInvocationForForeverBlock(foreverStatement);
            stmt.pos = foreverStatement.pos;
            stmt.addWS(foreverStatement.getWS());
            result = rewrite(stmt, env);
        } else {
            result = streamingCodeDesugar.desugar(foreverStatement);
            result = rewrite(result, env);
        }
    }

    @Override
    public void visit(BLangResource resourceNode) {
        addReturnIfNotPresent(resourceNode);
        httpFiltersDesugar.invokeFilters(resourceNode, env);
        SymbolEnv resourceEnv = SymbolEnv.createResourceActionSymbolEnv(resourceNode, resourceNode.symbol.scope, env);
        Collections.reverse(resourceNode.endpoints); // To preserve endpoint code gen order at resource
        resourceNode.endpoints = rewrite(resourceNode.endpoints, resourceEnv);
        resourceNode.body = rewrite(resourceNode.body, resourceEnv);
        resourceNode.workers = rewrite(resourceNode.workers, resourceEnv);
        result = resourceNode;
    }

    @Override
    public void visit(BLangAction actionNode) {
        addReturnIfNotPresent(actionNode);
        SymbolEnv actionEnv = SymbolEnv.createResourceActionSymbolEnv(actionNode, actionNode.symbol.scope, env);
        Collections.reverse(actionNode.endpoints); // To preserve endpoint code gen order at action.
        actionNode.endpoints = rewrite(actionNode.endpoints, actionEnv);
        actionNode.body = rewrite(actionNode.body, actionEnv);
        actionNode.workers = rewrite(actionNode.workers, actionEnv);

        // we rewrite it's parameter list to have the receiver variable as the first parameter
        BInvokableSymbol actionSymbol = actionNode.symbol;
        List<BVarSymbol> params = actionSymbol.params;
        BVarSymbol receiverSymbol = actionNode.symbol.receiverSymbol;
        params.add(0, receiverSymbol);
        BInvokableType actionType = (BInvokableType) actionSymbol.type;
        if (receiverSymbol != null) {
            actionType.paramTypes.add(0, receiverSymbol.type);
        }
        result = actionNode;
    }

    @Override
    public void visit(BLangWorker workerNode) {
        this.workerStack.push(workerNode);
        workerNode.body = rewrite(workerNode.body, env);
        this.workerStack.pop();
        result = workerNode;
    }

    @Override
    public void visit(BLangEndpoint endpoint) {
        result = endpoint;
    }

    @Override
    public void visit(BLangSimpleVariable varNode) {
        if ((varNode.symbol.owner.tag & SymTag.INVOKABLE) != SymTag.INVOKABLE) {
            varNode.expr = null;
            result = varNode;
            return;
        }

        // Return if this assignment is not a safe assignment
        varNode.expr = rewriteExpr(varNode.expr);
        result = varNode;

    }

    @Override
    public void visit(BLangTupleVariable varNode) {
        result = varNode;
    }

    @Override
    public void visit(BLangRecordVariable varNode) {
        result = varNode;
    }

    // Statements

    @Override
    public void visit(BLangBlockStmt block) {
        SymbolEnv blockEnv = SymbolEnv.createBlockEnv(block, env);
        block.stmts = rewriteStmt(block.stmts, blockEnv);
        result = block;
    }

    @Override
    public void visit(BLangSimpleVariableDef varDefNode) {
        varDefNode.var = rewrite(varDefNode.var, env);
        BLangSimpleVariable varNode = varDefNode.var;

        // Generate default init expression, if rhs expr is null
        if (varNode.expr == null) {
            varNode.expr = getInitExpr(varNode);
        }
        result = varDefNode;

    }

    @Override
    public void visit(BLangTupleVariableDef varDefNode) {
        //  case 1:
        //  (string, int) (a, b) = (tuple)
        //
        //  any[] x = (tuple);
        //  string a = x[0];
        //  int b = x[1];
        //
        //  case 2:
        //  ((string, float) int)) ((a, b), c)) = (tuple)
        //
        //  any[] x = (tuple);
        //  string a = x[0][0];
        //  float b = x[0][1];
        //  int c = x[1];
        varDefNode.var = rewrite(varDefNode.var, env);
        BLangTupleVariable tupleVariable = varDefNode.var;

        //create tuple destruct block stmt
        final BLangBlockStmt blockStmt = ASTBuilderUtil.createBlockStmt(varDefNode.pos);

        //create a array of any-type based on the dimension
        BType runTimeType = new BArrayType(symTable.anyType);

        //create a simple var for the array 'any[] x = (tuple)' based on the dimension for x
        final BLangSimpleVariable tuple = ASTBuilderUtil.createVariable(varDefNode.pos, "", runTimeType, null,
                new BVarSymbol(0, names.fromString("tuple"), this.env.scope.owner.pkgID, runTimeType,
                        this.env.scope.owner));
        tuple.expr = tupleVariable.expr;
        final BLangSimpleVariableDef variableDef = ASTBuilderUtil.createVariableDefStmt(varDefNode.pos, blockStmt);
        variableDef.var = tuple;

        //create the variable definition statements using the root block stmt created
        createVarDefStmts(tupleVariable, blockStmt, tuple.symbol, null);

        //finally rewrite the populated block statement
        result = rewrite(blockStmt, env);
    }

    @Override
    public void visit(BLangRecordVariableDef varDefNode) {

        BLangRecordVariable varNode = varDefNode.var;

        final BLangBlockStmt blockStmt = ASTBuilderUtil.createBlockStmt(varDefNode.pos);

        BType runTimeType = new BMapType(TypeTags.RECORD, symTable.anyType, null);

        final BLangSimpleVariable mapVariable = ASTBuilderUtil.createVariable(varDefNode.pos, "", runTimeType,
                null, new BVarSymbol(0, names.fromString("$map$0"), this.env.scope.owner.pkgID,
                        runTimeType, this.env.scope.owner));
        mapVariable.expr = varDefNode.var.expr;
        final BLangSimpleVariableDef variableDef = ASTBuilderUtil.createVariableDefStmt(varDefNode.pos, blockStmt);
        variableDef.var = mapVariable;

        createVarDefStmts(varNode, blockStmt, mapVariable.symbol, null);

        result = rewrite(blockStmt, env);
    }

    /**
     * This method iterate through each member of the tupleVar and create the relevant var def statements. This method
     * does the check for node kind of each member and call the related var def creation method.
     *
     * Example:
     * ((string, float) int)) ((a, b), c)) = (tuple)
     *
     * (a, b) is again a tuple, so it is a recursive var def creation.
     *
     * c is a simple var, so a simple var def will be created.
     *
     */
    private void createVarDefStmts(BLangTupleVariable parentTupleVariable, BLangBlockStmt parentBlockStmt,
                                   BVarSymbol tupleVarSymbol, BLangIndexBasedAccess parentIndexAccessExpr) {

        final List<BLangVariable> memberVars = parentTupleVariable.memberVariables;
        for (int index = 0; index < memberVars.size(); index++) {
            BLangVariable variable = memberVars.get(index);
            if (NodeKind.VARIABLE == variable.getKind()) { //if this is simple var, then create a simple var def stmt
                BLangLiteral indexExpr = ASTBuilderUtil.createLiteral(variable.pos, symTable.intType, (long) index);
                createSimpleVarDefStmt((BLangSimpleVariable) variable, parentBlockStmt, indexExpr, tupleVarSymbol,
                        parentIndexAccessExpr);
            } else if (variable.getKind() == NodeKind.TUPLE_VARIABLE) { //else recursively create the var def statements
                BLangTupleVariable tupleVariable = (BLangTupleVariable) variable;
                BLangLiteral indexExpr = ASTBuilderUtil.createLiteral(tupleVariable.pos, symTable.intType,
                        (long) index);
                BLangIndexBasedAccess arrayAccessExpr = ASTBuilderUtil.createIndexBasesAccessExpr(tupleVariable.pos,
                        new BArrayType(symTable.anyType), tupleVarSymbol, indexExpr);
                if (parentIndexAccessExpr != null) {
                    arrayAccessExpr.expr = parentIndexAccessExpr;
                }
                createVarDefStmts((BLangTupleVariable) variable, parentBlockStmt, tupleVarSymbol, arrayAccessExpr);
            } else if (variable.getKind() == NodeKind.RECORD_VARIABLE) {
                BLangRecordVariable recordVariable = (BLangRecordVariable) variable;
                BLangLiteral indexExpr = ASTBuilderUtil.createLiteral(recordVariable.pos, symTable.intType,
                        (long) index);
                BLangIndexBasedAccess arrayAccessExpr = ASTBuilderUtil.createIndexBasesAccessExpr(
                        parentTupleVariable.pos, new BMapType(TypeTags.RECORD, symTable.anyType, null),
                        tupleVarSymbol, indexExpr);
                if (parentIndexAccessExpr != null) {
                    arrayAccessExpr.expr = parentIndexAccessExpr;
                }
                createVarDefStmts((BLangRecordVariable) variable, parentBlockStmt, tupleVarSymbol, arrayAccessExpr);
            }
        }
    }

    /**
     * Overloaded method to handle record variables.
     * This method iterate through each member of the recordVar and create the relevant var def statements. This method
     * does the check for node kind of each member and call the related var def creation method.
     *
     * Example:
     * type Foo record {
     *     string name;
     *     (int, string) age;
     *     Address address;
     * };
     *
     * Foo {name: a, age: (b, c), address: d} = {record literal}
     *
     *  a is a simple var, so a simple var def will be created.
     *
     * (b, c) is a tuple, so it is a recursive var def creation.
     *
     * d is a record, so it is a recursive var def creation.
     *
     */
    private void createVarDefStmts(BLangRecordVariable parentRecordVariable, BLangBlockStmt parentBlockStmt,
                                   BVarSymbol recordVarSymbol, BLangIndexBasedAccess parentIndexAccessExpr) {

        List<BLangRecordVariableKeyValue> variableList = parentRecordVariable.variableList;
        for (BLangRecordVariableKeyValue recordFieldKeyValue : variableList) {
            if (recordFieldKeyValue.valueBindingPattern.getKind() == NodeKind.VARIABLE) {
                BLangLiteral indexExpr = ASTBuilderUtil.
                        createLiteral((recordFieldKeyValue.valueBindingPattern).pos, symTable.stringType,
                                recordFieldKeyValue.key.value);
                createSimpleVarDefStmt((BLangSimpleVariable) recordFieldKeyValue.valueBindingPattern, parentBlockStmt,
                        indexExpr, recordVarSymbol, parentIndexAccessExpr);
            } else if (recordFieldKeyValue.valueBindingPattern.getKind() == NodeKind.TUPLE_VARIABLE) {
                BLangTupleVariable tupleVariable = (BLangTupleVariable) recordFieldKeyValue.valueBindingPattern;
                BLangLiteral indexExpr = ASTBuilderUtil.createLiteral(tupleVariable.pos, symTable.stringType,
                        recordFieldKeyValue.key.value);
                BLangIndexBasedAccess arrayAccessExpr = ASTBuilderUtil.createIndexBasesAccessExpr(tupleVariable.pos,
                        new BArrayType(symTable.anyType), recordVarSymbol, indexExpr);
                if (parentIndexAccessExpr != null) {
                    arrayAccessExpr.expr = parentIndexAccessExpr;
                }
                createVarDefStmts((BLangTupleVariable) recordFieldKeyValue.valueBindingPattern,
                        parentBlockStmt, recordVarSymbol, arrayAccessExpr);
            } else if (recordFieldKeyValue.valueBindingPattern.getKind() == NodeKind.RECORD_VARIABLE) {
                BLangRecordVariable recordVariable = (BLangRecordVariable) recordFieldKeyValue.valueBindingPattern;
                BLangLiteral indexExpr = ASTBuilderUtil.createLiteral(recordVariable.pos, symTable.stringType,
                        recordFieldKeyValue.key.value);
                BLangIndexBasedAccess arrayAccessExpr = ASTBuilderUtil.createIndexBasesAccessExpr(
                        parentRecordVariable.pos, new BMapType(TypeTags.RECORD, symTable.anyType, null),
                        recordVarSymbol, indexExpr);
                if (parentIndexAccessExpr != null) {
                    arrayAccessExpr.expr = parentIndexAccessExpr;
                }
                createVarDefStmts((BLangRecordVariable) recordFieldKeyValue.valueBindingPattern, parentBlockStmt,
                        recordVarSymbol, arrayAccessExpr);
            }
        }

        if (parentRecordVariable.restParam != null) {
            // The restParam is desugared to a filter iterable operation that filters out the fields provided in the
            // record variable
            // map<any> restParam = $map$0.filter($lambdaArg$0);

            DiagnosticPos pos = parentBlockStmt.pos;
            BMapType anyConstrainedMapType = new BMapType(TypeTags.MAP, symTable.anyType, null);
            BLangVariableReference variableReference;

            if (parentIndexAccessExpr != null) {
                BLangSimpleVariable mapVariable = ASTBuilderUtil.createVariable(pos, "$map$1", anyConstrainedMapType,
                        null, new BVarSymbol(0, names.fromString("$map$1"), this.env.scope.owner.pkgID,
                                anyConstrainedMapType, this.env.scope.owner));
                mapVariable.expr = parentIndexAccessExpr;
                BLangSimpleVariableDef variableDef = ASTBuilderUtil.createVariableDefStmt(pos, parentBlockStmt);
                variableDef.var = mapVariable;

                variableReference = ASTBuilderUtil.createVariableRef(pos, mapVariable.symbol);
            } else {
                variableReference = ASTBuilderUtil.createVariableRef(pos,
                        ((BLangSimpleVariableDef) parentBlockStmt.stmts.get(0)).var.symbol);
            }

            // Create rest param variable definition
            BLangSimpleVariable restParam = (BLangSimpleVariable) parentRecordVariable.restParam;
            BLangSimpleVariableDef restParamVarDef = ASTBuilderUtil.createVariableDefStmt(pos,
                    parentBlockStmt);
            restParamVarDef.var = restParam;
            restParamVarDef.var.type = anyConstrainedMapType;

            // Create lambda function to be passed into the filter iterable operation (i.e. $lambdaArg$0)
            BLangLambdaFunction lambdaFunction = createFuncToFilterOutRestParam(parentRecordVariable, pos);

            // Create filter iterator operation
            BLangInvocation filterIterator = (BLangInvocation) TreeBuilder.createInvocationNode();
            restParam.expr = filterIterator;

            filterIterator.iterableOperationInvocation = true;
            filterIterator.argExprs.add(lambdaFunction);
            filterIterator.requiredArgs.add(lambdaFunction);

            // Variable reference to the 1st variable of this block. i.e. the map ..
            filterIterator.expr = variableReference;

            filterIterator.type = new BIntermediateCollectionType(getStringAnyTupleType());

            IterableContext iterableContext = new IterableContext(filterIterator.expr, env);
            iterableContext.foreachTypes = getStringAnyTupleType().tupleTypes;
            filterIterator.iContext = iterableContext;

            iterableContext.resultType = anyConstrainedMapType;
            Operation filterOperation = new Operation(IterableKind.FILTER, filterIterator, iterableContext.resultType);
            filterOperation.pos = pos;
            filterOperation.collectionType = filterOperation.expectedType = anyConstrainedMapType;
            filterOperation.inputType = filterOperation.outputType = getStringAnyTupleType();
            iterableContext.operations.add(filterOperation);
        }
    }

    private BLangLambdaFunction createFuncToFilterOutRestParam(BLangRecordVarRef recordVarRef, DiagnosticPos pos) {

        // Creates following anonymous function
        //
        // function ((string, any) $lambdaArg$0) returns boolean {
        //     Following if block is generated for all parameters given in the record variable
        //     if ($lambdaArg$0[0] == "name") {
        //         return false;
        //     }
        //     if ($lambdaArg$0[0] == "age") {
        //         return false;
        //     }
        //      return true;
        // }

        BLangFunction function = ASTBuilderUtil.createFunction(pos, "$anonFunc$" + lambdaFunctionCount++);
        BVarSymbol keyValSymbol = new BVarSymbol(0, names.fromString("$lambdaArg$0"), this.env.scope.owner.pkgID,
                getStringAnyTupleType(), this.env.scope.owner);
        BLangBlockStmt functionBlock = createAnonymousFunctionBlock(pos, function, keyValSymbol);

        // Create the if statements
        for (BLangRecordVarRefKeyValue variableKeyValueNode : recordVarRef.recordRefFields) {
            createIfStmt(pos, keyValSymbol, functionBlock, variableKeyValueNode.variableName.getValue());
        }

        // Create the final return true statement
        BInvokableSymbol functionSymbol = createReturnTrueStatement(pos, function, functionBlock);

        // Create and return a lambda function
        return createLambdaFunction(function, functionSymbol);
    }

    private BLangLambdaFunction createFuncToFilterOutRestParam(BLangRecordVariable recordVariable, DiagnosticPos pos) {

        // Creates following anonymous function
        //
        // function ((string, any) $lambdaArg$0) returns boolean {
        //     Following if block is generated for all parameters given in the record variable
        //     if ($lambdaArg$0[0] == "name") {
        //         return false;
        //     }
        //     if ($lambdaArg$0[0] == "age") {
        //         return false;
        //     }
        //      return true;
        // }

        BLangFunction function = ASTBuilderUtil.createFunction(pos, "$anonFunc$" + lambdaFunctionCount++);
        BVarSymbol keyValSymbol = new BVarSymbol(0, names.fromString("$lambdaArg$0"), this.env.scope.owner.pkgID,
                getStringAnyTupleType(), this.env.scope.owner);
        BLangBlockStmt functionBlock = createAnonymousFunctionBlock(pos, function, keyValSymbol);

        // Create the if statements
        for (BLangRecordVariableKeyValueNode variableKeyValueNode : recordVariable.variableList) {
            createIfStmt(pos, keyValSymbol, functionBlock, variableKeyValueNode.getKey().getValue());
        }

        // Create the final return true statement
        BInvokableSymbol functionSymbol = createReturnTrueStatement(pos, function, functionBlock);

        // Create and return a lambda function
        return createLambdaFunction(function, functionSymbol);
    }

    private void createIfStmt(DiagnosticPos pos, BVarSymbol keyValSymbol, BLangBlockStmt functionBlock, String key) {
        BLangIf ifStmt = ASTBuilderUtil.createIfStmt(pos, functionBlock);

        BLangBlockStmt ifBlock = ASTBuilderUtil.createBlockStmt(pos, new ArrayList<>());
        BLangReturn returnStmt = ASTBuilderUtil.createReturnStmt(pos, ifBlock);
        returnStmt.expr = ASTBuilderUtil.createLiteral(pos, symTable.booleanType, false);
        ifStmt.body = ifBlock;

        BLangBracedOrTupleExpr tupleExpr = new BLangBracedOrTupleExpr();
        tupleExpr.isBracedExpr = true;
        tupleExpr.type = symTable.booleanType;

        BLangIndexBasedAccess indexBasesAccessExpr = ASTBuilderUtil.createIndexBasesAccessExpr(pos,
                symTable.stringType, keyValSymbol, ASTBuilderUtil.createLiteral(pos, symTable.intType, (long) 0));

        BLangBinaryExpr binaryExpr = ASTBuilderUtil.createBinaryExpr(pos, indexBasesAccessExpr,
                ASTBuilderUtil.createLiteral(pos, symTable.stringType, key),
                symTable.booleanType, OperatorKind.EQUAL, null);

        binaryExpr.opSymbol = (BOperatorSymbol) symResolver.resolveBinaryOperator(
                binaryExpr.opKind, binaryExpr.lhsExpr.type, binaryExpr.rhsExpr.type);

        tupleExpr.expressions.add(binaryExpr);
        ifStmt.expr = tupleExpr;
    }

    private BLangLambdaFunction createLambdaFunction(BLangFunction function, BInvokableSymbol functionSymbol) {
        BLangLambdaFunction lambdaFunction = (BLangLambdaFunction) TreeBuilder.createLambdaFunctionNode();
        lambdaFunction.function = function;
        lambdaFunction.type = functionSymbol.type;
        return lambdaFunction;
    }

    private BInvokableSymbol createReturnTrueStatement(DiagnosticPos pos, BLangFunction function,
                                                       BLangBlockStmt functionBlock) {
        BLangReturn trueReturnStmt = ASTBuilderUtil.createReturnStmt(pos, functionBlock);
        trueReturnStmt.expr = ASTBuilderUtil.createLiteral(pos, symTable.booleanType, true);

        // Create function symbol before visiting desugar phase for the function
        BInvokableSymbol functionSymbol = Symbols.createFunctionSymbol(Flags.asMask(function.flagSet),
                new Name(function.name.value), env.enclPkg.packageID, function.type, env.enclEnv.enclVarSym, true);
        functionSymbol.retType = function.returnTypeNode.type;
        functionSymbol.params = function.requiredParams.stream()
                .map(param -> param.symbol)
                .collect(Collectors.toList());
        functionSymbol.scope = env.scope;
        functionSymbol.type = new BInvokableType(Collections.singletonList(getStringAnyTupleType()),
                symTable.booleanType, null);
        function.symbol = functionSymbol;
        rewrite(function, env);
        env.enclPkg.addFunction(function);
        return functionSymbol;
    }

    private BLangBlockStmt createAnonymousFunctionBlock(DiagnosticPos pos, BLangFunction function,
                                                        BVarSymbol keyValSymbol) {
        BLangSimpleVariable inputParameter = ASTBuilderUtil.createVariable(pos, null, getStringAnyTupleType(),
                null, keyValSymbol);
        function.requiredParams.add(inputParameter);
        BLangValueType booleanTypeKind = new BLangValueType();
        booleanTypeKind.typeKind = TypeKind.BOOLEAN;
        function.returnTypeNode = booleanTypeKind;

        BLangBlockStmt functionBlock = ASTBuilderUtil.createBlockStmt(pos, new ArrayList<>());
        function.body = functionBlock;
        return functionBlock;
    }

    private BTupleType getStringAnyTupleType() {
        ArrayList<BType> typeList = new ArrayList<BType>() {{
            add(symTable.stringType);
            add(symTable.anyType);
        }};
        return new BTupleType(typeList);
    }

    /**
     * This method creates a simple variable def and assigns and array expression based on the given indexExpr.
     *
     *  case 1: when there is no parent array access expression, but with the indexExpr : 1
     *  string s = x[1];
     *
     *  case 2: when there is a parent array expression : x[2] and indexExpr : 3
     *  string s = x[2][3];
     *
     *  case 3: when there is no parent array access expression, but with the indexExpr : name
     *  string s = x[name];
     *
     *  case 4: when there is a parent map expression : x[name] and indexExpr : fName
     *  string s = x[name][fName]; // record variable inside record variable
     *
     *  case 5: when there is a parent map expression : x[name] and indexExpr : 1
     *  string s = x[name][1]; // tuple variable inside record variable
     */
    private void createSimpleVarDefStmt(BLangSimpleVariable simpleVariable, BLangBlockStmt parentBlockStmt,
                                        BLangLiteral indexExpr, BVarSymbol tupleVarSymbol,
                                        BLangIndexBasedAccess parentArrayAccessExpr) {

        Name varName = names.fromIdNode(simpleVariable.name);
        if (varName == Names.IGNORE) {
            return;
        }

        final BLangSimpleVariableDef simpleVariableDef = ASTBuilderUtil.createVariableDefStmt(simpleVariable.pos,
                parentBlockStmt);
        simpleVariableDef.var = simpleVariable;

        simpleVariable.expr = createIndexBasedAccessExpr(simpleVariable.type, simpleVariable.pos,
                indexExpr, tupleVarSymbol, parentArrayAccessExpr);
    }

    @Override
    public void visit(BLangAssignment assignNode) {
        if (safeNavigateLHS(assignNode.varRef)) {
            BLangAccessExpression accessExpr = (BLangAccessExpression) assignNode.varRef;
            accessExpr.leafNode = true;
            result = rewriteSafeNavigationAssignment(accessExpr, assignNode.expr, assignNode.safeAssignment);
            result = rewrite(result, env);
            return;
        }

        assignNode.varRef = rewriteExpr(assignNode.varRef);
        assignNode.expr = rewriteExpr(assignNode.expr);
        result = assignNode;

    }

    @Override
    public void visit(BLangTupleDestructure tupleDestructure) {
        //  case 1:
        //  a is string, b is float
        //  (a, b) = (tuple)
        //
        //  any[] x = (tuple);
        //  string a = x[0];
        //  int b = x[1];
        //
        //  case 2:
        //  a is string, b is float, c is int
        //  ((a, b), c)) = (tuple)
        //
        //  any[] x = (tuple);
        //  string a = x[0][0];
        //  float b = x[0][1];
        //  int c = x[1];


        //create tuple destruct block stmt
        final BLangBlockStmt blockStmt = ASTBuilderUtil.createBlockStmt(tupleDestructure.pos);

        //create a array of any-type based on the dimension
        BType runTimeType = new BArrayType(symTable.anyType);

        //create a simple var for the array 'any[] x = (tuple)' based on the dimension for x
        final BLangSimpleVariable tuple = ASTBuilderUtil.createVariable(tupleDestructure.pos, "", runTimeType, null,
                new BVarSymbol(0, names.fromString("tuple"), this.env.scope.owner.pkgID, runTimeType,
                        this.env.scope.owner));
        tuple.expr = tupleDestructure.expr;
        final BLangSimpleVariableDef variableDef = ASTBuilderUtil.createVariableDefStmt(tupleDestructure.pos,
                blockStmt);
        variableDef.var = tuple;

        //create the variable definition statements using the root block stmt created
        createVarRefAssignmentStmts(tupleDestructure.varRef, blockStmt, tuple.symbol, null);

        //finally rewrite the populated block statement
        result = rewrite(blockStmt, env);
    }

    /**
     * This method iterate through each member of the tupleVarRef and create the relevant var ref assignment statements.
     * This method does the check for node kind of each member and call the related var ref creation method.
     *
     * Example:
     * ((a, b), c)) = (tuple)
     *
     * (a, b) is again a tuple, so it is a recursive var ref creation.
     *
     * c is a simple var, so a simple var def will be created.
     *
     */
    private void createVarRefAssignmentStmts(BLangTupleVarRef parentTupleVariable, BLangBlockStmt parentBlockStmt,
                                             BVarSymbol tupleVarSymbol, BLangIndexBasedAccess parentIndexAccessExpr) {

        final List<BLangExpression> expressions = parentTupleVariable.expressions;
        for (int index = 0; index < expressions.size(); index++) {
            BLangExpression expression = expressions.get(index);
            if (NodeKind.SIMPLE_VARIABLE_REF == expression.getKind() ||
                    NodeKind.FIELD_BASED_ACCESS_EXPR == expression.getKind() ||
                    NodeKind.INDEX_BASED_ACCESS_EXPR == expression.getKind() ||
                    NodeKind.XML_ATTRIBUTE_ACCESS_EXPR == expression.getKind()) {
                //if this is simple var, then create a simple var def stmt
                BLangLiteral indexExpr = ASTBuilderUtil.createLiteral(expression.pos, symTable.intType, (long) index);
                createSimpleVarRefAssignmentStmt((BLangVariableReference) expression, parentBlockStmt, indexExpr,
                        tupleVarSymbol, parentIndexAccessExpr);
            } else if (expression.getKind() == NodeKind.TUPLE_VARIABLE_REF) {
                //else recursively create the var def statements for tuple var ref
                BLangTupleVarRef tupleVarRef = (BLangTupleVarRef) expression;
                BLangLiteral indexExpr = ASTBuilderUtil.createLiteral(tupleVarRef.pos, symTable.intType, (long) index);
                BLangIndexBasedAccess arrayAccessExpr = ASTBuilderUtil.createIndexBasesAccessExpr(tupleVarRef.pos,
                        new BArrayType(symTable.anyType), tupleVarSymbol, indexExpr);
                if (parentIndexAccessExpr != null) {
                    arrayAccessExpr.expr = parentIndexAccessExpr;
                }
                createVarRefAssignmentStmts((BLangTupleVarRef) expression, parentBlockStmt, tupleVarSymbol,
                        arrayAccessExpr);
            } else if (expression.getKind() == NodeKind.RECORD_VARIABLE_REF) {
                //else recursively create the var def statements for record var ref
                BLangRecordVarRef recordVarRef = (BLangRecordVarRef) expression;
                BLangLiteral indexExpr = ASTBuilderUtil.createLiteral(recordVarRef.pos, symTable.intType,
                        (long) index);
                BLangIndexBasedAccess arrayAccessExpr = ASTBuilderUtil.createIndexBasesAccessExpr(
                        parentTupleVariable.pos, new BMapType(TypeTags.RECORD, symTable.anyType, null),
                        tupleVarSymbol, indexExpr);
                if (parentIndexAccessExpr != null) {
                    arrayAccessExpr.expr = parentIndexAccessExpr;
                }
                createVarRefAssignmentStmts((BLangRecordVarRef) expression, parentBlockStmt, tupleVarSymbol,
                        arrayAccessExpr);
            }
        }
    }

    /**
     * This method creates a assignment statement and assigns and array expression based on the given indexExpr.
     *
     */
    private void createSimpleVarRefAssignmentStmt(BLangVariableReference simpleVarRef, BLangBlockStmt parentBlockStmt,
                                                  BLangLiteral indexExpr, BVarSymbol tupleVarSymbol,
                                                  BLangIndexBasedAccess parentArrayAccessExpr) {

        if (simpleVarRef.getKind() == NodeKind.SIMPLE_VARIABLE_REF) {
            Name varName = names.fromIdNode(((BLangSimpleVarRef) simpleVarRef).variableName);
            if (varName == Names.IGNORE) {
                return;
            }
        }

        final BLangExpression assignmentExpr = createIndexBasedAccessExpr(simpleVarRef.type, simpleVarRef.pos,
                indexExpr, tupleVarSymbol, parentArrayAccessExpr);

        final BLangAssignment assignmentStmt = ASTBuilderUtil.createAssignmentStmt(parentBlockStmt.pos,
                parentBlockStmt);
        assignmentStmt.varRef = simpleVarRef;
        assignmentStmt.expr = assignmentExpr;
    }

    private BLangExpression createIndexBasedAccessExpr(BType varType, DiagnosticPos varPos, BLangLiteral indexExpr,
                                                       BVarSymbol tupleVarSymbol, BLangIndexBasedAccess parentExpr) {

        BLangIndexBasedAccess arrayAccess = ASTBuilderUtil.createIndexBasesAccessExpr(varPos,
                symTable.anyType, tupleVarSymbol, indexExpr);

        if (parentExpr != null) {
            arrayAccess.expr = parentExpr;
        }

        final BLangExpression assignmentExpr;
        if (types.isValueType(varType)) {
            BLangTypeConversionExpr castExpr = (BLangTypeConversionExpr) TreeBuilder.createTypeConversionNode();
            castExpr.expr = arrayAccess;
            castExpr.conversionSymbol = Symbols.createUnboxValueTypeOpSymbol(symTable.anyType, varType);
            castExpr.type = varType;
            assignmentExpr = castExpr;
        } else {
            assignmentExpr = arrayAccess;
        }
        return assignmentExpr;
    }

    @Override
    public void visit(BLangRecordDestructure recordDestructure) {

        final BLangBlockStmt blockStmt = ASTBuilderUtil.createBlockStmt(recordDestructure.pos);

        BType runTimeType = new BMapType(TypeTags.RECORD, symTable.anyType, null);

        final BLangSimpleVariable mapVariable = ASTBuilderUtil.createVariable(recordDestructure.pos, "", runTimeType,
                null, new BVarSymbol(0, names.fromString("$map$0"), this.env.scope.owner.pkgID,
                        runTimeType, this.env.scope.owner));
        mapVariable.expr = recordDestructure.expr;
        final BLangSimpleVariableDef variableDef = ASTBuilderUtil.
                createVariableDefStmt(recordDestructure.pos, blockStmt);
        variableDef.var = mapVariable;

        //create the variable definition statements using the root block stmt created
        createVarRefAssignmentStmts(recordDestructure.varRef, blockStmt, mapVariable.symbol, null);

        //finally rewrite the populated block statement
        result = rewrite(blockStmt, env);
    }

    private void createVarRefAssignmentStmts(BLangRecordVarRef parentRecordVarRef, BLangBlockStmt parentBlockStmt,
                                             BVarSymbol recordVarSymbol, BLangIndexBasedAccess parentIndexAccessExpr) {
        final List<BLangRecordVarRefKeyValue> variableRefList = parentRecordVarRef.recordRefFields;
        for (BLangRecordVarRefKeyValue varRefKeyValue : variableRefList) {
            BLangExpression variableReference = varRefKeyValue.variableReference;
            if (NodeKind.SIMPLE_VARIABLE_REF == variableReference.getKind() ||
                    NodeKind.FIELD_BASED_ACCESS_EXPR == variableReference.getKind() ||
                    NodeKind.INDEX_BASED_ACCESS_EXPR == variableReference.getKind() ||
                    NodeKind.XML_ATTRIBUTE_ACCESS_EXPR == variableReference.getKind()) {
                BLangLiteral indexExpr = ASTBuilderUtil.
                        createLiteral(variableReference.pos, symTable.stringType,
                                varRefKeyValue.variableName.getValue());
                createSimpleVarRefAssignmentStmt((BLangVariableReference) variableReference, parentBlockStmt,
                        indexExpr, recordVarSymbol, parentIndexAccessExpr);
            } else if (NodeKind.RECORD_VARIABLE_REF == variableReference.getKind()) {
                BLangRecordVarRef recordVariable = (BLangRecordVarRef) variableReference;
                BLangLiteral indexExpr = ASTBuilderUtil.createLiteral(recordVariable.pos, symTable.stringType,
                        varRefKeyValue.variableName.getValue());
                BLangIndexBasedAccess arrayAccessExpr = ASTBuilderUtil.createIndexBasesAccessExpr(
                        parentRecordVarRef.pos, new BMapType(TypeTags.RECORD, symTable.anyType, null),
                        recordVarSymbol, indexExpr);
                if (parentIndexAccessExpr != null) {
                    arrayAccessExpr.expr = parentIndexAccessExpr;
                }
                createVarRefAssignmentStmts(recordVariable, parentBlockStmt, recordVarSymbol, arrayAccessExpr);
            } else if (NodeKind.TUPLE_VARIABLE_REF == variableReference.getKind()) {
                BLangTupleVarRef tupleVariable = (BLangTupleVarRef) variableReference;
                BLangLiteral indexExpr = ASTBuilderUtil.createLiteral(tupleVariable.pos, symTable.stringType,
                        varRefKeyValue.variableName.getValue());
                BLangIndexBasedAccess arrayAccessExpr = ASTBuilderUtil.createIndexBasesAccessExpr(tupleVariable.pos,
                        new BArrayType(symTable.anyType), recordVarSymbol, indexExpr);
                if (parentIndexAccessExpr != null) {
                    arrayAccessExpr.expr = parentIndexAccessExpr;
                }
                createVarRefAssignmentStmts(tupleVariable, parentBlockStmt, recordVarSymbol, arrayAccessExpr);
            }
        }

        if (parentRecordVarRef.restParam != null) {
            // The restParam is desugared to a filter iterable operation that filters out the fields provided in the
            // record variable
            // map<any> restParam = $map$0.filter($lambdaArg$0);

            DiagnosticPos pos = parentBlockStmt.pos;
            BMapType anyConstrainedMapType = new BMapType(TypeTags.MAP, symTable.anyType, null);
            BLangVariableReference variableReference;

            if (parentIndexAccessExpr != null) {
                BLangSimpleVariable mapVariable = ASTBuilderUtil.createVariable(pos, "$map$1", anyConstrainedMapType,
                        null, new BVarSymbol(0, names.fromString("$map$1"), this.env.scope.owner.pkgID,
                                anyConstrainedMapType, this.env.scope.owner));
                mapVariable.expr = parentIndexAccessExpr;
                BLangSimpleVariableDef variableDef = ASTBuilderUtil.createVariableDefStmt(pos, parentBlockStmt);
                variableDef.var = mapVariable;

                variableReference = ASTBuilderUtil.createVariableRef(pos, mapVariable.symbol);
            } else {
                variableReference = ASTBuilderUtil.createVariableRef(pos,
                        ((BLangSimpleVariableDef) parentBlockStmt.stmts.get(0)).var.symbol);
            }

            // Create rest param variable definition
            BLangSimpleVarRef restParam = (BLangSimpleVarRef) parentRecordVarRef.restParam;
            BLangAssignment restParamAssignment = ASTBuilderUtil.createAssignmentStmt(pos, parentBlockStmt);
            restParamAssignment.varRef = restParam;
            restParamAssignment.varRef.type = anyConstrainedMapType;

            // Create lambda function to be passed into the filter iterable operation (i.e. $lambdaArg$0)
            BLangLambdaFunction lambdaFunction = createFuncToFilterOutRestParam(parentRecordVarRef, pos);

            // Create filter iterator operation
            BLangInvocation filterIterator = (BLangInvocation) TreeBuilder.createInvocationNode();
            restParamAssignment.expr = filterIterator;

            filterIterator.iterableOperationInvocation = true;
            filterIterator.argExprs.add(lambdaFunction);
            filterIterator.requiredArgs.add(lambdaFunction);

            // Variable reference to the 1st variable of this block. i.e. the map ..
            filterIterator.expr = variableReference;

            filterIterator.type = new BIntermediateCollectionType(getStringAnyTupleType());

            IterableContext iterableContext = new IterableContext(filterIterator.expr, env);
            iterableContext.foreachTypes = getStringAnyTupleType().tupleTypes;
            filterIterator.iContext = iterableContext;

            iterableContext.resultType = anyConstrainedMapType;
            Operation filterOperation = new Operation(IterableKind.FILTER, filterIterator, iterableContext.resultType);
            filterOperation.pos = pos;
            filterOperation.collectionType = filterOperation.expectedType = anyConstrainedMapType;
            filterOperation.inputType = filterOperation.outputType = getStringAnyTupleType();
            iterableContext.operations.add(filterOperation);
        }
    }

    @Override
    public void visit(BLangAbort abortNode) {
        result = abortNode;
    }

    @Override
    public void visit(BLangDone doneNode) {
        result = doneNode;
    }

    @Override
    public void visit(BLangRetry retryNode) {
        result = retryNode;
    }

    @Override
    public void visit(BLangContinue nextNode) {
        result = nextNode;
    }

    @Override
    public void visit(BLangBreak breakNode) {
        result = breakNode;
    }

    @Override
    public void visit(BLangReturn returnNode) {
        // If the return node do not have an expression, we add `done` statement instead of a return statement. This is
        // to distinguish between returning nil value specifically and not returning any value.
        if (returnNode.expr == null) {
            BLangDone doneStmt = (BLangDone) TreeBuilder.createDoneNode();
            doneStmt.pos = returnNode.pos;
            result = doneStmt;
        } else {
            returnNode.expr = rewriteExpr(returnNode.expr);
        }
        result = returnNode;
    }

    @Override
    public void visit(BLangPanic panicNode) {
        panicNode.expr = rewriteExpr(panicNode.expr);
        result = panicNode;
    }

    @Override
    public void visit(BLangXMLNSStatement xmlnsStmtNode) {
        xmlnsStmtNode.xmlnsDecl = rewrite(xmlnsStmtNode.xmlnsDecl, env);
        result = xmlnsStmtNode;
    }

    @Override
    public void visit(BLangXMLNS xmlnsNode) {
        BLangXMLNS generatedXMLNSNode;
        xmlnsNode.namespaceURI = rewriteExpr(xmlnsNode.namespaceURI);
        BSymbol ownerSymbol = xmlnsNode.symbol.owner;

        // Local namespace declaration in a function/resource/action/worker
        if ((ownerSymbol.tag & SymTag.INVOKABLE) == SymTag.INVOKABLE ||
                (ownerSymbol.tag & SymTag.SERVICE) == SymTag.SERVICE) {
            generatedXMLNSNode = new BLangLocalXMLNS();
        } else {
            generatedXMLNSNode = new BLangPackageXMLNS();
        }

        generatedXMLNSNode.namespaceURI = xmlnsNode.namespaceURI;
        generatedXMLNSNode.prefix = xmlnsNode.prefix;
        generatedXMLNSNode.symbol = xmlnsNode.symbol;
        result = generatedXMLNSNode;
    }

    public void visit(BLangCompoundAssignment compoundAssignment) {
        BLangAssignment assignStmt = (BLangAssignment) TreeBuilder.createAssignmentNode();
        assignStmt.pos = compoundAssignment.pos;
        assignStmt.setVariable(rewriteExpr((BLangVariableReference) compoundAssignment.varRef));
        assignStmt.expr = rewriteExpr(compoundAssignment.modifiedExpr);
        result = assignStmt;
    }

    @Override
    public void visit(BLangExpressionStmt exprStmtNode) {
        exprStmtNode.expr = rewriteExpr(exprStmtNode.expr);
        result = exprStmtNode;
    }

    @Override
    public void visit(BLangIf ifNode) {
        ifNode.expr = rewriteExpr(ifNode.expr);

        defineTypeGuards(ifNode.pos, ifNode.ifTypeGuards, ifNode.body);
        ifNode.body = rewrite(ifNode.body, env);

        if (ifNode.elseStmt != null && ifNode.elseStmt.getKind() == NodeKind.BLOCK) {
            defineTypeGuards(ifNode.pos, ifNode.elseTypeGuards, (BLangBlockStmt) ifNode.elseStmt);
        }
        ifNode.elseStmt = rewrite(ifNode.elseStmt, env);
        result = ifNode;
    }

    @Override
    public void visit(BLangMatch matchStmt) {
        // Here we generate an if-else statement for the match statement
        // Here is an example match statement
        //
        //      match expr {
        //          int k => io:println("int value: " + k);
        //          string s => io:println("string value: " + s);
        //          json j => io:println("json value: " + s);
        //
        //      }
        //
        //  Here is how we convert the match statement to an if-else statement. The last clause should always be the
        //  else clause
        //
        //  string | int | json | any _$$_matchexpr = expr;
        //  if ( _$$_matchexpr isassignable int ){
        //      int k = (int) _$$_matchexpr; // unbox
        //      io:println("int value: " + k);
        //
        //  } else if (_$$_matchexpr isassignable string ) {
        //      string s = (string) _$$_matchexpr; // unbox
        //      io:println("string value: " + s);
        //
        //  } else if ( _$$_matchexpr isassignable float ||    // should we consider json[] as well
        //                  _$$_matchexpr isassignable boolean ||
        //                  _$$_matchexpr isassignable json) {
        //
        //  } else {
        //      // handle the last pattern
        //      any case..
        //  }
        //

        // First create a block statement to hold generated statements
        BLangBlockStmt matchBlockStmt = (BLangBlockStmt) TreeBuilder.createBlockNode();
        matchBlockStmt.pos = matchStmt.pos;

        // Create a variable definition to store the value of the match expression
        String matchExprVarName = GEN_VAR_PREFIX.value;
        BLangSimpleVariable matchExprVar = ASTBuilderUtil.createVariable(matchStmt.expr.pos,
                matchExprVarName, matchStmt.expr.type, matchStmt.expr, new BVarSymbol(0,
                        names.fromString(matchExprVarName),
                        this.env.scope.owner.pkgID, matchStmt.expr.type, this.env.scope.owner));

        // Now create a variable definition node
        BLangSimpleVariableDef matchExprVarDef = ASTBuilderUtil.createVariableDef(matchBlockStmt.pos, matchExprVar);

        // Add the var def statement to the block statement
        //      string | int _$$_matchexpr = expr;
        matchBlockStmt.stmts.add(matchExprVarDef);

        // Create if/else blocks with typeof binary expressions for each pattern
        matchBlockStmt.stmts.add(generateIfElseStmt(matchStmt, matchExprVar));

        rewrite(matchBlockStmt, this.env);
        result = matchBlockStmt;
    }

    @Override
    public void visit(BLangForeach foreach) {
        foreach.varRefs = rewrite(foreach.varRefs, env);
        foreach.collection = rewriteExpr(foreach.collection);
        foreach.body = rewrite(foreach.body, env);
        result = foreach;
    }

    @Override
    public void visit(BLangWhile whileNode) {
        whileNode.expr = rewriteExpr(whileNode.expr);
        whileNode.body = rewrite(whileNode.body, env);
        result = whileNode;
    }

    @Override
    public void visit(BLangLock lockNode) {
        enclLocks.push(lockNode);
        lockNode.body = rewrite(lockNode.body, env);
        enclLocks.pop();
        lockNode.lockVariables = lockNode.lockVariables.stream().sorted((v1, v2) -> {
            String o1FullName = String.join(":", v1.pkgID.getName().getValue(), v1.name.getValue());
            String o2FullName = String.join(":", v2.pkgID.getName().getValue(), v2.name.getValue());
            return o1FullName.compareTo(o2FullName);
        }).collect(Collectors.toSet());
        result = lockNode;
    }

    @Override
    public void visit(BLangTransaction transactionNode) {
        transactionNode.transactionBody = rewrite(transactionNode.transactionBody, env);
        transactionNode.onRetryBody = rewrite(transactionNode.onRetryBody, env);
        transactionNode.retryCount = rewriteExpr(transactionNode.retryCount);
        transactionNode.onCommitFunction = rewriteExpr(transactionNode.onCommitFunction);
        transactionNode.onAbortFunction = rewriteExpr(transactionNode.onAbortFunction);
        result = transactionNode;
    }

    @Override
    public void visit(BLangForkJoin forkJoin) {
        forkJoin.workers = rewrite(forkJoin.workers, env);
        forkJoin.joinResultVar = rewrite(forkJoin.joinResultVar, env);
        forkJoin.joinedBody = rewrite(forkJoin.joinedBody, env);
        forkJoin.timeoutBody = rewrite(forkJoin.timeoutBody, env);
        result = forkJoin;
    }

    @Override
    public void visit(BLangCompensate compensateNode) {
        result = compensateNode;
    }

    @Override
    public void visit(BLangScope scopeNode) {
        scopeNode.scopeBody = rewrite(scopeNode.scopeBody, env);
        scopeNode.compensationFunction = rewrite(scopeNode.getCompensationFunction(), env);
        visit(scopeNode.compensationFunction.function);
        env.enclPkg.functions.add(scopeNode.getCompensationFunction().function);
        env.enclPkg.topLevelNodes.add(scopeNode.compensationFunction.function);
        result = scopeNode;
    }

    // Expressions

    @Override
    public void visit(BLangLiteral literalExpr) {
        if (TypeTags.BYTE_ARRAY == literalExpr.typeTag) { // this is blob literal as byte array
            result = rewriteBlobLiteral(literalExpr);
            return;
        }
        result = literalExpr;
    }

    private BLangNode rewriteBlobLiteral(BLangLiteral literalExpr) {
        String[] result = getBlobTextValue((String) literalExpr.value);
        if (BASE_64.equals(result[0])) {
            literalExpr.value = Base64.getDecoder().decode(result[1].getBytes(StandardCharsets.UTF_8));
        } else {
            literalExpr.value = hexStringToByteArray(result[1]);
        }
        return literalExpr;
    }

    private String[] getBlobTextValue(String blobLiteralNodeText) {
        String nodeText = blobLiteralNodeText.replaceAll(" ", "");
        String[] result = new String[2];
        result[0] = nodeText.substring(0, nodeText.indexOf('`'));
        result[1] = nodeText.substring(nodeText.indexOf('`') + 1, nodeText.lastIndexOf('`'));
        return result;
    }

    private static byte[] hexStringToByteArray(String str) {
        int len = str.length();
        byte[] data = new byte[len / 2];
        for (int i = 0; i < len; i += 2) {
            data[i / 2] = (byte) ((Character.digit(str.charAt(i), 16) << 4) + Character.digit(str.charAt(i + 1), 16));
        }
        return data;
    }

    @Override
    public void visit(BLangArrayLiteral arrayLiteral) {
        arrayLiteral.exprs = rewriteExprs(arrayLiteral.exprs);

        if (arrayLiteral.type.tag == TypeTags.JSON) {
            result = new BLangJSONArrayLiteral(arrayLiteral.exprs, new BArrayType(arrayLiteral.type));
            return;
        } else if (getElementType(arrayLiteral.type).tag == TypeTags.JSON) {
            result = new BLangJSONArrayLiteral(arrayLiteral.exprs, arrayLiteral.type);
            return;
        }
        result = arrayLiteral;
    }

    @Override
    public void visit(BLangRecordLiteral recordLiteral) {
        // Process the key-val pairs in the record literal
        recordLiteral.keyValuePairs.forEach(keyValue -> {
            BLangExpression keyExpr = keyValue.key.expr;
            if (keyExpr.getKind() == NodeKind.SIMPLE_VARIABLE_REF) {
                BLangSimpleVarRef varRef = (BLangSimpleVarRef) keyExpr;
                keyValue.key.expr = createStringLiteral(varRef.pos, varRef.variableName.value);
            } else {
                keyValue.key.expr = rewriteExpr(keyValue.key.expr);
            }

            keyValue.valueExpr = rewriteExpr(keyValue.valueExpr);
        });

        BLangExpression expr;
        if (recordLiteral.type.tag == TypeTags.RECORD) {
            expr = new BLangStructLiteral(recordLiteral.keyValuePairs, recordLiteral.type);
        } else if (recordLiteral.type.tag == TypeTags.MAP) {
            expr = new BLangMapLiteral(recordLiteral.keyValuePairs, recordLiteral.type);
        } else if (recordLiteral.type.tag == TypeTags.STREAM) {
            expr = new BLangStreamLiteral(recordLiteral.type, recordLiteral.name);
        } else {
            expr = new BLangJSONLiteral(recordLiteral.keyValuePairs, recordLiteral.type);
        }

        result = rewriteExpr(expr);
    }

    @Override
    public void visit(BLangTableLiteral tableLiteral) {
        tableLiteral.tableDataRows = rewriteExprs(tableLiteral.tableDataRows);
        //Generate key columns Array
        List<String> keyColumns = new ArrayList<>();
        for (BLangTableLiteral.BLangTableColumn column : tableLiteral.columns) {
            if (column.flagSet.contains(TableColumnFlag.PRIMARYKEY)) {
                keyColumns.add(column.columnName);
            }
        }
        BLangArrayLiteral keyColumnsArrayLiteral = createArrayLiteralExprNode();
        keyColumnsArrayLiteral.exprs = keyColumns.stream()
                .map(expr -> ASTBuilderUtil.createLiteral(tableLiteral.pos, symTable.stringType, expr))
                .collect(Collectors.toList());
        keyColumnsArrayLiteral.type = new BArrayType(symTable.stringType);
        tableLiteral.keyColumnsArrayLiteral = keyColumnsArrayLiteral;
        //Generate index columns Array
        List<String> indexColumns = new ArrayList<>();
        for (BLangTableLiteral.BLangTableColumn column : tableLiteral.columns) {
            if (column.flagSet.contains(TableColumnFlag.INDEX)) {
                indexColumns.add(column.columnName);
            }
        }
        BLangArrayLiteral indexColumnsArrayLiteral = createArrayLiteralExprNode();
        indexColumnsArrayLiteral.exprs = indexColumns.stream()
                .map(expr -> ASTBuilderUtil.createLiteral(tableLiteral.pos, symTable.stringType, expr))
                .collect(Collectors.toList());
        indexColumnsArrayLiteral.type = new BArrayType(symTable.stringType);
        tableLiteral.indexColumnsArrayLiteral = indexColumnsArrayLiteral;
        result = tableLiteral;
    }

    private BLangInvocation createInvocationForForeverBlock(BLangForever forever) {
        List<BLangExpression> args = new ArrayList<>();
        BLangLiteral streamingQueryLiteral = ASTBuilderUtil.createLiteral(forever.pos, symTable.stringType,
                forever.getSiddhiQuery());
        args.add(streamingQueryLiteral);
        addReferenceVariablesToArgs(args, siddhiQueryBuilder.getInStreamRefs());
        addReferenceVariablesToArgs(args, siddhiQueryBuilder.getInTableRefs());
        addReferenceVariablesToArgs(args, siddhiQueryBuilder.getOutStreamRefs());
        addReferenceVariablesToArgs(args, siddhiQueryBuilder.getOutTableRefs());
        addFunctionPointersToArgs(args, forever.getStreamingQueryStatements());
        return createInvocationNode(CREATE_FOREVER, args, symTable.noType);
    }

    private void addReferenceVariablesToArgs(List<BLangExpression> args, List<BLangExpression> varRefs) {
        BLangArrayLiteral localRefs = createArrayLiteralExprNode();
        varRefs.forEach(varRef -> localRefs.exprs.add(rewrite(varRef, env)));
        args.add(localRefs);
    }

    private void addFunctionPointersToArgs(List<BLangExpression> args, List<StreamingQueryStatementNode>
            streamingStmts) {
        BLangArrayLiteral funcPointers = createArrayLiteralExprNode();
        for (StreamingQueryStatementNode stmt : streamingStmts) {
            funcPointers.exprs.add(rewrite((BLangExpression) stmt.getStreamingAction().getInvokableBody(), env));
        }
        args.add(funcPointers);
    }

    @Override
    public void visit(BLangSimpleVarRef varRefExpr) {
        BLangSimpleVarRef genVarRefExpr = varRefExpr;

        // XML qualified name reference. e.g: ns0:foo
        if (varRefExpr.pkgSymbol != null && varRefExpr.pkgSymbol.tag == SymTag.XMLNS) {
            BLangXMLQName qnameExpr = new BLangXMLQName(varRefExpr.variableName);
            qnameExpr.nsSymbol = (BXMLNSSymbol) varRefExpr.pkgSymbol;
            qnameExpr.localname = varRefExpr.variableName;
            qnameExpr.prefix = varRefExpr.pkgAlias;
            qnameExpr.namespaceURI = qnameExpr.nsSymbol.namespaceURI;
            qnameExpr.isUsedInXML = false;
            qnameExpr.pos = varRefExpr.pos;
            qnameExpr.type = symTable.stringType;
            result = qnameExpr;
            return;
        }

        BSymbol ownerSymbol = varRefExpr.symbol.owner;
        if ((varRefExpr.symbol.tag & SymTag.FUNCTION) == SymTag.FUNCTION &&
                varRefExpr.symbol.type.tag == TypeTags.INVOKABLE) {
            genVarRefExpr = new BLangFunctionVarRef((BVarSymbol) varRefExpr.symbol);
        } else if ((varRefExpr.symbol.tag & SymTag.TYPE) == SymTag.TYPE) {
            genVarRefExpr = new BLangTypeLoad(varRefExpr.symbol);
        } else if ((ownerSymbol.tag & SymTag.INVOKABLE) == SymTag.INVOKABLE) {
            // Local variable in a function/resource/action/worker
            genVarRefExpr = new BLangLocalVarRef((BVarSymbol) varRefExpr.symbol);
        } else if ((ownerSymbol.tag & SymTag.STRUCT) == SymTag.STRUCT) {
            genVarRefExpr = new BLangFieldVarRef((BVarSymbol) varRefExpr.symbol);
        } else if ((ownerSymbol.tag & SymTag.PACKAGE) == SymTag.PACKAGE ||
                (ownerSymbol.tag & SymTag.SERVICE) == SymTag.SERVICE) {
            if (varRefExpr.symbol.tag == SymTag.CONSTANT) {
                BConstantSymbol symbol = (BConstantSymbol) varRefExpr.symbol;
                // We need to get a copy of the literal value and set it as the result. Otherwise there will be
                // issues because registry allocation will be only done one time.
                BLangLiteral literal = ASTBuilderUtil.createLiteral(varRefExpr.pos, symbol.literalValueType,
                        symbol.literalValue);
                literal.typeTag = symbol.literalValueTypeTag;
                result = rewriteExpr(addConversionExprIfRequired(literal, varRefExpr.type));
                return;
            } else {
                // Package variable | service variable.
                // We consider both of them as package level variables.
                genVarRefExpr = new BLangPackageVarRef((BVarSymbol) varRefExpr.symbol);

                // Only locking service level and package level variables.
                if (!enclLocks.isEmpty()) {
                    enclLocks.peek().addLockVariable((BVarSymbol) varRefExpr.symbol);
                }
            }
        }

        genVarRefExpr.type = varRefExpr.type;
        genVarRefExpr.pos = varRefExpr.pos;
        result = genVarRefExpr;
    }

    @Override
    public void visit(BLangFieldBasedAccess fieldAccessExpr) {
        if (safeNavigate(fieldAccessExpr)) {
            result = rewriteExpr(rewriteSafeNavigationExpr(fieldAccessExpr));
            return;
        }

        BLangVariableReference targetVarRef = fieldAccessExpr;
        fieldAccessExpr.expr = rewriteExpr(fieldAccessExpr.expr);
        BLangLiteral stringLit = createStringLiteral(fieldAccessExpr.pos, fieldAccessExpr.field.value);
        BType varRefType = fieldAccessExpr.expr.type;
        if (varRefType.tag == TypeTags.OBJECT) {
            if (fieldAccessExpr.symbol != null && fieldAccessExpr.symbol.type.tag == TypeTags.INVOKABLE &&
                    ((fieldAccessExpr.symbol.flags & Flags.ATTACHED) == Flags.ATTACHED)) {
                targetVarRef = new BLangStructFunctionVarRef((BLangVariableReference) fieldAccessExpr.expr,
<<<<<<< HEAD
                                                             (BVarSymbol) fieldAccessExpr.symbol);
            } else {
                targetVarRef = new BLangStructFieldAccessExpr(fieldAccessExpr.pos,
                        (BLangVariableReference) fieldAccessExpr.expr, stringLit, (BVarSymbol) fieldAccessExpr.symbol,
                        false);
=======
                        (BVarSymbol) fieldAccessExpr.symbol);
            } else {
                targetVarRef = new BLangStructFieldAccessExpr(fieldAccessExpr.pos,
                        (BLangVariableReference) fieldAccessExpr.expr, stringLit,
                        (BVarSymbol) fieldAccessExpr.symbol, false);
>>>>>>> 78b34678
            }
        } else if (varRefType.tag == TypeTags.RECORD) {
            if (fieldAccessExpr.symbol != null && fieldAccessExpr.symbol.type.tag == TypeTags.INVOKABLE
                    && ((fieldAccessExpr.symbol.flags & Flags.ATTACHED) == Flags.ATTACHED)) {
<<<<<<< HEAD
                targetVarRef = new BLangStructFunctionVarRef((BLangVariableReference) fieldAccessExpr.expr,
                                                             (BVarSymbol) fieldAccessExpr.symbol);
            } else {
                targetVarRef = new BLangStructFieldAccessExpr(fieldAccessExpr.pos,
                        (BLangVariableReference) fieldAccessExpr.expr, stringLit,
                                                              (BVarSymbol) fieldAccessExpr.symbol, true);
=======
                targetVarRef = new BLangStructFunctionVarRef(((BLangVariableReference) fieldAccessExpr.expr),
                        (BVarSymbol) fieldAccessExpr.symbol);
            } else {
                targetVarRef = new BLangStructFieldAccessExpr(fieldAccessExpr.pos,
                        (BLangVariableReference) fieldAccessExpr.expr, stringLit, (BVarSymbol) fieldAccessExpr.symbol,
                        true);
>>>>>>> 78b34678
            }
        } else if (varRefType.tag == TypeTags.MAP) {
            targetVarRef = new BLangMapAccessExpr(fieldAccessExpr.pos, (BLangVariableReference) fieldAccessExpr.expr,
                    stringLit);
        } else if (varRefType.tag == TypeTags.JSON) {
            targetVarRef = new BLangJSONAccessExpr(fieldAccessExpr.pos, (BLangVariableReference) fieldAccessExpr.expr,
                    stringLit);
        } else if (varRefType.tag == TypeTags.XML) {
            targetVarRef = new BLangXMLAccessExpr(fieldAccessExpr.pos, (BLangVariableReference) fieldAccessExpr.expr,
                    stringLit, fieldAccessExpr.fieldKind);
        }

        targetVarRef.lhsVar = fieldAccessExpr.lhsVar;
        targetVarRef.type = fieldAccessExpr.type;
        result = targetVarRef;
    }

    @Override
    public void visit(BLangIndexBasedAccess indexAccessExpr) {
        if (safeNavigate(indexAccessExpr)) {
            result = rewriteExpr(rewriteSafeNavigationExpr(indexAccessExpr));
            return;
        }

        BLangVariableReference targetVarRef = indexAccessExpr;
        indexAccessExpr.indexExpr = rewriteExpr(indexAccessExpr.indexExpr);
        indexAccessExpr.expr = rewriteExpr(indexAccessExpr.expr);
        BType varRefType = indexAccessExpr.expr.type;
        if (varRefType.tag == TypeTags.OBJECT || varRefType.tag == TypeTags.RECORD) {
            targetVarRef = new BLangStructFieldAccessExpr(indexAccessExpr.pos,
<<<<<<< HEAD
                                                            (BLangVariableReference) indexAccessExpr.expr,
                                                          indexAccessExpr.indexExpr,
                                                          (BVarSymbol) indexAccessExpr.symbol,
                                                          false);
=======
                    (BLangVariableReference) indexAccessExpr.expr, indexAccessExpr.indexExpr,
                    (BVarSymbol) indexAccessExpr.symbol, false);
>>>>>>> 78b34678
        } else if (varRefType.tag == TypeTags.MAP) {
            targetVarRef = new BLangMapAccessExpr(indexAccessExpr.pos, (BLangVariableReference) indexAccessExpr.expr,
                    indexAccessExpr.indexExpr, !indexAccessExpr.type.isNullable());
        } else if (varRefType.tag == TypeTags.JSON || getElementType(varRefType).tag == TypeTags.JSON) {
<<<<<<< HEAD
            targetVarRef = new BLangJSONAccessExpr(indexAccessExpr.pos, (BLangVariableReference)  indexAccessExpr.expr,
                    indexAccessExpr.indexExpr);
        } else if (varRefType.tag == TypeTags.ARRAY) {
            targetVarRef = new BLangArrayAccessExpr(indexAccessExpr.pos,
                    (BLangVariableReference) indexAccessExpr.expr, indexAccessExpr.indexExpr);
        } else if (varRefType.tag == TypeTags.XML) {
            targetVarRef = new BLangXMLAccessExpr(indexAccessExpr.pos,
                    (BLangVariableReference) indexAccessExpr.expr, indexAccessExpr.indexExpr);
        } else if (varRefType.tag == TypeTags.TUPLE) {
            targetVarRef = new BLangTupleAccessExpr(indexAccessExpr.pos,
                    (BLangVariableReference) indexAccessExpr.expr, indexAccessExpr.indexExpr);
=======
            targetVarRef = new BLangJSONAccessExpr(indexAccessExpr.pos, (BLangVariableReference) indexAccessExpr.expr,
                    indexAccessExpr.indexExpr);
        } else if (varRefType.tag == TypeTags.ARRAY) {
            targetVarRef = new BLangArrayAccessExpr(indexAccessExpr.pos, (BLangVariableReference) indexAccessExpr.expr,
                    indexAccessExpr.indexExpr);
        } else if (varRefType.tag == TypeTags.XML) {
            targetVarRef = new BLangXMLAccessExpr(indexAccessExpr.pos, (BLangVariableReference) indexAccessExpr.expr,
                    indexAccessExpr.indexExpr);
        } else if (varRefType.tag == TypeTags.TUPLE) {
            targetVarRef = new BLangTupleAccessExpr(indexAccessExpr.pos, (BLangVariableReference) indexAccessExpr.expr,
                    indexAccessExpr.indexExpr);
>>>>>>> 78b34678
        }

        targetVarRef.lhsVar = indexAccessExpr.lhsVar;
        targetVarRef.type = indexAccessExpr.type;
        result = targetVarRef;
    }

    @Override
    public void visit(BLangInvocation iExpr) {
        BLangInvocation genIExpr = iExpr;

        if (safeNavigate(iExpr)) {
            result = rewriteExpr(rewriteSafeNavigationExpr(iExpr));
            return;
        }

        // Reorder the arguments to match the original function signature.
        reorderArguments(iExpr);
        iExpr.requiredArgs = rewriteExprs(iExpr.requiredArgs);
        iExpr.namedArgs = rewriteExprs(iExpr.namedArgs);
        iExpr.restArgs = rewriteExprs(iExpr.restArgs);

        if (iExpr.functionPointerInvocation) {
            visitFunctionPointerInvocation(iExpr);
            return;
        } else if (iExpr.iterableOperationInvocation) {
            visitIterableOperationInvocation(iExpr);
            return;
        }
        if (iExpr.actionInvocation) {
            visitActionInvocationEndpoint(iExpr);
        }
        iExpr.expr = rewriteExpr(iExpr.expr);
        if (iExpr.builtinMethodInvocation) {
            visitBuiltInMethodInvocation(iExpr);
            return;
        }
        result = genIExpr;
        if (iExpr.expr == null) {
            if (iExpr.exprSymbol == null) {
                return;
            }
            iExpr.expr = ASTBuilderUtil.createVariableRef(iExpr.pos, (BVarSymbol) iExpr.exprSymbol);
            iExpr.expr = rewriteExpr(iExpr.expr);
        }

        switch (iExpr.expr.type.tag) {
            case TypeTags.BOOLEAN:
            case TypeTags.STRING:
            case TypeTags.INT:
            case TypeTags.FLOAT:
            case TypeTags.DECIMAL:
            case TypeTags.JSON:
            case TypeTags.XML:
            case TypeTags.MAP:
            case TypeTags.TABLE:
            case TypeTags.STREAM:
            case TypeTags.FUTURE:
            case TypeTags.OBJECT:
                List<BLangExpression> argExprs = new ArrayList<>(iExpr.requiredArgs);
                argExprs.add(0, iExpr.expr);
                final BLangAttachedFunctionInvocation attachedFunctionInvocation =
                        new BLangAttachedFunctionInvocation(iExpr.pos, argExprs, iExpr.namedArgs, iExpr.restArgs,
                                iExpr.symbol, iExpr.type, iExpr.expr, iExpr.async);
                attachedFunctionInvocation.actionInvocation = iExpr.actionInvocation;
                result = attachedFunctionInvocation;
                break;
            case TypeTags.ENDPOINT:
                List<BLangExpression> actionArgExprs = new ArrayList<>(iExpr.requiredArgs);
                actionArgExprs.add(0, iExpr.expr);
                result = new BLangActionInvocation(iExpr.pos, actionArgExprs, iExpr.namedArgs, iExpr.restArgs,
                        iExpr.symbol, iExpr.type, iExpr.async);
                break;
        }
    }

    public void visit(BLangTypeInit typeInitExpr) {
        if (typeInitExpr.type.tag == TypeTags.OBJECT &&
                typeInitExpr.objectInitInvocation.symbol == null) {
            typeInitExpr.objectInitInvocation.symbol =
                    ((BObjectTypeSymbol) typeInitExpr.type.tsymbol).initializerFunc.symbol;
        }
        typeInitExpr.objectInitInvocation = rewriteExpr(typeInitExpr.objectInitInvocation);
        result = typeInitExpr;
    }

    @Override
    public void visit(BLangTernaryExpr ternaryExpr) {
        ternaryExpr.expr = rewriteExpr(ternaryExpr.expr);

        for (Entry<BVarSymbol, BVarSymbol> typeGuard : ternaryExpr.typeGuards.entrySet()) {
            BVarSymbol guardedSymbol = typeGuard.getValue();

            // Create a varRef to the original variable
            BLangSimpleVarRef varRef = ASTBuilderUtil.createVariableRef(ternaryExpr.expr.pos, typeGuard.getKey());

            // Create a variable definition
            BLangExpression conversionExpr = addConversionExprIfRequired(varRef, guardedSymbol.type);
            BLangSimpleVariable var = ASTBuilderUtil.createVariable(ternaryExpr.expr.pos, guardedSymbol.name.value,
                    guardedSymbol.type, conversionExpr, guardedSymbol);
            BLangSimpleVariableDef varDef = ASTBuilderUtil.createVariableDef(ternaryExpr.expr.pos, var);

            // Replace the expression with the var def and the existing expression
            BLangStatementExpression stmtExpr = ASTBuilderUtil.createStatementExpression(varDef, ternaryExpr.thenExpr);
            stmtExpr.type = ternaryExpr.thenExpr.type;
            ternaryExpr.thenExpr = stmtExpr;
        }

        ternaryExpr.thenExpr = rewriteExpr(ternaryExpr.thenExpr);
        ternaryExpr.elseExpr = rewriteExpr(ternaryExpr.elseExpr);
        result = ternaryExpr;
    }

    @Override
    public void visit(BLangAwaitExpr awaitExpr) {
        awaitExpr.expr = rewriteExpr(awaitExpr.expr);
        result = awaitExpr;
    }

    @Override
    public void visit(BLangTrapExpr trapExpr) {
        trapExpr.expr = rewriteExpr(trapExpr.expr);
        result = trapExpr;
    }

    @Override
    public void visit(BLangBinaryExpr binaryExpr) {
        if (binaryExpr.opKind == OperatorKind.HALF_OPEN_RANGE) {
            binaryExpr.rhsExpr = getModifiedIntRangeEndExpr(binaryExpr.rhsExpr);
        }

        binaryExpr.lhsExpr = rewriteExpr(binaryExpr.lhsExpr);
        binaryExpr.rhsExpr = rewriteExpr(binaryExpr.rhsExpr);
        result = binaryExpr;

        int rhsExprTypeTag = binaryExpr.rhsExpr.type.tag;
        int lhsExprTypeTag = binaryExpr.lhsExpr.type.tag;

        // Check for bitwise shift operator and add type conversion to int
        if (isBitwiseShiftOperation(binaryExpr) && TypeTags.BYTE == rhsExprTypeTag) {
            binaryExpr.rhsExpr = createTypeConversionExpr(binaryExpr.rhsExpr, binaryExpr.rhsExpr.type,
                    symTable.intType);
            return;
        }

        // Check for int and byte ==, != or === comparison and add type conversion to int for byte
        if (rhsExprTypeTag != lhsExprTypeTag && (binaryExpr.opKind == OperatorKind.EQUAL ||
                                                         binaryExpr.opKind == OperatorKind.NOT_EQUAL ||
                                                         binaryExpr.opKind == OperatorKind.REF_EQUAL ||
                                                         binaryExpr.opKind == OperatorKind.REF_NOT_EQUAL)) {
            if (lhsExprTypeTag == TypeTags.INT && rhsExprTypeTag == TypeTags.BYTE) {
                binaryExpr.rhsExpr = createTypeConversionExpr(binaryExpr.rhsExpr, binaryExpr.rhsExpr.type,
                                                              symTable.intType);
                return;
            }

            if (lhsExprTypeTag == TypeTags.BYTE && rhsExprTypeTag == TypeTags.INT) {
                binaryExpr.lhsExpr = createTypeConversionExpr(binaryExpr.lhsExpr, binaryExpr.lhsExpr.type,
                                                              symTable.intType);
                return;
            }
        }

        // Check lhs and rhs type compatibility
        if (lhsExprTypeTag == rhsExprTypeTag) {
            return;
        }

        if (lhsExprTypeTag == TypeTags.STRING && binaryExpr.opKind == OperatorKind.ADD) {
            binaryExpr.rhsExpr = createTypeConversionExpr(binaryExpr.rhsExpr, binaryExpr.rhsExpr.type,
                                                          binaryExpr.lhsExpr.type);
            return;
        }

        if (rhsExprTypeTag == TypeTags.STRING && binaryExpr.opKind == OperatorKind.ADD) {
            binaryExpr.lhsExpr = createTypeConversionExpr(binaryExpr.lhsExpr, binaryExpr.lhsExpr.type,
                                                          binaryExpr.rhsExpr.type);
            return;
        }

        if (lhsExprTypeTag == TypeTags.DECIMAL) {
            binaryExpr.rhsExpr = createTypeConversionExpr(binaryExpr.rhsExpr, binaryExpr.rhsExpr.type,
                                                          binaryExpr.lhsExpr.type);
            return;
        }

        if (rhsExprTypeTag == TypeTags.DECIMAL) {
            binaryExpr.lhsExpr = createTypeConversionExpr(binaryExpr.lhsExpr, binaryExpr.lhsExpr.type,
                                                          binaryExpr.rhsExpr.type);
            return;
        }

        if (lhsExprTypeTag == TypeTags.FLOAT) {
            binaryExpr.rhsExpr = createTypeConversionExpr(binaryExpr.rhsExpr, binaryExpr.rhsExpr.type,
                                                          binaryExpr.lhsExpr.type);
            return;
        }

        if (rhsExprTypeTag == TypeTags.FLOAT) {
            binaryExpr.lhsExpr = createTypeConversionExpr(binaryExpr.lhsExpr, binaryExpr.lhsExpr.type,
                                                          binaryExpr.rhsExpr.type);
        }
    }

    /**
     * This method checks whether given binary expression is related to shift operation.
     * If its true, then both lhs and rhs of the binary expression will be converted to 'int' type.
     * <p>
     * byte a = 12;
     * byte b = 34;
     * int i = 234;
     * int j = -4;
     * <p>
     * true: where binary expression's expected type is 'int'
     * int i1 = a >> b;
     * int i2 = a << b;
     * int i3 = a >> i;
     * int i4 = a << i;
     * int i5 = i >> j;
     * int i6 = i << j;
     */
    private boolean isBitwiseShiftOperation(BLangBinaryExpr binaryExpr) {
        return binaryExpr.opKind == OperatorKind.BITWISE_LEFT_SHIFT ||
                binaryExpr.opKind == OperatorKind.BITWISE_RIGHT_SHIFT ||
                binaryExpr.opKind == OperatorKind.BITWISE_UNSIGNED_RIGHT_SHIFT;
    }

    public void visit(BLangElvisExpr elvisExpr) {
        BLangMatchExpression matchExpr = ASTBuilderUtil.createMatchExpression(elvisExpr.lhsExpr);
        matchExpr.patternClauses.add(getMatchNullPatternGivenExpression(elvisExpr.pos,
                rewriteExpr(elvisExpr.rhsExpr)));
        matchExpr.type = elvisExpr.type;
        matchExpr.pos = elvisExpr.pos;
        result = rewriteExpr(matchExpr);
    }

    @Override
    public void visit(BLangBracedOrTupleExpr bracedOrTupleExpr) {
        if (bracedOrTupleExpr.isTypedescExpr) {
            final BLangTypedescExpr typedescExpr = new BLangTypedescExpr();
            typedescExpr.resolvedType = bracedOrTupleExpr.typedescType;
            typedescExpr.type = symTable.typeDesc;
            result = rewriteExpr(typedescExpr);
            return;
        }
        if (bracedOrTupleExpr.isBracedExpr) {
            result = rewriteExpr(bracedOrTupleExpr.expressions.get(0));
            return;
        }
        bracedOrTupleExpr.expressions.forEach(expr -> {
            BType expType = expr.impConversionExpr == null ? expr.type : expr.impConversionExpr.type;
            types.setImplicitCastExpr(expr, expType, symTable.anyType);
        });
        bracedOrTupleExpr.expressions = rewriteExprs(bracedOrTupleExpr.expressions);
        result = bracedOrTupleExpr;
    }

    @Override
    public void visit(BLangUnaryExpr unaryExpr) {
        if (OperatorKind.BITWISE_COMPLEMENT == unaryExpr.operator) {
            // If this is a bitwise complement (~) expression, then we desugar it to a binary xor expression with -1,
            // which is same as doing a bitwise 2's complement operation.
            rewriteBitwiseComplementOperator(unaryExpr);
            return;
        }
        unaryExpr.expr = rewriteExpr(unaryExpr.expr);
        result = unaryExpr;
    }

    /**
     * This method desugar a bitwise complement (~) unary expressions into a bitwise xor binary expression as below.
     * Example : ~a  -> a ^ -1;
     * ~ 11110011 -> 00001100
     * 11110011 ^ 11111111 -> 00001100
     *
     * @param unaryExpr the bitwise complement expression
     */
    private void rewriteBitwiseComplementOperator(BLangUnaryExpr unaryExpr) {
        final DiagnosticPos pos = unaryExpr.pos;
        final BLangBinaryExpr binaryExpr = (BLangBinaryExpr) TreeBuilder.createBinaryExpressionNode();
        binaryExpr.pos = pos;
        binaryExpr.opKind = OperatorKind.BITWISE_XOR;
        binaryExpr.lhsExpr = unaryExpr.expr;
        if (TypeTags.BYTE == unaryExpr.type.tag) {
            binaryExpr.type = symTable.byteType;
            binaryExpr.rhsExpr = ASTBuilderUtil.createLiteral(pos, symTable.byteType, (byte) -1);
            binaryExpr.opSymbol = (BOperatorSymbol) symResolver.resolveBinaryOperator(OperatorKind.BITWISE_XOR,
                    symTable.byteType, symTable.byteType);
        } else {
            binaryExpr.type = symTable.intType;
            binaryExpr.rhsExpr = ASTBuilderUtil.createLiteral(pos, symTable.intType, -1L);
            binaryExpr.opSymbol = (BOperatorSymbol) symResolver.resolveBinaryOperator(OperatorKind.BITWISE_XOR,
                    symTable.intType, symTable.intType);
        }
        result = rewriteExpr(binaryExpr);
    }

    @Override
    public void visit(BLangTypeConversionExpr conversionExpr) {
        conversionExpr.expr = rewriteExpr(conversionExpr.expr);
        result = conversionExpr;
    }

    @Override
    public void visit(BLangLambdaFunction bLangLambdaFunction) {
        result = bLangLambdaFunction;
    }

    @Override
    public void visit(BLangArrowFunction bLangArrowFunction) {
        BLangFunction bLangFunction = (BLangFunction) TreeBuilder.createFunctionNode();
        bLangFunction.setName(bLangArrowFunction.functionName);

        BLangLambdaFunction lambdaFunction = (BLangLambdaFunction) TreeBuilder.createLambdaFunctionNode();
        lambdaFunction.pos = bLangArrowFunction.pos;
        bLangFunction.addFlag(Flag.LAMBDA);
        lambdaFunction.function = bLangFunction;

        // Create function body with return node
        BLangValueType returnType = (BLangValueType) TreeBuilder.createValueTypeNode();
        returnType.type = bLangArrowFunction.expression.type;
        bLangFunction.setReturnTypeNode(returnType);
        bLangFunction.setBody(populateArrowExprBodyBlock(bLangArrowFunction));

        bLangArrowFunction.params.forEach(bLangFunction::addParameter);
        lambdaFunction.parent = bLangArrowFunction.parent;
        lambdaFunction.type = bLangArrowFunction.funcType;

        // Create function symbol
        BLangFunction function = lambdaFunction.function;
        BInvokableSymbol functionSymbol = Symbols.createFunctionSymbol(Flags.asMask(lambdaFunction.function.flagSet),
                new Name(function.name.value), env.enclPkg.packageID, function.type, env.enclEnv.enclVarSym, true);
        functionSymbol.retType = function.returnTypeNode.type;
        functionSymbol.params = function.requiredParams.stream()
                .map(param -> param.symbol)
                .collect(Collectors.toList());
        functionSymbol.scope = env.scope;
        functionSymbol.type = bLangArrowFunction.funcType;
        function.symbol = functionSymbol;

        lambdaFunction.function.closureVarSymbols = bLangArrowFunction.closureVarSymbols;
        rewrite(lambdaFunction.function, env);
        env.enclPkg.addFunction(lambdaFunction.function);
        bLangArrowFunction.function = lambdaFunction.function;
        result = lambdaFunction;
    }

    @Override
    public void visit(BLangXMLQName xmlQName) {
        result = xmlQName;
    }

    @Override
    public void visit(BLangXMLAttribute xmlAttribute) {
        xmlAttribute.name = rewriteExpr(xmlAttribute.name);
        xmlAttribute.value = rewriteExpr(xmlAttribute.value);
        result = xmlAttribute;
    }

    @Override
    public void visit(BLangXMLElementLiteral xmlElementLiteral) {
        xmlElementLiteral.startTagName = rewriteExpr(xmlElementLiteral.startTagName);
        xmlElementLiteral.endTagName = rewriteExpr(xmlElementLiteral.endTagName);
        xmlElementLiteral.modifiedChildren = rewriteExprs(xmlElementLiteral.modifiedChildren);
        xmlElementLiteral.attributes = rewriteExprs(xmlElementLiteral.attributes);

        // Separate the in-line namepsace declarations and attributes.
        Iterator<BLangXMLAttribute> attributesItr = xmlElementLiteral.attributes.iterator();
        while (attributesItr.hasNext()) {
            BLangXMLAttribute attribute = attributesItr.next();
            if (!attribute.isNamespaceDeclr) {
                continue;
            }

            // Create namepace declaration for all in-line namespace declarations
            BLangXMLNS xmlns;
            if ((xmlElementLiteral.scope.owner.tag & SymTag.PACKAGE) == SymTag.PACKAGE) {
                xmlns = new BLangPackageXMLNS();
            } else {
                xmlns = new BLangLocalXMLNS();
            }
            xmlns.namespaceURI = attribute.value.concatExpr;
            xmlns.prefix = ((BLangXMLQName) attribute.name).localname;
            xmlns.symbol = attribute.symbol;

            xmlElementLiteral.inlineNamespaces.add(xmlns);
            attributesItr.remove();
        }

        result = xmlElementLiteral;
    }

    @Override
    public void visit(BLangXMLTextLiteral xmlTextLiteral) {
        xmlTextLiteral.concatExpr = rewriteExpr(xmlTextLiteral.concatExpr);
        result = xmlTextLiteral;
    }

    @Override
    public void visit(BLangXMLCommentLiteral xmlCommentLiteral) {
        xmlCommentLiteral.concatExpr = rewriteExpr(xmlCommentLiteral.concatExpr);
        result = xmlCommentLiteral;
    }

    @Override
    public void visit(BLangXMLProcInsLiteral xmlProcInsLiteral) {
        xmlProcInsLiteral.target = rewriteExpr(xmlProcInsLiteral.target);
        xmlProcInsLiteral.dataConcatExpr = rewriteExpr(xmlProcInsLiteral.dataConcatExpr);
        result = xmlProcInsLiteral;
    }

    @Override
    public void visit(BLangXMLQuotedString xmlQuotedString) {
        xmlQuotedString.concatExpr = rewriteExpr(xmlQuotedString.concatExpr);
        result = xmlQuotedString;
    }

    @Override
    public void visit(BLangStringTemplateLiteral stringTemplateLiteral) {
        stringTemplateLiteral.concatExpr = rewriteExpr(stringTemplateLiteral.concatExpr);
        result = stringTemplateLiteral;
    }

    @Override
    public void visit(BLangWorkerSend workerSendNode) {
        workerSendNode.expr = rewriteExpr(workerSendNode.expr);
        if (workerSendNode.keyExpr != null) {
            workerSendNode.keyExpr = rewriteExpr(workerSendNode.keyExpr);
        }
        result = workerSendNode;
    }

    @Override
    public void visit(BLangWorkerReceive workerReceiveNode) {
        workerReceiveNode.expr = rewriteExpr(workerReceiveNode.expr);
        if (workerReceiveNode.keyExpr != null) {
            workerReceiveNode.keyExpr = rewriteExpr(workerReceiveNode.keyExpr);
        }
        result = workerReceiveNode;
    }

    @Override
    public void visit(BLangXMLAttributeAccess xmlAttributeAccessExpr) {
        xmlAttributeAccessExpr.indexExpr = rewriteExpr(xmlAttributeAccessExpr.indexExpr);
        xmlAttributeAccessExpr.expr = rewriteExpr(xmlAttributeAccessExpr.expr);

        if (xmlAttributeAccessExpr.indexExpr != null
                && xmlAttributeAccessExpr.indexExpr.getKind() == NodeKind.XML_QNAME) {
            ((BLangXMLQName) xmlAttributeAccessExpr.indexExpr).isUsedInXML = true;
        }

        result = xmlAttributeAccessExpr;
    }

    // Generated expressions. Following expressions are not part of the original syntax
    // tree which is coming out of the parser

    @Override
    public void visit(BLangLocalVarRef localVarRef) {
        result = localVarRef;
    }

    @Override
    public void visit(BLangFieldVarRef fieldVarRef) {
        result = fieldVarRef;
    }

    @Override
    public void visit(BLangPackageVarRef packageVarRef) {
        result = packageVarRef;
    }

    @Override
    public void visit(BLangFunctionVarRef functionVarRef) {
        result = functionVarRef;
    }

    @Override
    public void visit(BLangStructFieldAccessExpr fieldAccessExpr) {
        BType expType = fieldAccessExpr.type;
        fieldAccessExpr.type = symTable.anyType;
        result = addConversionExprIfRequired(fieldAccessExpr, expType);
    }

    @Override
    public void visit(BLangStructFunctionVarRef functionVarRef) {
        result = functionVarRef;
    }

    @Override
    public void visit(BLangMapAccessExpr mapKeyAccessExpr) {
        result = mapKeyAccessExpr;
    }

    @Override
    public void visit(BLangArrayAccessExpr arrayIndexAccessExpr) {
        result = arrayIndexAccessExpr;
    }

    @Override
    public void visit(BLangTupleAccessExpr arrayIndexAccessExpr) {
        result = arrayIndexAccessExpr;
    }

    @Override
    public void visit(BLangJSONLiteral jsonLiteral) {
        result = jsonLiteral;
    }

    @Override
    public void visit(BLangMapLiteral mapLiteral) {
        result = mapLiteral;
    }

    public void visit(BLangStreamLiteral streamLiteral) {
        result = streamLiteral;
    }

    @Override
    public void visit(BLangStructLiteral structLiteral) {
        result = structLiteral;
    }

    @Override
    public void visit(BLangIsAssignableExpr assignableExpr) {
        assignableExpr.lhsExpr = rewriteExpr(assignableExpr.lhsExpr);
        result = assignableExpr;
    }

    @Override
    public void visit(BFunctionPointerInvocation fpInvocation) {
        result = fpInvocation;
    }

    @Override
    public void visit(BLangTypedescExpr accessExpr) {
        result = accessExpr;
    }

    @Override
    public void visit(BLangIntRangeExpression intRangeExpression) {
        if (!intRangeExpression.includeStart) {
            intRangeExpression.startExpr = getModifiedIntRangeStartExpr(intRangeExpression.startExpr);
        }
        if (!intRangeExpression.includeEnd) {
            intRangeExpression.endExpr = getModifiedIntRangeEndExpr(intRangeExpression.endExpr);
        }

        intRangeExpression.startExpr = rewriteExpr(intRangeExpression.startExpr);
        intRangeExpression.endExpr = rewriteExpr(intRangeExpression.endExpr);
        result = intRangeExpression;
    }

    @Override
    public void visit(BLangRestArgsExpression bLangVarArgsExpression) {
        result = rewriteExpr(bLangVarArgsExpression.expr);
    }

    @Override
    public void visit(BLangNamedArgsExpression bLangNamedArgsExpression) {
        bLangNamedArgsExpression.expr = rewriteExpr(bLangNamedArgsExpression.expr);
        result = bLangNamedArgsExpression.expr;
    }

    public void visit(BLangTableQueryExpression tableQueryExpression) {
        inMemoryTableQueryBuilder.visit(tableQueryExpression);

        /*replace the table expression with a function invocation,
         so that we manually call a native function "queryTable". */
        result = createInvocationFromTableExpr(tableQueryExpression);
    }

    @Override
    public void visit(BLangMatchExpression bLangMatchExpression) {
        // Add the implicit default pattern, that returns the original expression's value.
        addMatchExprDefaultCase(bLangMatchExpression);

        // Create a temp local var to hold the temp result of the match expression
        // eg: T a;
        String matchTempResultVarName = GEN_VAR_PREFIX.value + "temp_result";
        BLangSimpleVariable tempResultVar = ASTBuilderUtil.createVariable(bLangMatchExpression.pos,
                matchTempResultVarName, bLangMatchExpression.type, null,
                new BVarSymbol(0, names.fromString(matchTempResultVarName), this.env.scope.owner.pkgID,
                        bLangMatchExpression.type, this.env.scope.owner));

        BLangSimpleVariableDef tempResultVarDef =
                ASTBuilderUtil.createVariableDef(bLangMatchExpression.pos, tempResultVar);
        tempResultVarDef.desugared = true;

        BLangBlockStmt stmts = ASTBuilderUtil.createBlockStmt(bLangMatchExpression.pos, Lists.of(tempResultVarDef));
        List<BLangMatchStmtTypedBindingPatternClause> patternClauses = new ArrayList<>();

        for (int i = 0; i < bLangMatchExpression.patternClauses.size(); i++) {
            BLangMatchExprPatternClause pattern = bLangMatchExpression.patternClauses.get(i);
            pattern.expr = rewriteExpr(pattern.expr);

            // Create var ref for the temp result variable
            // eg: var ref for 'a'
            BLangVariableReference tempResultVarRef =
                    ASTBuilderUtil.createVariableRef(bLangMatchExpression.pos, tempResultVar.symbol);

            // Create an assignment node. Add a conversion from rhs to lhs of the pattern, if required.
            pattern.expr = addConversionExprIfRequired(pattern.expr, tempResultVarRef.type);
            BLangAssignment assignmentStmt =
                    ASTBuilderUtil.createAssignmentStmt(pattern.pos, tempResultVarRef, pattern.expr, false);
            BLangBlockStmt patternBody = ASTBuilderUtil.createBlockStmt(pattern.pos, Lists.of(assignmentStmt));

            // Create the pattern
            // R b => a = b;
            patternClauses.add(ASTBuilderUtil.createMatchStatementPattern(pattern.pos, pattern.variable, patternBody));
        }

        stmts.addStatement(ASTBuilderUtil.createMatchStatement(bLangMatchExpression.pos, bLangMatchExpression.expr,
                patternClauses));
        BLangVariableReference tempResultVarRef =
                ASTBuilderUtil.createVariableRef(bLangMatchExpression.pos, tempResultVar.symbol);
        BLangStatementExpression statementExpr = ASTBuilderUtil.createStatementExpression(stmts, tempResultVarRef);
        statementExpr.type = bLangMatchExpression.type;
        result = rewriteExpr(statementExpr);
    }

    @Override
    public void visit(BLangCheckedExpr checkedExpr) {

        //
        //  person p = bar(check foo()); // foo(): person | error
        //
        //    ==>
        //
        //  person _$$_;
        //  switch foo() {
        //      person p1 => _$$_ = p1;
        //      error e1 => return e1 or throw e1
        //  }
        //  person p = bar(_$$_);

        // Create a temporary variable to hold the checked expression result value e.g. _$$_
        String checkedExprVarName = GEN_VAR_PREFIX.value;
        BLangSimpleVariable checkedExprVar = ASTBuilderUtil.createVariable(checkedExpr.pos,
                checkedExprVarName, checkedExpr.type, null, new BVarSymbol(0,
                        names.fromString(checkedExprVarName),
                        this.env.scope.owner.pkgID, checkedExpr.type, this.env.scope.owner));
        BLangSimpleVariableDef checkedExprVarDef = ASTBuilderUtil.createVariableDef(checkedExpr.pos, checkedExprVar);
        checkedExprVarDef.desugared = true;

        // Create the pattern to match the success case
        BLangMatchStmtTypedBindingPatternClause patternSuccessCase =
                getSafeAssignSuccessPattern(checkedExprVar.pos, checkedExprVar.symbol.type, true,
                        checkedExprVar.symbol, null);
        BLangMatchStmtTypedBindingPatternClause patternErrorCase =
                getSafeAssignErrorPattern(checkedExpr.pos, this.env.scope.owner, checkedExpr.equivalentErrorTypeList);

        // Create the match statement
        BLangMatch matchStmt = ASTBuilderUtil.createMatchStatement(checkedExpr.pos,
                checkedExpr.expr, new ArrayList<BLangMatchStmtTypedBindingPatternClause>() {{
                    add(patternSuccessCase);
                    add(patternErrorCase);
                }});

        // Create the block statement
        BLangBlockStmt generatedStmtBlock = ASTBuilderUtil.createBlockStmt(checkedExpr.pos,
                new ArrayList<BLangStatement>() {{
                    add(checkedExprVarDef);
                    add(matchStmt);
                }});

        // Create the variable ref expression for the checkedExprVar
        BLangSimpleVarRef tempCheckedExprVarRef = ASTBuilderUtil.createVariableRef(
                checkedExpr.pos, checkedExprVar.symbol);

        BLangStatementExpression statementExpr = ASTBuilderUtil.createStatementExpression(
                generatedStmtBlock, tempCheckedExprVarRef);
        statementExpr.type = checkedExpr.type;
        result = rewriteExpr(statementExpr);
    }
    @Override
    public void visit(BLangErrorConstructorExpr errConstExpr) {
        errConstExpr.reasonExpr = rewriteExpr(errConstExpr.reasonExpr);
        errConstExpr.detailsExpr = rewriteExpr(Optional.ofNullable(errConstExpr.detailsExpr)
                .orElseGet(() -> ASTBuilderUtil.createEmptyRecordLiteral(errConstExpr.pos, symTable.mapType)));
        result = errConstExpr;
    }

    @Override
    public void visit(BLangTypeTestExpr typeTestExpr) {
        typeTestExpr.expr = rewriteExpr(typeTestExpr.expr);
        result = typeTestExpr;
    }

    @Override
    public void visit(BLangStatementExpression bLangStatementExpression) {
        bLangStatementExpression.expr = rewriteExpr(bLangStatementExpression.expr);
        bLangStatementExpression.stmt = rewrite(bLangStatementExpression.stmt, env);
        result = bLangStatementExpression;
    }

    @Override
    public void visit(BLangJSONArrayLiteral jsonArrayLiteral) {
        jsonArrayLiteral.exprs = rewriteExprs(jsonArrayLiteral.exprs);
        result = jsonArrayLiteral;
    }

    // private functions

    private BlockNode populateArrowExprBodyBlock(BLangArrowFunction bLangArrowFunction) {
        BlockNode blockNode = TreeBuilder.createBlockNode();
        BLangReturn returnNode = (BLangReturn) TreeBuilder.createReturnNode();
        returnNode.pos = bLangArrowFunction.expression.pos;
        returnNode.setExpression(bLangArrowFunction.expression);
        blockNode.addStatement(returnNode);
        return blockNode;
    }

    private BLangInvocation createInvocationFromTableExpr(BLangTableQueryExpression tableQueryExpression) {
        List<BLangExpression> args = new ArrayList<>();
        String functionName = QUERY_TABLE_WITHOUT_JOIN_CLAUSE;
        //Order matters, because these are the args for a function invocation.
        args.add(getSQLPreparedStatement(tableQueryExpression));
        args.add(getFromTableVarRef(tableQueryExpression));
        // BLangTypeofExpr
        BType retType = tableQueryExpression.type;
        BLangSimpleVarRef joinTable = getJoinTableVarRef(tableQueryExpression);
        if (joinTable != null) {
            args.add(joinTable);
            functionName = QUERY_TABLE_WITH_JOIN_CLAUSE;
        }
        args.add(getSQLStatementParameters(tableQueryExpression));
        args.add(getReturnType(tableQueryExpression));
        return createInvocationNode(functionName, args, retType);
    }

    private BLangInvocation createInvocationNode(String functionName, List<BLangExpression> args, BType retType) {
        BLangInvocation invocationNode = (BLangInvocation) TreeBuilder.createInvocationNode();
        BLangIdentifier name = (BLangIdentifier) TreeBuilder.createIdentifierNode();
        name.setLiteral(false);
        name.setValue(functionName);
        invocationNode.name = name;
        invocationNode.pkgAlias = (BLangIdentifier) TreeBuilder.createIdentifierNode();

        // TODO: 2/28/18 need to find a good way to refer to symbols
        invocationNode.symbol = symTable.rootScope.lookup(new Name(functionName)).symbol;
        invocationNode.type = retType;
        invocationNode.requiredArgs = args;
        return invocationNode;
    }

    private BLangLiteral getSQLPreparedStatement(BLangTableQueryExpression
                                                         tableQueryExpression) {
        //create a literal to represent the sql query.
        BLangLiteral sqlQueryLiteral = (BLangLiteral) TreeBuilder.createLiteralExpression();
        sqlQueryLiteral.typeTag = TypeTags.STRING;

        //assign the sql query from table expression to the literal.
        sqlQueryLiteral.value = tableQueryExpression.getSqlQuery();
        sqlQueryLiteral.type = symTable.getTypeFromTag(sqlQueryLiteral.typeTag);
        return sqlQueryLiteral;
    }

    private BLangStructLiteral getReturnType(BLangTableQueryExpression
                                                     tableQueryExpression) {
        //create a literal to represent the sql query.
        BTableType tableType = (BTableType) tableQueryExpression.type;
        BStructureType structType = (BStructureType) tableType.constraint;
        return new BLangStructLiteral(new ArrayList<>(), structType);
    }

    private BLangArrayLiteral getSQLStatementParameters(BLangTableQueryExpression tableQueryExpression) {
        BLangArrayLiteral expr = createArrayLiteralExprNode();
        List<BLangExpression> params = tableQueryExpression.getParams();

        params.stream().map(param -> (BLangLiteral) param).forEach(literal -> {
            Object value = literal.getValue();
            int type = TypeTags.STRING;
            if (value instanceof Integer || value instanceof Long) {
                type = TypeTags.INT;
            } else if (value instanceof Double || value instanceof Float) {
                type = TypeTags.FLOAT;
            } else if (value instanceof Boolean) {
                type = TypeTags.BOOLEAN;
            } else if (value instanceof Object[]) {
                type = TypeTags.ARRAY;
            }
            literal.type = symTable.getTypeFromTag(type);
            types.setImplicitCastExpr(literal, new BType(type, null), symTable.anyType);
            expr.exprs.add(literal.impConversionExpr);
        });
        return expr;
    }

    private BLangArrayLiteral createArrayLiteralExprNode() {
        BLangArrayLiteral expr = (BLangArrayLiteral) TreeBuilder.createArrayLiteralNode();
        expr.exprs = new ArrayList<>();
        expr.type = new BArrayType(symTable.anyType);
        return expr;
    }

    private BLangSimpleVarRef getJoinTableVarRef(BLangTableQueryExpression tableQueryExpression) {
        JoinStreamingInput joinStreamingInput = tableQueryExpression.getTableQuery().getJoinStreamingInput();
        BLangSimpleVarRef joinTable = null;
        if (joinStreamingInput != null) {
            joinTable = (BLangSimpleVarRef) joinStreamingInput.getStreamingInput().getStreamReference();
            joinTable = rewrite(joinTable, env);
        }
        return joinTable;
    }

    private BLangSimpleVarRef getFromTableVarRef(BLangTableQueryExpression tableQueryExpression) {
        BLangSimpleVarRef fromTable = (BLangSimpleVarRef) tableQueryExpression.getTableQuery().getStreamingInput()
                .getStreamReference();
        return rewrite(fromTable, env);
    }

    private void visitFunctionPointerInvocation(BLangInvocation iExpr) {
        BLangVariableReference expr;
        if (iExpr.expr == null) {
            expr = new BLangSimpleVarRef();
        } else {
            BLangFieldBasedAccess fieldBasedAccess = new BLangFieldBasedAccess();
            fieldBasedAccess.expr = iExpr.expr;
            fieldBasedAccess.field = iExpr.name;
            expr = fieldBasedAccess;
        }
        expr.symbol = iExpr.symbol;
        expr.type = iExpr.symbol.type;
        expr = rewriteExpr(expr);
        result = new BFunctionPointerInvocation(iExpr, expr);
    }

    private void visitBuiltInMethodInvocation(BLangInvocation iExpr) {
        switch (iExpr.builtInMethod) {
            case IS_NAN:
                BOperatorSymbol notEqSymbol = (BOperatorSymbol) symResolver.resolveBinaryOperator(
                        OperatorKind.NOT_EQUAL, symTable.floatType, symTable.floatType);
                BLangBinaryExpr binaryExprNaN = ASTBuilderUtil.createBinaryExpr(iExpr.pos, iExpr.expr, iExpr.expr,
                                                                             symTable.booleanType,
                                                                             OperatorKind.NOT_EQUAL, notEqSymbol);
                result = rewriteExpr(binaryExprNaN);
                break;
            case IS_FINITE:
                BOperatorSymbol equalSymbol = (BOperatorSymbol) symResolver.resolveBinaryOperator(OperatorKind.EQUAL,
                                                                                                  symTable.floatType,
                                                                                                  symTable.floatType);
                BOperatorSymbol notEqualSymbol = (BOperatorSymbol) symResolver.resolveBinaryOperator(
                        OperatorKind.NOT_EQUAL, symTable.floatType, symTable.floatType);
                BOperatorSymbol andEqualSymbol = (BOperatorSymbol) symResolver.resolveBinaryOperator(
                        OperatorKind.AND, symTable.booleanType, symTable.booleanType);
                // v==v
                BLangBinaryExpr binaryExprLHS = ASTBuilderUtil.createBinaryExpr(iExpr.pos, iExpr.expr, iExpr.expr,
                                                                                symTable.booleanType,
                                                                                OperatorKind.EQUAL, equalSymbol);
                // v != positive_infinity
                BLangLiteral posInfLiteral = ASTBuilderUtil.createLiteral(iExpr.pos, symTable.floatType,
                                                                          Double.POSITIVE_INFINITY);
                BLangBinaryExpr nestedLHSExpr = ASTBuilderUtil.createBinaryExpr(iExpr.pos, posInfLiteral, iExpr.expr,
                                                                                symTable.booleanType,
                                                                                OperatorKind.NOT_EQUAL, notEqualSymbol);

                // v != negative_infinity
                BLangLiteral negInfLiteral = ASTBuilderUtil.createLiteral(iExpr.pos, symTable.floatType,
                                                                          Double.NEGATIVE_INFINITY);
                BLangBinaryExpr nestedRHSExpr = ASTBuilderUtil.createBinaryExpr(iExpr.pos, negInfLiteral, iExpr.expr,
                                                                                symTable.booleanType,
                                                                                OperatorKind.NOT_EQUAL, notEqualSymbol);
                // v != positive_infinity && v != negative_infinity
                BLangBinaryExpr binaryExprRHS = ASTBuilderUtil.createBinaryExpr(iExpr.pos, nestedLHSExpr, nestedRHSExpr,
                                                                                symTable.booleanType, OperatorKind.AND,
                                                                                andEqualSymbol);
                // Final expression : v==v && v != positive_infinity && v != negative_infinity
                BLangBinaryExpr binaryExpr = ASTBuilderUtil.createBinaryExpr(iExpr.pos, binaryExprLHS, binaryExprRHS,
                                                                             symTable.booleanType, OperatorKind.AND,
                                                                             andEqualSymbol);
                result = rewriteExpr(binaryExpr);
                break;
            case IS_INFINITE:
                BOperatorSymbol eqSymbol = (BOperatorSymbol) symResolver.resolveBinaryOperator(OperatorKind.EQUAL,
                                                                                                  symTable.floatType,
                                                                                                  symTable.floatType);
                BOperatorSymbol orSymbol = (BOperatorSymbol) symResolver.resolveBinaryOperator(OperatorKind.OR,
                                                                                               symTable.booleanType,
                                                                                               symTable.booleanType);
                // v == positive_infinity
                BLangLiteral posInflitExpr = ASTBuilderUtil.createLiteral(iExpr.pos, symTable.floatType,
                                                                          Double.POSITIVE_INFINITY);
                BLangBinaryExpr binaryExprPosInf = ASTBuilderUtil.createBinaryExpr(iExpr.pos, iExpr.expr, posInflitExpr,
                                                                                symTable.booleanType,
                                                                                OperatorKind.EQUAL, eqSymbol);
                // v == negative_infinity
                BLangLiteral negInflitExpr = ASTBuilderUtil.createLiteral(iExpr.pos, symTable.floatType,
                                                                          Double.NEGATIVE_INFINITY);
                BLangBinaryExpr binaryExprNegInf = ASTBuilderUtil.createBinaryExpr(iExpr.pos, iExpr.expr, negInflitExpr,
                                                                                symTable.booleanType,
                                                                                OperatorKind.EQUAL, eqSymbol);
                // v == positive_infinity || v == negative_infinity
                BLangBinaryExpr binaryExprInf = ASTBuilderUtil.createBinaryExpr(iExpr.pos, binaryExprPosInf,
                                                                                binaryExprNegInf, symTable.booleanType,
                                                                                OperatorKind.OR, orSymbol);
                result = rewriteExpr(binaryExprInf);
                break;
            case FREEZE:
            case IS_FROZEN:
                visitFreezeBuiltInMethodInvocation(iExpr);
                break;
            default:
                result = new BLangBuiltInMethodInvocation(iExpr, iExpr.builtInMethod);
        }
    }

    private void visitFreezeBuiltInMethodInvocation(BLangInvocation iExpr) {
        if (types.isValueType(iExpr.expr.type)) {
            if (iExpr.builtInMethod == BLangBuiltInMethod.FREEZE) {
                // since x.freeze() === x, replace the invocation with the invocation expression
                result = iExpr.expr;
            } else {
                // iExpr.builtInMethod == BLangBuiltInMethod.IS_FROZEN, set true since value types are always frozen
                result = ASTBuilderUtil.createLiteral(iExpr.pos, symTable.booleanType, true);
            }
            return;
        }
        result = new BLangBuiltInMethodInvocation(iExpr, iExpr.builtInMethod);
    }

    private void visitIterableOperationInvocation(BLangInvocation iExpr) {
        IterableContext iContext = iExpr.iContext;
        if (iContext.operations.getLast().iExpr != iExpr) {
            result = null;
            return;
        }
        iContext.operations.forEach(operation -> rewrite(operation.iExpr.argExprs, env));
        iterableCodeDesugar.desugar(iContext);
        result = rewriteExpr(iContext.iteratorCaller);
    }

    private void visitActionInvocationEndpoint(BLangInvocation iExpr) {
<<<<<<< HEAD
        final BEndpointVarSymbol epSymbol = (BEndpointVarSymbol) ((BLangVariableReference)  iExpr.expr).symbol;
=======
        final BEndpointVarSymbol epSymbol = (BEndpointVarSymbol) ((BLangVariableReference) iExpr.expr).symbol;
>>>>>>> 78b34678
        // Convert to endpoint.getClient(). iExpr has to be a VarRef.
        final BLangInvocation getClientExpr = ASTBuilderUtil.createInvocationExpr(iExpr.expr.pos,
                epSymbol.getClientFunction, Collections.emptyList(), symResolver);
        getClientExpr.expr = iExpr.expr;
        iExpr.expr = getClientExpr;
    }

    @SuppressWarnings("unchecked")
    private <E extends BLangNode> E rewrite(E node, SymbolEnv env) {
        if (node == null) {
            return null;
        }

        if (node.desugared) {
            return node;
        }

        SymbolEnv previousEnv = this.env;
        this.env = env;

        node.accept(this);
        BLangNode resultNode = this.result;
        this.result = null;
        resultNode.desugared = true;

        this.env = previousEnv;
        return (E) resultNode;
    }

    @SuppressWarnings("unchecked")
    private <E extends BLangExpression> E rewriteExpr(E node) {
        if (node == null) {
            return null;
        }

        if (node.desugared) {
            return node;
        }

        BLangExpression expr = node;
        if (node.impConversionExpr != null) {
            expr = node.impConversionExpr;
            node.impConversionExpr = null;
        }

        expr.accept(this);
        BLangNode resultNode = this.result;
        this.result = null;
        resultNode.desugared = true;
        return (E) resultNode;
    }

    @SuppressWarnings("unchecked")
    private <E extends BLangStatement> E rewrite(E statement, SymbolEnv env) {
        if (statement == null) {
            return null;
        }
        BLangStatementLink link = new BLangStatementLink();
        link.parent = currentLink;
        currentLink = link;
        BLangStatement stmt = (BLangStatement) rewrite((BLangNode) statement, env);
        // Link Statements.
        link.statement = stmt;
        stmt.statementLink = link;
        currentLink = link.parent;
        return (E) stmt;
    }

    private <E extends BLangStatement> List<E> rewriteStmt(List<E> nodeList, SymbolEnv env) {
        for (int i = 0; i < nodeList.size(); i++) {
            nodeList.set(i, rewrite(nodeList.get(i), env));
        }
        return nodeList;
    }

    private <E extends BLangNode> List<E> rewrite(List<E> nodeList, SymbolEnv env) {
        for (int i = 0; i < nodeList.size(); i++) {
            nodeList.set(i, rewrite(nodeList.get(i), env));
        }
        return nodeList;
    }

    private <E extends BLangExpression> List<E> rewriteExprs(List<E> nodeList) {
        for (int i = 0; i < nodeList.size(); i++) {
            nodeList.set(i, rewriteExpr(nodeList.get(i)));
        }
        return nodeList;
    }

    private BLangLiteral createStringLiteral(DiagnosticPos pos, String value) {
        BLangLiteral stringLit = new BLangLiteral();
        stringLit.pos = pos;
        stringLit.value = value;
        stringLit.type = symTable.stringType;
        return stringLit;
    }

    private BLangExpression createTypeConversionExpr(BLangExpression expr, BType sourceType, BType targetType) {
        BConversionOperatorSymbol symbol = (BConversionOperatorSymbol)
                symResolver.resolveConversionOperator(sourceType, targetType);
        BLangTypeConversionExpr conversionExpr = (BLangTypeConversionExpr) TreeBuilder.createTypeConversionNode();
        conversionExpr.pos = expr.pos;
        conversionExpr.expr = expr;
        conversionExpr.type = targetType;
        conversionExpr.conversionSymbol = symbol;
        return conversionExpr;
    }

    private BType getElementType(BType type) {
        if (type.tag != TypeTags.ARRAY) {
            return type;
        }

        return getElementType(((BArrayType) type).getElementType());
    }

    private void addReturnIfNotPresent(BLangInvokableNode invokableNode) {
        if (Symbols.isNative(invokableNode.symbol)) {
            return;
        }
        //This will only check whether last statement is a return and just add a return statement.
        //This won't analyse if else blocks etc to see whether return statements are present
        BLangBlockStmt blockStmt = invokableNode.body;
        if (invokableNode.workers.size() == 0 &&
                invokableNode.returnTypeNode.type == this.symTable.nilType
                && (blockStmt.stmts.size() < 1 ||
                blockStmt.stmts.get(blockStmt.stmts.size() - 1).getKind() != NodeKind.RETURN)) {

            DiagnosticPos invPos = invokableNode.pos;
            DiagnosticPos returnStmtPos = new DiagnosticPos(invPos.src,
                    invPos.eLine, invPos.eLine, invPos.sCol, invPos.sCol);
            BLangReturn returnStmt = ASTBuilderUtil.createNilReturnStmt(returnStmtPos, symTable.nilType);
            blockStmt.addStatement(returnStmt);
        }
    }

    /**
     * Reorder the invocation arguments to match the original function signature.
     *
     * @param iExpr Function invocation expressions to reorder the arguments
     */
    private void reorderArguments(BLangInvocation iExpr) {
        BSymbol symbol = iExpr.symbol;

        if (symbol == null || symbol.type.tag != TypeTags.INVOKABLE) {
            return;
        }

        BInvokableSymbol invocableSymbol = (BInvokableSymbol) symbol;
        if (invocableSymbol.defaultableParams != null && !invocableSymbol.defaultableParams.isEmpty()) {
            // Re-order the named args
            reorderNamedArgs(iExpr, invocableSymbol);
        }

        if (invocableSymbol.restParam == null) {
            return;
        }

        // Create an array out of all the rest arguments, and pass it as a single argument.
        // If there is only one optional argument and its type is restArg (i.e: ...x), then
        // leave it as is.
        if (iExpr.restArgs.size() == 1 && iExpr.restArgs.get(0).getKind() == NodeKind.REST_ARGS_EXPR) {
            return;
        }
        BLangArrayLiteral arrayLiteral = (BLangArrayLiteral) TreeBuilder.createArrayLiteralNode();
        arrayLiteral.exprs = iExpr.restArgs;
        arrayLiteral.type = invocableSymbol.restParam.type;
        iExpr.restArgs = new ArrayList<>();
        iExpr.restArgs.add(arrayLiteral);
    }

    private void reorderNamedArgs(BLangInvocation iExpr, BInvokableSymbol invokableSymbol) {
        Map<String, BLangExpression> namedArgs = new HashMap<>();
        iExpr.namedArgs.forEach(expr -> namedArgs.put(((NamedArgNode) expr).getName().value, expr));

        // Re-order the named arguments
        List<BLangExpression> args = new ArrayList<>();
        for (BVarSymbol param : invokableSymbol.defaultableParams) {
            // If some named parameter is not passed when invoking the function, get the 
            // default value for that parameter from the parameter symbol.
            BLangExpression expr;
            if (namedArgs.containsKey(param.name.value)) {
                expr = namedArgs.get(param.name.value);
            } else {
                expr = getDefaultValueLiteral(param.defaultValue, param.type.tag);
                expr = addConversionExprIfRequired(expr, param.type);
            }
            args.add(expr);
        }
        iExpr.namedArgs = args;
    }

    private BLangMatchStmtTypedBindingPatternClause getSafeAssignErrorPattern(
            DiagnosticPos pos, BSymbol invokableSymbol, List<BType> equivalentErrorTypes) {
        // From here onwards we assume that this function has only one return type
        // Owner of the variable symbol must be an invokable symbol
        BType enclosingFuncReturnType = ((BInvokableType) invokableSymbol.type).retType;
        Set<BType> returnTypeSet = enclosingFuncReturnType.tag == TypeTags.UNION ?
                ((BUnionType) enclosingFuncReturnType).memberTypes :
                new LinkedHashSet<BType>() {{
                    add(enclosingFuncReturnType);
                }};

        // For each error type, there has to be at least one equivalent return type in the enclosing function
        boolean returnOnError = equivalentErrorTypes.stream()
                .allMatch(errorType -> returnTypeSet.stream()
                        .anyMatch(retType -> types.isAssignable(errorType, retType)));

        // Create the pattern to match the error type
        //      1) Create the pattern variable
        String patternFailureCaseVarName = GEN_VAR_PREFIX.value + "t_failure";
        BLangSimpleVariable patternFailureCaseVar = ASTBuilderUtil.createVariable(pos,
                patternFailureCaseVarName, symTable.errorType, null, new BVarSymbol(0,
                        names.fromString(patternFailureCaseVarName),
                        this.env.scope.owner.pkgID, symTable.errorType, this.env.scope.owner));

        //      2) Create the pattern block
        BLangVariableReference patternFailureCaseVarRef = ASTBuilderUtil.createVariableRef(pos,
                patternFailureCaseVar.symbol);

        BLangBlockStmt patternBlockFailureCase = (BLangBlockStmt) TreeBuilder.createBlockNode();
        patternBlockFailureCase.pos = pos;
        if (returnOnError) {
            //return e;
            BLangReturn returnStmt = (BLangReturn) TreeBuilder.createReturnNode();
            returnStmt.pos = pos;
            returnStmt.expr = patternFailureCaseVarRef;
            patternBlockFailureCase.stmts.add(returnStmt);
        } else {
            // throw e
            BLangPanic panicNode = (BLangPanic) TreeBuilder.createPanicNode();
            panicNode.pos = pos;
            panicNode.expr = patternFailureCaseVarRef;
            patternBlockFailureCase.stmts.add(panicNode);
        }

        return ASTBuilderUtil.createMatchStatementPattern(pos, patternFailureCaseVar, patternBlockFailureCase);
    }

    private BLangMatchStmtTypedBindingPatternClause getSafeAssignSuccessPattern(DiagnosticPos pos,
                                                                                           BType lhsType,
                                                                                           boolean isVarDef,
                                                                                           BVarSymbol varSymbol,
                                                                                           BLangExpression lhsExpr) {
        //  File _$_f1 => f = _$_f1;
        // 1) Create the pattern variable
        String patternSuccessCaseVarName = GEN_VAR_PREFIX.value + "t_match";
        BLangSimpleVariable patternSuccessCaseVar = ASTBuilderUtil.createVariable(pos,
                patternSuccessCaseVarName, lhsType, null, new BVarSymbol(0,
                        names.fromString(patternSuccessCaseVarName),
                        this.env.scope.owner.pkgID, lhsType, this.env.scope.owner));

        //2) Create the pattern body
        BLangExpression varRefExpr;
        if (isVarDef) {
            varRefExpr = ASTBuilderUtil.createVariableRef(pos, varSymbol);
        } else {
            varRefExpr = lhsExpr;
        }

        BLangVariableReference patternSuccessCaseVarRef = ASTBuilderUtil.createVariableRef(pos,
                patternSuccessCaseVar.symbol);
        BLangAssignment assignmentStmtSuccessCase = ASTBuilderUtil.createAssignmentStmt(pos,
                varRefExpr, patternSuccessCaseVarRef, false);

        BLangBlockStmt patternBlockSuccessCase = ASTBuilderUtil.createBlockStmt(pos,
                new ArrayList<BLangStatement>() {{
                    add(assignmentStmtSuccessCase);
                }});
        return ASTBuilderUtil.createMatchStatementPattern(pos,
                patternSuccessCaseVar, patternBlockSuccessCase);
    }

    private BLangStatement generateIfElseStmt(BLangMatch matchStmt, BLangSimpleVariable matchExprVar) {
        List<BLangMatchStmtBindingPatternClause> patterns = matchStmt.patternClauses;
        if (patterns.size() == 1) {
            return getMatchPatternBody(patterns.get(0), matchExprVar);
        }

        BLangIf parentIfNode = generateIfElseStmt(patterns.get(0), matchExprVar);
        BLangIf currentIfNode = parentIfNode;
        for (int i = 1; i < patterns.size(); i++) {
            if (i == patterns.size() - 1) {
                // This is the last pattern
                currentIfNode.elseStmt = getMatchPatternBody(patterns.get(i), matchExprVar);
            } else {
                currentIfNode.elseStmt = generateIfElseStmt(patterns.get(i), matchExprVar);
                currentIfNode = (BLangIf) currentIfNode.elseStmt;
            }
        }

        // TODO handle json and any
        // only one pattern no if just a block
        // last one just a else block..
        // json handle it specially
        //
        return parentIfNode;
    }


    /**
     * Generate an if-else statement from the given match statement.
     *
     * @param patternClause match pattern statement node
     * @param matchExprVar  variable node of the match expression
     * @return if else statement node
     */
    private BLangIf generateIfElseStmt(BLangMatchStmtBindingPatternClause patternClause,
                                       BLangSimpleVariable matchExprVar) {
        BLangExpression patternIfCondition = createPatternIfCondition(patternClause, matchExprVar.symbol);
        BLangBlockStmt patternBody = getMatchPatternBody(patternClause, matchExprVar);
        return ASTBuilderUtil.createIfElseStmt(patternClause.pos,
                patternIfCondition, patternBody, null);
    }

    private BLangBlockStmt getMatchPatternBody(BLangMatchStmtBindingPatternClause pattern,
                                               BLangSimpleVariable matchExprVar) {

        BLangMatchStmtTypedBindingPatternClause patternClause = (BLangMatchStmtTypedBindingPatternClause) pattern;
        // Add the variable definition to the body of the pattern clause
        if (patternClause.variable.name.value.equals(Names.IGNORE.value)) {
            return patternClause.body;
        }

        // create TypeName i = <TypeName> _$$_
        // Create a variable reference for _$$_
        BLangSimpleVarRef matchExprVarRef = ASTBuilderUtil.createVariableRef(patternClause.pos,
                matchExprVar.symbol);
        BLangExpression patternVarExpr = addConversionExprIfRequired(matchExprVarRef, patternClause.variable.type);

        // Add the variable def statement
        BLangSimpleVariable patternVar = ASTBuilderUtil.createVariable(patternClause.pos, "",
                patternClause.variable.type, patternVarExpr, patternClause.variable.symbol);
        BLangSimpleVariableDef patternVarDef = ASTBuilderUtil.createVariableDef(patternVar.pos, patternVar);
        patternClause.body.stmts.add(0, patternVarDef);
        return patternClause.body;
    }

    BLangExpression addConversionExprIfRequired(BLangExpression expr, BType lhsType) {
        BType rhsType = expr.type;
        if (types.isSameType(rhsType, lhsType)) {
            return expr;
        }

        types.setImplicitCastExpr(expr, rhsType, lhsType);
        if (expr.impConversionExpr != null) {
            return expr;
        }

        if (lhsType.tag == TypeTags.JSON && rhsType.tag == TypeTags.NIL) {
            return expr;
        }

        if (lhsType.tag == TypeTags.NIL && rhsType.isNullable()) {
            return expr;
        }

        BConversionOperatorSymbol conversionSymbol;
        if (types.isValueType(lhsType)) {
            conversionSymbol = Symbols.createUnboxValueTypeOpSymbol(rhsType, lhsType);
        } else if (lhsType.tag == TypeTags.UNION || rhsType.tag == TypeTags.UNION) {
            conversionSymbol = Symbols.createConversionOperatorSymbol(rhsType, lhsType, symTable.errorType,
                    false, true, InstructionCodes.NOP, null, null);
        } else {
            conversionSymbol = (BConversionOperatorSymbol) symResolver.resolveConversionOperator(rhsType, lhsType);
        }

        // Create a type cast expression
        BLangTypeConversionExpr conversionExpr = (BLangTypeConversionExpr)
                TreeBuilder.createTypeConversionNode();
        conversionExpr.expr = expr;
        conversionExpr.targetType = lhsType;
        conversionExpr.conversionSymbol = conversionSymbol;
        conversionExpr.type = lhsType;
        return conversionExpr;
    }

    private BLangExpression createPatternIfCondition(BLangMatchStmtBindingPatternClause patternClause,
                                                     BVarSymbol varSymbol) {
        BLangExpression binaryExpr;
        BType patternType = ((BLangMatchStmtTypedBindingPatternClause) patternClause).variable.type;
        BType[] memberTypes;
        if (patternType.tag == TypeTags.UNION) {
            BUnionType unionType = (BUnionType) patternType;
            memberTypes = unionType.memberTypes.toArray(new BType[0]);
        } else {
            memberTypes = new BType[1];
            memberTypes[0] = patternType;
        }

        if (memberTypes.length == 1) {
            binaryExpr = createPatternMatchBinaryExpr(patternClause.pos, varSymbol, memberTypes[0]);
        } else {
            BLangExpression lhsExpr = createPatternMatchBinaryExpr(patternClause.pos, varSymbol, memberTypes[0]);
            BLangExpression rhsExpr = createPatternMatchBinaryExpr(patternClause.pos, varSymbol, memberTypes[1]);
            binaryExpr = ASTBuilderUtil.createBinaryExpr(patternClause.pos, lhsExpr, rhsExpr,
                    symTable.booleanType, OperatorKind.OR,
                    (BOperatorSymbol) symResolver.resolveBinaryOperator(OperatorKind.OR,
                            lhsExpr.type, rhsExpr.type));
            for (int i = 2; i < memberTypes.length; i++) {
                lhsExpr = createPatternMatchBinaryExpr(patternClause.pos, varSymbol, memberTypes[i]);
                rhsExpr = binaryExpr;
                binaryExpr = ASTBuilderUtil.createBinaryExpr(patternClause.pos, lhsExpr, rhsExpr,
                        symTable.booleanType, OperatorKind.OR,
                        (BOperatorSymbol) symResolver.resolveBinaryOperator(OperatorKind.OR,
                                lhsExpr.type, rhsExpr.type));
            }
        }
        return binaryExpr;
    }

    private BLangExpression createPatternMatchBinaryExpr(DiagnosticPos pos,
                                                         BVarSymbol varSymbol, BType patternType) {
        if (patternType == symTable.nilType) {
            BLangSimpleVarRef varRef = ASTBuilderUtil.createVariableRef(pos, varSymbol);
            BLangLiteral bLangLiteral = ASTBuilderUtil.createLiteral(pos, symTable.nilType, null);
            return ASTBuilderUtil.createBinaryExpr(pos, varRef, bLangLiteral, symTable.booleanType,
                    OperatorKind.EQUAL, (BOperatorSymbol) symResolver.resolveBinaryOperator(OperatorKind.EQUAL,
                            symTable.anyType, symTable.nilType));
        } else {
            return createIsAssignableExpression(pos, varSymbol, patternType);
        }
    }

    private BLangIsAssignableExpr createIsAssignableExpression(DiagnosticPos pos,
                                                               BVarSymbol varSymbol,
                                                               BType patternType) {
        //  _$$_ isassignable patternType
        // Create a variable reference for _$$_
        BLangSimpleVarRef varRef = ASTBuilderUtil.createVariableRef(pos, varSymbol);

        // Binary operator for equality
        return ASTBuilderUtil.createIsAssignableExpr(pos, varRef, patternType, symTable.booleanType, names);
    }

    private BLangExpression getInitExpr(BLangSimpleVariable varNode) {
        return getInitExpr(varNode.type, varNode.name);
    }

    private BLangExpression getInitExpr(BType type, BLangIdentifier name) {
        // Don't need to create an empty init expressions if the type allows null.
        if (type.isNullable()) {
            return getNullLiteral();
        }

        switch (type.tag) {
            case TypeTags.INT:
                return getIntLiteral(0);
            case TypeTags.FLOAT:
                return getFloatLiteral(0);
            case TypeTags.DECIMAL:
                return getDecimalLiteral("0.0");
            case TypeTags.BOOLEAN:
                return getBooleanLiteral(false);
            case TypeTags.STRING:
                return getStringLiteral("");
            case TypeTags.XML:
                return new BLangXMLSequenceLiteral(type);
            case TypeTags.MAP:
                return new BLangMapLiteral(new ArrayList<>(), type);
            case TypeTags.STREAM:
                return new BLangStreamLiteral(type, name);
            case TypeTags.OBJECT:
                return ASTBuilderUtil.createEmptyTypeInit(null, type);
            case TypeTags.RECORD:
                return new BLangStructLiteral(new ArrayList<>(), type);
            case TypeTags.TABLE:
                if (((BTableType) type).getConstraint().tag == TypeTags.RECORD) {
                    BLangTableLiteral table = new BLangTableLiteral();
                    table.type = type;
                    return rewriteExpr(table);
                } else if (((BTableType) type).getConstraint().tag == TypeTags.NONE) {
                    BLangTableLiteral table = new BLangTableLiteral();
                    table.type = new BTableType(TypeTags.TABLE, symTable.noType, symTable.tableType.tsymbol);
                    return rewriteExpr(table);
                }
                break;
            case TypeTags.ARRAY:
                BLangArrayLiteral array = new BLangArrayLiteral();
                array.exprs = new ArrayList<>();
                array.type = type;
                return rewriteExpr(array);
            case TypeTags.TUPLE:
                BLangBracedOrTupleExpr tuple = new BLangBracedOrTupleExpr();
                tuple.type = type;
                return rewriteExpr(tuple);
            case TypeTags.CHANNEL:
                return new BLangChannelLiteral(type, name);
            default:
                break;
        }
        return null;
    }

    private BLangAssignment createAssignmentStmt(BLangSimpleVariable variable) {
        BLangSimpleVarRef varRef = (BLangSimpleVarRef) TreeBuilder.createSimpleVariableReferenceNode();
        varRef.pos = variable.pos;
        varRef.variableName = variable.name;
        varRef.symbol = variable.symbol;
        varRef.type = variable.type;

        BLangAssignment assignmentStmt = (BLangAssignment) TreeBuilder.createAssignmentNode();
        assignmentStmt.expr = variable.expr;
        assignmentStmt.pos = variable.pos;
        assignmentStmt.setVariable(varRef);
        return assignmentStmt;
    }

    private void addMatchExprDefaultCase(BLangMatchExpression bLangMatchExpression) {
        List<BType> exprTypes;
        List<BType> unmatchedTypes = new ArrayList<>();

        if (bLangMatchExpression.expr.type.tag == TypeTags.UNION) {
            BUnionType unionType = (BUnionType) bLangMatchExpression.expr.type;
            exprTypes = new ArrayList<>(unionType.memberTypes);
        } else {
            exprTypes = Lists.of(bLangMatchExpression.type);
        }

        // find the types that do not match to any of the patterns.
        for (BType type : exprTypes) {
            boolean assignable = false;
            for (BLangMatchExprPatternClause pattern : bLangMatchExpression.patternClauses) {
                if (this.types.isAssignable(type, pattern.variable.type)) {
                    assignable = true;
                    break;
                }
            }

            if (!assignable) {
                unmatchedTypes.add(type);
            }
        }

        if (unmatchedTypes.isEmpty()) {
            return;
        }

        BType defaultPatternType;
        if (unmatchedTypes.size() == 1) {
            defaultPatternType = unmatchedTypes.get(0);
        } else {
            defaultPatternType = new BUnionType(null, new LinkedHashSet<>(unmatchedTypes), false);
        }

        String patternCaseVarName = GEN_VAR_PREFIX.value + "t_match_default";
        BLangSimpleVariable patternMatchCaseVar = ASTBuilderUtil.createVariable(bLangMatchExpression.pos,
                patternCaseVarName, defaultPatternType, null, new BVarSymbol(0, names.fromString(patternCaseVarName),
                        this.env.scope.owner.pkgID, defaultPatternType, this.env.scope.owner));

        BLangMatchExprPatternClause defaultPattern =
                (BLangMatchExprPatternClause) TreeBuilder.createMatchExpressionPattern();
        defaultPattern.variable = patternMatchCaseVar;
        defaultPattern.expr = ASTBuilderUtil.createVariableRef(bLangMatchExpression.pos, patternMatchCaseVar.symbol);
        defaultPattern.pos = bLangMatchExpression.pos;
        bLangMatchExpression.patternClauses.add(defaultPattern);
    }

    private boolean safeNavigate(BLangAccessExpression accessExpr) {
        if (accessExpr.lhsVar || accessExpr.expr == null) {
            return false;
        }

        if (accessExpr.safeNavigate) {
            return true;
        }

        if (safeNavigateType(accessExpr.expr.type)) {
            if (accessExpr.getKind() == NodeKind.INVOCATION && ((BLangInvocation) accessExpr).builtinMethodInvocation) {
                return isSafeNavigationAllowedBuiltinInvocation((BLangInvocation) accessExpr);
            }
            return true;
        }

        NodeKind kind = accessExpr.expr.getKind();
        if (kind == NodeKind.FIELD_BASED_ACCESS_EXPR ||
                kind == NodeKind.INDEX_BASED_ACCESS_EXPR ||
                kind == NodeKind.INVOCATION) {
            return safeNavigate((BLangAccessExpression) accessExpr.expr);
        }

        return false;
    }

    private boolean safeNavigateType(BType type) {
        // Do not add safe navigation checks for JSON. Because null is a valid value for json,
        // we handle it at runtime. This is also required to make function on json such as
        // j.toString(), j.keys() to work.
        if (type.tag == TypeTags.JSON) {
            return false;
        }

        if (type.isNullable()) {
            return true;
        }

        if (type.tag != TypeTags.UNION) {
            return false;
        }

        return ((BUnionType) type).memberTypes.contains(symTable.nilType);
    }

    private BLangExpression rewriteSafeNavigationExpr(BLangAccessExpression accessExpr) {
        BType originalExprType = accessExpr.type;
        // Create a temp variable to hold the intermediate result of the acces expression.
        String matchTempResultVarName = GEN_VAR_PREFIX.value + "temp_result";
        BLangSimpleVariable tempResultVar = ASTBuilderUtil.createVariable(accessExpr.pos, matchTempResultVarName,
                accessExpr.type, null, new BVarSymbol(0, names.fromString(matchTempResultVarName),
                        this.env.scope.owner.pkgID, accessExpr.type, this.env.scope.owner));
        BLangSimpleVariableDef tempResultVarDef = ASTBuilderUtil.createVariableDef(accessExpr.pos, tempResultVar);
        BLangVariableReference tempResultVarRef =
                ASTBuilderUtil.createVariableRef(accessExpr.pos, tempResultVar.symbol);

        // Create a chain of match statements
        handleSafeNavigation(accessExpr, accessExpr.type, tempResultVar);

        // Create a statement-expression including the match statement
        BLangMatch matcEXpr = this.matchStmtStack.firstElement();
        BLangBlockStmt blockStmt =
                ASTBuilderUtil.createBlockStmt(accessExpr.pos, Lists.of(tempResultVarDef, matcEXpr));
        BLangStatementExpression stmtExpression = ASTBuilderUtil.createStatementExpression(blockStmt, tempResultVarRef);
        stmtExpression.type = originalExprType;

        // Reset the variables
        this.matchStmtStack = new Stack<>();
        this.accessExprStack = new Stack<>();
        this.successPattern = null;
        this.safeNavigationAssignment = null;
        return stmtExpression;
    }

    private void handleSafeNavigation(BLangAccessExpression accessExpr, BType type, BLangSimpleVariable tempResultVar) {
        if (accessExpr.expr == null) {
            return;
        }

        // If the parent of current expr is the root, terminate
        NodeKind kind = accessExpr.expr.getKind();
        if (kind == NodeKind.FIELD_BASED_ACCESS_EXPR ||
                kind == NodeKind.INDEX_BASED_ACCESS_EXPR ||
                kind == NodeKind.INVOCATION) {
            handleSafeNavigation((BLangAccessExpression) accessExpr.expr, type, tempResultVar);
        }

        if (!accessExpr.safeNavigate && !accessExpr.expr.type.isNullable()) {
            accessExpr.type = accessExpr.originalType;
            if (this.safeNavigationAssignment != null) {
                this.safeNavigationAssignment.expr = addConversionExprIfRequired(accessExpr, tempResultVar.type);
            }
            return;
        }

        /*
         * If the field access is a safe navigation, create a match expression.
         * Then chain the current expression as the success-pattern of the parent
         * match expr, if available.
         * eg:
         * x but {              <--- parent match expr
         *   error e => e,
         *   T t => t.y but {   <--- current expr
         *      error e => e,
         *      R r => r.z
         *   }
         * }
         */

        // Add pattern to lift nil
        BLangMatch matchStmt = ASTBuilderUtil.createMatchStatement(accessExpr.pos, accessExpr.expr, new ArrayList<>());
        matchStmt.patternClauses.add(getMatchNullPattern(accessExpr, tempResultVar));
        matchStmt.type = type;

        // Add pattern to lift error, only if the safe navigation is used
        if (accessExpr.safeNavigate) {
            matchStmt.patternClauses.add(getMatchErrorPattern(accessExpr, tempResultVar));
            matchStmt.type = type;
            matchStmt.pos = accessExpr.pos;

        }

        // Create the pattern for success scenario. i.e: not null and not error (if applicable).
        BLangMatchStmtTypedBindingPatternClause successPattern =
                getSuccessPattern(accessExpr, tempResultVar, accessExpr.safeNavigate);
        matchStmt.patternClauses.add(successPattern);
        this.matchStmtStack.push(matchStmt);
        if (this.successPattern != null) {
            this.successPattern.body = ASTBuilderUtil.createBlockStmt(accessExpr.pos, Lists.of(matchStmt));
        }
        this.successPattern = successPattern;
    }

    private boolean isSafeNavigationAllowedBuiltinInvocation(BLangInvocation iExpr) {
        if (iExpr.builtInMethod == BLangBuiltInMethod.FREEZE) {
            if (iExpr.expr.type.tag == TypeTags.UNION && iExpr.expr.type.isNullable()) {
                BUnionType unionType = (BUnionType) iExpr.expr.type;
                return unionType.memberTypes.size() == 2 && unionType.memberTypes.stream()
                        .noneMatch(type -> type.tag != TypeTags.NIL && types.isValueType(type));
            }
        } else if (iExpr.builtInMethod == BLangBuiltInMethod.IS_FROZEN) {
            return false;
        }
        return true;
    }

    private BLangMatchStmtTypedBindingPatternClause getMatchErrorPattern(BLangExpression expr,
                                                                         BLangSimpleVariable tempResultVar) {
        String errorPatternVarName = GEN_VAR_PREFIX.value + "t_match_error";
        BLangSimpleVariable errorPatternVar = ASTBuilderUtil.createVariable(expr.pos, errorPatternVarName,
                symTable.errorType, null, new BVarSymbol(0, names.fromString(errorPatternVarName),
                        this.env.scope.owner.pkgID, symTable.errorType, this.env.scope.owner));

        // Create assignment to temp result
        BLangSimpleVarRef assignmentRhsExpr = ASTBuilderUtil.createVariableRef(expr.pos, errorPatternVar.symbol);
        BLangVariableReference tempResultVarRef = ASTBuilderUtil.createVariableRef(expr.pos, tempResultVar.symbol);
        BLangAssignment assignmentStmt =
                ASTBuilderUtil.createAssignmentStmt(expr.pos, tempResultVarRef, assignmentRhsExpr, false);
        BLangBlockStmt patternBody = ASTBuilderUtil.createBlockStmt(expr.pos, Lists.of(assignmentStmt));

        // Create the pattern
        // R b => a = b;
        BLangMatchStmtTypedBindingPatternClause errorPattern = ASTBuilderUtil
                .createMatchStatementPattern(expr.pos, errorPatternVar, patternBody);
        return errorPattern;
    }

    private BLangMatchExprPatternClause getMatchNullPatternGivenExpression(DiagnosticPos pos,
                                                                           BLangExpression expr) {
        String nullPatternVarName = IGNORE.toString();
        BLangSimpleVariable errorPatternVar = ASTBuilderUtil.createVariable(pos, nullPatternVarName, symTable.nilType,
                null, new BVarSymbol(0, names.fromString(nullPatternVarName),
                        this.env.scope.owner.pkgID, symTable.nilType, this.env.scope.owner));

        BLangMatchExprPatternClause nullPattern =
                (BLangMatchExprPatternClause) TreeBuilder.createMatchExpressionPattern();
        nullPattern.variable = errorPatternVar;
        nullPattern.expr = expr;
        nullPattern.pos = pos;
        return nullPattern;
    }

    private BLangMatchStmtTypedBindingPatternClause getMatchNullPattern(BLangExpression expr,
                                                                        BLangSimpleVariable tempResultVar) {
        // TODO: optimize following by replacing var with underscore, and assigning null literal
        String nullPatternVarName = GEN_VAR_PREFIX.value + "t_match_null";
        BLangSimpleVariable nullPatternVar = ASTBuilderUtil.createVariable(expr.pos, nullPatternVarName,
                symTable.nilType, null, new BVarSymbol(0, names.fromString(nullPatternVarName),
                        this.env.scope.owner.pkgID, symTable.nilType, this.env.scope.owner));

        // Create assignment to temp result
        BLangSimpleVarRef assignmentRhsExpr = ASTBuilderUtil.createVariableRef(expr.pos, nullPatternVar.symbol);
        BLangVariableReference tempResultVarRef = ASTBuilderUtil.createVariableRef(expr.pos, tempResultVar.symbol);
        BLangAssignment assignmentStmt =
                ASTBuilderUtil.createAssignmentStmt(expr.pos, tempResultVarRef, assignmentRhsExpr, false);
        BLangBlockStmt patternBody = ASTBuilderUtil.createBlockStmt(expr.pos, Lists.of(assignmentStmt));

        // Create the pattern
        // R b => a = b;
        BLangMatchStmtTypedBindingPatternClause nullPattern = ASTBuilderUtil
                .createMatchStatementPattern(expr.pos, nullPatternVar, patternBody);
        return nullPattern;
    }

    private BLangMatchStmtTypedBindingPatternClause getSuccessPattern(BLangAccessExpression accessExpr,
                                                                      BLangSimpleVariable tempResultVar,
                                                                      boolean liftError) {
        BType type = getSafeType(accessExpr.expr.type, liftError);
        String successPatternVarName = GEN_VAR_PREFIX.value + "t_match_success";
        BLangSimpleVariable successPatternVar = ASTBuilderUtil.createVariable(accessExpr.pos, successPatternVarName,
                type, null, new BVarSymbol(0, names.fromString(successPatternVarName), this.env.scope.owner.pkgID, type,
                        this.env.scope.owner));

        // Create x.foo, by replacing the varRef expr of the current expression, with the new temp var ref
        accessExpr.expr = ASTBuilderUtil.createVariableRef(accessExpr.pos, successPatternVar.symbol);
        accessExpr.safeNavigate = false;

        // Type of the field access expression should be always taken from the child type.
        // Because the type assigned to expression contains the inherited error/nil types,
        // and may not reflect the actual type of the child/field expr.
        accessExpr.type = accessExpr.originalType;

        BLangVariableReference tempResultVarRef =
                ASTBuilderUtil.createVariableRef(accessExpr.pos, tempResultVar.symbol);

        BLangExpression assignmentRhsExpr = addConversionExprIfRequired(accessExpr, tempResultVarRef.type);
        BLangAssignment assignmentStmt =
                ASTBuilderUtil.createAssignmentStmt(accessExpr.pos, tempResultVarRef, assignmentRhsExpr, false);
        BLangBlockStmt patternBody = ASTBuilderUtil.createBlockStmt(accessExpr.pos, Lists.of(assignmentStmt));

        // Create the pattern
        // R b => a = x.foo;
        BLangMatchStmtTypedBindingPatternClause successPattern =
                ASTBuilderUtil.createMatchStatementPattern(accessExpr.pos, successPatternVar, patternBody);
        this.safeNavigationAssignment = assignmentStmt;
        return successPattern;
    }

    private BType getSafeType(BType type, boolean liftError) {

        // Since JSON, ANY and ANYDATA is by default contains null, we need to create a new respective type which
        // is not-nullable.
        switch (type.tag) {
            case TypeTags.JSON:
                BJSONType jsonType = (BJSONType) type;
                return new BJSONType(jsonType.tag, jsonType.constraint, jsonType.tsymbol, false);
            case TypeTags.ANY:
                return new BAnyType(type.tag, type.tsymbol, false);
            case TypeTags.ANYDATA:
                return new BAnydataType(type.tag, type.tsymbol, false);
        }

        if (type.tag != TypeTags.UNION) {
            return type;
        }

        BUnionType unionType = (BUnionType) type;
        BUnionType errorLiftedType =
                new BUnionType(null, new LinkedHashSet<>(unionType.memberTypes), unionType.isNullable());

        // Lift nil always. Lift error only if safe navigation is used.
        errorLiftedType.memberTypes.remove(symTable.nilType);
        if (liftError) {
            errorLiftedType.memberTypes.remove(symTable.errorType);
        }

        if (errorLiftedType.memberTypes.size() == 1) {
            return errorLiftedType.memberTypes.toArray(new BType[0])[0];
        }
        return errorLiftedType;
    }

    private boolean safeNavigateLHS(BLangExpression expr) {
        if (expr.getKind() != NodeKind.FIELD_BASED_ACCESS_EXPR && expr.getKind() != NodeKind.INDEX_BASED_ACCESS_EXPR) {
            return false;
        }

        BLangVariableReference varRef = (BLangVariableReference) ((BLangAccessExpression) expr).expr;
        if (varRef.type.isNullable()) {
            return true;
        }

        return safeNavigateLHS(varRef);
    }

    private BLangStatement rewriteSafeNavigationAssignment(BLangAccessExpression accessExpr, BLangExpression rhsExpr,
                                                           boolean safeAssignment) {
        List<BLangStatement> stmts = createLHSSafeNavigation(accessExpr, accessExpr.type, rhsExpr, safeAssignment);
        BLangBlockStmt blockStmt = ASTBuilderUtil.createBlockStmt(accessExpr.pos, stmts);
        return blockStmt;
    }

    private List<BLangStatement> createLHSSafeNavigation(BLangVariableReference expr, BType type,
                                                         BLangExpression rhsExpr, boolean safeAssignment) {
        List<BLangStatement> stmts = new ArrayList<>();
        NodeKind kind = expr.getKind();
        if (kind == NodeKind.FIELD_BASED_ACCESS_EXPR || kind == NodeKind.INDEX_BASED_ACCESS_EXPR ||
                kind == NodeKind.INVOCATION) {
            BLangAccessExpression accessExpr = (BLangAccessExpression) expr;
            if (accessExpr.expr != null) {
                this.accessExprStack.push(accessExpr);
                // If the parent of current expr is the root, terminate
                stmts.addAll(createLHSSafeNavigation((BLangVariableReference) accessExpr.expr, type, rhsExpr,
                        safeAssignment));

                this.accessExprStack.pop();
            }
            accessExpr.type = accessExpr.originalType;

            // if its the leaf node, assign the original rhs expression to the access expression
            if (accessExpr.leafNode) {
                BLangVariableReference accessExprForFinalAssignment = cloneExpression(accessExpr);
                BLangAssignment assignmentStmt = ASTBuilderUtil.createAssignmentStmt(accessExpr.pos,
                        accessExprForFinalAssignment, rhsExpr, false);
                assignmentStmt.safeAssignment = safeAssignment;
                stmts.add(assignmentStmt);
                return stmts;
            }
        } else if (expr.type.tag != TypeTags.JSON) {
            // Do not create any default init statement for the very first varRef, unless its a JSON.
            // i.e: In a field access expression a.b.c.d, do not create an init for 'a', if it is not JSON
            return stmts;
        }

        if (expr.type.isNullable() && isDefaultableMappingType(expr.type)) {
            BLangIf ifStmt = getSafeNaviDefaultInitStmt(expr);
            stmts.add(ifStmt);
        }

        return stmts;
    }

    private BLangIf getSafeNaviDefaultInitStmt(BLangVariableReference accessExpr) {
        // Create if-condition. eg:
        // if (a.b == () )
        BLangVariableReference accessExprForNullCheck = cloneExpression(accessExpr);
        BLangLiteral bLangLiteral = ASTBuilderUtil.createLiteral(accessExpr.pos, symTable.nilType, null);
        BLangBinaryExpr ifCondition = ASTBuilderUtil.createBinaryExpr(accessExpr.pos, accessExprForNullCheck,
                bLangLiteral, symTable.booleanType, OperatorKind.EQUAL, (BOperatorSymbol) symResolver
                        .resolveBinaryOperator(OperatorKind.EQUAL, symTable.anyType, symTable.nilType));

        // Create if body. eg:
        // a.b = {};
        BLangVariableReference accessExprForInit = cloneExpression(accessExpr);
        // Look one step ahead to determine the type of the child, and get the default value expression
        BLangExpression defaultValue = getDefaultValueExpr(this.accessExprStack.peek());
        BLangAssignment assignmentStmt =
                ASTBuilderUtil.createAssignmentStmt(accessExpr.pos, accessExprForInit, defaultValue, false);

        // Create If-statement
        BLangBlockStmt ifBody = ASTBuilderUtil.createBlockStmt(accessExpr.pos, Lists.of(assignmentStmt));
        return ASTBuilderUtil.createIfElseStmt(accessExpr.pos, ifCondition, ifBody, null);
    }

    private BLangVariableReference cloneExpression(BLangVariableReference expr) {
        switch (expr.getKind()) {
            case SIMPLE_VARIABLE_REF:
                return ASTBuilderUtil.createVariableRef(expr.pos, (BVarSymbol) ((BLangSimpleVarRef) expr).symbol);
            case FIELD_BASED_ACCESS_EXPR:
            case INDEX_BASED_ACCESS_EXPR:
            case INVOCATION:
                return cloneAccessExpr((BLangAccessExpression) expr);
            default:
                throw new IllegalStateException();
        }
    }

    private BLangAccessExpression cloneAccessExpr(BLangAccessExpression originalAccessExpr) {
        if (originalAccessExpr.expr == null) {
            return originalAccessExpr;
        }

        BLangVariableReference varRef;
        NodeKind kind = originalAccessExpr.expr.getKind();
        if (kind == NodeKind.FIELD_BASED_ACCESS_EXPR || kind == NodeKind.INDEX_BASED_ACCESS_EXPR ||
                kind == NodeKind.INVOCATION) {
            varRef = cloneAccessExpr((BLangAccessExpression) originalAccessExpr.expr);
        } else {
            varRef = cloneExpression((BLangVariableReference) originalAccessExpr.expr);
        }
        varRef.type = getSafeType(originalAccessExpr.expr.type, false);

        BLangAccessExpression accessExpr;
        switch (originalAccessExpr.getKind()) {
            case FIELD_BASED_ACCESS_EXPR:
                accessExpr = ASTBuilderUtil.createFieldAccessExpr(varRef,
                        ((BLangFieldBasedAccess) originalAccessExpr).field);
                break;
            case INDEX_BASED_ACCESS_EXPR:
                accessExpr = ASTBuilderUtil.createIndexAccessExpr(varRef,
                        ((BLangIndexBasedAccess) originalAccessExpr).indexExpr);
                break;
            case INVOCATION:
                // TODO
                accessExpr = null;
                break;
            default:
                throw new IllegalStateException();
        }

        accessExpr.originalType = originalAccessExpr.originalType;
        accessExpr.pos = originalAccessExpr.pos;
        accessExpr.lhsVar = originalAccessExpr.lhsVar;
        accessExpr.symbol = originalAccessExpr.symbol;
        accessExpr.safeNavigate = false;

        // Type of the field access expression should be always taken from the child type.
        // Because the type assigned to expression contains the inherited error/nil types,
        // and may not reflect the actual type of the child/field expr.
        accessExpr.type = originalAccessExpr.originalType;
        return accessExpr;
    }

    private BLangBinaryExpr getModifiedIntRangeStartExpr(BLangExpression expr) {
        BLangLiteral constOneLiteral = ASTBuilderUtil.createLiteral(expr.pos, symTable.intType, 1L);
        return ASTBuilderUtil.createBinaryExpr(expr.pos, expr, constOneLiteral, symTable.intType, OperatorKind.ADD,
                (BOperatorSymbol) symResolver.resolveBinaryOperator(OperatorKind.ADD,
                        symTable.intType,
                        symTable.intType));
    }

    private BLangBinaryExpr getModifiedIntRangeEndExpr(BLangExpression expr) {
        BLangLiteral constOneLiteral = ASTBuilderUtil.createLiteral(expr.pos, symTable.intType, 1L);
        return ASTBuilderUtil.createBinaryExpr(expr.pos, expr, constOneLiteral, symTable.intType, OperatorKind.SUB,
                (BOperatorSymbol) symResolver.resolveBinaryOperator(OperatorKind.SUB,
                        symTable.intType,
                        symTable.intType));
    }

    private BLangExpression getDefaultValueExpr(BLangAccessExpression accessExpr) {
        BType fieldType = accessExpr.originalType;
        BType type = getSafeType(accessExpr.expr.type, false);
        switch (type.tag) {
            case TypeTags.JSON:
                if (accessExpr.getKind() == NodeKind.INDEX_BASED_ACCESS_EXPR &&
                        ((BLangIndexBasedAccess) accessExpr).indexExpr.type.tag == TypeTags.INT) {
                    return new BLangJSONArrayLiteral(new ArrayList<>(), new BArrayType(fieldType));
                }
                return new BLangJSONLiteral(new ArrayList<>(), fieldType);
            case TypeTags.MAP:
                return new BLangMapLiteral(new ArrayList<>(), type);
            case TypeTags.RECORD:
                return new BLangRecordLiteral(type);
            default:
                throw new IllegalStateException();
        }
    }

    // TODO: Allowing decimal defaultable args may break some cases of the union type defaultable args.
    // TODO: We need to preserve the literal type to resolve this.
    private BLangExpression getDefaultValueLiteral(Object value, int typeTag) {
        if (value == null) {
            return getNullLiteral();
        }
        if (value instanceof Long) {
            switch (typeTag) {
                case TypeTags.FLOAT:
                    return getFloatLiteral(((Long) value).doubleValue());
                case TypeTags.DECIMAL:
                    return getDecimalLiteral(String.valueOf(value));
                default:
                    return getIntLiteral((Long) value);
            }
        }
        if (value instanceof String) {
            switch (typeTag) {
                case TypeTags.FLOAT:
                    return getFloatLiteral(Double.parseDouble((String) value));
                case TypeTags.DECIMAL:
                    return getDecimalLiteral(String.valueOf(value));
                default:
                    return getStringLiteral((String) value);
            }
        }
        if (value instanceof Boolean) {
            return getBooleanLiteral((Boolean) value);
        }
        throw new IllegalStateException("Unsupported default value type");
    }

    private BLangLiteral getStringLiteral(String value) {
        BLangLiteral literal = (BLangLiteral) TreeBuilder.createLiteralExpression();
        literal.value = value;
        literal.typeTag = TypeTags.STRING;
        literal.type = symTable.stringType;
        return literal;
    }

    private BLangLiteral getIntLiteral(long value) {
        BLangLiteral literal = (BLangLiteral) TreeBuilder.createLiteralExpression();
        literal.value = value;
        literal.typeTag = TypeTags.INT;
        literal.type = symTable.intType;
        return literal;
    }

    private BLangLiteral getFloatLiteral(double value) {
        BLangLiteral literal = (BLangLiteral) TreeBuilder.createLiteralExpression();
        literal.value = value;
        literal.typeTag = TypeTags.FLOAT;
        literal.type = symTable.floatType;
        return literal;
    }

    private BLangLiteral getDecimalLiteral(String value) {
        BLangLiteral literal = (BLangLiteral) TreeBuilder.createLiteralExpression();
        literal.value = value;
        literal.typeTag = TypeTags.FLOAT;
        literal.type = symTable.decimalType;
        return literal;
    }

    private BLangLiteral getBooleanLiteral(boolean value) {
        BLangLiteral literal = (BLangLiteral) TreeBuilder.createLiteralExpression();
        literal.value = value;
        literal.typeTag = TypeTags.BOOLEAN;
        literal.type = symTable.booleanType;
        return literal;
    }

    private BLangLiteral getNullLiteral() {
        BLangLiteral literal = (BLangLiteral) TreeBuilder.createLiteralExpression();
        literal.typeTag = TypeTags.NIL;
        literal.type = symTable.nilType;
        return literal;
    }

    private boolean isDefaultableMappingType(BType type) {
        switch (getSafeType(type, false).tag) {
            case TypeTags.JSON:
            case TypeTags.MAP:
            case TypeTags.RECORD:
                return true;
            default:
                return false;
        }
    }

    private BLangFunction createDefaultObjectConstructor(BLangObjectTypeNode objectTypeNode, SymbolEnv env) {
        BLangFunction initFunction =
                ASTBuilderUtil.createInitFunction(objectTypeNode.pos, Names.EMPTY.value, Names.OBJECT_INIT_SUFFIX);

        // Create the receiver
        initFunction.receiver = ASTBuilderUtil.createReceiver(objectTypeNode.pos, objectTypeNode.type);
        BVarSymbol receiverSymbol =
                new BVarSymbol(Flags.asMask(EnumSet.noneOf(Flag.class)), names.fromIdNode(initFunction.receiver.name),
                        env.enclPkg.symbol.pkgID, objectTypeNode.type, env.scope.owner);
        env.scope.define(receiverSymbol.name, receiverSymbol);
        initFunction.receiver.symbol = receiverSymbol;

        initFunction.type = new BInvokableType(new ArrayList<>(), symTable.nilType, null);
        initFunction.attachedFunction = true;
        initFunction.flagSet.add(Flag.ATTACHED);

        // Create function symbol
        Name funcSymbolName = names.fromString(Symbols.getAttachedFuncSymbolName(objectTypeNode.type.tsymbol.name.value,
                Names.OBJECT_INIT_SUFFIX.value));
        initFunction.symbol = Symbols.createFunctionSymbol(Flags.asMask(initFunction.flagSet), funcSymbolName,
                env.enclPkg.symbol.pkgID, initFunction.type, env.scope.owner, initFunction.body != null);
        initFunction.symbol.scope = new Scope(initFunction.symbol);
        initFunction.symbol.receiverSymbol = receiverSymbol;

        // Set the taint information to the constructed init function
        initFunction.symbol.taintTable = new HashMap<>();
        TaintRecord taintRecord = new TaintRecord(Boolean.FALSE, new ArrayList<>());
        initFunction.symbol.taintTable.put(TaintAnalyzer.ALL_UNTAINTED_TABLE_ENTRY_INDEX, taintRecord);

        // Update Object type with attached function details
        BObjectTypeSymbol objectSymbol = ((BObjectTypeSymbol) objectTypeNode.type.tsymbol);
        objectSymbol.initializerFunc = new BAttachedFunction(Names.OBJECT_INIT_SUFFIX, initFunction.symbol,
                (BInvokableType) initFunction.type);
        objectSymbol.attachedFuncs.add(objectSymbol.initializerFunc);
        objectTypeNode.initFunction = initFunction;
        return initFunction;
    }

    private void defineTypeGuards(DiagnosticPos pos, Map<BVarSymbol, BVarSymbol> typeGuards, BLangBlockStmt target) {
        for (Entry<BVarSymbol, BVarSymbol> typeGuard : typeGuards.entrySet()) {
            BVarSymbol guardedSymbol = typeGuard.getValue();

            // Create a varRef to the original variable
            BLangSimpleVarRef varRef = ASTBuilderUtil.createVariableRef(pos, typeGuard.getKey());

            // Create a variable definition and add it to the beginning of the if-body
            // i.e: T x = <T> y
            BLangExpression conversionExpr = addConversionExprIfRequired(varRef, guardedSymbol.type);
            BLangSimpleVariable var = ASTBuilderUtil.createVariable(pos, guardedSymbol.name.value,
                    guardedSymbol.type, conversionExpr, guardedSymbol);
            BLangSimpleVariableDef varDef = ASTBuilderUtil.createVariableDef(pos, var);
            target.stmts.add(0, varDef);
        }
    }
}<|MERGE_RESOLUTION|>--- conflicted
+++ resolved
@@ -1801,38 +1801,21 @@
             if (fieldAccessExpr.symbol != null && fieldAccessExpr.symbol.type.tag == TypeTags.INVOKABLE &&
                     ((fieldAccessExpr.symbol.flags & Flags.ATTACHED) == Flags.ATTACHED)) {
                 targetVarRef = new BLangStructFunctionVarRef((BLangVariableReference) fieldAccessExpr.expr,
-<<<<<<< HEAD
-                                                             (BVarSymbol) fieldAccessExpr.symbol);
-            } else {
-                targetVarRef = new BLangStructFieldAccessExpr(fieldAccessExpr.pos,
-                        (BLangVariableReference) fieldAccessExpr.expr, stringLit, (BVarSymbol) fieldAccessExpr.symbol,
-                        false);
-=======
                         (BVarSymbol) fieldAccessExpr.symbol);
             } else {
                 targetVarRef = new BLangStructFieldAccessExpr(fieldAccessExpr.pos,
                         (BLangVariableReference) fieldAccessExpr.expr, stringLit,
                         (BVarSymbol) fieldAccessExpr.symbol, false);
->>>>>>> 78b34678
             }
         } else if (varRefType.tag == TypeTags.RECORD) {
             if (fieldAccessExpr.symbol != null && fieldAccessExpr.symbol.type.tag == TypeTags.INVOKABLE
                     && ((fieldAccessExpr.symbol.flags & Flags.ATTACHED) == Flags.ATTACHED)) {
-<<<<<<< HEAD
-                targetVarRef = new BLangStructFunctionVarRef((BLangVariableReference) fieldAccessExpr.expr,
-                                                             (BVarSymbol) fieldAccessExpr.symbol);
-            } else {
-                targetVarRef = new BLangStructFieldAccessExpr(fieldAccessExpr.pos,
-                        (BLangVariableReference) fieldAccessExpr.expr, stringLit,
-                                                              (BVarSymbol) fieldAccessExpr.symbol, true);
-=======
                 targetVarRef = new BLangStructFunctionVarRef(((BLangVariableReference) fieldAccessExpr.expr),
                         (BVarSymbol) fieldAccessExpr.symbol);
             } else {
                 targetVarRef = new BLangStructFieldAccessExpr(fieldAccessExpr.pos,
                         (BLangVariableReference) fieldAccessExpr.expr, stringLit, (BVarSymbol) fieldAccessExpr.symbol,
                         true);
->>>>>>> 78b34678
             }
         } else if (varRefType.tag == TypeTags.MAP) {
             targetVarRef = new BLangMapAccessExpr(fieldAccessExpr.pos, (BLangVariableReference) fieldAccessExpr.expr,
@@ -1863,32 +1846,12 @@
         BType varRefType = indexAccessExpr.expr.type;
         if (varRefType.tag == TypeTags.OBJECT || varRefType.tag == TypeTags.RECORD) {
             targetVarRef = new BLangStructFieldAccessExpr(indexAccessExpr.pos,
-<<<<<<< HEAD
-                                                            (BLangVariableReference) indexAccessExpr.expr,
-                                                          indexAccessExpr.indexExpr,
-                                                          (BVarSymbol) indexAccessExpr.symbol,
-                                                          false);
-=======
                     (BLangVariableReference) indexAccessExpr.expr, indexAccessExpr.indexExpr,
                     (BVarSymbol) indexAccessExpr.symbol, false);
->>>>>>> 78b34678
         } else if (varRefType.tag == TypeTags.MAP) {
             targetVarRef = new BLangMapAccessExpr(indexAccessExpr.pos, (BLangVariableReference) indexAccessExpr.expr,
                     indexAccessExpr.indexExpr, !indexAccessExpr.type.isNullable());
         } else if (varRefType.tag == TypeTags.JSON || getElementType(varRefType).tag == TypeTags.JSON) {
-<<<<<<< HEAD
-            targetVarRef = new BLangJSONAccessExpr(indexAccessExpr.pos, (BLangVariableReference)  indexAccessExpr.expr,
-                    indexAccessExpr.indexExpr);
-        } else if (varRefType.tag == TypeTags.ARRAY) {
-            targetVarRef = new BLangArrayAccessExpr(indexAccessExpr.pos,
-                    (BLangVariableReference) indexAccessExpr.expr, indexAccessExpr.indexExpr);
-        } else if (varRefType.tag == TypeTags.XML) {
-            targetVarRef = new BLangXMLAccessExpr(indexAccessExpr.pos,
-                    (BLangVariableReference) indexAccessExpr.expr, indexAccessExpr.indexExpr);
-        } else if (varRefType.tag == TypeTags.TUPLE) {
-            targetVarRef = new BLangTupleAccessExpr(indexAccessExpr.pos,
-                    (BLangVariableReference) indexAccessExpr.expr, indexAccessExpr.indexExpr);
-=======
             targetVarRef = new BLangJSONAccessExpr(indexAccessExpr.pos, (BLangVariableReference) indexAccessExpr.expr,
                     indexAccessExpr.indexExpr);
         } else if (varRefType.tag == TypeTags.ARRAY) {
@@ -1900,7 +1863,6 @@
         } else if (varRefType.tag == TypeTags.TUPLE) {
             targetVarRef = new BLangTupleAccessExpr(indexAccessExpr.pos, (BLangVariableReference) indexAccessExpr.expr,
                     indexAccessExpr.indexExpr);
->>>>>>> 78b34678
         }
 
         targetVarRef.lhsVar = indexAccessExpr.lhsVar;
@@ -2834,11 +2796,7 @@
     }
 
     private void visitActionInvocationEndpoint(BLangInvocation iExpr) {
-<<<<<<< HEAD
-        final BEndpointVarSymbol epSymbol = (BEndpointVarSymbol) ((BLangVariableReference)  iExpr.expr).symbol;
-=======
         final BEndpointVarSymbol epSymbol = (BEndpointVarSymbol) ((BLangVariableReference) iExpr.expr).symbol;
->>>>>>> 78b34678
         // Convert to endpoint.getClient(). iExpr has to be a VarRef.
         final BLangInvocation getClientExpr = ASTBuilderUtil.createInvocationExpr(iExpr.expr.pos,
                 epSymbol.getClientFunction, Collections.emptyList(), symResolver);
