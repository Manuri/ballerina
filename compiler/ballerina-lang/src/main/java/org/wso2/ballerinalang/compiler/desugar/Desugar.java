/*
 *  Copyright (c) 2017, WSO2 Inc. (http://www.wso2.org) All Rights Reserved.
 *
 *  WSO2 Inc. licenses this file to you under the Apache License,
 *  Version 2.0 (the "License"); you may not use this file except
 *  in compliance with the License.
 *  You may obtain a copy of the License at
 *
 *    http://www.apache.org/licenses/LICENSE-2.0
 *
 *  Unless required by applicable law or agreed to in writing,
 *  software distributed under the License is distributed on an
 *  "AS IS" BASIS, WITHOUT WARRANTIES OR CONDITIONS OF ANY
 *  KIND, either express or implied.  See the License for the
 *  specific language governing permissions and limitations
 *  under the License.
 */
package org.wso2.ballerinalang.compiler.desugar;

import org.ballerinalang.compiler.CompilerPhase;
import org.ballerinalang.model.TreeBuilder;
import org.ballerinalang.model.elements.Flag;
import org.ballerinalang.model.elements.TableColumnFlag;
import org.ballerinalang.model.tree.NodeKind;
import org.ballerinalang.model.tree.OperatorKind;
import org.ballerinalang.model.tree.RecordVariableNode.BLangRecordVariableKeyValueNode;
import org.ballerinalang.model.tree.clauses.JoinStreamingInput;
import org.ballerinalang.model.tree.expressions.NamedArgNode;
import org.ballerinalang.model.tree.statements.BlockNode;
import org.ballerinalang.model.tree.statements.StreamingQueryStatementNode;
import org.ballerinalang.model.types.TypeKind;
import org.wso2.ballerinalang.compiler.semantics.analyzer.SymbolResolver;
import org.wso2.ballerinalang.compiler.semantics.analyzer.TaintAnalyzer;
import org.wso2.ballerinalang.compiler.semantics.analyzer.Types;
import org.wso2.ballerinalang.compiler.semantics.model.BLangBuiltInMethod;
import org.wso2.ballerinalang.compiler.semantics.model.Scope;
import org.wso2.ballerinalang.compiler.semantics.model.SymbolEnv;
import org.wso2.ballerinalang.compiler.semantics.model.SymbolTable;
import org.wso2.ballerinalang.compiler.semantics.model.iterable.IterableContext;
import org.wso2.ballerinalang.compiler.semantics.model.iterable.IterableKind;
import org.wso2.ballerinalang.compiler.semantics.model.iterable.Operation;
import org.wso2.ballerinalang.compiler.semantics.model.symbols.BAttachedFunction;
import org.wso2.ballerinalang.compiler.semantics.model.symbols.BConstantSymbol;
import org.wso2.ballerinalang.compiler.semantics.model.symbols.BConversionOperatorSymbol;
import org.wso2.ballerinalang.compiler.semantics.model.symbols.BInvokableSymbol;
import org.wso2.ballerinalang.compiler.semantics.model.symbols.BObjectTypeSymbol;
import org.wso2.ballerinalang.compiler.semantics.model.symbols.BOperatorSymbol;
import org.wso2.ballerinalang.compiler.semantics.model.symbols.BPackageSymbol;
import org.wso2.ballerinalang.compiler.semantics.model.symbols.BRecordTypeSymbol;
import org.wso2.ballerinalang.compiler.semantics.model.symbols.BSymbol;
import org.wso2.ballerinalang.compiler.semantics.model.symbols.BTypeSymbol;
import org.wso2.ballerinalang.compiler.semantics.model.symbols.BVarSymbol;
import org.wso2.ballerinalang.compiler.semantics.model.symbols.BXMLNSSymbol;
import org.wso2.ballerinalang.compiler.semantics.model.symbols.SymTag;
import org.wso2.ballerinalang.compiler.semantics.model.symbols.Symbols;
import org.wso2.ballerinalang.compiler.semantics.model.symbols.TaintRecord;
import org.wso2.ballerinalang.compiler.semantics.model.types.BAnyType;
import org.wso2.ballerinalang.compiler.semantics.model.types.BAnydataType;
import org.wso2.ballerinalang.compiler.semantics.model.types.BArrayType;
import org.wso2.ballerinalang.compiler.semantics.model.types.BField;
import org.wso2.ballerinalang.compiler.semantics.model.types.BIntermediateCollectionType;
import org.wso2.ballerinalang.compiler.semantics.model.types.BInvokableType;
import org.wso2.ballerinalang.compiler.semantics.model.types.BJSONType;
import org.wso2.ballerinalang.compiler.semantics.model.types.BMapType;
import org.wso2.ballerinalang.compiler.semantics.model.types.BRecordType;
import org.wso2.ballerinalang.compiler.semantics.model.types.BStructureType;
import org.wso2.ballerinalang.compiler.semantics.model.types.BTableType;
import org.wso2.ballerinalang.compiler.semantics.model.types.BTupleType;
import org.wso2.ballerinalang.compiler.semantics.model.types.BType;
import org.wso2.ballerinalang.compiler.semantics.model.types.BUnionType;
import org.wso2.ballerinalang.compiler.tree.BLangEndpoint;
import org.wso2.ballerinalang.compiler.tree.BLangFunction;
import org.wso2.ballerinalang.compiler.tree.BLangIdentifier;
import org.wso2.ballerinalang.compiler.tree.BLangImportPackage;
import org.wso2.ballerinalang.compiler.tree.BLangInvokableNode;
import org.wso2.ballerinalang.compiler.tree.BLangNode;
import org.wso2.ballerinalang.compiler.tree.BLangNodeVisitor;
import org.wso2.ballerinalang.compiler.tree.BLangPackage;
import org.wso2.ballerinalang.compiler.tree.BLangRecordVariable;
import org.wso2.ballerinalang.compiler.tree.BLangRecordVariable.BLangRecordVariableKeyValue;
import org.wso2.ballerinalang.compiler.tree.BLangResource;
import org.wso2.ballerinalang.compiler.tree.BLangService;
import org.wso2.ballerinalang.compiler.tree.BLangSimpleVariable;
import org.wso2.ballerinalang.compiler.tree.BLangTupleVariable;
import org.wso2.ballerinalang.compiler.tree.BLangTypeDefinition;
import org.wso2.ballerinalang.compiler.tree.BLangVariable;
import org.wso2.ballerinalang.compiler.tree.BLangWorker;
import org.wso2.ballerinalang.compiler.tree.BLangXMLNS;
import org.wso2.ballerinalang.compiler.tree.BLangXMLNS.BLangLocalXMLNS;
import org.wso2.ballerinalang.compiler.tree.BLangXMLNS.BLangPackageXMLNS;
import org.wso2.ballerinalang.compiler.tree.expressions.BLangAccessExpression;
import org.wso2.ballerinalang.compiler.tree.expressions.BLangArrayLiteral;
import org.wso2.ballerinalang.compiler.tree.expressions.BLangArrayLiteral.BLangJSONArrayLiteral;
import org.wso2.ballerinalang.compiler.tree.expressions.BLangArrowFunction;
import org.wso2.ballerinalang.compiler.tree.expressions.BLangBinaryExpr;
import org.wso2.ballerinalang.compiler.tree.expressions.BLangBracedOrTupleExpr;
import org.wso2.ballerinalang.compiler.tree.expressions.BLangCheckedExpr;
import org.wso2.ballerinalang.compiler.tree.expressions.BLangElvisExpr;
import org.wso2.ballerinalang.compiler.tree.expressions.BLangErrorConstructorExpr;
import org.wso2.ballerinalang.compiler.tree.expressions.BLangExpression;
import org.wso2.ballerinalang.compiler.tree.expressions.BLangFieldBasedAccess;
import org.wso2.ballerinalang.compiler.tree.expressions.BLangFieldBasedAccess.BLangStructFunctionVarRef;
import org.wso2.ballerinalang.compiler.tree.expressions.BLangIndexBasedAccess;
import org.wso2.ballerinalang.compiler.tree.expressions.BLangIndexBasedAccess.BLangArrayAccessExpr;
import org.wso2.ballerinalang.compiler.tree.expressions.BLangIndexBasedAccess.BLangJSONAccessExpr;
import org.wso2.ballerinalang.compiler.tree.expressions.BLangIndexBasedAccess.BLangMapAccessExpr;
import org.wso2.ballerinalang.compiler.tree.expressions.BLangIndexBasedAccess.BLangStructFieldAccessExpr;
import org.wso2.ballerinalang.compiler.tree.expressions.BLangIndexBasedAccess.BLangTupleAccessExpr;
import org.wso2.ballerinalang.compiler.tree.expressions.BLangIndexBasedAccess.BLangXMLAccessExpr;
import org.wso2.ballerinalang.compiler.tree.expressions.BLangIntRangeExpression;
import org.wso2.ballerinalang.compiler.tree.expressions.BLangInvocation;
import org.wso2.ballerinalang.compiler.tree.expressions.BLangInvocation.BFunctionPointerInvocation;
import org.wso2.ballerinalang.compiler.tree.expressions.BLangInvocation.BLangAttachedFunctionInvocation;
import org.wso2.ballerinalang.compiler.tree.expressions.BLangInvocation.BLangBuiltInMethodInvocation;
import org.wso2.ballerinalang.compiler.tree.expressions.BLangIsAssignableExpr;
import org.wso2.ballerinalang.compiler.tree.expressions.BLangIsLikeExpr;
import org.wso2.ballerinalang.compiler.tree.expressions.BLangLambdaFunction;
import org.wso2.ballerinalang.compiler.tree.expressions.BLangLiteral;
import org.wso2.ballerinalang.compiler.tree.expressions.BLangMatchExpression;
import org.wso2.ballerinalang.compiler.tree.expressions.BLangMatchExpression.BLangMatchExprPatternClause;
import org.wso2.ballerinalang.compiler.tree.expressions.BLangNamedArgsExpression;
import org.wso2.ballerinalang.compiler.tree.expressions.BLangRecordLiteral;
import org.wso2.ballerinalang.compiler.tree.expressions.BLangRecordLiteral.BLangChannelLiteral;
import org.wso2.ballerinalang.compiler.tree.expressions.BLangRecordLiteral.BLangJSONLiteral;
import org.wso2.ballerinalang.compiler.tree.expressions.BLangRecordLiteral.BLangMapLiteral;
import org.wso2.ballerinalang.compiler.tree.expressions.BLangRecordLiteral.BLangStreamLiteral;
import org.wso2.ballerinalang.compiler.tree.expressions.BLangRecordLiteral.BLangStructLiteral;
import org.wso2.ballerinalang.compiler.tree.expressions.BLangRecordVarRef;
import org.wso2.ballerinalang.compiler.tree.expressions.BLangRecordVarRef.BLangRecordVarRefKeyValue;
import org.wso2.ballerinalang.compiler.tree.expressions.BLangRestArgsExpression;
import org.wso2.ballerinalang.compiler.tree.expressions.BLangServiceConstructorExpr;
import org.wso2.ballerinalang.compiler.tree.expressions.BLangSimpleVarRef;
import org.wso2.ballerinalang.compiler.tree.expressions.BLangSimpleVarRef.BLangFieldVarRef;
import org.wso2.ballerinalang.compiler.tree.expressions.BLangSimpleVarRef.BLangFunctionVarRef;
import org.wso2.ballerinalang.compiler.tree.expressions.BLangSimpleVarRef.BLangLocalVarRef;
import org.wso2.ballerinalang.compiler.tree.expressions.BLangSimpleVarRef.BLangPackageVarRef;
import org.wso2.ballerinalang.compiler.tree.expressions.BLangSimpleVarRef.BLangTypeLoad;
import org.wso2.ballerinalang.compiler.tree.expressions.BLangStatementExpression;
import org.wso2.ballerinalang.compiler.tree.expressions.BLangStringTemplateLiteral;
import org.wso2.ballerinalang.compiler.tree.expressions.BLangTableLiteral;
import org.wso2.ballerinalang.compiler.tree.expressions.BLangTableQueryExpression;
import org.wso2.ballerinalang.compiler.tree.expressions.BLangTernaryExpr;
import org.wso2.ballerinalang.compiler.tree.expressions.BLangTrapExpr;
import org.wso2.ballerinalang.compiler.tree.expressions.BLangTupleVarRef;
import org.wso2.ballerinalang.compiler.tree.expressions.BLangTypeConversionExpr;
import org.wso2.ballerinalang.compiler.tree.expressions.BLangTypeInit;
import org.wso2.ballerinalang.compiler.tree.expressions.BLangTypeTestExpr;
import org.wso2.ballerinalang.compiler.tree.expressions.BLangTypedescExpr;
import org.wso2.ballerinalang.compiler.tree.expressions.BLangUnaryExpr;
import org.wso2.ballerinalang.compiler.tree.expressions.BLangVariableReference;
import org.wso2.ballerinalang.compiler.tree.expressions.BLangWaitExpr;
import org.wso2.ballerinalang.compiler.tree.expressions.BLangWaitForAllExpr;
import org.wso2.ballerinalang.compiler.tree.expressions.BLangWorkerFlushExpr;
import org.wso2.ballerinalang.compiler.tree.expressions.BLangWorkerReceive;
import org.wso2.ballerinalang.compiler.tree.expressions.BLangWorkerSyncSendExpr;
import org.wso2.ballerinalang.compiler.tree.expressions.BLangXMLAttribute;
import org.wso2.ballerinalang.compiler.tree.expressions.BLangXMLAttributeAccess;
import org.wso2.ballerinalang.compiler.tree.expressions.BLangXMLCommentLiteral;
import org.wso2.ballerinalang.compiler.tree.expressions.BLangXMLElementLiteral;
import org.wso2.ballerinalang.compiler.tree.expressions.BLangXMLProcInsLiteral;
import org.wso2.ballerinalang.compiler.tree.expressions.BLangXMLQName;
import org.wso2.ballerinalang.compiler.tree.expressions.BLangXMLQuotedString;
import org.wso2.ballerinalang.compiler.tree.expressions.BLangXMLTextLiteral;
import org.wso2.ballerinalang.compiler.tree.statements.BLangAbort;
import org.wso2.ballerinalang.compiler.tree.statements.BLangAssignment;
import org.wso2.ballerinalang.compiler.tree.statements.BLangBlockStmt;
import org.wso2.ballerinalang.compiler.tree.statements.BLangBreak;
import org.wso2.ballerinalang.compiler.tree.statements.BLangCompensate;
import org.wso2.ballerinalang.compiler.tree.statements.BLangCompoundAssignment;
import org.wso2.ballerinalang.compiler.tree.statements.BLangContinue;
import org.wso2.ballerinalang.compiler.tree.statements.BLangDone;
import org.wso2.ballerinalang.compiler.tree.statements.BLangExpressionStmt;
import org.wso2.ballerinalang.compiler.tree.statements.BLangForeach;
import org.wso2.ballerinalang.compiler.tree.statements.BLangForever;
import org.wso2.ballerinalang.compiler.tree.statements.BLangForkJoin;
import org.wso2.ballerinalang.compiler.tree.statements.BLangIf;
import org.wso2.ballerinalang.compiler.tree.statements.BLangLock;
import org.wso2.ballerinalang.compiler.tree.statements.BLangMatch;
import org.wso2.ballerinalang.compiler.tree.statements.BLangMatch.BLangMatchBindingPatternClause;
import org.wso2.ballerinalang.compiler.tree.statements.BLangMatch.BLangMatchStaticBindingPatternClause;
import org.wso2.ballerinalang.compiler.tree.statements.BLangMatch.BLangMatchStructuredBindingPatternClause;
import org.wso2.ballerinalang.compiler.tree.statements.BLangMatch.BLangMatchTypedBindingPatternClause;
import org.wso2.ballerinalang.compiler.tree.statements.BLangPanic;
import org.wso2.ballerinalang.compiler.tree.statements.BLangRecordDestructure;
import org.wso2.ballerinalang.compiler.tree.statements.BLangRecordVariableDef;
import org.wso2.ballerinalang.compiler.tree.statements.BLangRetry;
import org.wso2.ballerinalang.compiler.tree.statements.BLangReturn;
import org.wso2.ballerinalang.compiler.tree.statements.BLangScope;
import org.wso2.ballerinalang.compiler.tree.statements.BLangSimpleVariableDef;
import org.wso2.ballerinalang.compiler.tree.statements.BLangStatement;
import org.wso2.ballerinalang.compiler.tree.statements.BLangStatement.BLangStatementLink;
import org.wso2.ballerinalang.compiler.tree.statements.BLangTransaction;
import org.wso2.ballerinalang.compiler.tree.statements.BLangTupleDestructure;
import org.wso2.ballerinalang.compiler.tree.statements.BLangTupleVariableDef;
import org.wso2.ballerinalang.compiler.tree.statements.BLangWhile;
import org.wso2.ballerinalang.compiler.tree.statements.BLangWorkerSend;
import org.wso2.ballerinalang.compiler.tree.statements.BLangXMLNSStatement;
import org.wso2.ballerinalang.compiler.tree.types.BLangObjectTypeNode;
import org.wso2.ballerinalang.compiler.tree.types.BLangRecordTypeNode;
import org.wso2.ballerinalang.compiler.tree.types.BLangType;
import org.wso2.ballerinalang.compiler.tree.types.BLangValueType;
import org.wso2.ballerinalang.compiler.util.CompilerContext;
import org.wso2.ballerinalang.compiler.util.Name;
import org.wso2.ballerinalang.compiler.util.Names;
import org.wso2.ballerinalang.compiler.util.TypeTags;
import org.wso2.ballerinalang.compiler.util.diagnotic.DiagnosticPos;
import org.wso2.ballerinalang.programfile.InstructionCodes;
import org.wso2.ballerinalang.util.Flags;
import org.wso2.ballerinalang.util.Lists;

import java.nio.charset.StandardCharsets;
import java.util.ArrayList;
import java.util.Base64;
import java.util.Collections;
import java.util.Comparator;
import java.util.EnumSet;
import java.util.HashMap;
import java.util.Iterator;
import java.util.LinkedHashSet;
import java.util.List;
import java.util.Map;
import java.util.Map.Entry;
import java.util.Optional;
import java.util.Set;
import java.util.Stack;
import java.util.stream.Collectors;

import static org.wso2.ballerinalang.compiler.util.Names.GEN_VAR_PREFIX;
import static org.wso2.ballerinalang.compiler.util.Names.IGNORE;

/**
 * @since 0.94
 */
public class Desugar extends BLangNodeVisitor {

    private static final CompilerContext.Key<Desugar> DESUGAR_KEY =
            new CompilerContext.Key<>();
    private static final String QUERY_TABLE_WITH_JOIN_CLAUSE = "queryTableWithJoinClause";
    private static final String QUERY_TABLE_WITHOUT_JOIN_CLAUSE = "queryTableWithoutJoinClause";
    private static final String CREATE_FOREVER = "startForever";
    private static final String BASE_64 = "base64";

    private SymbolTable symTable;
    private SymbolResolver symResolver;
    private IterableCodeDesugar iterableCodeDesugar;
    private StreamingCodeDesugar streamingCodeDesugar;
    private AnnotationDesugar annotationDesugar;
    private InMemoryTableQueryBuilder inMemoryTableQueryBuilder;
    private Types types;
    private Names names;
    private SiddhiQueryBuilder siddhiQueryBuilder;
    private HttpFiltersDesugar httpFiltersDesugar;
    private ServiceDesugar serviceDesugar;

    private BLangNode result;

    private BLangStatementLink currentLink;
    private Stack<BLangWorker> workerStack = new Stack<>();

    public Stack<BLangLock> enclLocks = new Stack<>();

    private SymbolEnv env;
    private int lambdaFunctionCount = 0;
    private int recordCount = 0;

    // Safe navigation related variables
    private Stack<BLangMatch> matchStmtStack = new Stack<>();
    Stack<BLangAccessExpression> accessExprStack = new Stack<>();
    private BLangMatchTypedBindingPatternClause successPattern;
    private BLangAssignment safeNavigationAssignment;

    public static Desugar getInstance(CompilerContext context) {
        Desugar desugar = context.get(DESUGAR_KEY);
        if (desugar == null) {
            desugar = new Desugar(context);
        }

        return desugar;
    }

    private Desugar(CompilerContext context) {
        context.put(DESUGAR_KEY, this);
        this.symTable = SymbolTable.getInstance(context);
        this.symResolver = SymbolResolver.getInstance(context);
        this.iterableCodeDesugar = IterableCodeDesugar.getInstance(context);
        this.streamingCodeDesugar = StreamingCodeDesugar.getInstance(context);
        this.annotationDesugar = AnnotationDesugar.getInstance(context);
        this.inMemoryTableQueryBuilder = InMemoryTableQueryBuilder.getInstance(context);
        this.types = Types.getInstance(context);
        this.names = Names.getInstance(context);
        this.siddhiQueryBuilder = SiddhiQueryBuilder.getInstance(context);
        this.names = Names.getInstance(context);
        httpFiltersDesugar = HttpFiltersDesugar.getInstance(context);
        this.serviceDesugar = ServiceDesugar.getInstance(context);
    }

    public BLangPackage perform(BLangPackage pkgNode) {
        // Initialize the annotation map
        annotationDesugar.initializeAnnotationMap(pkgNode);
        return rewrite(pkgNode, env);
    }

    private void addAttachedFunctionsToPackageLevel(BLangPackage pkgNode, SymbolEnv env) {
        for (BLangTypeDefinition typeDef : pkgNode.typeDefinitions) {
            if (typeDef.typeNode.getKind() == NodeKind.USER_DEFINED_TYPE) {
                continue;
            }
            if (typeDef.symbol.tag == SymTag.OBJECT) {
                BLangObjectTypeNode objectTypeNode = (BLangObjectTypeNode) typeDef.typeNode;

                objectTypeNode.functions.forEach(f -> {
                    if (!pkgNode.objAttachedFunctions.contains(f.symbol)) {
                        pkgNode.functions.add(f);
                        pkgNode.topLevelNodes.add(f);
                    }
                });

                if (objectTypeNode.flagSet.contains(Flag.ABSTRACT)) {
                    continue;
                }

                if (objectTypeNode.initFunction == null) {
                    objectTypeNode.initFunction = createDefaultObjectConstructor(objectTypeNode, env);
                }
                pkgNode.functions.add(objectTypeNode.initFunction);
                pkgNode.topLevelNodes.add(objectTypeNode.initFunction);
            } else if (typeDef.symbol.tag == SymTag.RECORD) {
                BLangRecordTypeNode recordTypeNod = (BLangRecordTypeNode) typeDef.typeNode;
                pkgNode.functions.add(recordTypeNod.initFunction);
                pkgNode.topLevelNodes.add(recordTypeNod.initFunction);
            }
        }
    }

    /**
     * Create package init functions.
     *
     * @param pkgNode package node
     * @param env     symbol environment of package
     */
    private void createPackageInitFunctions(BLangPackage pkgNode, SymbolEnv env) {
        String alias = pkgNode.symbol.pkgID.toString();
        pkgNode.initFunction = ASTBuilderUtil.createInitFunction(pkgNode.pos, alias, Names.INIT_FUNCTION_SUFFIX);
        // Add package level namespace declarations to the init function
        pkgNode.xmlnsList.forEach(xmlns -> {
            pkgNode.initFunction.body.addStatement(createNamespaceDeclrStatement(xmlns));
        });
        pkgNode.startFunction = ASTBuilderUtil.createInitFunction(pkgNode.pos, alias, Names.START_FUNCTION_SUFFIX);
        pkgNode.stopFunction = ASTBuilderUtil.createInitFunction(pkgNode.pos, alias, Names.STOP_FUNCTION_SUFFIX);
        // Create invokable symbol for init function
        createInvokableSymbol(pkgNode.initFunction, env);
        // Create invokable symbol for start function
        createInvokableSymbol(pkgNode.startFunction, env);
        addInitReturnStatement(pkgNode.startFunction.body);
        // Create invokable symbol for stop function
        createInvokableSymbol(pkgNode.stopFunction, env);
        addInitReturnStatement(pkgNode.stopFunction.body);
    }

    /**
     * Create invokable symbol for function.
     *
     * @param bLangFunction function node
     * @param env           Symbol environment
     */
    private void createInvokableSymbol(BLangFunction bLangFunction, SymbolEnv env) {
        BInvokableSymbol functionSymbol = Symbols.createFunctionSymbol(Flags.asMask(bLangFunction.flagSet),
                new Name(bLangFunction.name.value), env.enclPkg.packageID, bLangFunction.type, env.enclPkg.symbol,
                true);
        functionSymbol.retType = bLangFunction.returnTypeNode.type;
        // Add parameters
        for (BLangVariable param : bLangFunction.requiredParams) {
            functionSymbol.params.add(param.symbol);
        }

        LinkedHashSet<BType> members = new LinkedHashSet<>();
        members.add(symTable.errorType);
        members.add(symTable.nilType);
        final BUnionType returnType = new BUnionType(null, members, true);

        functionSymbol.scope = new Scope(functionSymbol);
        functionSymbol.type = new BInvokableType(new ArrayList<>(), returnType, null);
        bLangFunction.symbol = functionSymbol;
    }

    /**
     * Add init return statments.
     *
     * @param bLangBlockStmt block statement node
     */
    private void addInitReturnStatement(BLangBlockStmt bLangBlockStmt) {
        BLangReturn returnStmt = ASTBuilderUtil.createNilReturnStmt(bLangBlockStmt.pos, symTable.nilType);
        bLangBlockStmt.addStatement(returnStmt);
    }

    /**
     * Create namespace declaration statement for XMNLNS.
     *
     * @param xmlns XMLNS node
     * @return XMLNS statement
     */
    private BLangXMLNSStatement createNamespaceDeclrStatement(BLangXMLNS xmlns) {
        BLangXMLNSStatement xmlnsStmt = (BLangXMLNSStatement) TreeBuilder.createXMLNSDeclrStatementNode();
        xmlnsStmt.xmlnsDecl = xmlns;
        xmlnsStmt.pos = xmlns.pos;
        return xmlnsStmt;
    }
    // visitors

    @Override
    public void visit(BLangPackage pkgNode) {
        if (pkgNode.completedPhases.contains(CompilerPhase.DESUGAR)) {
            result = pkgNode;
            return;
        }
        SymbolEnv env = this.symTable.pkgEnvMap.get(pkgNode.symbol);
        createPackageInitFunctions(pkgNode, env);
        // Adding object functions to package level.
        addAttachedFunctionsToPackageLevel(pkgNode, env);

        pkgNode.constants.forEach(constant -> pkgNode.typeDefinitions.add(constant.associatedTypeDefinition));

        BLangBlockStmt serviceAttachments = serviceDesugar.rewriteServices(pkgNode.services, env);

        pkgNode.globalVars.forEach(globalVar -> {
            BLangAssignment assignment = createAssignmentStmt(globalVar);
            if (assignment.expr == null) {
                assignment.expr = getInitExpr(globalVar);
            }
            if (assignment.expr != null) {
                pkgNode.initFunction.body.stmts.add(assignment);
            }
        });
        annotationDesugar.rewritePackageAnnotations(pkgNode);
        //Sort type definitions with precedence
        pkgNode.typeDefinitions.sort(Comparator.comparing(t -> t.precedence));

        pkgNode.typeDefinitions = rewrite(pkgNode.typeDefinitions, env);
        pkgNode.xmlnsList = rewrite(pkgNode.xmlnsList, env);
        pkgNode.globalVars = rewrite(pkgNode.globalVars, env);
        pkgNode.functions = rewrite(pkgNode.functions, env);

        serviceDesugar.rewriteListeners(pkgNode.globalVars, env);
        serviceDesugar.rewriteAttachments(serviceAttachments, env);

        pkgNode.initFunction = rewrite(pkgNode.initFunction, env);
        pkgNode.startFunction = rewrite(pkgNode.startFunction, env);
        pkgNode.stopFunction = rewrite(pkgNode.stopFunction, env);
        pkgNode.getTestablePkgs().forEach(testablePackage -> visit((BLangPackage) testablePackage));
        pkgNode.completedPhases.add(CompilerPhase.DESUGAR);
        result = pkgNode;
    }

    @Override
    public void visit(BLangImportPackage importPkgNode) {
        BPackageSymbol pkgSymbol = importPkgNode.symbol;
        SymbolEnv pkgEnv = this.symTable.pkgEnvMap.get(pkgSymbol);
        rewrite(pkgEnv.node, pkgEnv);
        result = importPkgNode;
    }

    @Override
    public void visit(BLangTypeDefinition typeDef) {
        if (typeDef.typeNode.getKind() == NodeKind.OBJECT_TYPE
                || typeDef.typeNode.getKind() == NodeKind.RECORD_TYPE) {
            typeDef.typeNode = rewrite(typeDef.typeNode, env);
        }
        result = typeDef;
    }

    @Override
    public void visit(BLangObjectTypeNode objectTypeNode) {
        // Merge the fields defined within the object and the fields that
        // get inherited via the type references.
        objectTypeNode.fields.addAll(objectTypeNode.referencedFields);

        if (objectTypeNode.flagSet.contains(Flag.ABSTRACT)) {
            result = objectTypeNode;
            return;
        }

        // Add object level variables to the init function.
        Map<BSymbol, BLangStatement> initFunctionStmts = objectTypeNode.initFunction.initFunctionStmts;
        objectTypeNode.fields.stream()
                // skip if the field is already have an value set by the constructor.
                .filter(field -> !initFunctionStmts.containsKey(field.symbol))
                .filter(field -> field.expr != null)
                .forEachOrdered(field -> {
                    initFunctionStmts.put(field.symbol, createAssignmentStmt(field));
                });

        // Adding init statements to the init function.
        BLangStatement[] initStmts = initFunctionStmts.values().toArray(new BLangStatement[0]);
        for (int i = 0; i < initFunctionStmts.size(); i++) {
            objectTypeNode.initFunction.body.stmts.add(i, initStmts[i]);
        }

        result = objectTypeNode;
    }

    @Override
    public void visit(BLangRecordTypeNode recordTypeNode) {
        int maskOptional = Flags.asMask(EnumSet.of(Flag.OPTIONAL));

        recordTypeNode.fields.addAll(recordTypeNode.referencedFields);
        // Add struct level variables to the init function.
        recordTypeNode.fields.stream()
                // Only add a field if it is required. Checking if it's required is enough since non-defaultable
                // required fields will have been caught in the type checking phase.
                .filter(field -> !recordTypeNode.initFunction.initFunctionStmts.containsKey(field.symbol) &&
                            !Symbols.isFlagOn(field.symbol.flags, maskOptional))
                .filter(field -> field.expr != null)
                .forEachOrdered(field -> {
                    recordTypeNode.initFunction.initFunctionStmts.put(field.symbol,
                            createAssignmentStmt(field));
                });

        //Adding init statements to the init function.
        BLangStatement[] initStmts = recordTypeNode.initFunction.initFunctionStmts
                .values().toArray(new BLangStatement[0]);
        for (int i = 0; i < recordTypeNode.initFunction.initFunctionStmts.size(); i++) {
            recordTypeNode.initFunction.body.stmts.add(i, initStmts[i]);
        }

        result = recordTypeNode;
    }

    @Override
    public void visit(BLangFunction funcNode) {
        SymbolEnv fucEnv = SymbolEnv.createFunctionEnv(funcNode, funcNode.symbol.scope, env);
        if (!funcNode.interfaceFunction) {
            addReturnIfNotPresent(funcNode);
        }

        // Duplicate the invokable symbol and the invokable type.
        funcNode.originalFuncSymbol = funcNode.symbol;
        BInvokableSymbol dupFuncSymbol = ASTBuilderUtil.duplicateInvokableSymbol(funcNode.symbol);
        funcNode.symbol = dupFuncSymbol;
        BInvokableType dupFuncType = (BInvokableType) dupFuncSymbol.type;

        //write closure vars
        funcNode.closureVarSymbols.stream()
                .filter(symbol -> !isFunctionArgument(symbol, funcNode.symbol.params))
                .forEach(symbol -> {
                    symbol.closure = true;
                    dupFuncSymbol.params.add(0, symbol);
                    dupFuncType.paramTypes.add(0, symbol.type);
                });

        funcNode.body = rewrite(funcNode.body, fucEnv);
        funcNode.workers = rewrite(funcNode.workers, fucEnv);
        result = funcNode;
    }

    private boolean isFunctionArgument(BVarSymbol symbol, List<BVarSymbol> params) {
        return params.stream().anyMatch(param -> (param.name.equals(symbol.name) && param.type.tag == symbol.type.tag));
    }

    @Override
    public void visit(BLangService serviceNode) {
        final BLangPackage enclPkg = env.enclPkg;


    }

    public void visit(BLangForever foreverStatement) {
        if (foreverStatement.isSiddhiRuntimeEnabled()) {
            siddhiQueryBuilder.visit(foreverStatement);
            BLangExpressionStmt stmt = (BLangExpressionStmt) TreeBuilder.createExpressionStatementNode();
            stmt.expr = createInvocationForForeverBlock(foreverStatement);
            stmt.pos = foreverStatement.pos;
            stmt.addWS(foreverStatement.getWS());
            result = rewrite(stmt, env);
        } else {
            result = streamingCodeDesugar.desugar(foreverStatement);
            result = rewrite(result, env);
        }
    }

    @Override
    public void visit(BLangResource resourceNode) {
        addReturnIfNotPresent(resourceNode);
        httpFiltersDesugar.invokeFilters(resourceNode, env);
        SymbolEnv resourceEnv = SymbolEnv.createResourceActionSymbolEnv(resourceNode, resourceNode.symbol.scope, env);
        resourceNode.body = rewrite(resourceNode.body, resourceEnv);
        resourceNode.workers = rewrite(resourceNode.workers, resourceEnv);
        result = resourceNode;
    }

    @Override
    public void visit(BLangWorker workerNode) {
        this.workerStack.push(workerNode);
        workerNode.body = rewrite(workerNode.body, env);
        this.workerStack.pop();
        result = workerNode;
    }

    @Override
    public void visit(BLangEndpoint endpoint) {
        result = endpoint;
    }

    @Override
    public void visit(BLangSimpleVariable varNode) {
        if ((varNode.symbol.owner.tag & SymTag.INVOKABLE) != SymTag.INVOKABLE) {
            varNode.expr = null;
            result = varNode;
            return;
        }

        // Return if this assignment is not a safe assignment
        varNode.expr = rewriteExpr(varNode.expr);
        result = varNode;

    }

    @Override
    public void visit(BLangTupleVariable varNode) {
        result = varNode;
    }

    @Override
    public void visit(BLangRecordVariable varNode) {
        result = varNode;
    }

    // Statements

    @Override
    public void visit(BLangBlockStmt block) {
        SymbolEnv blockEnv = SymbolEnv.createBlockEnv(block, env);
        block.stmts = rewriteStmt(block.stmts, blockEnv);
        result = block;
    }

    @Override
    public void visit(BLangSimpleVariableDef varDefNode) {
        varDefNode.var = rewrite(varDefNode.var, env);

        BLangSimpleVariable varNode = varDefNode.var;
        // Generate default init expression, if rhs expr is null
        if (varNode.expr == null) {
            varNode.expr = getInitExpr(varNode);
        }

        result = varDefNode;
    }

    @Override
    public void visit(BLangTupleVariableDef varDefNode) {
        //  case 1:
        //  (string, int) (a, b) = (tuple)
        //
        //  any[] x = (tuple);
        //  string a = x[0];
        //  int b = x[1];
        //
        //  case 2:
        //  ((string, float) int)) ((a, b), c)) = (tuple)
        //
        //  any[] x = (tuple);
        //  string a = x[0][0];
        //  float b = x[0][1];
        //  int c = x[1];
        varDefNode.var = rewrite(varDefNode.var, env);
        BLangTupleVariable tupleVariable = varDefNode.var;

        //create tuple destruct block stmt
        final BLangBlockStmt blockStmt = ASTBuilderUtil.createBlockStmt(varDefNode.pos);

        //create a array of any-type based on the dimension
        BType runTimeType = new BArrayType(symTable.anyType);

        //create a simple var for the array 'any[] x = (tuple)' based on the dimension for x
        final BLangSimpleVariable tuple = ASTBuilderUtil.createVariable(varDefNode.pos, "", runTimeType, null,
                new BVarSymbol(0, names.fromString("tuple"), this.env.scope.owner.pkgID, runTimeType,
                        this.env.scope.owner));
        tuple.expr = tupleVariable.expr;
        final BLangSimpleVariableDef variableDef = ASTBuilderUtil.createVariableDefStmt(varDefNode.pos, blockStmt);
        variableDef.var = tuple;

        //create the variable definition statements using the root block stmt created
        createVarDefStmts(tupleVariable, blockStmt, tuple.symbol, null);

        //finally rewrite the populated block statement
        result = rewrite(blockStmt, env);
    }

    @Override
    public void visit(BLangRecordVariableDef varDefNode) {

        BLangRecordVariable varNode = varDefNode.var;

        final BLangBlockStmt blockStmt = ASTBuilderUtil.createBlockStmt(varDefNode.pos);

        BType runTimeType = new BMapType(TypeTags.RECORD, symTable.anyType, null);

        final BLangSimpleVariable mapVariable = ASTBuilderUtil.createVariable(varDefNode.pos, "", runTimeType,
                null, new BVarSymbol(0, names.fromString("$map$0"), this.env.scope.owner.pkgID,
                        runTimeType, this.env.scope.owner));
        mapVariable.expr = varDefNode.var.expr;
        final BLangSimpleVariableDef variableDef = ASTBuilderUtil.createVariableDefStmt(varDefNode.pos, blockStmt);
        variableDef.var = mapVariable;

        createVarDefStmts(varNode, blockStmt, mapVariable.symbol, null);

        result = rewrite(blockStmt, env);
    }

    /**
     * This method iterate through each member of the tupleVar and create the relevant var def statements. This method
     * does the check for node kind of each member and call the related var def creation method.
     *
     * Example:
     * ((string, float) int)) ((a, b), c)) = (tuple)
     *
     * (a, b) is again a tuple, so it is a recursive var def creation.
     *
     * c is a simple var, so a simple var def will be created.
     *
     */
    private void createVarDefStmts(BLangTupleVariable parentTupleVariable, BLangBlockStmt parentBlockStmt,
                                   BVarSymbol tupleVarSymbol, BLangIndexBasedAccess parentIndexAccessExpr) {

        final List<BLangVariable> memberVars = parentTupleVariable.memberVariables;
        for (int index = 0; index < memberVars.size(); index++) {
            BLangVariable variable = memberVars.get(index);
            if (NodeKind.VARIABLE == variable.getKind()) { //if this is simple var, then create a simple var def stmt
                BLangLiteral indexExpr = ASTBuilderUtil.createLiteral(variable.pos, symTable.intType, (long) index);
                createSimpleVarDefStmt((BLangSimpleVariable) variable, parentBlockStmt, indexExpr, tupleVarSymbol,
                        parentIndexAccessExpr);
            } else if (variable.getKind() == NodeKind.TUPLE_VARIABLE) { //else recursively create the var def statements
                BLangTupleVariable tupleVariable = (BLangTupleVariable) variable;
                BLangLiteral indexExpr = ASTBuilderUtil.createLiteral(tupleVariable.pos, symTable.intType,
                        (long) index);
                BLangIndexBasedAccess arrayAccessExpr = ASTBuilderUtil.createIndexBasesAccessExpr(tupleVariable.pos,
                        new BArrayType(symTable.anyType), tupleVarSymbol, indexExpr);
                if (parentIndexAccessExpr != null) {
                    arrayAccessExpr.expr = parentIndexAccessExpr;
                }
                createVarDefStmts((BLangTupleVariable) variable, parentBlockStmt, tupleVarSymbol, arrayAccessExpr);
            } else if (variable.getKind() == NodeKind.RECORD_VARIABLE) {
                BLangRecordVariable recordVariable = (BLangRecordVariable) variable;
                BLangLiteral indexExpr = ASTBuilderUtil.createLiteral(recordVariable.pos, symTable.intType,
                        (long) index);
                BLangIndexBasedAccess arrayAccessExpr = ASTBuilderUtil.createIndexBasesAccessExpr(
                        parentTupleVariable.pos, new BMapType(TypeTags.RECORD, symTable.anyType, null),
                        tupleVarSymbol, indexExpr);
                if (parentIndexAccessExpr != null) {
                    arrayAccessExpr.expr = parentIndexAccessExpr;
                }
                createVarDefStmts((BLangRecordVariable) variable, parentBlockStmt, tupleVarSymbol, arrayAccessExpr);
            }
        }
    }

    /**
     * Overloaded method to handle record variables.
     * This method iterate through each member of the recordVar and create the relevant var def statements. This method
     * does the check for node kind of each member and call the related var def creation method.
     *
     * Example:
     * type Foo record {
     *     string name;
     *     (int, string) age;
     *     Address address;
     * };
     *
     * Foo {name: a, age: (b, c), address: d} = {record literal}
     *
     *  a is a simple var, so a simple var def will be created.
     *
     * (b, c) is a tuple, so it is a recursive var def creation.
     *
     * d is a record, so it is a recursive var def creation.
     *
     */
    private void createVarDefStmts(BLangRecordVariable parentRecordVariable, BLangBlockStmt parentBlockStmt,
                                   BVarSymbol recordVarSymbol, BLangIndexBasedAccess parentIndexAccessExpr) {

        List<BLangRecordVariableKeyValue> variableList = parentRecordVariable.variableList;
        for (BLangRecordVariableKeyValue recordFieldKeyValue : variableList) {
            if (recordFieldKeyValue.valueBindingPattern.getKind() == NodeKind.VARIABLE) {
                BLangLiteral indexExpr = ASTBuilderUtil.
                        createLiteral((recordFieldKeyValue.valueBindingPattern).pos, symTable.stringType,
                                recordFieldKeyValue.key.value);
                createSimpleVarDefStmt((BLangSimpleVariable) recordFieldKeyValue.valueBindingPattern, parentBlockStmt,
                        indexExpr, recordVarSymbol, parentIndexAccessExpr);
            } else if (recordFieldKeyValue.valueBindingPattern.getKind() == NodeKind.TUPLE_VARIABLE) {
                BLangTupleVariable tupleVariable = (BLangTupleVariable) recordFieldKeyValue.valueBindingPattern;
                BLangLiteral indexExpr = ASTBuilderUtil.createLiteral(tupleVariable.pos, symTable.stringType,
                        recordFieldKeyValue.key.value);
                BLangIndexBasedAccess arrayAccessExpr = ASTBuilderUtil.createIndexBasesAccessExpr(tupleVariable.pos,
                        new BArrayType(symTable.anyType), recordVarSymbol, indexExpr);
                if (parentIndexAccessExpr != null) {
                    arrayAccessExpr.expr = parentIndexAccessExpr;
                }
                createVarDefStmts((BLangTupleVariable) recordFieldKeyValue.valueBindingPattern,
                        parentBlockStmt, recordVarSymbol, arrayAccessExpr);
            } else if (recordFieldKeyValue.valueBindingPattern.getKind() == NodeKind.RECORD_VARIABLE) {
                BLangRecordVariable recordVariable = (BLangRecordVariable) recordFieldKeyValue.valueBindingPattern;
                BLangLiteral indexExpr = ASTBuilderUtil.createLiteral(recordVariable.pos, symTable.stringType,
                        recordFieldKeyValue.key.value);
                BLangIndexBasedAccess arrayAccessExpr = ASTBuilderUtil.createIndexBasesAccessExpr(
                        parentRecordVariable.pos, new BMapType(TypeTags.RECORD, symTable.anyType, null),
                        recordVarSymbol, indexExpr);
                if (parentIndexAccessExpr != null) {
                    arrayAccessExpr.expr = parentIndexAccessExpr;
                }
                createVarDefStmts((BLangRecordVariable) recordFieldKeyValue.valueBindingPattern, parentBlockStmt,
                        recordVarSymbol, arrayAccessExpr);
            }
        }

        if (parentRecordVariable.restParam != null) {
            // The restParam is desugared to a filter iterable operation that filters out the fields provided in the
            // record variable
            // map<any> restParam = $map$0.filter($lambdaArg$0);

            DiagnosticPos pos = parentBlockStmt.pos;
            BMapType anyConstrainedMapType = new BMapType(TypeTags.MAP, symTable.anyType, null);
            BLangVariableReference variableReference;

            if (parentIndexAccessExpr != null) {
                BLangSimpleVariable mapVariable = ASTBuilderUtil.createVariable(pos, "$map$1", anyConstrainedMapType,
                        null, new BVarSymbol(0, names.fromString("$map$1"), this.env.scope.owner.pkgID,
                                anyConstrainedMapType, this.env.scope.owner));
                mapVariable.expr = parentIndexAccessExpr;
                BLangSimpleVariableDef variableDef = ASTBuilderUtil.createVariableDefStmt(pos, parentBlockStmt);
                variableDef.var = mapVariable;

                variableReference = ASTBuilderUtil.createVariableRef(pos, mapVariable.symbol);
            } else {
                variableReference = ASTBuilderUtil.createVariableRef(pos,
                        ((BLangSimpleVariableDef) parentBlockStmt.stmts.get(0)).var.symbol);
            }

            // Create rest param variable definition
            BLangSimpleVariable restParam = (BLangSimpleVariable) parentRecordVariable.restParam;
            BLangSimpleVariableDef restParamVarDef = ASTBuilderUtil.createVariableDefStmt(pos,
                    parentBlockStmt);
            restParamVarDef.var = restParam;
            restParamVarDef.var.type = anyConstrainedMapType;

            // Create lambda function to be passed into the filter iterable operation (i.e. $lambdaArg$0)
            BLangLambdaFunction lambdaFunction = createFuncToFilterOutRestParam(parentRecordVariable, pos);

            // Create filter iterator operation
            BLangInvocation filterIterator = (BLangInvocation) TreeBuilder.createInvocationNode();
            restParam.expr = filterIterator;

            filterIterator.iterableOperationInvocation = true;
            filterIterator.argExprs.add(lambdaFunction);
            filterIterator.requiredArgs.add(lambdaFunction);

            // Variable reference to the 1st variable of this block. i.e. the map ..
            filterIterator.expr = variableReference;

            filterIterator.type = new BIntermediateCollectionType(getStringAnyTupleType());

            IterableContext iterableContext = new IterableContext(filterIterator.expr, env);
            iterableContext.foreachTypes = getStringAnyTupleType().tupleTypes;
            filterIterator.iContext = iterableContext;

            iterableContext.resultType = anyConstrainedMapType;
            Operation filterOperation = new Operation(IterableKind.FILTER, filterIterator, iterableContext.resultType);
            filterOperation.pos = pos;
            filterOperation.collectionType = filterOperation.expectedType = anyConstrainedMapType;
            filterOperation.inputType = filterOperation.outputType = getStringAnyTupleType();
            iterableContext.operations.add(filterOperation);
        }
    }

    private BLangLambdaFunction createFuncToFilterOutRestParam(BLangRecordVarRef recordVarRef, DiagnosticPos pos) {

        // Creates following anonymous function
        //
        // function ((string, any) $lambdaArg$0) returns boolean {
        //     Following if block is generated for all parameters given in the record variable
        //     if ($lambdaArg$0[0] == "name") {
        //         return false;
        //     }
        //     if ($lambdaArg$0[0] == "age") {
        //         return false;
        //     }
        //      return true;
        // }

        BLangFunction function = ASTBuilderUtil.createFunction(pos, "$anonFunc$" + lambdaFunctionCount++);
        BVarSymbol keyValSymbol = new BVarSymbol(0, names.fromString("$lambdaArg$0"), this.env.scope.owner.pkgID,
                getStringAnyTupleType(), this.env.scope.owner);
        BLangBlockStmt functionBlock = createAnonymousFunctionBlock(pos, function, keyValSymbol);

        // Create the if statements
        for (BLangRecordVarRefKeyValue variableKeyValueNode : recordVarRef.recordRefFields) {
            createIfStmt(pos, keyValSymbol, functionBlock, variableKeyValueNode.variableName.getValue());
        }

        // Create the final return true statement
        BInvokableSymbol functionSymbol = createReturnTrueStatement(pos, function, functionBlock);

        // Create and return a lambda function
        return createLambdaFunction(function, functionSymbol);
    }

    private BLangLambdaFunction createFuncToFilterOutRestParam(BLangRecordVariable recordVariable, DiagnosticPos pos) {

        // Creates following anonymous function
        //
        // function ((string, any) $lambdaArg$0) returns boolean {
        //     Following if block is generated for all parameters given in the record variable
        //     if ($lambdaArg$0[0] == "name") {
        //         return false;
        //     }
        //     if ($lambdaArg$0[0] == "age") {
        //         return false;
        //     }
        //      return true;
        // }

        BLangFunction function = ASTBuilderUtil.createFunction(pos, "$anonFunc$" + lambdaFunctionCount++);
        BVarSymbol keyValSymbol = new BVarSymbol(0, names.fromString("$lambdaArg$0"), this.env.scope.owner.pkgID,
                getStringAnyTupleType(), this.env.scope.owner);
        BLangBlockStmt functionBlock = createAnonymousFunctionBlock(pos, function, keyValSymbol);

        // Create the if statements
        for (BLangRecordVariableKeyValueNode variableKeyValueNode : recordVariable.variableList) {
            createIfStmt(pos, keyValSymbol, functionBlock, variableKeyValueNode.getKey().getValue());
        }

        // Create the final return true statement
        BInvokableSymbol functionSymbol = createReturnTrueStatement(pos, function, functionBlock);

        // Create and return a lambda function
        return createLambdaFunction(function, functionSymbol);
    }

    private void createIfStmt(DiagnosticPos pos, BVarSymbol keyValSymbol, BLangBlockStmt functionBlock, String key) {
        BLangIf ifStmt = ASTBuilderUtil.createIfStmt(pos, functionBlock);

        BLangBlockStmt ifBlock = ASTBuilderUtil.createBlockStmt(pos, new ArrayList<>());
        BLangReturn returnStmt = ASTBuilderUtil.createReturnStmt(pos, ifBlock);
        returnStmt.expr = ASTBuilderUtil.createLiteral(pos, symTable.booleanType, false);
        ifStmt.body = ifBlock;

        BLangBracedOrTupleExpr tupleExpr = new BLangBracedOrTupleExpr();
        tupleExpr.isBracedExpr = true;
        tupleExpr.type = symTable.booleanType;

        BLangIndexBasedAccess indexBasesAccessExpr = ASTBuilderUtil.createIndexBasesAccessExpr(pos,
                symTable.stringType, keyValSymbol, ASTBuilderUtil.createLiteral(pos, symTable.intType, (long) 0));

        BLangBinaryExpr binaryExpr = ASTBuilderUtil.createBinaryExpr(pos, indexBasesAccessExpr,
                ASTBuilderUtil.createLiteral(pos, symTable.stringType, key),
                symTable.booleanType, OperatorKind.EQUAL, null);

        binaryExpr.opSymbol = (BOperatorSymbol) symResolver.resolveBinaryOperator(
                binaryExpr.opKind, binaryExpr.lhsExpr.type, binaryExpr.rhsExpr.type);

        tupleExpr.expressions.add(binaryExpr);
        ifStmt.expr = tupleExpr;
    }

    private BLangLambdaFunction createLambdaFunction(BLangFunction function, BInvokableSymbol functionSymbol) {
        BLangLambdaFunction lambdaFunction = (BLangLambdaFunction) TreeBuilder.createLambdaFunctionNode();
        lambdaFunction.function = function;
        lambdaFunction.type = functionSymbol.type;
        return lambdaFunction;
    }

    private BInvokableSymbol createReturnTrueStatement(DiagnosticPos pos, BLangFunction function,
                                                       BLangBlockStmt functionBlock) {
        BLangReturn trueReturnStmt = ASTBuilderUtil.createReturnStmt(pos, functionBlock);
        trueReturnStmt.expr = ASTBuilderUtil.createLiteral(pos, symTable.booleanType, true);

        // Create function symbol before visiting desugar phase for the function
        BInvokableSymbol functionSymbol = Symbols.createFunctionSymbol(Flags.asMask(function.flagSet),
                new Name(function.name.value), env.enclPkg.packageID, function.type, env.enclEnv.enclVarSym, true);
        functionSymbol.retType = function.returnTypeNode.type;
        functionSymbol.params = function.requiredParams.stream()
                .map(param -> param.symbol)
                .collect(Collectors.toList());
        functionSymbol.scope = env.scope;
        functionSymbol.type = new BInvokableType(Collections.singletonList(getStringAnyTupleType()),
                symTable.booleanType, null);
        function.symbol = functionSymbol;
        rewrite(function, env);
        env.enclPkg.addFunction(function);
        return functionSymbol;
    }

    private BLangBlockStmt createAnonymousFunctionBlock(DiagnosticPos pos, BLangFunction function,
                                                        BVarSymbol keyValSymbol) {
        BLangSimpleVariable inputParameter = ASTBuilderUtil.createVariable(pos, null, getStringAnyTupleType(),
                null, keyValSymbol);
        function.requiredParams.add(inputParameter);
        BLangValueType booleanTypeKind = new BLangValueType();
        booleanTypeKind.typeKind = TypeKind.BOOLEAN;
        function.returnTypeNode = booleanTypeKind;

        BLangBlockStmt functionBlock = ASTBuilderUtil.createBlockStmt(pos, new ArrayList<>());
        function.body = functionBlock;
        return functionBlock;
    }

    private BTupleType getStringAnyTupleType() {
        ArrayList<BType> typeList = new ArrayList<BType>() {{
            add(symTable.stringType);
            add(symTable.anyType);
        }};
        return new BTupleType(typeList);
    }

    /**
     * This method creates a simple variable def and assigns and array expression based on the given indexExpr.
     *
     *  case 1: when there is no parent array access expression, but with the indexExpr : 1
     *  string s = x[1];
     *
     *  case 2: when there is a parent array expression : x[2] and indexExpr : 3
     *  string s = x[2][3];
     *
     *  case 3: when there is no parent array access expression, but with the indexExpr : name
     *  string s = x[name];
     *
     *  case 4: when there is a parent map expression : x[name] and indexExpr : fName
     *  string s = x[name][fName]; // record variable inside record variable
     *
     *  case 5: when there is a parent map expression : x[name] and indexExpr : 1
     *  string s = x[name][1]; // tuple variable inside record variable
     */
    private void createSimpleVarDefStmt(BLangSimpleVariable simpleVariable, BLangBlockStmt parentBlockStmt,
                                        BLangLiteral indexExpr, BVarSymbol tupleVarSymbol,
                                        BLangIndexBasedAccess parentArrayAccessExpr) {

        Name varName = names.fromIdNode(simpleVariable.name);
        if (varName == Names.IGNORE) {
            return;
        }

        final BLangSimpleVariableDef simpleVariableDef = ASTBuilderUtil.createVariableDefStmt(simpleVariable.pos,
                parentBlockStmt);
        simpleVariableDef.var = simpleVariable;

        simpleVariable.expr = createIndexBasedAccessExpr(simpleVariable.type, simpleVariable.pos,
                indexExpr, tupleVarSymbol, parentArrayAccessExpr);
    }

    @Override
    public void visit(BLangAssignment assignNode) {
        if (safeNavigateLHS(assignNode.varRef)) {
            BLangAccessExpression accessExpr = (BLangAccessExpression) assignNode.varRef;
            accessExpr.leafNode = true;
            result = rewriteSafeNavigationAssignment(accessExpr, assignNode.expr, assignNode.safeAssignment);
            result = rewrite(result, env);
            return;
        }

        assignNode.varRef = rewriteExpr(assignNode.varRef);
        assignNode.expr = rewriteExpr(assignNode.expr);
        result = assignNode;

    }

    @Override
    public void visit(BLangTupleDestructure tupleDestructure) {
        //  case 1:
        //  a is string, b is float
        //  (a, b) = (tuple)
        //
        //  any[] x = (tuple);
        //  string a = x[0];
        //  int b = x[1];
        //
        //  case 2:
        //  a is string, b is float, c is int
        //  ((a, b), c)) = (tuple)
        //
        //  any[] x = (tuple);
        //  string a = x[0][0];
        //  float b = x[0][1];
        //  int c = x[1];


        //create tuple destruct block stmt
        final BLangBlockStmt blockStmt = ASTBuilderUtil.createBlockStmt(tupleDestructure.pos);

        //create a array of any-type based on the dimension
        BType runTimeType = new BArrayType(symTable.anyType);

        //create a simple var for the array 'any[] x = (tuple)' based on the dimension for x
        final BLangSimpleVariable tuple = ASTBuilderUtil.createVariable(tupleDestructure.pos, "", runTimeType, null,
                new BVarSymbol(0, names.fromString("tuple"), this.env.scope.owner.pkgID, runTimeType,
                        this.env.scope.owner));
        tuple.expr = tupleDestructure.expr;
        final BLangSimpleVariableDef variableDef = ASTBuilderUtil.createVariableDefStmt(tupleDestructure.pos,
                blockStmt);
        variableDef.var = tuple;

        //create the variable definition statements using the root block stmt created
        createVarRefAssignmentStmts(tupleDestructure.varRef, blockStmt, tuple.symbol, null);

        //finally rewrite the populated block statement
        result = rewrite(blockStmt, env);
    }

    /**
     * This method iterate through each member of the tupleVarRef and create the relevant var ref assignment statements.
     * This method does the check for node kind of each member and call the related var ref creation method.
     *
     * Example:
     * ((a, b), c)) = (tuple)
     *
     * (a, b) is again a tuple, so it is a recursive var ref creation.
     *
     * c is a simple var, so a simple var def will be created.
     *
     */
    private void createVarRefAssignmentStmts(BLangTupleVarRef parentTupleVariable, BLangBlockStmt parentBlockStmt,
                                             BVarSymbol tupleVarSymbol, BLangIndexBasedAccess parentIndexAccessExpr) {

        final List<BLangExpression> expressions = parentTupleVariable.expressions;
        for (int index = 0; index < expressions.size(); index++) {
            BLangExpression expression = expressions.get(index);
            if (NodeKind.SIMPLE_VARIABLE_REF == expression.getKind() ||
                    NodeKind.FIELD_BASED_ACCESS_EXPR == expression.getKind() ||
                    NodeKind.INDEX_BASED_ACCESS_EXPR == expression.getKind() ||
                    NodeKind.XML_ATTRIBUTE_ACCESS_EXPR == expression.getKind()) {
                //if this is simple var, then create a simple var def stmt
                BLangLiteral indexExpr = ASTBuilderUtil.createLiteral(expression.pos, symTable.intType, (long) index);
                createSimpleVarRefAssignmentStmt((BLangVariableReference) expression, parentBlockStmt, indexExpr,
                        tupleVarSymbol, parentIndexAccessExpr);
            } else if (expression.getKind() == NodeKind.TUPLE_VARIABLE_REF) {
                //else recursively create the var def statements for tuple var ref
                BLangTupleVarRef tupleVarRef = (BLangTupleVarRef) expression;
                BLangLiteral indexExpr = ASTBuilderUtil.createLiteral(tupleVarRef.pos, symTable.intType, (long) index);
                BLangIndexBasedAccess arrayAccessExpr = ASTBuilderUtil.createIndexBasesAccessExpr(tupleVarRef.pos,
                        new BArrayType(symTable.anyType), tupleVarSymbol, indexExpr);
                if (parentIndexAccessExpr != null) {
                    arrayAccessExpr.expr = parentIndexAccessExpr;
                }
                createVarRefAssignmentStmts((BLangTupleVarRef) expression, parentBlockStmt, tupleVarSymbol,
                        arrayAccessExpr);
            } else if (expression.getKind() == NodeKind.RECORD_VARIABLE_REF) {
                //else recursively create the var def statements for record var ref
                BLangRecordVarRef recordVarRef = (BLangRecordVarRef) expression;
                BLangLiteral indexExpr = ASTBuilderUtil.createLiteral(recordVarRef.pos, symTable.intType,
                        (long) index);
                BLangIndexBasedAccess arrayAccessExpr = ASTBuilderUtil.createIndexBasesAccessExpr(
                        parentTupleVariable.pos, new BMapType(TypeTags.RECORD, symTable.anyType, null),
                        tupleVarSymbol, indexExpr);
                if (parentIndexAccessExpr != null) {
                    arrayAccessExpr.expr = parentIndexAccessExpr;
                }
                createVarRefAssignmentStmts((BLangRecordVarRef) expression, parentBlockStmt, tupleVarSymbol,
                        arrayAccessExpr);
            }
        }
    }

    /**
     * This method creates a assignment statement and assigns and array expression based on the given indexExpr.
     *
     */
    private void createSimpleVarRefAssignmentStmt(BLangVariableReference simpleVarRef, BLangBlockStmt parentBlockStmt,
                                                  BLangLiteral indexExpr, BVarSymbol tupleVarSymbol,
                                                  BLangIndexBasedAccess parentArrayAccessExpr) {

        if (simpleVarRef.getKind() == NodeKind.SIMPLE_VARIABLE_REF) {
            Name varName = names.fromIdNode(((BLangSimpleVarRef) simpleVarRef).variableName);
            if (varName == Names.IGNORE) {
                return;
            }
        }

        final BLangExpression assignmentExpr = createIndexBasedAccessExpr(simpleVarRef.type, simpleVarRef.pos,
                indexExpr, tupleVarSymbol, parentArrayAccessExpr);

        final BLangAssignment assignmentStmt = ASTBuilderUtil.createAssignmentStmt(parentBlockStmt.pos,
                parentBlockStmt);
        assignmentStmt.varRef = simpleVarRef;
        assignmentStmt.expr = assignmentExpr;
    }

    private BLangExpression createIndexBasedAccessExpr(BType varType, DiagnosticPos varPos, BLangLiteral indexExpr,
                                                       BVarSymbol tupleVarSymbol, BLangIndexBasedAccess parentExpr) {

        BLangIndexBasedAccess arrayAccess = ASTBuilderUtil.createIndexBasesAccessExpr(varPos,
                symTable.anyType, tupleVarSymbol, indexExpr);

        if (parentExpr != null) {
            arrayAccess.expr = parentExpr;
        }

        final BLangExpression assignmentExpr;
        if (types.isValueType(varType)) {
            BLangTypeConversionExpr castExpr = (BLangTypeConversionExpr) TreeBuilder.createTypeConversionNode();
            castExpr.expr = arrayAccess;
            castExpr.conversionSymbol = Symbols.createUnboxValueTypeOpSymbol(symTable.anyType, varType);
            castExpr.type = varType;
            assignmentExpr = castExpr;
        } else {
            assignmentExpr = arrayAccess;
        }
        return assignmentExpr;
    }

    @Override
    public void visit(BLangRecordDestructure recordDestructure) {

        final BLangBlockStmt blockStmt = ASTBuilderUtil.createBlockStmt(recordDestructure.pos);

        BType runTimeType = new BMapType(TypeTags.RECORD, symTable.anyType, null);

        final BLangSimpleVariable mapVariable = ASTBuilderUtil.createVariable(recordDestructure.pos, "", runTimeType,
                null, new BVarSymbol(0, names.fromString("$map$0"), this.env.scope.owner.pkgID,
                        runTimeType, this.env.scope.owner));
        mapVariable.expr = recordDestructure.expr;
        final BLangSimpleVariableDef variableDef = ASTBuilderUtil.
                createVariableDefStmt(recordDestructure.pos, blockStmt);
        variableDef.var = mapVariable;

        //create the variable definition statements using the root block stmt created
        createVarRefAssignmentStmts(recordDestructure.varRef, blockStmt, mapVariable.symbol, null);

        //finally rewrite the populated block statement
        result = rewrite(blockStmt, env);
    }

    private void createVarRefAssignmentStmts(BLangRecordVarRef parentRecordVarRef, BLangBlockStmt parentBlockStmt,
                                             BVarSymbol recordVarSymbol, BLangIndexBasedAccess parentIndexAccessExpr) {
        final List<BLangRecordVarRefKeyValue> variableRefList = parentRecordVarRef.recordRefFields;
        for (BLangRecordVarRefKeyValue varRefKeyValue : variableRefList) {
            BLangExpression variableReference = varRefKeyValue.variableReference;
            if (NodeKind.SIMPLE_VARIABLE_REF == variableReference.getKind() ||
                    NodeKind.FIELD_BASED_ACCESS_EXPR == variableReference.getKind() ||
                    NodeKind.INDEX_BASED_ACCESS_EXPR == variableReference.getKind() ||
                    NodeKind.XML_ATTRIBUTE_ACCESS_EXPR == variableReference.getKind()) {
                BLangLiteral indexExpr = ASTBuilderUtil.
                        createLiteral(variableReference.pos, symTable.stringType,
                                varRefKeyValue.variableName.getValue());
                createSimpleVarRefAssignmentStmt((BLangVariableReference) variableReference, parentBlockStmt,
                        indexExpr, recordVarSymbol, parentIndexAccessExpr);
            } else if (NodeKind.RECORD_VARIABLE_REF == variableReference.getKind()) {
                BLangRecordVarRef recordVariable = (BLangRecordVarRef) variableReference;
                BLangLiteral indexExpr = ASTBuilderUtil.createLiteral(recordVariable.pos, symTable.stringType,
                        varRefKeyValue.variableName.getValue());
                BLangIndexBasedAccess arrayAccessExpr = ASTBuilderUtil.createIndexBasesAccessExpr(
                        parentRecordVarRef.pos, new BMapType(TypeTags.RECORD, symTable.anyType, null),
                        recordVarSymbol, indexExpr);
                if (parentIndexAccessExpr != null) {
                    arrayAccessExpr.expr = parentIndexAccessExpr;
                }
                createVarRefAssignmentStmts(recordVariable, parentBlockStmt, recordVarSymbol, arrayAccessExpr);
            } else if (NodeKind.TUPLE_VARIABLE_REF == variableReference.getKind()) {
                BLangTupleVarRef tupleVariable = (BLangTupleVarRef) variableReference;
                BLangLiteral indexExpr = ASTBuilderUtil.createLiteral(tupleVariable.pos, symTable.stringType,
                        varRefKeyValue.variableName.getValue());
                BLangIndexBasedAccess arrayAccessExpr = ASTBuilderUtil.createIndexBasesAccessExpr(tupleVariable.pos,
                        new BArrayType(symTable.anyType), recordVarSymbol, indexExpr);
                if (parentIndexAccessExpr != null) {
                    arrayAccessExpr.expr = parentIndexAccessExpr;
                }
                createVarRefAssignmentStmts(tupleVariable, parentBlockStmt, recordVarSymbol, arrayAccessExpr);
            }
        }

        if (parentRecordVarRef.restParam != null) {
            // The restParam is desugared to a filter iterable operation that filters out the fields provided in the
            // record variable
            // map<any> restParam = $map$0.filter($lambdaArg$0);

            DiagnosticPos pos = parentBlockStmt.pos;
            BMapType anyConstrainedMapType = new BMapType(TypeTags.MAP, symTable.anyType, null);
            BLangVariableReference variableReference;

            if (parentIndexAccessExpr != null) {
                BLangSimpleVariable mapVariable = ASTBuilderUtil.createVariable(pos, "$map$1", anyConstrainedMapType,
                        null, new BVarSymbol(0, names.fromString("$map$1"), this.env.scope.owner.pkgID,
                                anyConstrainedMapType, this.env.scope.owner));
                mapVariable.expr = parentIndexAccessExpr;
                BLangSimpleVariableDef variableDef = ASTBuilderUtil.createVariableDefStmt(pos, parentBlockStmt);
                variableDef.var = mapVariable;

                variableReference = ASTBuilderUtil.createVariableRef(pos, mapVariable.symbol);
            } else {
                variableReference = ASTBuilderUtil.createVariableRef(pos,
                        ((BLangSimpleVariableDef) parentBlockStmt.stmts.get(0)).var.symbol);
            }

            // Create rest param variable definition
            BLangSimpleVarRef restParam = (BLangSimpleVarRef) parentRecordVarRef.restParam;
            BLangAssignment restParamAssignment = ASTBuilderUtil.createAssignmentStmt(pos, parentBlockStmt);
            restParamAssignment.varRef = restParam;
            restParamAssignment.varRef.type = anyConstrainedMapType;

            // Create lambda function to be passed into the filter iterable operation (i.e. $lambdaArg$0)
            BLangLambdaFunction lambdaFunction = createFuncToFilterOutRestParam(parentRecordVarRef, pos);

            // Create filter iterator operation
            BLangInvocation filterIterator = (BLangInvocation) TreeBuilder.createInvocationNode();
            restParamAssignment.expr = filterIterator;

            filterIterator.iterableOperationInvocation = true;
            filterIterator.argExprs.add(lambdaFunction);
            filterIterator.requiredArgs.add(lambdaFunction);

            // Variable reference to the 1st variable of this block. i.e. the map ..
            filterIterator.expr = variableReference;

            filterIterator.type = new BIntermediateCollectionType(getStringAnyTupleType());

            IterableContext iterableContext = new IterableContext(filterIterator.expr, env);
            iterableContext.foreachTypes = getStringAnyTupleType().tupleTypes;
            filterIterator.iContext = iterableContext;

            iterableContext.resultType = anyConstrainedMapType;
            Operation filterOperation = new Operation(IterableKind.FILTER, filterIterator, iterableContext.resultType);
            filterOperation.pos = pos;
            filterOperation.collectionType = filterOperation.expectedType = anyConstrainedMapType;
            filterOperation.inputType = filterOperation.outputType = getStringAnyTupleType();
            iterableContext.operations.add(filterOperation);
        }
    }

    @Override
    public void visit(BLangAbort abortNode) {
        result = abortNode;
    }

    @Override
    public void visit(BLangDone doneNode) {
        result = doneNode;
    }

    @Override
    public void visit(BLangRetry retryNode) {
        result = retryNode;
    }

    @Override
    public void visit(BLangContinue nextNode) {
        result = nextNode;
    }

    @Override
    public void visit(BLangBreak breakNode) {
        result = breakNode;
    }

    @Override
    public void visit(BLangReturn returnNode) {
        // If the return node do not have an expression, we add `done` statement instead of a return statement. This is
        // to distinguish between returning nil value specifically and not returning any value.
        if (returnNode.expr == null) {
            BLangDone doneStmt = (BLangDone) TreeBuilder.createDoneNode();
            doneStmt.pos = returnNode.pos;
            result = doneStmt;
        } else {
            returnNode.expr = rewriteExpr(returnNode.expr);
        }
        result = returnNode;
    }

    @Override
    public void visit(BLangPanic panicNode) {
        panicNode.expr = rewriteExpr(panicNode.expr);
        result = panicNode;
    }

    @Override
    public void visit(BLangXMLNSStatement xmlnsStmtNode) {
        xmlnsStmtNode.xmlnsDecl = rewrite(xmlnsStmtNode.xmlnsDecl, env);
        result = xmlnsStmtNode;
    }

    @Override
    public void visit(BLangXMLNS xmlnsNode) {
        BLangXMLNS generatedXMLNSNode;
        xmlnsNode.namespaceURI = rewriteExpr(xmlnsNode.namespaceURI);
        BSymbol ownerSymbol = xmlnsNode.symbol.owner;

        // Local namespace declaration in a function/resource/action/worker
        if ((ownerSymbol.tag & SymTag.INVOKABLE) == SymTag.INVOKABLE ||
                (ownerSymbol.tag & SymTag.SERVICE) == SymTag.SERVICE) {
            generatedXMLNSNode = new BLangLocalXMLNS();
        } else {
            generatedXMLNSNode = new BLangPackageXMLNS();
        }

        generatedXMLNSNode.namespaceURI = xmlnsNode.namespaceURI;
        generatedXMLNSNode.prefix = xmlnsNode.prefix;
        generatedXMLNSNode.symbol = xmlnsNode.symbol;
        result = generatedXMLNSNode;
    }

    public void visit(BLangCompoundAssignment compoundAssignment) {
        BLangAssignment assignStmt = (BLangAssignment) TreeBuilder.createAssignmentNode();
        assignStmt.pos = compoundAssignment.pos;
        assignStmt.setVariable(rewriteExpr((BLangVariableReference) compoundAssignment.varRef));
        assignStmt.expr = rewriteExpr(compoundAssignment.modifiedExpr);
        result = assignStmt;
    }

    @Override
    public void visit(BLangExpressionStmt exprStmtNode) {
        exprStmtNode.expr = rewriteExpr(exprStmtNode.expr);
        result = exprStmtNode;
    }

    @Override
    public void visit(BLangIf ifNode) {
        ifNode.expr = rewriteExpr(ifNode.expr);

        defineTypeGuards(ifNode.pos, ifNode.ifTypeGuards, ifNode.body);
        ifNode.body = rewrite(ifNode.body, env);

        if (ifNode.elseStmt != null && ifNode.elseStmt.getKind() == NodeKind.BLOCK) {
            defineTypeGuards(ifNode.pos, ifNode.elseTypeGuards, (BLangBlockStmt) ifNode.elseStmt);
        }
        ifNode.elseStmt = rewrite(ifNode.elseStmt, env);
        result = ifNode;
    }

    @Override
    public void visit(BLangMatch matchStmt) {
        // Here we generate an if-else statement for the match statement
        // Here is an example match statement
        //
        //  case 1 (old match)
        //
        //      match expr {
        //          int k => io:println("int value: " + k);
        //          string s => io:println("string value: " + s);
        //          json j => io:println("json value: " + s);
        //
        //      }
        //
        //  Here is how we convert the match statement to an if-else statement. The last clause should always be the
        //  else clause
        //
        //  string | int | json | any _$$_matchexpr = expr;
        //  if ( _$$_matchexpr isassignable int ){
        //      int k = (int) _$$_matchexpr; // unbox
        //      io:println("int value: " + k);
        //
        //  } else if (_$$_matchexpr isassignable string ) {
        //      string s = (string) _$$_matchexpr; // unbox
        //      io:println("string value: " + s);
        //
        //  } else if ( _$$_matchexpr isassignable float ||    // should we consider json[] as well
        //                  _$$_matchexpr isassignable boolean ||
        //                  _$$_matchexpr isassignable json) {
        //
        //  } else {
        //      // handle the last pattern
        //      any case..
        //  }
        //
        //  case 2 (new match)
        //      match expr {
        //          12 => io:println("Matched Int Value 12");
        //          35 => io:println("Matched Int Value 35");
        //          true => io:println("Matched Boolean Value true");
        //          "Hello" => io:println("Matched String Value Hello");
        //      }
        //
        //  This will be desugared as below :
        //
        //  string | int | boolean _$$_matchexpr = expr;
        //  if ((<int>_$$_matchexpr) == 12){
        //      io:println("Matched Int Value 12");
        //
        //  } else if ((<int>_$$_matchexpr) == 35) {
        //      io:println("Matched Int Value 35");
        //
        //  } else if ((<boolean>_$$_matchexpr) == true) {
        //      io:println("Matched Boolean Value true");
        //
        //  } else if ((<string>_$$_matchexpr) == "Hello") {
        //      io:println("Matched String Value Hello");
        //
        //  }

        // First create a block statement to hold generated statements
        BLangBlockStmt matchBlockStmt = (BLangBlockStmt) TreeBuilder.createBlockNode();
        matchBlockStmt.pos = matchStmt.pos;

        // Create a variable definition to store the value of the match expression
        String matchExprVarName = GEN_VAR_PREFIX.value;
        BLangSimpleVariable matchExprVar = ASTBuilderUtil.createVariable(matchStmt.expr.pos,
                matchExprVarName, matchStmt.expr.type, matchStmt.expr, new BVarSymbol(0,
                        names.fromString(matchExprVarName),
                        this.env.scope.owner.pkgID, matchStmt.expr.type, this.env.scope.owner));

        // Now create a variable definition node
        BLangSimpleVariableDef matchExprVarDef = ASTBuilderUtil.createVariableDef(matchBlockStmt.pos, matchExprVar);

        // Add the var def statement to the block statement
        //      string | int _$$_matchexpr = expr;
        matchBlockStmt.stmts.add(matchExprVarDef);

        // Create if/else blocks with typeof binary expressions for each pattern
        matchBlockStmt.stmts.add(generateIfElseStmt(matchStmt, matchExprVar));

        rewrite(matchBlockStmt, this.env);
        result = matchBlockStmt;
    }

    @Override
    public void visit(BLangForeach foreach) {
        foreach.varRefs = rewrite(foreach.varRefs, env);
        foreach.collection = rewriteExpr(foreach.collection);
        foreach.body = rewrite(foreach.body, env);
        result = foreach;
    }

    @Override
    public void visit(BLangWhile whileNode) {
        whileNode.expr = rewriteExpr(whileNode.expr);
        whileNode.body = rewrite(whileNode.body, env);
        result = whileNode;
    }

    @Override
    public void visit(BLangLock lockNode) {
        enclLocks.push(lockNode);
        lockNode.body = rewrite(lockNode.body, env);
        enclLocks.pop();
        lockNode.lockVariables = lockNode.lockVariables.stream().sorted((v1, v2) -> {
            String o1FullName = String.join(":", v1.pkgID.getName().getValue(), v1.name.getValue());
            String o2FullName = String.join(":", v2.pkgID.getName().getValue(), v2.name.getValue());
            return o1FullName.compareTo(o2FullName);
        }).collect(Collectors.toSet());
        result = lockNode;
    }

    @Override
    public void visit(BLangTransaction transactionNode) {
        transactionNode.transactionBody = rewrite(transactionNode.transactionBody, env);
        transactionNode.onRetryBody = rewrite(transactionNode.onRetryBody, env);
        transactionNode.retryCount = rewriteExpr(transactionNode.retryCount);
        transactionNode.onCommitFunction = rewriteExpr(transactionNode.onCommitFunction);
        transactionNode.onAbortFunction = rewriteExpr(transactionNode.onAbortFunction);
        result = transactionNode;
    }

    @Override
    public void visit(BLangForkJoin forkJoin) {
         result = forkJoin;
    }

    @Override
    public void visit(BLangCompensate compensateNode) {
        result = compensateNode;
    }

    @Override
    public void visit(BLangScope scopeNode) {
        scopeNode.scopeBody = rewrite(scopeNode.scopeBody, env);
        scopeNode.compensationFunction = rewrite(scopeNode.getCompensationFunction(), env);
        visit(scopeNode.compensationFunction.function);
        env.enclPkg.functions.add(scopeNode.getCompensationFunction().function);
        env.enclPkg.topLevelNodes.add(scopeNode.compensationFunction.function);
        result = scopeNode;
    }

    // Expressions

    @Override
    public void visit(BLangLiteral literalExpr) {
        if (TypeTags.BYTE_ARRAY == literalExpr.typeTag) { // this is blob literal as byte array
            result = rewriteBlobLiteral(literalExpr);
            return;
        }
        result = literalExpr;
    }

    private BLangNode rewriteBlobLiteral(BLangLiteral literalExpr) {
        String[] result = getBlobTextValue((String) literalExpr.value);
        if (BASE_64.equals(result[0])) {
            literalExpr.value = Base64.getDecoder().decode(result[1].getBytes(StandardCharsets.UTF_8));
        } else {
            literalExpr.value = hexStringToByteArray(result[1]);
        }
        return literalExpr;
    }

    private String[] getBlobTextValue(String blobLiteralNodeText) {
        String nodeText = blobLiteralNodeText.replaceAll(" ", "");
        String[] result = new String[2];
        result[0] = nodeText.substring(0, nodeText.indexOf('`'));
        result[1] = nodeText.substring(nodeText.indexOf('`') + 1, nodeText.lastIndexOf('`'));
        return result;
    }

    private static byte[] hexStringToByteArray(String str) {
        int len = str.length();
        byte[] data = new byte[len / 2];
        for (int i = 0; i < len; i += 2) {
            data[i / 2] = (byte) ((Character.digit(str.charAt(i), 16) << 4) + Character.digit(str.charAt(i + 1), 16));
        }
        return data;
    }

    @Override
    public void visit(BLangArrayLiteral arrayLiteral) {
        arrayLiteral.exprs = rewriteExprs(arrayLiteral.exprs);

        if (arrayLiteral.type.tag == TypeTags.JSON) {
            result = new BLangJSONArrayLiteral(arrayLiteral.exprs, new BArrayType(arrayLiteral.type));
            return;
        } else if (getElementType(arrayLiteral.type).tag == TypeTags.JSON) {
            result = new BLangJSONArrayLiteral(arrayLiteral.exprs, arrayLiteral.type);
            return;
        }
        result = arrayLiteral;
    }

    @Override
    public void visit(BLangRecordLiteral recordLiteral) {
        // Process the key-val pairs in the record literal
        recordLiteral.keyValuePairs.forEach(keyValue -> {
            BLangExpression keyExpr = keyValue.key.expr;
            if (keyExpr.getKind() == NodeKind.SIMPLE_VARIABLE_REF) {
                BLangSimpleVarRef varRef = (BLangSimpleVarRef) keyExpr;
                keyValue.key.expr = createStringLiteral(varRef.pos, varRef.variableName.value);
            } else {
                keyValue.key.expr = rewriteExpr(keyValue.key.expr);
            }

            keyValue.valueExpr = rewriteExpr(keyValue.valueExpr);
        });

        BLangExpression expr;
        if (recordLiteral.type.tag == TypeTags.RECORD) {
            expr = new BLangStructLiteral(recordLiteral.keyValuePairs, recordLiteral.type);
        } else if (recordLiteral.type.tag == TypeTags.MAP) {
            expr = new BLangMapLiteral(recordLiteral.keyValuePairs, recordLiteral.type);
        } else if (recordLiteral.type.tag == TypeTags.STREAM) {
            expr = new BLangStreamLiteral(recordLiteral.type, recordLiteral.name);
        } else {
            expr = new BLangJSONLiteral(recordLiteral.keyValuePairs, recordLiteral.type);
        }

        result = rewriteExpr(expr);
    }

    @Override
    public void visit(BLangTableLiteral tableLiteral) {
        tableLiteral.tableDataRows = rewriteExprs(tableLiteral.tableDataRows);
        //Generate key columns Array
        List<String> keyColumns = new ArrayList<>();
        for (BLangTableLiteral.BLangTableColumn column : tableLiteral.columns) {
            if (column.flagSet.contains(TableColumnFlag.PRIMARYKEY)) {
                keyColumns.add(column.columnName);
            }
        }
        BLangArrayLiteral keyColumnsArrayLiteral = createArrayLiteralExprNode();
        keyColumnsArrayLiteral.exprs = keyColumns.stream()
                .map(expr -> ASTBuilderUtil.createLiteral(tableLiteral.pos, symTable.stringType, expr))
                .collect(Collectors.toList());
        keyColumnsArrayLiteral.type = new BArrayType(symTable.stringType);
        tableLiteral.keyColumnsArrayLiteral = keyColumnsArrayLiteral;
        //Generate index columns Array
        List<String> indexColumns = new ArrayList<>();
        for (BLangTableLiteral.BLangTableColumn column : tableLiteral.columns) {
            if (column.flagSet.contains(TableColumnFlag.INDEX)) {
                indexColumns.add(column.columnName);
            }
        }
        BLangArrayLiteral indexColumnsArrayLiteral = createArrayLiteralExprNode();
        indexColumnsArrayLiteral.exprs = indexColumns.stream()
                .map(expr -> ASTBuilderUtil.createLiteral(tableLiteral.pos, symTable.stringType, expr))
                .collect(Collectors.toList());
        indexColumnsArrayLiteral.type = new BArrayType(symTable.stringType);
        tableLiteral.indexColumnsArrayLiteral = indexColumnsArrayLiteral;
        result = tableLiteral;
    }

    private BLangInvocation createInvocationForForeverBlock(BLangForever forever) {
        List<BLangExpression> args = new ArrayList<>();
        BLangLiteral streamingQueryLiteral = ASTBuilderUtil.createLiteral(forever.pos, symTable.stringType,
                forever.getSiddhiQuery());
        args.add(streamingQueryLiteral);
        addReferenceVariablesToArgs(args, siddhiQueryBuilder.getInStreamRefs());
        addReferenceVariablesToArgs(args, siddhiQueryBuilder.getInTableRefs());
        addReferenceVariablesToArgs(args, siddhiQueryBuilder.getOutStreamRefs());
        addReferenceVariablesToArgs(args, siddhiQueryBuilder.getOutTableRefs());
        addFunctionPointersToArgs(args, forever.getStreamingQueryStatements());
        return createInvocationNode(CREATE_FOREVER, args, symTable.noType);
    }

    private void addReferenceVariablesToArgs(List<BLangExpression> args, List<BLangExpression> varRefs) {
        BLangArrayLiteral localRefs = createArrayLiteralExprNode();
        varRefs.forEach(varRef -> localRefs.exprs.add(rewrite(varRef, env)));
        args.add(localRefs);
    }

    private void addFunctionPointersToArgs(List<BLangExpression> args, List<StreamingQueryStatementNode>
            streamingStmts) {
        BLangArrayLiteral funcPointers = createArrayLiteralExprNode();
        for (StreamingQueryStatementNode stmt : streamingStmts) {
            funcPointers.exprs.add(rewrite((BLangExpression) stmt.getStreamingAction().getInvokableBody(), env));
        }
        args.add(funcPointers);
    }

    @Override
    public void visit(BLangSimpleVarRef varRefExpr) {
        BLangSimpleVarRef genVarRefExpr = varRefExpr;

        // XML qualified name reference. e.g: ns0:foo
        if (varRefExpr.pkgSymbol != null && varRefExpr.pkgSymbol.tag == SymTag.XMLNS) {
            BLangXMLQName qnameExpr = new BLangXMLQName(varRefExpr.variableName);
            qnameExpr.nsSymbol = (BXMLNSSymbol) varRefExpr.pkgSymbol;
            qnameExpr.localname = varRefExpr.variableName;
            qnameExpr.prefix = varRefExpr.pkgAlias;
            qnameExpr.namespaceURI = qnameExpr.nsSymbol.namespaceURI;
            qnameExpr.isUsedInXML = false;
            qnameExpr.pos = varRefExpr.pos;
            qnameExpr.type = symTable.stringType;
            result = qnameExpr;
            return;
        }

        BSymbol ownerSymbol = varRefExpr.symbol.owner;
        if ((varRefExpr.symbol.tag & SymTag.FUNCTION) == SymTag.FUNCTION &&
                varRefExpr.symbol.type.tag == TypeTags.INVOKABLE) {
            genVarRefExpr = new BLangFunctionVarRef((BVarSymbol) varRefExpr.symbol);
        } else if ((varRefExpr.symbol.tag & SymTag.TYPE) == SymTag.TYPE) {
            genVarRefExpr = new BLangTypeLoad(varRefExpr.symbol);
        } else if ((ownerSymbol.tag & SymTag.INVOKABLE) == SymTag.INVOKABLE) {
            // Local variable in a function/resource/action/worker
            genVarRefExpr = new BLangLocalVarRef((BVarSymbol) varRefExpr.symbol);
        } else if ((ownerSymbol.tag & SymTag.STRUCT) == SymTag.STRUCT) {
            genVarRefExpr = new BLangFieldVarRef((BVarSymbol) varRefExpr.symbol);
        } else if ((ownerSymbol.tag & SymTag.PACKAGE) == SymTag.PACKAGE ||
                (ownerSymbol.tag & SymTag.SERVICE) == SymTag.SERVICE) {
            if (varRefExpr.symbol.tag == SymTag.CONSTANT) {
                BConstantSymbol symbol = (BConstantSymbol) varRefExpr.symbol;
                // We need to get a copy of the literal value and set it as the result. Otherwise there will be
                // issues because registry allocation will be only done one time.
                BLangLiteral literal = ASTBuilderUtil
                        .createLiteral(varRefExpr.pos, symbol.literalValueType, symbol.literalValue);
                literal.typeTag = symbol.literalValueTypeTag;
                result = rewriteExpr(addConversionExprIfRequired(literal, varRefExpr.type));
                return;
            } else {
                // Package variable | service variable.
                // We consider both of them as package level variables.
                genVarRefExpr = new BLangPackageVarRef((BVarSymbol) varRefExpr.symbol);

                // Only locking service level and package level variables.
                if (!enclLocks.isEmpty()) {
                    enclLocks.peek().addLockVariable((BVarSymbol) varRefExpr.symbol);
                }
            }
        }

        genVarRefExpr.type = varRefExpr.type;
        genVarRefExpr.pos = varRefExpr.pos;
        result = genVarRefExpr;
    }

    @Override
    public void visit(BLangFieldBasedAccess fieldAccessExpr) {
        if (safeNavigate(fieldAccessExpr)) {
            result = rewriteExpr(rewriteSafeNavigationExpr(fieldAccessExpr));
            return;
        }

        BLangVariableReference targetVarRef = fieldAccessExpr;
        fieldAccessExpr.expr = rewriteExpr(fieldAccessExpr.expr);
        BLangLiteral stringLit = createStringLiteral(fieldAccessExpr.pos, fieldAccessExpr.field.value);
        BType varRefType = fieldAccessExpr.expr.type;
        if (varRefType.tag == TypeTags.OBJECT) {
            if (fieldAccessExpr.symbol != null && fieldAccessExpr.symbol.type.tag == TypeTags.INVOKABLE &&
                    ((fieldAccessExpr.symbol.flags & Flags.ATTACHED) == Flags.ATTACHED)) {
                targetVarRef = new BLangStructFunctionVarRef((BLangVariableReference) fieldAccessExpr.expr,
                        (BVarSymbol) fieldAccessExpr.symbol);
            } else {
                targetVarRef = new BLangStructFieldAccessExpr(fieldAccessExpr.pos,
                        (BLangVariableReference) fieldAccessExpr.expr, stringLit, (BVarSymbol) fieldAccessExpr.symbol,
                        false);
            }
        } else if (varRefType.tag == TypeTags.RECORD) {
            if (fieldAccessExpr.symbol != null && fieldAccessExpr.symbol.type.tag == TypeTags.INVOKABLE
                    && ((fieldAccessExpr.symbol.flags & Flags.ATTACHED) == Flags.ATTACHED)) {
                targetVarRef = new BLangStructFunctionVarRef(((BLangVariableReference) fieldAccessExpr.expr),
                        (BVarSymbol) fieldAccessExpr.symbol);
            } else {
                targetVarRef = new BLangStructFieldAccessExpr(fieldAccessExpr.pos,
                        (BLangVariableReference) fieldAccessExpr.expr, stringLit, (BVarSymbol) fieldAccessExpr.symbol,
                        true);
            }
        } else if (varRefType.tag == TypeTags.MAP) {
            targetVarRef = new BLangMapAccessExpr(fieldAccessExpr.pos, (BLangVariableReference) fieldAccessExpr.expr,
                    stringLit);
        } else if (varRefType.tag == TypeTags.JSON) {
            targetVarRef = new BLangJSONAccessExpr(fieldAccessExpr.pos, (BLangVariableReference) fieldAccessExpr.expr,
                    stringLit);
        } else if (varRefType.tag == TypeTags.XML) {
            targetVarRef = new BLangXMLAccessExpr(fieldAccessExpr.pos, (BLangVariableReference) fieldAccessExpr.expr,
                    stringLit, fieldAccessExpr.fieldKind);
        }

        targetVarRef.lhsVar = fieldAccessExpr.lhsVar;
        targetVarRef.type = fieldAccessExpr.type;
        result = targetVarRef;
    }

    @Override
    public void visit(BLangIndexBasedAccess indexAccessExpr) {
        if (safeNavigate(indexAccessExpr)) {
            result = rewriteExpr(rewriteSafeNavigationExpr(indexAccessExpr));
            return;
        }

        BLangVariableReference targetVarRef = indexAccessExpr;
        indexAccessExpr.indexExpr = rewriteExpr(indexAccessExpr.indexExpr);
        indexAccessExpr.expr = rewriteExpr(indexAccessExpr.expr);
        BType varRefType = indexAccessExpr.expr.type;
        if (varRefType.tag == TypeTags.OBJECT || varRefType.tag == TypeTags.RECORD) {
            targetVarRef = new BLangStructFieldAccessExpr(indexAccessExpr.pos,
                    (BLangVariableReference) indexAccessExpr.expr, indexAccessExpr.indexExpr,
                    (BVarSymbol) indexAccessExpr.symbol, false);
        } else if (varRefType.tag == TypeTags.MAP) {
            targetVarRef = new BLangMapAccessExpr(indexAccessExpr.pos, (BLangVariableReference) indexAccessExpr.expr,
                    indexAccessExpr.indexExpr, !indexAccessExpr.type.isNullable());
        } else if (varRefType.tag == TypeTags.JSON || getElementType(varRefType).tag == TypeTags.JSON) {
            targetVarRef = new BLangJSONAccessExpr(indexAccessExpr.pos, (BLangVariableReference) indexAccessExpr.expr,
                    indexAccessExpr.indexExpr);
        } else if (varRefType.tag == TypeTags.ARRAY) {
            targetVarRef = new BLangArrayAccessExpr(indexAccessExpr.pos, (BLangVariableReference) indexAccessExpr.expr,
                    indexAccessExpr.indexExpr);
        } else if (varRefType.tag == TypeTags.XML) {
            targetVarRef = new BLangXMLAccessExpr(indexAccessExpr.pos, (BLangVariableReference) indexAccessExpr.expr,
                    indexAccessExpr.indexExpr);
        } else if (varRefType.tag == TypeTags.TUPLE) {
            targetVarRef = new BLangTupleAccessExpr(indexAccessExpr.pos, (BLangVariableReference) indexAccessExpr.expr,
                    indexAccessExpr.indexExpr);
        }

        targetVarRef.lhsVar = indexAccessExpr.lhsVar;
        targetVarRef.type = indexAccessExpr.type;
        result = targetVarRef;
    }

    @Override
    public void visit(BLangInvocation iExpr) {
        BLangInvocation genIExpr = iExpr;

        if (safeNavigate(iExpr)) {
            result = rewriteExpr(rewriteSafeNavigationExpr(iExpr));
            return;
        }

        // Reorder the arguments to match the original function signature.
        reorderArguments(iExpr);
        iExpr.requiredArgs = rewriteExprs(iExpr.requiredArgs);
        iExpr.namedArgs = rewriteExprs(iExpr.namedArgs);
        iExpr.restArgs = rewriteExprs(iExpr.restArgs);

        if (iExpr.functionPointerInvocation) {
            visitFunctionPointerInvocation(iExpr);
            return;
        } else if (iExpr.iterableOperationInvocation) {
            visitIterableOperationInvocation(iExpr);
            return;
        }
        iExpr.expr = rewriteExpr(iExpr.expr);
        if (iExpr.builtinMethodInvocation) {
            visitBuiltInMethodInvocation(iExpr);
            return;
        }
        result = genIExpr;
        if (iExpr.expr == null) {
            if (iExpr.exprSymbol == null) {
                return;
            }
            iExpr.expr = ASTBuilderUtil.createVariableRef(iExpr.pos, (BVarSymbol) iExpr.exprSymbol);
            iExpr.expr = rewriteExpr(iExpr.expr);
        }

        switch (iExpr.expr.type.tag) {
            case TypeTags.BOOLEAN:
            case TypeTags.STRING:
            case TypeTags.INT:
            case TypeTags.FLOAT:
            case TypeTags.DECIMAL:
            case TypeTags.JSON:
            case TypeTags.XML:
            case TypeTags.MAP:
            case TypeTags.TABLE:
            case TypeTags.STREAM:
            case TypeTags.FUTURE:
            case TypeTags.OBJECT:
                List<BLangExpression> argExprs = new ArrayList<>(iExpr.requiredArgs);
                argExprs.add(0, iExpr.expr);
                final BLangAttachedFunctionInvocation attachedFunctionInvocation =
                        new BLangAttachedFunctionInvocation(iExpr.pos, argExprs, iExpr.namedArgs, iExpr.restArgs,
                                iExpr.symbol, iExpr.type, iExpr.expr, iExpr.async);
                attachedFunctionInvocation.actionInvocation = iExpr.actionInvocation;
                result = attachedFunctionInvocation;
                break;
        }
    }

    public void visit(BLangTypeInit typeInitExpr) {
        if (typeInitExpr.type.tag == TypeTags.OBJECT &&
                typeInitExpr.objectInitInvocation.symbol == null) {
            typeInitExpr.objectInitInvocation.symbol =
                    ((BObjectTypeSymbol) typeInitExpr.type.tsymbol).initializerFunc.symbol;
        }
        typeInitExpr.objectInitInvocation = rewriteExpr(typeInitExpr.objectInitInvocation);
        result = typeInitExpr;
    }

    @Override
    public void visit(BLangTernaryExpr ternaryExpr) {
        ternaryExpr.expr = rewriteExpr(ternaryExpr.expr);

        for (Entry<BVarSymbol, BVarSymbol> typeGuard : ternaryExpr.typeGuards.entrySet()) {
            BVarSymbol guardedSymbol = typeGuard.getValue();

            // Create a varRef to the original variable
            BLangSimpleVarRef varRef = ASTBuilderUtil.createVariableRef(ternaryExpr.expr.pos, typeGuard.getKey());

            // Create a variable definition
            BLangExpression conversionExpr = addConversionExprIfRequired(varRef, guardedSymbol.type);
            BLangSimpleVariable var = ASTBuilderUtil.createVariable(ternaryExpr.expr.pos, guardedSymbol.name.value,
                    guardedSymbol.type, conversionExpr, guardedSymbol);
            BLangSimpleVariableDef varDef = ASTBuilderUtil.createVariableDef(ternaryExpr.expr.pos, var);

            // Replace the expression with the var def and the existing expression
            BLangStatementExpression stmtExpr = ASTBuilderUtil.createStatementExpression(varDef, ternaryExpr.thenExpr);
            stmtExpr.type = ternaryExpr.thenExpr.type;
            ternaryExpr.thenExpr = stmtExpr;
        }

        ternaryExpr.thenExpr = rewriteExpr(ternaryExpr.thenExpr);
        ternaryExpr.elseExpr = rewriteExpr(ternaryExpr.elseExpr);
        result = ternaryExpr;
    }

    @Override
    public void visit(BLangWaitExpr waitExpr) {
        // Wait for any
        if (waitExpr.getExpression().getKind() == NodeKind.BINARY_EXPR) {
            waitExpr.exprList = collectAllBinaryExprs((BLangBinaryExpr) waitExpr.getExpression(), new ArrayList<>());
        } else { // Wait for one
            waitExpr.exprList = Collections.singletonList(rewriteExpr(waitExpr.getExpression()));
        }
        result = waitExpr;
    }

    private List<BLangExpression> collectAllBinaryExprs(BLangBinaryExpr binaryExpr, List<BLangExpression> exprs) {
        visitBinaryExprOfWait(binaryExpr.lhsExpr, exprs);
        visitBinaryExprOfWait(binaryExpr.rhsExpr, exprs);
        return exprs;
    }

    private void visitBinaryExprOfWait(BLangExpression expr, List<BLangExpression> exprs) {
        if (expr.getKind() == NodeKind.BINARY_EXPR) {
            collectAllBinaryExprs((BLangBinaryExpr) expr, exprs);
        } else {
            expr = rewriteExpr(expr);
            exprs.add(expr);
        }
    }

    @Override
    public void visit(BLangWaitForAllExpr waitExpr) {
        waitExpr.keyValuePairs.forEach(keyValue -> {
            if (keyValue.valueExpr != null) {
                keyValue.valueExpr = rewriteExpr(keyValue.valueExpr);
            } else {
                keyValue.keyExpr = rewriteExpr(keyValue.keyExpr);
            }
        });
        BLangExpression expr = new BLangWaitForAllExpr.BLangWaitLiteral(waitExpr.keyValuePairs, waitExpr.type);
        result = rewriteExpr(expr);
    }

    @Override
    public void visit(BLangTrapExpr trapExpr) {
        trapExpr.expr = rewriteExpr(trapExpr.expr);
        result = trapExpr;
    }

    @Override
    public void visit(BLangBinaryExpr binaryExpr) {
        if (binaryExpr.opKind == OperatorKind.HALF_OPEN_RANGE) {
            binaryExpr.rhsExpr = getModifiedIntRangeEndExpr(binaryExpr.rhsExpr);
        }

        binaryExpr.lhsExpr = rewriteExpr(binaryExpr.lhsExpr);
        binaryExpr.rhsExpr = rewriteExpr(binaryExpr.rhsExpr);
        result = binaryExpr;

        int rhsExprTypeTag = binaryExpr.rhsExpr.type.tag;
        int lhsExprTypeTag = binaryExpr.lhsExpr.type.tag;

        // Check for bitwise shift operator and add type conversion to int
        if (isBitwiseShiftOperation(binaryExpr) && TypeTags.BYTE == rhsExprTypeTag) {
            binaryExpr.rhsExpr = createTypeConversionExpr(binaryExpr.rhsExpr, binaryExpr.rhsExpr.type,
                    symTable.intType);
            return;
        }

        // Check for int and byte ==, != or === comparison and add type conversion to int for byte
        if (rhsExprTypeTag != lhsExprTypeTag && (binaryExpr.opKind == OperatorKind.EQUAL ||
                                                         binaryExpr.opKind == OperatorKind.NOT_EQUAL ||
                                                         binaryExpr.opKind == OperatorKind.REF_EQUAL ||
                                                         binaryExpr.opKind == OperatorKind.REF_NOT_EQUAL)) {
            if (lhsExprTypeTag == TypeTags.INT && rhsExprTypeTag == TypeTags.BYTE) {
                binaryExpr.rhsExpr = createTypeConversionExpr(binaryExpr.rhsExpr, binaryExpr.rhsExpr.type,
                                                              symTable.intType);
                return;
            }

            if (lhsExprTypeTag == TypeTags.BYTE && rhsExprTypeTag == TypeTags.INT) {
                binaryExpr.lhsExpr = createTypeConversionExpr(binaryExpr.lhsExpr, binaryExpr.lhsExpr.type,
                                                              symTable.intType);
                return;
            }
        }

        // Check lhs and rhs type compatibility
        if (lhsExprTypeTag == rhsExprTypeTag) {
            return;
        }

        if (lhsExprTypeTag == TypeTags.STRING && binaryExpr.opKind == OperatorKind.ADD) {
            binaryExpr.rhsExpr = createTypeConversionExpr(binaryExpr.rhsExpr, binaryExpr.rhsExpr.type,
                                                          binaryExpr.lhsExpr.type);
            return;
        }

        if (rhsExprTypeTag == TypeTags.STRING && binaryExpr.opKind == OperatorKind.ADD) {
            binaryExpr.lhsExpr = createTypeConversionExpr(binaryExpr.lhsExpr, binaryExpr.lhsExpr.type,
                                                          binaryExpr.rhsExpr.type);
            return;
        }

        if (lhsExprTypeTag == TypeTags.DECIMAL) {
            binaryExpr.rhsExpr = createTypeConversionExpr(binaryExpr.rhsExpr, binaryExpr.rhsExpr.type,
                                                          binaryExpr.lhsExpr.type);
            return;
        }

        if (rhsExprTypeTag == TypeTags.DECIMAL) {
            binaryExpr.lhsExpr = createTypeConversionExpr(binaryExpr.lhsExpr, binaryExpr.lhsExpr.type,
                                                          binaryExpr.rhsExpr.type);
            return;
        }

        if (lhsExprTypeTag == TypeTags.FLOAT) {
            binaryExpr.rhsExpr = createTypeConversionExpr(binaryExpr.rhsExpr, binaryExpr.rhsExpr.type,
                                                          binaryExpr.lhsExpr.type);
            return;
        }

        if (rhsExprTypeTag == TypeTags.FLOAT) {
            binaryExpr.lhsExpr = createTypeConversionExpr(binaryExpr.lhsExpr, binaryExpr.lhsExpr.type,
                                                          binaryExpr.rhsExpr.type);
        }
    }

    /**
     * This method checks whether given binary expression is related to shift operation.
     * If its true, then both lhs and rhs of the binary expression will be converted to 'int' type.
     * <p>
     * byte a = 12;
     * byte b = 34;
     * int i = 234;
     * int j = -4;
     * <p>
     * true: where binary expression's expected type is 'int'
     * int i1 = a >> b;
     * int i2 = a << b;
     * int i3 = a >> i;
     * int i4 = a << i;
     * int i5 = i >> j;
     * int i6 = i << j;
     */
    private boolean isBitwiseShiftOperation(BLangBinaryExpr binaryExpr) {
        return binaryExpr.opKind == OperatorKind.BITWISE_LEFT_SHIFT ||
                binaryExpr.opKind == OperatorKind.BITWISE_RIGHT_SHIFT ||
                binaryExpr.opKind == OperatorKind.BITWISE_UNSIGNED_RIGHT_SHIFT;
    }

    public void visit(BLangElvisExpr elvisExpr) {
        BLangMatchExpression matchExpr = ASTBuilderUtil.createMatchExpression(elvisExpr.lhsExpr);
        matchExpr.patternClauses.add(getMatchNullPatternGivenExpression(elvisExpr.pos,
                rewriteExpr(elvisExpr.rhsExpr)));
        matchExpr.type = elvisExpr.type;
        matchExpr.pos = elvisExpr.pos;
        result = rewriteExpr(matchExpr);
    }

    @Override
    public void visit(BLangBracedOrTupleExpr bracedOrTupleExpr) {
        if (bracedOrTupleExpr.isTypedescExpr) {
            final BLangTypedescExpr typedescExpr = new BLangTypedescExpr();
            typedescExpr.resolvedType = bracedOrTupleExpr.typedescType;
            typedescExpr.type = symTable.typeDesc;
            result = rewriteExpr(typedescExpr);
            return;
        }
        if (bracedOrTupleExpr.isBracedExpr) {
            result = rewriteExpr(bracedOrTupleExpr.expressions.get(0));
            return;
        }
        bracedOrTupleExpr.expressions.forEach(expr -> {
            BType expType = expr.impConversionExpr == null ? expr.type : expr.impConversionExpr.type;
            types.setImplicitCastExpr(expr, expType, symTable.anyType);
        });
        bracedOrTupleExpr.expressions = rewriteExprs(bracedOrTupleExpr.expressions);
        result = bracedOrTupleExpr;
    }

    @Override
    public void visit(BLangUnaryExpr unaryExpr) {
        if (OperatorKind.BITWISE_COMPLEMENT == unaryExpr.operator) {
            // If this is a bitwise complement (~) expression, then we desugar it to a binary xor expression with -1,
            // which is same as doing a bitwise 2's complement operation.
            rewriteBitwiseComplementOperator(unaryExpr);
            return;
        }
        unaryExpr.expr = rewriteExpr(unaryExpr.expr);
        result = unaryExpr;
    }

    /**
     * This method desugar a bitwise complement (~) unary expressions into a bitwise xor binary expression as below.
     * Example : ~a  -> a ^ -1;
     * ~ 11110011 -> 00001100
     * 11110011 ^ 11111111 -> 00001100
     *
     * @param unaryExpr the bitwise complement expression
     */
    private void rewriteBitwiseComplementOperator(BLangUnaryExpr unaryExpr) {
        final DiagnosticPos pos = unaryExpr.pos;
        final BLangBinaryExpr binaryExpr = (BLangBinaryExpr) TreeBuilder.createBinaryExpressionNode();
        binaryExpr.pos = pos;
        binaryExpr.opKind = OperatorKind.BITWISE_XOR;
        binaryExpr.lhsExpr = unaryExpr.expr;
        if (TypeTags.BYTE == unaryExpr.type.tag) {
            binaryExpr.type = symTable.byteType;
            binaryExpr.rhsExpr = ASTBuilderUtil.createLiteral(pos, symTable.byteType, (byte) -1);
            binaryExpr.opSymbol = (BOperatorSymbol) symResolver.resolveBinaryOperator(OperatorKind.BITWISE_XOR,
                    symTable.byteType, symTable.byteType);
        } else {
            binaryExpr.type = symTable.intType;
            binaryExpr.rhsExpr = ASTBuilderUtil.createLiteral(pos, symTable.intType, -1L);
            binaryExpr.opSymbol = (BOperatorSymbol) symResolver.resolveBinaryOperator(OperatorKind.BITWISE_XOR,
                    symTable.intType, symTable.intType);
        }
        result = rewriteExpr(binaryExpr);
    }

    @Override
    public void visit(BLangTypeConversionExpr conversionExpr) {
        conversionExpr.expr = rewriteExpr(conversionExpr.expr);
        result = conversionExpr;
    }

    @Override
    public void visit(BLangLambdaFunction bLangLambdaFunction) {
        result = bLangLambdaFunction;
    }

    @Override
    public void visit(BLangArrowFunction bLangArrowFunction) {
        BLangFunction bLangFunction = (BLangFunction) TreeBuilder.createFunctionNode();
        bLangFunction.setName(bLangArrowFunction.functionName);

        BLangLambdaFunction lambdaFunction = (BLangLambdaFunction) TreeBuilder.createLambdaFunctionNode();
        lambdaFunction.pos = bLangArrowFunction.pos;
        bLangFunction.addFlag(Flag.LAMBDA);
        lambdaFunction.function = bLangFunction;

        // Create function body with return node
        BLangValueType returnType = (BLangValueType) TreeBuilder.createValueTypeNode();
        returnType.type = bLangArrowFunction.expression.type;
        bLangFunction.setReturnTypeNode(returnType);
        bLangFunction.setBody(populateArrowExprBodyBlock(bLangArrowFunction));

        bLangArrowFunction.params.forEach(bLangFunction::addParameter);
        lambdaFunction.parent = bLangArrowFunction.parent;
        lambdaFunction.type = bLangArrowFunction.funcType;

        // Create function symbol
        BLangFunction function = lambdaFunction.function;
        BInvokableSymbol functionSymbol = Symbols.createFunctionSymbol(Flags.asMask(lambdaFunction.function.flagSet),
                new Name(function.name.value), env.enclPkg.packageID, function.type, env.enclEnv.enclVarSym, true);
        functionSymbol.retType = function.returnTypeNode.type;
        functionSymbol.params = function.requiredParams.stream()
                .map(param -> param.symbol)
                .collect(Collectors.toList());
        functionSymbol.scope = env.scope;
        functionSymbol.type = bLangArrowFunction.funcType;
        function.symbol = functionSymbol;

        lambdaFunction.function.closureVarSymbols = bLangArrowFunction.closureVarSymbols;
        rewrite(lambdaFunction.function, env);
        env.enclPkg.addFunction(lambdaFunction.function);
        bLangArrowFunction.function = lambdaFunction.function;
        result = lambdaFunction;
    }

    @Override
    public void visit(BLangXMLQName xmlQName) {
        result = xmlQName;
    }

    @Override
    public void visit(BLangXMLAttribute xmlAttribute) {
        xmlAttribute.name = rewriteExpr(xmlAttribute.name);
        xmlAttribute.value = rewriteExpr(xmlAttribute.value);
        result = xmlAttribute;
    }

    @Override
    public void visit(BLangXMLElementLiteral xmlElementLiteral) {
        xmlElementLiteral.startTagName = rewriteExpr(xmlElementLiteral.startTagName);
        xmlElementLiteral.endTagName = rewriteExpr(xmlElementLiteral.endTagName);
        xmlElementLiteral.modifiedChildren = rewriteExprs(xmlElementLiteral.modifiedChildren);
        xmlElementLiteral.attributes = rewriteExprs(xmlElementLiteral.attributes);

        // Separate the in-line namepsace declarations and attributes.
        Iterator<BLangXMLAttribute> attributesItr = xmlElementLiteral.attributes.iterator();
        while (attributesItr.hasNext()) {
            BLangXMLAttribute attribute = attributesItr.next();
            if (!attribute.isNamespaceDeclr) {
                continue;
            }

            // Create namepace declaration for all in-line namespace declarations
            BLangXMLNS xmlns;
            if ((xmlElementLiteral.scope.owner.tag & SymTag.PACKAGE) == SymTag.PACKAGE) {
                xmlns = new BLangPackageXMLNS();
            } else {
                xmlns = new BLangLocalXMLNS();
            }
            xmlns.namespaceURI = attribute.value.concatExpr;
            xmlns.prefix = ((BLangXMLQName) attribute.name).localname;
            xmlns.symbol = attribute.symbol;

            xmlElementLiteral.inlineNamespaces.add(xmlns);
            attributesItr.remove();
        }

        result = xmlElementLiteral;
    }

    @Override
    public void visit(BLangXMLTextLiteral xmlTextLiteral) {
        xmlTextLiteral.concatExpr = rewriteExpr(xmlTextLiteral.concatExpr);
        result = xmlTextLiteral;
    }

    @Override
    public void visit(BLangXMLCommentLiteral xmlCommentLiteral) {
        xmlCommentLiteral.concatExpr = rewriteExpr(xmlCommentLiteral.concatExpr);
        result = xmlCommentLiteral;
    }

    @Override
    public void visit(BLangXMLProcInsLiteral xmlProcInsLiteral) {
        xmlProcInsLiteral.target = rewriteExpr(xmlProcInsLiteral.target);
        xmlProcInsLiteral.dataConcatExpr = rewriteExpr(xmlProcInsLiteral.dataConcatExpr);
        result = xmlProcInsLiteral;
    }

    @Override
    public void visit(BLangXMLQuotedString xmlQuotedString) {
        xmlQuotedString.concatExpr = rewriteExpr(xmlQuotedString.concatExpr);
        result = xmlQuotedString;
    }

    @Override
    public void visit(BLangStringTemplateLiteral stringTemplateLiteral) {
        stringTemplateLiteral.concatExpr = rewriteExpr(stringTemplateLiteral.concatExpr);
        result = stringTemplateLiteral;
    }

    @Override
    public void visit(BLangWorkerSend workerSendNode) {
        workerSendNode.expr = rewriteExpr(workerSendNode.expr);
        if (workerSendNode.keyExpr != null) {
            workerSendNode.keyExpr = rewriteExpr(workerSendNode.keyExpr);
        }
        result = workerSendNode;
    }

    @Override
    public void visit(BLangWorkerSyncSendExpr syncSendExpr) {
        syncSendExpr.expr = rewriteExpr(syncSendExpr.expr);
        result = syncSendExpr;
    }

    @Override
    public void visit(BLangWorkerReceive workerReceiveNode) {
        if (workerReceiveNode.keyExpr != null) {
            workerReceiveNode.keyExpr = rewriteExpr(workerReceiveNode.keyExpr);
        }
        result = workerReceiveNode;
    }

    @Override
    public void visit(BLangWorkerFlushExpr workerFlushExpr) {
        workerFlushExpr.workerIdentifierList = workerFlushExpr.cachedWorkerSendStmts
                .stream().map(send -> send.workerIdentifier).collect(Collectors.toList());
        result = workerFlushExpr;
    }

    @Override
    public void visit(BLangXMLAttributeAccess xmlAttributeAccessExpr) {
        xmlAttributeAccessExpr.indexExpr = rewriteExpr(xmlAttributeAccessExpr.indexExpr);
        xmlAttributeAccessExpr.expr = rewriteExpr(xmlAttributeAccessExpr.expr);

        if (xmlAttributeAccessExpr.indexExpr != null
                && xmlAttributeAccessExpr.indexExpr.getKind() == NodeKind.XML_QNAME) {
            ((BLangXMLQName) xmlAttributeAccessExpr.indexExpr).isUsedInXML = true;
        }

        result = xmlAttributeAccessExpr;
    }

    // Generated expressions. Following expressions are not part of the original syntax
    // tree which is coming out of the parser

    @Override
    public void visit(BLangLocalVarRef localVarRef) {
        result = localVarRef;
    }

    @Override
    public void visit(BLangFieldVarRef fieldVarRef) {
        result = fieldVarRef;
    }

    @Override
    public void visit(BLangPackageVarRef packageVarRef) {
        result = packageVarRef;
    }

    @Override
    public void visit(BLangFunctionVarRef functionVarRef) {
        result = functionVarRef;
    }

    @Override
    public void visit(BLangStructFieldAccessExpr fieldAccessExpr) {
        BType expType = fieldAccessExpr.type;
        fieldAccessExpr.type = symTable.anyType;
        result = addConversionExprIfRequired(fieldAccessExpr, expType);
    }

    @Override
    public void visit(BLangStructFunctionVarRef functionVarRef) {
        result = functionVarRef;
    }

    @Override
    public void visit(BLangMapAccessExpr mapKeyAccessExpr) {
        result = mapKeyAccessExpr;
    }

    @Override
    public void visit(BLangArrayAccessExpr arrayIndexAccessExpr) {
        result = arrayIndexAccessExpr;
    }

    @Override
    public void visit(BLangTupleAccessExpr arrayIndexAccessExpr) {
        result = arrayIndexAccessExpr;
    }

    @Override
    public void visit(BLangJSONLiteral jsonLiteral) {
        result = jsonLiteral;
    }

    @Override
    public void visit(BLangMapLiteral mapLiteral) {
        result = mapLiteral;
    }

    public void visit(BLangStreamLiteral streamLiteral) {
        result = streamLiteral;
    }

    @Override
    public void visit(BLangStructLiteral structLiteral) {
        result = structLiteral;
    }

    @Override
    public void visit(BLangWaitForAllExpr.BLangWaitLiteral waitLiteral) {
        result = waitLiteral;
    }

    @Override
    public void visit(BLangIsAssignableExpr assignableExpr) {
        assignableExpr.lhsExpr = rewriteExpr(assignableExpr.lhsExpr);
        result = assignableExpr;
    }

    @Override
    public void visit(BFunctionPointerInvocation fpInvocation) {
        result = fpInvocation;
    }

    @Override
    public void visit(BLangTypedescExpr accessExpr) {
        result = accessExpr;
    }

    @Override
    public void visit(BLangIntRangeExpression intRangeExpression) {
        if (!intRangeExpression.includeStart) {
            intRangeExpression.startExpr = getModifiedIntRangeStartExpr(intRangeExpression.startExpr);
        }
        if (!intRangeExpression.includeEnd) {
            intRangeExpression.endExpr = getModifiedIntRangeEndExpr(intRangeExpression.endExpr);
        }

        intRangeExpression.startExpr = rewriteExpr(intRangeExpression.startExpr);
        intRangeExpression.endExpr = rewriteExpr(intRangeExpression.endExpr);
        result = intRangeExpression;
    }

    @Override
    public void visit(BLangRestArgsExpression bLangVarArgsExpression) {
        result = rewriteExpr(bLangVarArgsExpression.expr);
    }

    @Override
    public void visit(BLangNamedArgsExpression bLangNamedArgsExpression) {
        bLangNamedArgsExpression.expr = rewriteExpr(bLangNamedArgsExpression.expr);
        result = bLangNamedArgsExpression.expr;
    }

    public void visit(BLangTableQueryExpression tableQueryExpression) {
        inMemoryTableQueryBuilder.visit(tableQueryExpression);

        /*replace the table expression with a function invocation,
         so that we manually call a native function "queryTable". */
        result = createInvocationFromTableExpr(tableQueryExpression);
    }

    @Override
    public void visit(BLangMatchExpression bLangMatchExpression) {
        // Add the implicit default pattern, that returns the original expression's value.
        addMatchExprDefaultCase(bLangMatchExpression);

        // Create a temp local var to hold the temp result of the match expression
        // eg: T a;
        String matchTempResultVarName = GEN_VAR_PREFIX.value + "temp_result";
        BLangSimpleVariable tempResultVar = ASTBuilderUtil.createVariable(bLangMatchExpression.pos,
                matchTempResultVarName, bLangMatchExpression.type, null,
                new BVarSymbol(0, names.fromString(matchTempResultVarName), this.env.scope.owner.pkgID,
                        bLangMatchExpression.type, this.env.scope.owner));

        BLangSimpleVariableDef tempResultVarDef =
                ASTBuilderUtil.createVariableDef(bLangMatchExpression.pos, tempResultVar);
        tempResultVarDef.desugared = true;

        BLangBlockStmt stmts = ASTBuilderUtil.createBlockStmt(bLangMatchExpression.pos, Lists.of(tempResultVarDef));
        List<BLangMatchTypedBindingPatternClause> patternClauses = new ArrayList<>();

        for (int i = 0; i < bLangMatchExpression.patternClauses.size(); i++) {
            BLangMatchExprPatternClause pattern = bLangMatchExpression.patternClauses.get(i);
            pattern.expr = rewriteExpr(pattern.expr);

            // Create var ref for the temp result variable
            // eg: var ref for 'a'
            BLangVariableReference tempResultVarRef =
                    ASTBuilderUtil.createVariableRef(bLangMatchExpression.pos, tempResultVar.symbol);

            // Create an assignment node. Add a conversion from rhs to lhs of the pattern, if required.
            pattern.expr = addConversionExprIfRequired(pattern.expr, tempResultVarRef.type);
            BLangAssignment assignmentStmt =
                    ASTBuilderUtil.createAssignmentStmt(pattern.pos, tempResultVarRef, pattern.expr, false);
            BLangBlockStmt patternBody = ASTBuilderUtil.createBlockStmt(pattern.pos, Lists.of(assignmentStmt));

            // Create the pattern
            // R b => a = b;
            patternClauses.add(ASTBuilderUtil.createMatchStatementPattern(pattern.pos, pattern.variable, patternBody));
        }

        stmts.addStatement(ASTBuilderUtil.createMatchStatement(bLangMatchExpression.pos, bLangMatchExpression.expr,
                patternClauses));
        BLangVariableReference tempResultVarRef =
                ASTBuilderUtil.createVariableRef(bLangMatchExpression.pos, tempResultVar.symbol);
        BLangStatementExpression statementExpr = ASTBuilderUtil.createStatementExpression(stmts, tempResultVarRef);
        statementExpr.type = bLangMatchExpression.type;
        result = rewriteExpr(statementExpr);
    }

    @Override
    public void visit(BLangCheckedExpr checkedExpr) {

        //
        //  person p = bar(check foo()); // foo(): person | error
        //
        //    ==>
        //
        //  person _$$_;
        //  switch foo() {
        //      person p1 => _$$_ = p1;
        //      error e1 => return e1 or throw e1
        //  }
        //  person p = bar(_$$_);

        // Create a temporary variable to hold the checked expression result value e.g. _$$_
        String checkedExprVarName = GEN_VAR_PREFIX.value;
        BLangSimpleVariable checkedExprVar = ASTBuilderUtil.createVariable(checkedExpr.pos,
                checkedExprVarName, checkedExpr.type, null, new BVarSymbol(0,
                        names.fromString(checkedExprVarName),
                        this.env.scope.owner.pkgID, checkedExpr.type, this.env.scope.owner));
        BLangSimpleVariableDef checkedExprVarDef = ASTBuilderUtil.createVariableDef(checkedExpr.pos, checkedExprVar);
        checkedExprVarDef.desugared = true;

        // Create the pattern to match the success case
        BLangMatchTypedBindingPatternClause patternSuccessCase =
                getSafeAssignSuccessPattern(checkedExprVar.pos, checkedExprVar.symbol.type, true,
                        checkedExprVar.symbol, null);
        BLangMatchTypedBindingPatternClause patternErrorCase =
                getSafeAssignErrorPattern(checkedExpr.pos, this.env.scope.owner, checkedExpr.equivalentErrorTypeList);

        // Create the match statement
        BLangMatch matchStmt = ASTBuilderUtil.createMatchStatement(checkedExpr.pos, checkedExpr.expr,
                new ArrayList<BLangMatchTypedBindingPatternClause>() {{
                    add(patternSuccessCase);
                    add(patternErrorCase);
                }});

        // Create the block statement
        BLangBlockStmt generatedStmtBlock = ASTBuilderUtil.createBlockStmt(checkedExpr.pos,
                new ArrayList<BLangStatement>() {{
                    add(checkedExprVarDef);
                    add(matchStmt);
                }});

        // Create the variable ref expression for the checkedExprVar
        BLangSimpleVarRef tempCheckedExprVarRef = ASTBuilderUtil.createVariableRef(
                checkedExpr.pos, checkedExprVar.symbol);

        BLangStatementExpression statementExpr = ASTBuilderUtil.createStatementExpression(
                generatedStmtBlock, tempCheckedExprVarRef);
        statementExpr.type = checkedExpr.type;
        result = rewriteExpr(statementExpr);
    }
    @Override
    public void visit(BLangErrorConstructorExpr errConstExpr) {
        errConstExpr.reasonExpr = rewriteExpr(errConstExpr.reasonExpr);
        errConstExpr.detailsExpr = rewriteExpr(Optional.ofNullable(errConstExpr.detailsExpr)
                .orElseGet(() -> ASTBuilderUtil.createEmptyRecordLiteral(errConstExpr.pos, symTable.mapType)));
        result = errConstExpr;
    }

    @Override
    public void visit(BLangServiceConstructorExpr serviceConstructorExpr) {
        result = ASTBuilderUtil
                .createEmptyTypeInit(serviceConstructorExpr.pos, serviceConstructorExpr.serviceNode.serviceType);
    }

    @Override
    public void visit(BLangTypeTestExpr typeTestExpr) {
        typeTestExpr.expr = rewriteExpr(typeTestExpr.expr);
        result = typeTestExpr;
    }

    @Override
    public void visit(BLangIsLikeExpr isLikeExpr) {
        isLikeExpr.expr = rewriteExpr(isLikeExpr.expr);
        result = isLikeExpr;
    }

    @Override
    public void visit(BLangStatementExpression bLangStatementExpression) {
        bLangStatementExpression.expr = rewriteExpr(bLangStatementExpression.expr);
        bLangStatementExpression.stmt = rewrite(bLangStatementExpression.stmt, env);
        result = bLangStatementExpression;
    }

    @Override
    public void visit(BLangJSONArrayLiteral jsonArrayLiteral) {
        jsonArrayLiteral.exprs = rewriteExprs(jsonArrayLiteral.exprs);
        result = jsonArrayLiteral;
    }

    // private functions

    private BlockNode populateArrowExprBodyBlock(BLangArrowFunction bLangArrowFunction) {
        BlockNode blockNode = TreeBuilder.createBlockNode();
        BLangReturn returnNode = (BLangReturn) TreeBuilder.createReturnNode();
        returnNode.pos = bLangArrowFunction.expression.pos;
        returnNode.setExpression(bLangArrowFunction.expression);
        blockNode.addStatement(returnNode);
        return blockNode;
    }

    private BLangInvocation createInvocationFromTableExpr(BLangTableQueryExpression tableQueryExpression) {
        List<BLangExpression> args = new ArrayList<>();
        String functionName = QUERY_TABLE_WITHOUT_JOIN_CLAUSE;
        //Order matters, because these are the args for a function invocation.
        args.add(getSQLPreparedStatement(tableQueryExpression));
        args.add(getFromTableVarRef(tableQueryExpression));
        // BLangTypeofExpr
        BType retType = tableQueryExpression.type;
        BLangSimpleVarRef joinTable = getJoinTableVarRef(tableQueryExpression);
        if (joinTable != null) {
            args.add(joinTable);
            functionName = QUERY_TABLE_WITH_JOIN_CLAUSE;
        }
        args.add(getSQLStatementParameters(tableQueryExpression));
        args.add(getReturnType(tableQueryExpression));
        return createInvocationNode(functionName, args, retType);
    }

    private BLangInvocation createInvocationNode(String functionName, List<BLangExpression> args, BType retType) {
        BLangInvocation invocationNode = (BLangInvocation) TreeBuilder.createInvocationNode();
        BLangIdentifier name = (BLangIdentifier) TreeBuilder.createIdentifierNode();
        name.setLiteral(false);
        name.setValue(functionName);
        invocationNode.name = name;
        invocationNode.pkgAlias = (BLangIdentifier) TreeBuilder.createIdentifierNode();

        // TODO: 2/28/18 need to find a good way to refer to symbols
        invocationNode.symbol = symTable.rootScope.lookup(new Name(functionName)).symbol;
        invocationNode.type = retType;
        invocationNode.requiredArgs = args;
        return invocationNode;
    }

    private BLangLiteral getSQLPreparedStatement(BLangTableQueryExpression
                                                         tableQueryExpression) {
        //create a literal to represent the sql query.
        BLangLiteral sqlQueryLiteral = (BLangLiteral) TreeBuilder.createLiteralExpression();
        sqlQueryLiteral.typeTag = TypeTags.STRING;

        //assign the sql query from table expression to the literal.
        sqlQueryLiteral.value = tableQueryExpression.getSqlQuery();
        sqlQueryLiteral.type = symTable.getTypeFromTag(sqlQueryLiteral.typeTag);
        return sqlQueryLiteral;
    }

    private BLangStructLiteral getReturnType(BLangTableQueryExpression
                                                     tableQueryExpression) {
        //create a literal to represent the sql query.
        BTableType tableType = (BTableType) tableQueryExpression.type;
        BStructureType structType = (BStructureType) tableType.constraint;
        return new BLangStructLiteral(new ArrayList<>(), structType);
    }

    private BLangArrayLiteral getSQLStatementParameters(BLangTableQueryExpression tableQueryExpression) {
        BLangArrayLiteral expr = createArrayLiteralExprNode();
        List<BLangExpression> params = tableQueryExpression.getParams();

        params.stream().map(param -> (BLangLiteral) param).forEach(literal -> {
            Object value = literal.getValue();
            int type = TypeTags.STRING;
            if (value instanceof Integer || value instanceof Long) {
                type = TypeTags.INT;
            } else if (value instanceof Double || value instanceof Float) {
                type = TypeTags.FLOAT;
            } else if (value instanceof Boolean) {
                type = TypeTags.BOOLEAN;
            } else if (value instanceof Object[]) {
                type = TypeTags.ARRAY;
            }
            literal.type = symTable.getTypeFromTag(type);
            types.setImplicitCastExpr(literal, new BType(type, null), symTable.anyType);
            expr.exprs.add(literal.impConversionExpr);
        });
        return expr;
    }

    private BLangArrayLiteral createArrayLiteralExprNode() {
        BLangArrayLiteral expr = (BLangArrayLiteral) TreeBuilder.createArrayLiteralNode();
        expr.exprs = new ArrayList<>();
        expr.type = new BArrayType(symTable.anyType);
        return expr;
    }

    private BLangSimpleVarRef getJoinTableVarRef(BLangTableQueryExpression tableQueryExpression) {
        JoinStreamingInput joinStreamingInput = tableQueryExpression.getTableQuery().getJoinStreamingInput();
        BLangSimpleVarRef joinTable = null;
        if (joinStreamingInput != null) {
            joinTable = (BLangSimpleVarRef) joinStreamingInput.getStreamingInput().getStreamReference();
            joinTable = rewrite(joinTable, env);
        }
        return joinTable;
    }

    private BLangSimpleVarRef getFromTableVarRef(BLangTableQueryExpression tableQueryExpression) {
        BLangSimpleVarRef fromTable = (BLangSimpleVarRef) tableQueryExpression.getTableQuery().getStreamingInput()
                .getStreamReference();
        return rewrite(fromTable, env);
    }

    private void visitFunctionPointerInvocation(BLangInvocation iExpr) {
        BLangVariableReference expr;
        if (iExpr.expr == null) {
            expr = new BLangSimpleVarRef();
        } else {
            BLangFieldBasedAccess fieldBasedAccess = new BLangFieldBasedAccess();
            fieldBasedAccess.expr = iExpr.expr;
            fieldBasedAccess.field = iExpr.name;
            expr = fieldBasedAccess;
        }
        expr.symbol = iExpr.symbol;
        expr.type = iExpr.symbol.type;
        expr = rewriteExpr(expr);
        result = new BFunctionPointerInvocation(iExpr, expr);
    }

    private void visitBuiltInMethodInvocation(BLangInvocation iExpr) {
        switch (iExpr.builtInMethod) {
            case IS_NAN:
                BOperatorSymbol notEqSymbol = (BOperatorSymbol) symResolver.resolveBinaryOperator(
                        OperatorKind.NOT_EQUAL, symTable.floatType, symTable.floatType);
                BLangBinaryExpr binaryExprNaN = ASTBuilderUtil.createBinaryExpr(iExpr.pos, iExpr.expr, iExpr.expr,
                                                                             symTable.booleanType,
                                                                             OperatorKind.NOT_EQUAL, notEqSymbol);
                result = rewriteExpr(binaryExprNaN);
                break;
            case IS_FINITE:
                BOperatorSymbol equalSymbol = (BOperatorSymbol) symResolver.resolveBinaryOperator(OperatorKind.EQUAL,
                                                                                                  symTable.floatType,
                                                                                                  symTable.floatType);
                BOperatorSymbol notEqualSymbol = (BOperatorSymbol) symResolver.resolveBinaryOperator(
                        OperatorKind.NOT_EQUAL, symTable.floatType, symTable.floatType);
                BOperatorSymbol andEqualSymbol = (BOperatorSymbol) symResolver.resolveBinaryOperator(
                        OperatorKind.AND, symTable.booleanType, symTable.booleanType);
                // v==v
                BLangBinaryExpr binaryExprLHS = ASTBuilderUtil.createBinaryExpr(iExpr.pos, iExpr.expr, iExpr.expr,
                                                                                symTable.booleanType,
                                                                                OperatorKind.EQUAL, equalSymbol);
                // v != positive_infinity
                BLangLiteral posInfLiteral = ASTBuilderUtil.createLiteral(iExpr.pos, symTable.floatType,
                                                                          Double.POSITIVE_INFINITY);
                BLangBinaryExpr nestedLHSExpr = ASTBuilderUtil.createBinaryExpr(iExpr.pos, posInfLiteral, iExpr.expr,
                                                                                symTable.booleanType,
                                                                                OperatorKind.NOT_EQUAL, notEqualSymbol);

                // v != negative_infinity
                BLangLiteral negInfLiteral = ASTBuilderUtil.createLiteral(iExpr.pos, symTable.floatType,
                                                                          Double.NEGATIVE_INFINITY);
                BLangBinaryExpr nestedRHSExpr = ASTBuilderUtil.createBinaryExpr(iExpr.pos, negInfLiteral, iExpr.expr,
                                                                                symTable.booleanType,
                                                                                OperatorKind.NOT_EQUAL, notEqualSymbol);
                // v != positive_infinity && v != negative_infinity
                BLangBinaryExpr binaryExprRHS = ASTBuilderUtil.createBinaryExpr(iExpr.pos, nestedLHSExpr, nestedRHSExpr,
                                                                                symTable.booleanType, OperatorKind.AND,
                                                                                andEqualSymbol);
                // Final expression : v==v && v != positive_infinity && v != negative_infinity
                BLangBinaryExpr binaryExpr = ASTBuilderUtil.createBinaryExpr(iExpr.pos, binaryExprLHS, binaryExprRHS,
                                                                             symTable.booleanType, OperatorKind.AND,
                                                                             andEqualSymbol);
                result = rewriteExpr(binaryExpr);
                break;
            case IS_INFINITE:
                BOperatorSymbol eqSymbol = (BOperatorSymbol) symResolver.resolveBinaryOperator(OperatorKind.EQUAL,
                                                                                                  symTable.floatType,
                                                                                                  symTable.floatType);
                BOperatorSymbol orSymbol = (BOperatorSymbol) symResolver.resolveBinaryOperator(OperatorKind.OR,
                                                                                               symTable.booleanType,
                                                                                               symTable.booleanType);
                // v == positive_infinity
                BLangLiteral posInflitExpr = ASTBuilderUtil.createLiteral(iExpr.pos, symTable.floatType,
                                                                          Double.POSITIVE_INFINITY);
                BLangBinaryExpr binaryExprPosInf = ASTBuilderUtil.createBinaryExpr(iExpr.pos, iExpr.expr, posInflitExpr,
                                                                                symTable.booleanType,
                                                                                OperatorKind.EQUAL, eqSymbol);
                // v == negative_infinity
                BLangLiteral negInflitExpr = ASTBuilderUtil.createLiteral(iExpr.pos, symTable.floatType,
                                                                          Double.NEGATIVE_INFINITY);
                BLangBinaryExpr binaryExprNegInf = ASTBuilderUtil.createBinaryExpr(iExpr.pos, iExpr.expr, negInflitExpr,
                                                                                symTable.booleanType,
                                                                                OperatorKind.EQUAL, eqSymbol);
                // v == positive_infinity || v == negative_infinity
                BLangBinaryExpr binaryExprInf = ASTBuilderUtil.createBinaryExpr(iExpr.pos, binaryExprPosInf,
                                                                                binaryExprNegInf, symTable.booleanType,
                                                                                OperatorKind.OR, orSymbol);
                result = rewriteExpr(binaryExprInf);
                break;
            case CLONE:
                if (types.isValueType(iExpr.expr.type)) {
                    result = iExpr.expr;
                    break;
                }
                result = new BLangBuiltInMethodInvocation(iExpr, iExpr.builtInMethod);
                break;
            case FREEZE:
            case IS_FROZEN:
                visitFreezeBuiltInMethodInvocation(iExpr);
                break;
            case CALL:
                visitCallBuiltInMethodInvocation(iExpr);
                break;
            default:
                result = new BLangBuiltInMethodInvocation(iExpr, iExpr.builtInMethod);
        }
    }

    private void visitFreezeBuiltInMethodInvocation(BLangInvocation iExpr) {
        if (types.isValueType(iExpr.expr.type)) {
            if (iExpr.builtInMethod == BLangBuiltInMethod.FREEZE) {
                // since x.freeze() === x, replace the invocation with the invocation expression
                result = iExpr.expr;
            } else {
                // iExpr.builtInMethod == BLangBuiltInMethod.IS_FROZEN, set true since value types are always frozen
                result = ASTBuilderUtil.createLiteral(iExpr.pos, symTable.booleanType, true);
            }
            return;
        }
        result = new BLangBuiltInMethodInvocation(iExpr, iExpr.builtInMethod);
    }

    private void visitCallBuiltInMethodInvocation(BLangInvocation iExpr) {
        Name funcPointerName = ((BLangVariableReference) iExpr.expr).symbol.name;
        if (iExpr.expr.getKind() == NodeKind.SIMPLE_VARIABLE_REF) {
            iExpr.expr = null;
        } else {
            iExpr.expr = ((BLangAccessExpression) iExpr.expr).expr;
        }

        iExpr.name = ASTBuilderUtil.createIdentifier(iExpr.pos, funcPointerName.value);
        iExpr.builtinMethodInvocation = false;
        iExpr.functionPointerInvocation = true;

        visitFunctionPointerInvocation(iExpr);
    }

    private void visitIterableOperationInvocation(BLangInvocation iExpr) {
        IterableContext iContext = iExpr.iContext;
        if (iContext.operations.getLast().iExpr != iExpr) {
            result = null;
            return;
        }
        iContext.operations.forEach(operation -> rewrite(operation.iExpr.argExprs, env));
        iterableCodeDesugar.desugar(iContext);
        result = rewriteExpr(iContext.iteratorCaller);
    }


    @SuppressWarnings("unchecked")
    private <E extends BLangNode> E rewrite(E node, SymbolEnv env) {
        if (node == null) {
            return null;
        }

        if (node.desugared) {
            return node;
        }

        SymbolEnv previousEnv = this.env;
        this.env = env;

        node.accept(this);
        BLangNode resultNode = this.result;
        this.result = null;
        resultNode.desugared = true;

        this.env = previousEnv;
        return (E) resultNode;
    }

    @SuppressWarnings("unchecked")
    private <E extends BLangExpression> E rewriteExpr(E node) {
        if (node == null) {
            return null;
        }

        if (node.desugared) {
            return node;
        }

        BLangExpression expr = node;
        if (node.impConversionExpr != null) {
            expr = node.impConversionExpr;
            node.impConversionExpr = null;
        }

        expr.accept(this);
        BLangNode resultNode = this.result;
        this.result = null;
        resultNode.desugared = true;
        return (E) resultNode;
    }

    @SuppressWarnings("unchecked")
    private <E extends BLangStatement> E rewrite(E statement, SymbolEnv env) {
        if (statement == null) {
            return null;
        }
        BLangStatementLink link = new BLangStatementLink();
        link.parent = currentLink;
        currentLink = link;
        BLangStatement stmt = (BLangStatement) rewrite((BLangNode) statement, env);
        // Link Statements.
        link.statement = stmt;
        stmt.statementLink = link;
        currentLink = link.parent;
        return (E) stmt;
    }

    private <E extends BLangStatement> List<E> rewriteStmt(List<E> nodeList, SymbolEnv env) {
        for (int i = 0; i < nodeList.size(); i++) {
            nodeList.set(i, rewrite(nodeList.get(i), env));
        }
        return nodeList;
    }

    private <E extends BLangNode> List<E> rewrite(List<E> nodeList, SymbolEnv env) {
        for (int i = 0; i < nodeList.size(); i++) {
            nodeList.set(i, rewrite(nodeList.get(i), env));
        }
        return nodeList;
    }

    private <E extends BLangExpression> List<E> rewriteExprs(List<E> nodeList) {
        for (int i = 0; i < nodeList.size(); i++) {
            nodeList.set(i, rewriteExpr(nodeList.get(i)));
        }
        return nodeList;
    }

    private BLangLiteral createStringLiteral(DiagnosticPos pos, String value) {
        BLangLiteral stringLit = new BLangLiteral();
        stringLit.pos = pos;
        stringLit.value = value;
        stringLit.type = symTable.stringType;
        return stringLit;
    }

    private BLangExpression createTypeConversionExpr(BLangExpression expr, BType sourceType, BType targetType) {
        BConversionOperatorSymbol symbol = (BConversionOperatorSymbol)
                symResolver.resolveConversionOperator(sourceType, targetType);
        BLangTypeConversionExpr conversionExpr = (BLangTypeConversionExpr) TreeBuilder.createTypeConversionNode();
        conversionExpr.pos = expr.pos;
        conversionExpr.expr = expr;
        conversionExpr.type = targetType;
        conversionExpr.conversionSymbol = symbol;
        return conversionExpr;
    }

    private BType getElementType(BType type) {
        if (type.tag != TypeTags.ARRAY) {
            return type;
        }

        return getElementType(((BArrayType) type).getElementType());
    }

    private void addReturnIfNotPresent(BLangInvokableNode invokableNode) {
        if (Symbols.isNative(invokableNode.symbol)) {
            return;
        }
        //This will only check whether last statement is a return and just add a return statement.
        //This won't analyse if else blocks etc to see whether return statements are present
        BLangBlockStmt blockStmt = invokableNode.body;
        if (invokableNode.workers.size() == 0 &&
                invokableNode.returnTypeNode.type == this.symTable.nilType
                && (blockStmt.stmts.size() < 1 ||
                blockStmt.stmts.get(blockStmt.stmts.size() - 1).getKind() != NodeKind.RETURN)) {

            DiagnosticPos invPos = invokableNode.pos;
            DiagnosticPos returnStmtPos = new DiagnosticPos(invPos.src,
                    invPos.eLine, invPos.eLine, invPos.sCol, invPos.sCol);
            BLangReturn returnStmt = ASTBuilderUtil.createNilReturnStmt(returnStmtPos, symTable.nilType);
            blockStmt.addStatement(returnStmt);
        }
    }

    /**
     * Reorder the invocation arguments to match the original function signature.
     *
     * @param iExpr Function invocation expressions to reorder the arguments
     */
    private void reorderArguments(BLangInvocation iExpr) {
        BSymbol symbol = iExpr.symbol;

        if (symbol == null || symbol.type.tag != TypeTags.INVOKABLE) {
            return;
        }

        BInvokableSymbol invocableSymbol = (BInvokableSymbol) symbol;
        if (invocableSymbol.defaultableParams != null && !invocableSymbol.defaultableParams.isEmpty()) {
            // Re-order the named args
            reorderNamedArgs(iExpr, invocableSymbol);
        }

        if (invocableSymbol.restParam == null) {
            return;
        }

        // Create an array out of all the rest arguments, and pass it as a single argument.
        // If there is only one optional argument and its type is restArg (i.e: ...x), then
        // leave it as is.
        if (iExpr.restArgs.size() == 1 && iExpr.restArgs.get(0).getKind() == NodeKind.REST_ARGS_EXPR) {
            return;
        }
        BLangArrayLiteral arrayLiteral = (BLangArrayLiteral) TreeBuilder.createArrayLiteralNode();
        arrayLiteral.exprs = iExpr.restArgs;
        arrayLiteral.type = invocableSymbol.restParam.type;
        iExpr.restArgs = new ArrayList<>();
        iExpr.restArgs.add(arrayLiteral);
    }

    private void reorderNamedArgs(BLangInvocation iExpr, BInvokableSymbol invokableSymbol) {
        Map<String, BLangExpression> namedArgs = new HashMap<>();
        iExpr.namedArgs.forEach(expr -> namedArgs.put(((NamedArgNode) expr).getName().value, expr));

        // Re-order the named arguments
        List<BLangExpression> args = new ArrayList<>();
        for (BVarSymbol param : invokableSymbol.defaultableParams) {
            // If some named parameter is not passed when invoking the function, get the 
            // default value for that parameter from the parameter symbol.
            BLangExpression expr;
            if (namedArgs.containsKey(param.name.value)) {
                expr = namedArgs.get(param.name.value);
            } else {
                expr = getDefaultValueLiteral(param.defaultValue, param.type.tag);
                expr = addConversionExprIfRequired(expr, param.type);
            }
            args.add(expr);
        }
        iExpr.namedArgs = args;
    }

    private BLangMatchTypedBindingPatternClause getSafeAssignErrorPattern(
            DiagnosticPos pos, BSymbol invokableSymbol, List<BType> equivalentErrorTypes) {
        // From here onwards we assume that this function has only one return type
        // Owner of the variable symbol must be an invokable symbol
        BType enclosingFuncReturnType = ((BInvokableType) invokableSymbol.type).retType;
        Set<BType> returnTypeSet = enclosingFuncReturnType.tag == TypeTags.UNION ?
                ((BUnionType) enclosingFuncReturnType).memberTypes :
                new LinkedHashSet<BType>() {{
                    add(enclosingFuncReturnType);
                }};

        // For each error type, there has to be at least one equivalent return type in the enclosing function
        boolean returnOnError = equivalentErrorTypes.stream()
                .allMatch(errorType -> returnTypeSet.stream()
                        .anyMatch(retType -> types.isAssignable(errorType, retType)));

        // Create the pattern to match the error type
        //      1) Create the pattern variable
        String patternFailureCaseVarName = GEN_VAR_PREFIX.value + "t_failure";
        BLangSimpleVariable patternFailureCaseVar = ASTBuilderUtil.createVariable(pos,
                patternFailureCaseVarName, symTable.errorType, null, new BVarSymbol(0,
                        names.fromString(patternFailureCaseVarName),
                        this.env.scope.owner.pkgID, symTable.errorType, this.env.scope.owner));

        //      2) Create the pattern block
        BLangVariableReference patternFailureCaseVarRef = ASTBuilderUtil.createVariableRef(pos,
                patternFailureCaseVar.symbol);

        BLangBlockStmt patternBlockFailureCase = (BLangBlockStmt) TreeBuilder.createBlockNode();
        patternBlockFailureCase.pos = pos;
        if (returnOnError) {
            //return e;
            BLangReturn returnStmt = (BLangReturn) TreeBuilder.createReturnNode();
            returnStmt.pos = pos;
            returnStmt.expr = patternFailureCaseVarRef;
            patternBlockFailureCase.stmts.add(returnStmt);
        } else {
            // throw e
            BLangPanic panicNode = (BLangPanic) TreeBuilder.createPanicNode();
            panicNode.pos = pos;
            panicNode.expr = patternFailureCaseVarRef;
            patternBlockFailureCase.stmts.add(panicNode);
        }

        return ASTBuilderUtil.createMatchStatementPattern(pos, patternFailureCaseVar, patternBlockFailureCase);
    }

    private BLangMatchTypedBindingPatternClause getSafeAssignSuccessPattern(DiagnosticPos pos, BType lhsType,
            boolean isVarDef, BVarSymbol varSymbol, BLangExpression lhsExpr) {
        //  File _$_f1 => f = _$_f1;
        // 1) Create the pattern variable
        String patternSuccessCaseVarName = GEN_VAR_PREFIX.value + "t_match";
        BLangSimpleVariable patternSuccessCaseVar = ASTBuilderUtil.createVariable(pos,
                patternSuccessCaseVarName, lhsType, null, new BVarSymbol(0,
                        names.fromString(patternSuccessCaseVarName),
                        this.env.scope.owner.pkgID, lhsType, this.env.scope.owner));

        //2) Create the pattern body
        BLangExpression varRefExpr;
        if (isVarDef) {
            varRefExpr = ASTBuilderUtil.createVariableRef(pos, varSymbol);
        } else {
            varRefExpr = lhsExpr;
        }

        BLangVariableReference patternSuccessCaseVarRef = ASTBuilderUtil.createVariableRef(pos,
                patternSuccessCaseVar.symbol);
        BLangAssignment assignmentStmtSuccessCase = ASTBuilderUtil.createAssignmentStmt(pos,
                varRefExpr, patternSuccessCaseVarRef, false);

        BLangBlockStmt patternBlockSuccessCase = ASTBuilderUtil.createBlockStmt(pos,
                new ArrayList<BLangStatement>() {{
                    add(assignmentStmtSuccessCase);
                }});
        return ASTBuilderUtil.createMatchStatementPattern(pos,
                patternSuccessCaseVar, patternBlockSuccessCase);
    }

    private BLangStatement generateIfElseStmt(BLangMatch matchStmt, BLangSimpleVariable matchExprVar) {
        List<BLangMatchBindingPatternClause> patterns = matchStmt.patternClauses;

        BLangIf parentIfNode = generateIfElseStmt(patterns.get(0), matchExprVar);
        BLangIf currentIfNode = parentIfNode;
        for (int i = 1; i < patterns.size(); i++) {
            BLangMatchBindingPatternClause patternClause = patterns.get(i);
            if (i == patterns.size() - 1 && patternClause.isLastPattern) { // This is the last pattern
                currentIfNode.elseStmt = getMatchPatternElseBody(patternClause, matchExprVar);
            } else {
                currentIfNode.elseStmt = generateIfElseStmt(patternClause, matchExprVar);
                currentIfNode = (BLangIf) currentIfNode.elseStmt;
            }
        }

        // TODO handle json and any
        // only one pattern no if just a block
        // last one just a else block..
        // json handle it specially
        //
        return parentIfNode;
    }


    /**
     * Generate an if-else statement from the given match statement.
     *
     * @param pattern match pattern statement node
     * @param matchExprVar  variable node of the match expression
     * @return if else statement node
     */
    private BLangIf generateIfElseStmt(BLangMatchBindingPatternClause pattern, BLangSimpleVariable matchExprVar) {

        Map<BVarSymbol, BVarSymbol> typeGuards = new HashMap<>();

        BLangExpression ifCondition = createPatternIfCondition(pattern, matchExprVar.symbol);
        if (NodeKind.MATCH_TYPED_PATTERN_CLAUSE == pattern.getKind()) {
            BLangBlockStmt patternBody = getMatchPatternBody(pattern, matchExprVar);
            return ASTBuilderUtil.createIfElseStmt(pattern.pos, ifCondition, patternBody, null);
        }

        // Create a variable reference for _$$_
        BLangSimpleVarRef matchExprVarRef = ASTBuilderUtil.createVariableRef(pattern.pos, matchExprVar.symbol);

        if (NodeKind.MATCH_STRUCTURED_PATTERN_CLAUSE == pattern.getKind()) { // structured match patterns
            BLangMatchStructuredBindingPatternClause structuredPattern =
                    (BLangMatchStructuredBindingPatternClause) pattern;

            structuredPattern.bindingPatternVariable.expr = matchExprVarRef;

            BLangStatement varDefStmt;
            if (NodeKind.TUPLE_VARIABLE == structuredPattern.bindingPatternVariable.getKind()) {
                varDefStmt = ASTBuilderUtil.createTupleVariableDef(pattern.pos,
                        (BLangTupleVariable) structuredPattern.bindingPatternVariable);
            } else if (NodeKind.RECORD_VARIABLE == structuredPattern.bindingPatternVariable.getKind()) {
                varDefStmt = ASTBuilderUtil.createRecordVariableDef(pattern.pos,
                        (BLangRecordVariable) structuredPattern.bindingPatternVariable);
            } else {
                varDefStmt = ASTBuilderUtil
                        .createVariableDef(pattern.pos, (BLangSimpleVariable) structuredPattern.bindingPatternVariable);
            }

            if (structuredPattern.typeGuardExpr != null) {

                BLangStatementExpression stmtExpr = ASTBuilderUtil
                        .createStatementExpression(varDefStmt, structuredPattern.typeGuardExpr);
                stmtExpr.type = symTable.booleanType;

                ifCondition = ASTBuilderUtil
                        .createBinaryExpr(pattern.pos, ifCondition, stmtExpr, symTable.booleanType, OperatorKind.AND,
                                (BOperatorSymbol) symResolver
                                        .resolveBinaryOperator(OperatorKind.AND, symTable.booleanType,
                                                symTable.booleanType));

                typeGuards = structuredPattern.typeGuards;

            } else {
                structuredPattern.body.stmts.add(0, varDefStmt);
            }
        }

        BLangIf ifNode = ASTBuilderUtil.createIfElseStmt(pattern.pos, ifCondition, pattern.body, null);
        ifNode.ifTypeGuards = typeGuards;
        return ifNode;
    }

    private BLangBlockStmt getMatchPatternBody(BLangMatchBindingPatternClause pattern,
                                               BLangSimpleVariable matchExprVar) {

        BLangBlockStmt body;

        BLangMatchTypedBindingPatternClause patternClause = (BLangMatchTypedBindingPatternClause) pattern;
        // Add the variable definition to the body of the pattern` clause
        if (patternClause.variable.name.value.equals(Names.IGNORE.value)) {
            return patternClause.body;
        }

        // create TypeName i = <TypeName> _$$_
        // Create a variable reference for _$$_
        BLangSimpleVarRef matchExprVarRef = ASTBuilderUtil.createVariableRef(patternClause.pos,
                matchExprVar.symbol);
        BLangExpression patternVarExpr = addConversionExprIfRequired(matchExprVarRef, patternClause.variable.type);

        // Add the variable def statement
        BLangSimpleVariable patternVar = ASTBuilderUtil.createVariable(patternClause.pos, "",
                patternClause.variable.type, patternVarExpr, patternClause.variable.symbol);
        BLangSimpleVariableDef patternVarDef = ASTBuilderUtil.createVariableDef(patternVar.pos, patternVar);
        patternClause.body.stmts.add(0, patternVarDef);
        body = patternClause.body;

        return body;
    }

    private BLangBlockStmt getMatchPatternElseBody(BLangMatchBindingPatternClause pattern,
            BLangSimpleVariable matchExprVar) {

        BLangBlockStmt body = pattern.body;

        if (NodeKind.MATCH_STRUCTURED_PATTERN_CLAUSE == pattern.getKind()) { // structured match patterns

            // Create a variable reference for _$$_
            BLangSimpleVarRef matchExprVarRef = ASTBuilderUtil.createVariableRef(pattern.pos, matchExprVar.symbol);

            BLangMatchStructuredBindingPatternClause structuredPattern =
                    (BLangMatchStructuredBindingPatternClause) pattern;

            structuredPattern.bindingPatternVariable.expr = matchExprVarRef;

            BLangStatement varDefStmt;
            if (NodeKind.TUPLE_VARIABLE == structuredPattern.bindingPatternVariable.getKind()) {
                varDefStmt = ASTBuilderUtil.createTupleVariableDef(pattern.pos,
                        (BLangTupleVariable) structuredPattern.bindingPatternVariable);
            } else if (NodeKind.RECORD_VARIABLE == structuredPattern.bindingPatternVariable.getKind()) {
                varDefStmt = ASTBuilderUtil.createRecordVariableDef(pattern.pos,
                        (BLangRecordVariable) structuredPattern.bindingPatternVariable);
            } else {
                varDefStmt = ASTBuilderUtil
                        .createVariableDef(pattern.pos, (BLangSimpleVariable) structuredPattern.bindingPatternVariable);
            }
            structuredPattern.body.stmts.add(0, varDefStmt);
            body = structuredPattern.body;
        }

        return body;
    }

    BLangExpression addConversionExprIfRequired(BLangExpression expr, BType lhsType) {
        BType rhsType = expr.type;
        if (types.isSameType(rhsType, lhsType)) {
            return expr;
        }

        types.setImplicitCastExpr(expr, rhsType, lhsType);
        if (expr.impConversionExpr != null) {
            return expr;
        }

        if (lhsType.tag == TypeTags.JSON && rhsType.tag == TypeTags.NIL) {
            return expr;
        }

        if (lhsType.tag == TypeTags.NIL && rhsType.isNullable()) {
            return expr;
        }

        BConversionOperatorSymbol conversionSymbol;
        if (types.isValueType(lhsType)) {
            conversionSymbol = Symbols.createUnboxValueTypeOpSymbol(rhsType, lhsType);
        } else if (lhsType.tag == TypeTags.UNION || rhsType.tag == TypeTags.UNION) {
            conversionSymbol = Symbols.createConversionOperatorSymbol(rhsType, lhsType, symTable.errorType, false, true,
                    InstructionCodes.NOP, null, null);
        } else if (lhsType.tag == TypeTags.MAP || rhsType.tag == TypeTags.MAP) {
            conversionSymbol = Symbols.createConversionOperatorSymbol(rhsType, lhsType, symTable.errorType, false,
                    true, InstructionCodes.NOP, null, null);
        } else {
            conversionSymbol = (BConversionOperatorSymbol) symResolver.resolveConversionOperator(rhsType, lhsType);
        }

        // Create a type cast expression
        BLangTypeConversionExpr conversionExpr = (BLangTypeConversionExpr)
                TreeBuilder.createTypeConversionNode();
        conversionExpr.expr = expr;
        conversionExpr.targetType = lhsType;
        conversionExpr.conversionSymbol = conversionSymbol;
        conversionExpr.type = lhsType;
        return conversionExpr;
    }

    private BLangExpression createPatternIfCondition(BLangMatchBindingPatternClause patternClause,
                                                     BVarSymbol varSymbol) {
        BType patternType;

        switch (patternClause.getKind()) {
            case MATCH_STATIC_PATTERN_CLAUSE:
                BLangMatchStaticBindingPatternClause staticPattern =
                        (BLangMatchStaticBindingPatternClause) patternClause;
                patternType = staticPattern.literal.type;
                break;
            case MATCH_STRUCTURED_PATTERN_CLAUSE:
                BLangMatchStructuredBindingPatternClause structuredPattern =
                        (BLangMatchStructuredBindingPatternClause) patternClause;
                patternType = getStructuredBindingPatternType(structuredPattern.bindingPatternVariable);
                break;
            default:
                BLangMatchTypedBindingPatternClause simplePattern = (BLangMatchTypedBindingPatternClause) patternClause;
                patternType = simplePattern.variable.type;
                break;
        }

        BLangExpression binaryExpr;
        BType[] memberTypes;
        if (patternType.tag == TypeTags.UNION) {
            BUnionType unionType = (BUnionType) patternType;
            memberTypes = unionType.memberTypes.toArray(new BType[0]);
        } else {
            memberTypes = new BType[1];
            memberTypes[0] = patternType;
        }

        if (memberTypes.length == 1) {
            binaryExpr = createPatternMatchBinaryExpr(patternClause, varSymbol, memberTypes[0]);
        } else {
            BLangExpression lhsExpr = createPatternMatchBinaryExpr(patternClause, varSymbol, memberTypes[0]);
            BLangExpression rhsExpr = createPatternMatchBinaryExpr(patternClause, varSymbol, memberTypes[1]);
            binaryExpr = ASTBuilderUtil.createBinaryExpr(patternClause.pos, lhsExpr, rhsExpr,
                    symTable.booleanType, OperatorKind.OR,
                    (BOperatorSymbol) symResolver.resolveBinaryOperator(OperatorKind.OR,
                            lhsExpr.type, rhsExpr.type));
            for (int i = 2; i < memberTypes.length; i++) {
                lhsExpr = createPatternMatchBinaryExpr(patternClause, varSymbol, memberTypes[i]);
                rhsExpr = binaryExpr;
                binaryExpr = ASTBuilderUtil.createBinaryExpr(patternClause.pos, lhsExpr, rhsExpr,
                        symTable.booleanType, OperatorKind.OR,
                        (BOperatorSymbol) symResolver.resolveBinaryOperator(OperatorKind.OR,
                                lhsExpr.type, rhsExpr.type));
            }
        }
        return binaryExpr;
    }

    private BType getStructuredBindingPatternType(BLangVariable bindingPatternVariable) {
        if (NodeKind.TUPLE_VARIABLE == bindingPatternVariable.getKind()) {
            BLangTupleVariable tupleVariable = (BLangTupleVariable) bindingPatternVariable;
            List<BType> memberTypes = new ArrayList<>();
            for (int i = 0; i < tupleVariable.memberVariables.size(); i++) {
                memberTypes.add(getStructuredBindingPatternType(tupleVariable.memberVariables.get(i)));
            }
            return new BTupleType(memberTypes);
        }

        if (NodeKind.RECORD_VARIABLE == bindingPatternVariable.getKind()) {
            BLangRecordVariable recordVariable = (BLangRecordVariable) bindingPatternVariable;

            BRecordTypeSymbol recordSymbol = Symbols
                    .createRecordSymbol(0, names.fromString("$anonType$" + recordCount++), env.enclPkg.symbol.pkgID,
                            null, env.scope.owner);
            List<BField> fields = new ArrayList<>();
            List<BLangSimpleVariable> typeDefFields = new ArrayList<>();

            for (int i = 0; i < recordVariable.variableList.size(); i++) {
                String fieldName = recordVariable.variableList.get(i).key.value;
                BType fieldType = getStructuredBindingPatternType(
                        recordVariable.variableList.get(i).valueBindingPattern);
                BVarSymbol fieldSymbol = new BVarSymbol(0, names.fromString(fieldName), env.enclPkg.symbol.pkgID,
                        fieldType, recordSymbol);

                fields.add(new BField(names.fromString(fieldName), fieldSymbol));
                typeDefFields.add(ASTBuilderUtil.createVariable(null, fieldName, fieldType, null, fieldSymbol));
            }

            BRecordType recordVarType = new BRecordType(recordSymbol);
            recordVarType.fields = fields;
            if (recordVariable.isClosed) {
                recordVarType.sealed = true;
            } else {
                // if rest param is null we treat it as an open record with anydata rest param
                recordVarType.restFieldType = recordVariable.restParam != null ?
                        ((BMapType) ((BLangSimpleVariable) recordVariable.restParam).type).constraint :
                        symTable.anydataType;
            }
            recordSymbol.type = recordVarType;
            recordVarType.tsymbol = recordSymbol;

            createTypeDefinition(recordVarType, recordSymbol, createRecordTypeNode(typeDefFields, recordVarType));

            return recordVarType;
        }

        return bindingPatternVariable.type;
    }

    private BLangRecordTypeNode createRecordTypeNode(List<BLangSimpleVariable> typeDefFields,
            BRecordType recordVarType) {
        BLangRecordTypeNode recordTypeNode = (BLangRecordTypeNode) TreeBuilder.createRecordTypeNode();
        recordTypeNode.type = recordVarType;
        recordTypeNode.fields = typeDefFields;
        return recordTypeNode;
    }

    private void createTypeDefinition(BType type, BTypeSymbol symbol, BLangType typeNode) {
        BLangTypeDefinition typeDefinition = (BLangTypeDefinition) TreeBuilder.createTypeDefinition();
        env.enclPkg.addTypeDefinition(typeDefinition);
        typeDefinition.typeNode = typeNode;
        typeDefinition.type = type;
        typeDefinition.symbol = symbol;
    }

    private BLangExpression createPatternMatchBinaryExpr(BLangMatchBindingPatternClause patternClause,
                                                         BVarSymbol varSymbol, BType patternType) {
        DiagnosticPos pos = patternClause.pos;

        BLangSimpleVarRef varRef = ASTBuilderUtil.createVariableRef(pos, varSymbol);

        if (NodeKind.MATCH_STATIC_PATTERN_CLAUSE == patternClause.getKind()) {
            BLangMatchStaticBindingPatternClause pattern = (BLangMatchStaticBindingPatternClause) patternClause;
            return createBinaryExpression(pos, varRef, pattern.literal);
        }

        if (NodeKind.MATCH_STRUCTURED_PATTERN_CLAUSE == patternClause.getKind()) {
            return createIsLikeExpression(pos, ASTBuilderUtil.createVariableRef(pos, varSymbol), patternType);
        }

        if (patternType == symTable.nilType) {
            BLangLiteral bLangLiteral = ASTBuilderUtil.createLiteral(pos, symTable.nilType, null);
            return ASTBuilderUtil.createBinaryExpr(pos, varRef, bLangLiteral, symTable.booleanType,
                    OperatorKind.EQUAL, (BOperatorSymbol) symResolver.resolveBinaryOperator(OperatorKind.EQUAL,
                            symTable.anyType, symTable.nilType));
        } else {
            return createIsAssignableExpression(pos, varSymbol, patternType);
        }
    }

    private BLangBinaryExpr createBinaryExpression(DiagnosticPos pos, BLangSimpleVarRef varRef,
            BLangExpression expression) {

        BLangBinaryExpr binaryExpr;
        if (NodeKind.BINARY_EXPR == expression.getKind()) {
            binaryExpr = (BLangBinaryExpr) expression;
            BLangExpression lhsExpr = createBinaryExpression(pos, varRef, binaryExpr.lhsExpr);
            BLangExpression rhsExpr = createBinaryExpression(pos, varRef, binaryExpr.rhsExpr);

            binaryExpr = ASTBuilderUtil.createBinaryExpr(pos, lhsExpr, rhsExpr, symTable.booleanType, OperatorKind.OR,
                    (BOperatorSymbol) symResolver
                            .resolveBinaryOperator(OperatorKind.OR, symTable.booleanType, symTable.booleanType));
        } else {
            binaryExpr = ASTBuilderUtil
                    .createBinaryExpr(pos, varRef, expression, symTable.booleanType, OperatorKind.EQUAL, null);

            BSymbol opSymbol = symResolver.resolveBinaryOperator(OperatorKind.EQUAL, varRef.type, expression.type);
            if (opSymbol == symTable.notFoundSymbol) {
                opSymbol = symResolver
                        .getBinaryEqualityForTypeSets(OperatorKind.EQUAL, symTable.anydataType, expression.type,
                                binaryExpr);
            }
            binaryExpr.opSymbol = (BOperatorSymbol) opSymbol;
        }
        return binaryExpr;
    }

    private BLangIsAssignableExpr createIsAssignableExpression(DiagnosticPos pos,
                                                               BVarSymbol varSymbol,
                                                               BType patternType) {
        //  _$$_ isassignable patternType
        // Create a variable reference for _$$_
        BLangSimpleVarRef varRef = ASTBuilderUtil.createVariableRef(pos, varSymbol);

        // Binary operator for equality
        return ASTBuilderUtil.createIsAssignableExpr(pos, varRef, patternType, symTable.booleanType, names);
    }

    private BLangIsLikeExpr createIsLikeExpression(DiagnosticPos pos, BLangExpression expr, BType type) {
        return ASTBuilderUtil.createIsLikeExpr(pos, expr, ASTBuilderUtil.createTypeNode(type), symTable.booleanType);
    }

<<<<<<< HEAD
    private BLangExpression getInitExpr(BLangSimpleVariable varNode) {
        return getInitExpr(varNode.type, varNode.name);
    }

    private BLangExpression getInitExpr(BType type, BLangIdentifier name) {
        // Don't need to create an empty init expressions if the type allows null.
        if (type.isNullable()) {
            return getNullLiteral();
        }

        switch (type.tag) {
            case TypeTags.INT:
                return getIntLiteral(0);
            case TypeTags.FLOAT:
                return getFloatLiteral(0);
            case TypeTags.DECIMAL:
                return getDecimalLiteral("0.0");
            case TypeTags.BOOLEAN:
                return getBooleanLiteral(false);
            case TypeTags.STRING:
                return getStringLiteral("");
            case TypeTags.XML:
                return new BLangXMLSequenceLiteral(type);
            case TypeTags.MAP:
                return new BLangMapLiteral(new ArrayList<>(), type);
            case TypeTags.STREAM:
                return new BLangStreamLiteral(type, name);
            case TypeTags.OBJECT:
                return ASTBuilderUtil.createEmptyTypeInit(null, type);
            case TypeTags.RECORD:
                return new BLangStructLiteral(new ArrayList<>(), type);
            case TypeTags.TABLE:
                if (((BTableType) type).getConstraint().tag == TypeTags.RECORD) {
                    BLangTableLiteral table = new BLangTableLiteral();
                    table.type = type;
                    return rewriteExpr(table);
                }

                break;
            case TypeTags.ARRAY:
                BLangArrayLiteral array = new BLangArrayLiteral();
                array.exprs = new ArrayList<>();
                array.type = type;
                return rewriteExpr(array);
            case TypeTags.TUPLE:
                BLangBracedOrTupleExpr tuple = new BLangBracedOrTupleExpr();
                tuple.type = type;
                return rewriteExpr(tuple);
            case TypeTags.CHANNEL:
                return new BLangChannelLiteral(type, name);
            default:
                break;
        }
        return null;
    }

=======
>>>>>>> 1265f0ca
    private BLangAssignment createAssignmentStmt(BLangSimpleVariable variable) {
        BLangSimpleVarRef varRef = (BLangSimpleVarRef) TreeBuilder.createSimpleVariableReferenceNode();
        varRef.pos = variable.pos;
        varRef.variableName = variable.name;
        varRef.symbol = variable.symbol;
        varRef.type = variable.type;

        BLangAssignment assignmentStmt = (BLangAssignment) TreeBuilder.createAssignmentNode();
        assignmentStmt.expr = variable.expr;
        assignmentStmt.pos = variable.pos;
        assignmentStmt.setVariable(varRef);
        return assignmentStmt;
    }

    private void addMatchExprDefaultCase(BLangMatchExpression bLangMatchExpression) {
        List<BType> exprTypes;
        List<BType> unmatchedTypes = new ArrayList<>();

        if (bLangMatchExpression.expr.type.tag == TypeTags.UNION) {
            BUnionType unionType = (BUnionType) bLangMatchExpression.expr.type;
            exprTypes = new ArrayList<>(unionType.memberTypes);
        } else {
            exprTypes = Lists.of(bLangMatchExpression.type);
        }

        // find the types that do not match to any of the patterns.
        for (BType type : exprTypes) {
            boolean assignable = false;
            for (BLangMatchExprPatternClause pattern : bLangMatchExpression.patternClauses) {
                if (this.types.isAssignable(type, pattern.variable.type)) {
                    assignable = true;
                    break;
                }
            }

            if (!assignable) {
                unmatchedTypes.add(type);
            }
        }

        if (unmatchedTypes.isEmpty()) {
            return;
        }

        BType defaultPatternType;
        if (unmatchedTypes.size() == 1) {
            defaultPatternType = unmatchedTypes.get(0);
        } else {
            defaultPatternType = new BUnionType(null, new LinkedHashSet<>(unmatchedTypes), false);
        }

        String patternCaseVarName = GEN_VAR_PREFIX.value + "t_match_default";
        BLangSimpleVariable patternMatchCaseVar = ASTBuilderUtil.createVariable(bLangMatchExpression.pos,
                patternCaseVarName, defaultPatternType, null, new BVarSymbol(0, names.fromString(patternCaseVarName),
                        this.env.scope.owner.pkgID, defaultPatternType, this.env.scope.owner));

        BLangMatchExprPatternClause defaultPattern =
                (BLangMatchExprPatternClause) TreeBuilder.createMatchExpressionPattern();
        defaultPattern.variable = patternMatchCaseVar;
        defaultPattern.expr = ASTBuilderUtil.createVariableRef(bLangMatchExpression.pos, patternMatchCaseVar.symbol);
        defaultPattern.pos = bLangMatchExpression.pos;
        bLangMatchExpression.patternClauses.add(defaultPattern);
    }

    private boolean safeNavigate(BLangAccessExpression accessExpr) {
        if (accessExpr.lhsVar || accessExpr.expr == null) {
            return false;
        }

        if (accessExpr.safeNavigate) {
            return true;
        }

        if (safeNavigateType(accessExpr.expr.type)) {
            if (accessExpr.getKind() == NodeKind.INVOCATION && ((BLangInvocation) accessExpr).builtinMethodInvocation) {
                return isSafeNavigationAllowedBuiltinInvocation((BLangInvocation) accessExpr);
            }
            return true;
        }

        NodeKind kind = accessExpr.expr.getKind();
        if (kind == NodeKind.FIELD_BASED_ACCESS_EXPR ||
                kind == NodeKind.INDEX_BASED_ACCESS_EXPR ||
                kind == NodeKind.INVOCATION) {
            return safeNavigate((BLangAccessExpression) accessExpr.expr);
        }

        return false;
    }

    private boolean safeNavigateType(BType type) {
        // Do not add safe navigation checks for JSON. Because null is a valid value for json,
        // we handle it at runtime. This is also required to make function on json such as
        // j.toString(), j.keys() to work.
        if (type.tag == TypeTags.JSON) {
            return false;
        }

        if (type.isNullable()) {
            return true;
        }

        if (type.tag != TypeTags.UNION) {
            return false;
        }

        return ((BUnionType) type).memberTypes.contains(symTable.nilType);
    }

    private BLangExpression rewriteSafeNavigationExpr(BLangAccessExpression accessExpr) {
        BType originalExprType = accessExpr.type;
        // Create a temp variable to hold the intermediate result of the acces expression.
        String matchTempResultVarName = GEN_VAR_PREFIX.value + "temp_result";
        BLangSimpleVariable tempResultVar = ASTBuilderUtil.createVariable(accessExpr.pos, matchTempResultVarName,
                accessExpr.type, null, new BVarSymbol(0, names.fromString(matchTempResultVarName),
                        this.env.scope.owner.pkgID, accessExpr.type, this.env.scope.owner));
        BLangSimpleVariableDef tempResultVarDef = ASTBuilderUtil.createVariableDef(accessExpr.pos, tempResultVar);
        BLangVariableReference tempResultVarRef =
                ASTBuilderUtil.createVariableRef(accessExpr.pos, tempResultVar.symbol);

        // Create a chain of match statements
        handleSafeNavigation(accessExpr, accessExpr.type, tempResultVar);

        // Create a statement-expression including the match statement
        BLangMatch matcEXpr = this.matchStmtStack.firstElement();
        BLangBlockStmt blockStmt =
                ASTBuilderUtil.createBlockStmt(accessExpr.pos, Lists.of(tempResultVarDef, matcEXpr));
        BLangStatementExpression stmtExpression = ASTBuilderUtil.createStatementExpression(blockStmt, tempResultVarRef);
        stmtExpression.type = originalExprType;

        // Reset the variables
        this.matchStmtStack = new Stack<>();
        this.accessExprStack = new Stack<>();
        this.successPattern = null;
        this.safeNavigationAssignment = null;
        return stmtExpression;
    }

    private void handleSafeNavigation(BLangAccessExpression accessExpr, BType type, BLangSimpleVariable tempResultVar) {
        if (accessExpr.expr == null) {
            return;
        }

        // If the parent of current expr is the root, terminate
        NodeKind kind = accessExpr.expr.getKind();
        if (kind == NodeKind.FIELD_BASED_ACCESS_EXPR ||
                kind == NodeKind.INDEX_BASED_ACCESS_EXPR ||
                kind == NodeKind.INVOCATION) {
            handleSafeNavigation((BLangAccessExpression) accessExpr.expr, type, tempResultVar);
        }

        if (!accessExpr.safeNavigate && !accessExpr.expr.type.isNullable()) {
            accessExpr.type = accessExpr.originalType;
            if (this.safeNavigationAssignment != null) {
                this.safeNavigationAssignment.expr = addConversionExprIfRequired(accessExpr, tempResultVar.type);
            }
            return;
        }

        /*
         * If the field access is a safe navigation, create a match expression.
         * Then chain the current expression as the success-pattern of the parent
         * match expr, if available.
         * eg:
         * x but {              <--- parent match expr
         *   error e => e,
         *   T t => t.y but {   <--- current expr
         *      error e => e,
         *      R r => r.z
         *   }
         * }
         */

        // Add pattern to lift nil
        BLangMatch matchStmt = ASTBuilderUtil.createMatchStatement(accessExpr.pos, accessExpr.expr, new ArrayList<>());
        matchStmt.patternClauses.add(getMatchNullPattern(accessExpr, tempResultVar));
        matchStmt.type = type;

        // Add pattern to lift error, only if the safe navigation is used
        if (accessExpr.safeNavigate) {
            matchStmt.patternClauses.add(getMatchErrorPattern(accessExpr, tempResultVar));
            matchStmt.type = type;
            matchStmt.pos = accessExpr.pos;

        }

        // Create the pattern for success scenario. i.e: not null and not error (if applicable).
        BLangMatchTypedBindingPatternClause successPattern =
                getSuccessPattern(accessExpr, tempResultVar, accessExpr.safeNavigate);
        matchStmt.patternClauses.add(successPattern);
        this.matchStmtStack.push(matchStmt);
        if (this.successPattern != null) {
            this.successPattern.body = ASTBuilderUtil.createBlockStmt(accessExpr.pos, Lists.of(matchStmt));
        }
        this.successPattern = successPattern;
    }

    private boolean isSafeNavigationAllowedBuiltinInvocation(BLangInvocation iExpr) {
        if (iExpr.builtInMethod == BLangBuiltInMethod.FREEZE) {
            if (iExpr.expr.type.tag == TypeTags.UNION && iExpr.expr.type.isNullable()) {
                BUnionType unionType = (BUnionType) iExpr.expr.type;
                return unionType.memberTypes.size() == 2 && unionType.memberTypes.stream()
                        .noneMatch(type -> type.tag != TypeTags.NIL && types.isValueType(type));
            }
        } else if (iExpr.builtInMethod == BLangBuiltInMethod.IS_FROZEN) {
            return false;
        }
        return true;
    }

    private BLangMatchTypedBindingPatternClause getMatchErrorPattern(BLangExpression expr,
                                                                         BLangSimpleVariable tempResultVar) {
        String errorPatternVarName = GEN_VAR_PREFIX.value + "t_match_error";
        BLangSimpleVariable errorPatternVar = ASTBuilderUtil.createVariable(expr.pos, errorPatternVarName,
                symTable.errorType, null, new BVarSymbol(0, names.fromString(errorPatternVarName),
                        this.env.scope.owner.pkgID, symTable.errorType, this.env.scope.owner));

        // Create assignment to temp result
        BLangSimpleVarRef assignmentRhsExpr = ASTBuilderUtil.createVariableRef(expr.pos, errorPatternVar.symbol);
        BLangVariableReference tempResultVarRef = ASTBuilderUtil.createVariableRef(expr.pos, tempResultVar.symbol);
        BLangAssignment assignmentStmt =
                ASTBuilderUtil.createAssignmentStmt(expr.pos, tempResultVarRef, assignmentRhsExpr, false);
        BLangBlockStmt patternBody = ASTBuilderUtil.createBlockStmt(expr.pos, Lists.of(assignmentStmt));

        // Create the pattern
        // R b => a = b;
        BLangMatchTypedBindingPatternClause errorPattern = ASTBuilderUtil
                .createMatchStatementPattern(expr.pos, errorPatternVar, patternBody);
        return errorPattern;
    }

    private BLangMatchExprPatternClause getMatchNullPatternGivenExpression(DiagnosticPos pos,
                                                                           BLangExpression expr) {
        String nullPatternVarName = IGNORE.toString();
        BLangSimpleVariable errorPatternVar = ASTBuilderUtil.createVariable(pos, nullPatternVarName, symTable.nilType,
                null, new BVarSymbol(0, names.fromString(nullPatternVarName),
                        this.env.scope.owner.pkgID, symTable.nilType, this.env.scope.owner));

        BLangMatchExprPatternClause nullPattern =
                (BLangMatchExprPatternClause) TreeBuilder.createMatchExpressionPattern();
        nullPattern.variable = errorPatternVar;
        nullPattern.expr = expr;
        nullPattern.pos = pos;
        return nullPattern;
    }

    private BLangMatchTypedBindingPatternClause getMatchNullPattern(BLangExpression expr,
            BLangSimpleVariable tempResultVar) {
        // TODO: optimize following by replacing var with underscore, and assigning null literal
        String nullPatternVarName = GEN_VAR_PREFIX.value + "t_match_null";
        BLangSimpleVariable nullPatternVar = ASTBuilderUtil.createVariable(expr.pos, nullPatternVarName,
                symTable.nilType, null, new BVarSymbol(0, names.fromString(nullPatternVarName),
                        this.env.scope.owner.pkgID, symTable.nilType, this.env.scope.owner));

        // Create assignment to temp result
        BLangSimpleVarRef assignmentRhsExpr = ASTBuilderUtil.createVariableRef(expr.pos, nullPatternVar.symbol);
        BLangVariableReference tempResultVarRef = ASTBuilderUtil.createVariableRef(expr.pos, tempResultVar.symbol);
        BLangAssignment assignmentStmt =
                ASTBuilderUtil.createAssignmentStmt(expr.pos, tempResultVarRef, assignmentRhsExpr, false);
        BLangBlockStmt patternBody = ASTBuilderUtil.createBlockStmt(expr.pos, Lists.of(assignmentStmt));

        // Create the pattern
        // R b => a = b;
        BLangMatchTypedBindingPatternClause nullPattern = ASTBuilderUtil
                .createMatchStatementPattern(expr.pos, nullPatternVar, patternBody);
        return nullPattern;
    }

    private BLangMatchTypedBindingPatternClause getSuccessPattern(BLangAccessExpression accessExpr,
            BLangSimpleVariable tempResultVar, boolean liftError) {
        BType type = getSafeType(accessExpr.expr.type, liftError);
        String successPatternVarName = GEN_VAR_PREFIX.value + "t_match_success";
        BLangSimpleVariable successPatternVar = ASTBuilderUtil.createVariable(accessExpr.pos, successPatternVarName,
                type, null, new BVarSymbol(0, names.fromString(successPatternVarName), this.env.scope.owner.pkgID, type,
                        this.env.scope.owner));

        // Create x.foo, by replacing the varRef expr of the current expression, with the new temp var ref
        accessExpr.expr = ASTBuilderUtil.createVariableRef(accessExpr.pos, successPatternVar.symbol);
        accessExpr.safeNavigate = false;

        // Type of the field access expression should be always taken from the child type.
        // Because the type assigned to expression contains the inherited error/nil types,
        // and may not reflect the actual type of the child/field expr.
        accessExpr.type = accessExpr.originalType;

        BLangVariableReference tempResultVarRef =
                ASTBuilderUtil.createVariableRef(accessExpr.pos, tempResultVar.symbol);

        BLangExpression assignmentRhsExpr = addConversionExprIfRequired(accessExpr, tempResultVarRef.type);
        BLangAssignment assignmentStmt =
                ASTBuilderUtil.createAssignmentStmt(accessExpr.pos, tempResultVarRef, assignmentRhsExpr, false);
        BLangBlockStmt patternBody = ASTBuilderUtil.createBlockStmt(accessExpr.pos, Lists.of(assignmentStmt));

        // Create the pattern
        // R b => a = x.foo;
        BLangMatchTypedBindingPatternClause successPattern =
                ASTBuilderUtil.createMatchStatementPattern(accessExpr.pos, successPatternVar, patternBody);
        this.safeNavigationAssignment = assignmentStmt;
        return successPattern;
    }

    private BType getSafeType(BType type, boolean liftError) {

        // Since JSON, ANY and ANYDATA is by default contains null, we need to create a new respective type which
        // is not-nullable.
        switch (type.tag) {
            case TypeTags.JSON:
                BJSONType jsonType = (BJSONType) type;
                return new BJSONType(jsonType.tag, jsonType.constraint, jsonType.tsymbol, false);
            case TypeTags.ANY:
                return new BAnyType(type.tag, type.tsymbol, false);
            case TypeTags.ANYDATA:
                return new BAnydataType(type.tag, type.tsymbol, false);
        }

        if (type.tag != TypeTags.UNION) {
            return type;
        }

        BUnionType unionType = (BUnionType) type;
        BUnionType errorLiftedType =
                new BUnionType(null, new LinkedHashSet<>(unionType.memberTypes), unionType.isNullable());

        // Lift nil always. Lift error only if safe navigation is used.
        errorLiftedType.memberTypes.remove(symTable.nilType);
        if (liftError) {
            errorLiftedType.memberTypes.remove(symTable.errorType);
        }

        if (errorLiftedType.memberTypes.size() == 1) {
            return errorLiftedType.memberTypes.toArray(new BType[0])[0];
        }
        return errorLiftedType;
    }

    private boolean safeNavigateLHS(BLangExpression expr) {
        if (expr.getKind() != NodeKind.FIELD_BASED_ACCESS_EXPR && expr.getKind() != NodeKind.INDEX_BASED_ACCESS_EXPR) {
            return false;
        }

        BLangVariableReference varRef = (BLangVariableReference) ((BLangAccessExpression) expr).expr;
        if (varRef.type.isNullable()) {
            return true;
        }

        return safeNavigateLHS(varRef);
    }

    private BLangStatement rewriteSafeNavigationAssignment(BLangAccessExpression accessExpr, BLangExpression rhsExpr,
                                                           boolean safeAssignment) {
        List<BLangStatement> stmts = createLHSSafeNavigation(accessExpr, accessExpr.type, rhsExpr, safeAssignment);
        BLangBlockStmt blockStmt = ASTBuilderUtil.createBlockStmt(accessExpr.pos, stmts);
        return blockStmt;
    }

    private List<BLangStatement> createLHSSafeNavigation(BLangVariableReference expr, BType type,
                                                         BLangExpression rhsExpr, boolean safeAssignment) {
        List<BLangStatement> stmts = new ArrayList<>();
        NodeKind kind = expr.getKind();
        if (kind == NodeKind.FIELD_BASED_ACCESS_EXPR || kind == NodeKind.INDEX_BASED_ACCESS_EXPR ||
                kind == NodeKind.INVOCATION) {
            BLangAccessExpression accessExpr = (BLangAccessExpression) expr;
            if (accessExpr.expr != null) {
                this.accessExprStack.push(accessExpr);
                // If the parent of current expr is the root, terminate
                stmts.addAll(createLHSSafeNavigation((BLangVariableReference) accessExpr.expr, type, rhsExpr,
                        safeAssignment));

                this.accessExprStack.pop();
            }
            accessExpr.type = accessExpr.originalType;

            // if its the leaf node, assign the original rhs expression to the access expression
            if (accessExpr.leafNode) {
                BLangVariableReference accessExprForFinalAssignment = cloneExpression(accessExpr);
                BLangAssignment assignmentStmt = ASTBuilderUtil.createAssignmentStmt(accessExpr.pos,
                        accessExprForFinalAssignment, rhsExpr, false);
                assignmentStmt.safeAssignment = safeAssignment;
                stmts.add(assignmentStmt);
                return stmts;
            }
        } else if (expr.type.tag != TypeTags.JSON) {
            // Do not create any default init statement for the very first varRef, unless its a JSON.
            // i.e: In a field access expression a.b.c.d, do not create an init for 'a', if it is not JSON
            return stmts;
        }

        if (expr.type.isNullable() && isDefaultableMappingType(expr.type)) {
            BLangIf ifStmt = getSafeNaviDefaultInitStmt(expr);
            stmts.add(ifStmt);
        }

        return stmts;
    }

    private BLangIf getSafeNaviDefaultInitStmt(BLangVariableReference accessExpr) {
        // Create if-condition. eg:
        // if (a.b == () )
        BLangVariableReference accessExprForNullCheck = cloneExpression(accessExpr);
        BLangLiteral bLangLiteral = ASTBuilderUtil.createLiteral(accessExpr.pos, symTable.nilType, null);
        BLangBinaryExpr ifCondition = ASTBuilderUtil.createBinaryExpr(accessExpr.pos, accessExprForNullCheck,
                bLangLiteral, symTable.booleanType, OperatorKind.EQUAL, (BOperatorSymbol) symResolver
                        .resolveBinaryOperator(OperatorKind.EQUAL, symTable.anyType, symTable.nilType));

        // Create if body. eg:
        // a.b = {};
        BLangVariableReference accessExprForInit = cloneExpression(accessExpr);
        // Look one step ahead to determine the type of the child, and get the default value expression
        BLangExpression defaultValue = getDefaultValueExpr(this.accessExprStack.peek());
        BLangAssignment assignmentStmt =
                ASTBuilderUtil.createAssignmentStmt(accessExpr.pos, accessExprForInit, defaultValue, false);

        // Create If-statement
        BLangBlockStmt ifBody = ASTBuilderUtil.createBlockStmt(accessExpr.pos, Lists.of(assignmentStmt));
        return ASTBuilderUtil.createIfElseStmt(accessExpr.pos, ifCondition, ifBody, null);
    }

    private BLangVariableReference cloneExpression(BLangVariableReference expr) {
        switch (expr.getKind()) {
            case SIMPLE_VARIABLE_REF:
                return ASTBuilderUtil.createVariableRef(expr.pos, (BVarSymbol) ((BLangSimpleVarRef) expr).symbol);
            case FIELD_BASED_ACCESS_EXPR:
            case INDEX_BASED_ACCESS_EXPR:
            case INVOCATION:
                return cloneAccessExpr((BLangAccessExpression) expr);
            default:
                throw new IllegalStateException();
        }
    }

    private BLangAccessExpression cloneAccessExpr(BLangAccessExpression originalAccessExpr) {
        if (originalAccessExpr.expr == null) {
            return originalAccessExpr;
        }

        BLangVariableReference varRef;
        NodeKind kind = originalAccessExpr.expr.getKind();
        if (kind == NodeKind.FIELD_BASED_ACCESS_EXPR || kind == NodeKind.INDEX_BASED_ACCESS_EXPR ||
                kind == NodeKind.INVOCATION) {
            varRef = cloneAccessExpr((BLangAccessExpression) originalAccessExpr.expr);
        } else {
            varRef = cloneExpression((BLangVariableReference) originalAccessExpr.expr);
        }
        varRef.type = getSafeType(originalAccessExpr.expr.type, false);

        BLangAccessExpression accessExpr;
        switch (originalAccessExpr.getKind()) {
            case FIELD_BASED_ACCESS_EXPR:
                accessExpr = ASTBuilderUtil.createFieldAccessExpr(varRef,
                        ((BLangFieldBasedAccess) originalAccessExpr).field);
                break;
            case INDEX_BASED_ACCESS_EXPR:
                accessExpr = ASTBuilderUtil.createIndexAccessExpr(varRef,
                        ((BLangIndexBasedAccess) originalAccessExpr).indexExpr);
                break;
            case INVOCATION:
                // TODO
                accessExpr = null;
                break;
            default:
                throw new IllegalStateException();
        }

        accessExpr.originalType = originalAccessExpr.originalType;
        accessExpr.pos = originalAccessExpr.pos;
        accessExpr.lhsVar = originalAccessExpr.lhsVar;
        accessExpr.symbol = originalAccessExpr.symbol;
        accessExpr.safeNavigate = false;

        // Type of the field access expression should be always taken from the child type.
        // Because the type assigned to expression contains the inherited error/nil types,
        // and may not reflect the actual type of the child/field expr.
        accessExpr.type = originalAccessExpr.originalType;
        return accessExpr;
    }

    private BLangBinaryExpr getModifiedIntRangeStartExpr(BLangExpression expr) {
        BLangLiteral constOneLiteral = ASTBuilderUtil.createLiteral(expr.pos, symTable.intType, 1L);
        return ASTBuilderUtil.createBinaryExpr(expr.pos, expr, constOneLiteral, symTable.intType, OperatorKind.ADD,
                (BOperatorSymbol) symResolver.resolveBinaryOperator(OperatorKind.ADD,
                        symTable.intType,
                        symTable.intType));
    }

    private BLangBinaryExpr getModifiedIntRangeEndExpr(BLangExpression expr) {
        BLangLiteral constOneLiteral = ASTBuilderUtil.createLiteral(expr.pos, symTable.intType, 1L);
        return ASTBuilderUtil.createBinaryExpr(expr.pos, expr, constOneLiteral, symTable.intType, OperatorKind.SUB,
                (BOperatorSymbol) symResolver.resolveBinaryOperator(OperatorKind.SUB,
                        symTable.intType,
                        symTable.intType));
    }

    private BLangExpression getDefaultValueExpr(BLangAccessExpression accessExpr) {
        BType fieldType = accessExpr.originalType;
        BType type = getSafeType(accessExpr.expr.type, false);
        switch (type.tag) {
            case TypeTags.JSON:
                if (accessExpr.getKind() == NodeKind.INDEX_BASED_ACCESS_EXPR &&
                        ((BLangIndexBasedAccess) accessExpr).indexExpr.type.tag == TypeTags.INT) {
                    return new BLangJSONArrayLiteral(new ArrayList<>(), new BArrayType(fieldType));
                }
                return new BLangJSONLiteral(new ArrayList<>(), fieldType);
            case TypeTags.MAP:
                return new BLangMapLiteral(new ArrayList<>(), type);
            case TypeTags.RECORD:
                return new BLangRecordLiteral(type);
            default:
                throw new IllegalStateException();
        }
    }

    // TODO: Allowing decimal defaultable args may break some cases of the union type defaultable args.
    // TODO: We need to preserve the literal type to resolve this.
    private BLangExpression getDefaultValueLiteral(Object value, int typeTag) {
        if (value == null) {
            return getNullLiteral();
        }
        if (value instanceof Long) {
            switch (typeTag) {
                case TypeTags.FLOAT:
                    return getFloatLiteral(((Long) value).doubleValue());
                case TypeTags.DECIMAL:
                    return getDecimalLiteral(String.valueOf(value));
                default:
                    return getIntLiteral((Long) value);
            }
        }
        if (value instanceof String) {
            switch (typeTag) {
                case TypeTags.FLOAT:
                    return getFloatLiteral(Double.parseDouble((String) value));
                case TypeTags.DECIMAL:
                    return getDecimalLiteral(String.valueOf(value));
                default:
                    return getStringLiteral((String) value);
            }
        }
        if (value instanceof Boolean) {
            return getBooleanLiteral((Boolean) value);
        }
        throw new IllegalStateException("Unsupported default value type");
    }

    private BLangLiteral getStringLiteral(String value) {
        BLangLiteral literal = (BLangLiteral) TreeBuilder.createLiteralExpression();
        literal.value = value;
        literal.typeTag = TypeTags.STRING;
        literal.type = symTable.stringType;
        return literal;
    }

    private BLangLiteral getIntLiteral(long value) {
        BLangLiteral literal = (BLangLiteral) TreeBuilder.createLiteralExpression();
        literal.value = value;
        literal.typeTag = TypeTags.INT;
        literal.type = symTable.intType;
        return literal;
    }

    private BLangLiteral getFloatLiteral(double value) {
        BLangLiteral literal = (BLangLiteral) TreeBuilder.createLiteralExpression();
        literal.value = value;
        literal.typeTag = TypeTags.FLOAT;
        literal.type = symTable.floatType;
        return literal;
    }

    private BLangLiteral getDecimalLiteral(String value) {
        BLangLiteral literal = (BLangLiteral) TreeBuilder.createLiteralExpression();
        literal.value = value;
        literal.typeTag = TypeTags.FLOAT;
        literal.type = symTable.decimalType;
        return literal;
    }

    private BLangLiteral getBooleanLiteral(boolean value) {
        BLangLiteral literal = (BLangLiteral) TreeBuilder.createLiteralExpression();
        literal.value = value;
        literal.typeTag = TypeTags.BOOLEAN;
        literal.type = symTable.booleanType;
        return literal;
    }

    private BLangLiteral getNullLiteral() {
        BLangLiteral literal = (BLangLiteral) TreeBuilder.createLiteralExpression();
        literal.typeTag = TypeTags.NIL;
        literal.type = symTable.nilType;
        return literal;
    }

    private boolean isDefaultableMappingType(BType type) {
        switch (getSafeType(type, false).tag) {
            case TypeTags.JSON:
            case TypeTags.MAP:
            case TypeTags.RECORD:
                return true;
            default:
                return false;
        }
    }

    private BLangFunction createDefaultObjectConstructor(BLangObjectTypeNode objectTypeNode, SymbolEnv env) {
        BLangFunction initFunction = ASTBuilderUtil
                .createInitFunction(objectTypeNode.pos, Names.EMPTY.value, Names.OBJECT_INIT_SUFFIX);

        // Create the receiver
        initFunction.receiver = ASTBuilderUtil.createReceiver(objectTypeNode.pos, objectTypeNode.type);
        BVarSymbol receiverSymbol = new BVarSymbol(Flags.asMask(EnumSet.noneOf(Flag.class)),
                names.fromIdNode(initFunction.receiver.name), env.enclPkg.symbol.pkgID, objectTypeNode.type,
                env.scope.owner);
        env.scope.define(receiverSymbol.name, receiverSymbol);
        initFunction.receiver.symbol = receiverSymbol;

        initFunction.type = new BInvokableType(new ArrayList<>(), symTable.nilType, null);
        initFunction.attachedFunction = true;
        initFunction.flagSet.add(Flag.ATTACHED);

        // Create function symbol
        Name funcSymbolName = names.fromString(Symbols.getAttachedFuncSymbolName(objectTypeNode.type.tsymbol.name.value,
                Names.OBJECT_INIT_SUFFIX.value));
        initFunction.symbol = Symbols
                .createFunctionSymbol(Flags.asMask(initFunction.flagSet), funcSymbolName, env.enclPkg.symbol.pkgID,
                        initFunction.type, env.scope.owner, initFunction.body != null);
        initFunction.symbol.scope = new Scope(initFunction.symbol);
        initFunction.symbol.receiverSymbol = receiverSymbol;

        // Set the taint information to the constructed init function
        initFunction.symbol.taintTable = new HashMap<>();
        TaintRecord taintRecord = new TaintRecord(Boolean.FALSE, new ArrayList<>());
        initFunction.symbol.taintTable.put(TaintAnalyzer.ALL_UNTAINTED_TABLE_ENTRY_INDEX, taintRecord);

        // Update Object type with attached function details
        BObjectTypeSymbol objectSymbol = ((BObjectTypeSymbol) objectTypeNode.type.tsymbol);
        objectSymbol.initializerFunc = new BAttachedFunction(Names.OBJECT_INIT_SUFFIX, initFunction.symbol,
                (BInvokableType) initFunction.type);
        objectSymbol.attachedFuncs.add(objectSymbol.initializerFunc);
        objectTypeNode.initFunction = initFunction;
        return initFunction;
    }

    private void defineTypeGuards(DiagnosticPos pos, Map<BVarSymbol, BVarSymbol> typeGuards, BLangBlockStmt target) {
        for (Entry<BVarSymbol, BVarSymbol> typeGuard : typeGuards.entrySet()) {
            BVarSymbol guardedSymbol = typeGuard.getValue();

            // Create a varRef to the original variable
            BLangSimpleVarRef varRef = ASTBuilderUtil.createVariableRef(pos, typeGuard.getKey());

            // Create a variable definition and add it to the beginning of the if-body
            // i.e: T x = <T> y
            BLangExpression conversionExpr = addConversionExprIfRequired(varRef, guardedSymbol.type);
            BLangSimpleVariable var = ASTBuilderUtil
                    .createVariable(pos, guardedSymbol.name.value, guardedSymbol.type, conversionExpr, guardedSymbol);
            BLangSimpleVariableDef varDef = ASTBuilderUtil.createVariableDef(pos, var);
            target.stmts.add(0, varDef);
        }
    }

    private BLangExpression getInitExpr(BLangSimpleVariable varNode) {
        switch (varNode.type.tag) {
            case TypeTags.STREAM:
                return new BLangStreamLiteral(varNode.type, varNode.name);
            case TypeTags.CHANNEL:
                return new BLangChannelLiteral(varNode.type, varNode.name);
            default:
                return null;
        }
    }
}<|MERGE_RESOLUTION|>--- conflicted
+++ resolved
@@ -3488,65 +3488,6 @@
         return ASTBuilderUtil.createIsLikeExpr(pos, expr, ASTBuilderUtil.createTypeNode(type), symTable.booleanType);
     }
 
-<<<<<<< HEAD
-    private BLangExpression getInitExpr(BLangSimpleVariable varNode) {
-        return getInitExpr(varNode.type, varNode.name);
-    }
-
-    private BLangExpression getInitExpr(BType type, BLangIdentifier name) {
-        // Don't need to create an empty init expressions if the type allows null.
-        if (type.isNullable()) {
-            return getNullLiteral();
-        }
-
-        switch (type.tag) {
-            case TypeTags.INT:
-                return getIntLiteral(0);
-            case TypeTags.FLOAT:
-                return getFloatLiteral(0);
-            case TypeTags.DECIMAL:
-                return getDecimalLiteral("0.0");
-            case TypeTags.BOOLEAN:
-                return getBooleanLiteral(false);
-            case TypeTags.STRING:
-                return getStringLiteral("");
-            case TypeTags.XML:
-                return new BLangXMLSequenceLiteral(type);
-            case TypeTags.MAP:
-                return new BLangMapLiteral(new ArrayList<>(), type);
-            case TypeTags.STREAM:
-                return new BLangStreamLiteral(type, name);
-            case TypeTags.OBJECT:
-                return ASTBuilderUtil.createEmptyTypeInit(null, type);
-            case TypeTags.RECORD:
-                return new BLangStructLiteral(new ArrayList<>(), type);
-            case TypeTags.TABLE:
-                if (((BTableType) type).getConstraint().tag == TypeTags.RECORD) {
-                    BLangTableLiteral table = new BLangTableLiteral();
-                    table.type = type;
-                    return rewriteExpr(table);
-                }
-
-                break;
-            case TypeTags.ARRAY:
-                BLangArrayLiteral array = new BLangArrayLiteral();
-                array.exprs = new ArrayList<>();
-                array.type = type;
-                return rewriteExpr(array);
-            case TypeTags.TUPLE:
-                BLangBracedOrTupleExpr tuple = new BLangBracedOrTupleExpr();
-                tuple.type = type;
-                return rewriteExpr(tuple);
-            case TypeTags.CHANNEL:
-                return new BLangChannelLiteral(type, name);
-            default:
-                break;
-        }
-        return null;
-    }
-
-=======
->>>>>>> 1265f0ca
     private BLangAssignment createAssignmentStmt(BLangSimpleVariable variable) {
         BLangSimpleVarRef varRef = (BLangSimpleVarRef) TreeBuilder.createSimpleVariableReferenceNode();
         varRef.pos = variable.pos;
