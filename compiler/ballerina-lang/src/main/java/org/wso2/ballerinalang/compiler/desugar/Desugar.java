--- conflicted
+++ resolved
@@ -166,15 +166,9 @@
 import org.wso2.ballerinalang.compiler.tree.statements.BLangIf;
 import org.wso2.ballerinalang.compiler.tree.statements.BLangLock;
 import org.wso2.ballerinalang.compiler.tree.statements.BLangMatch;
-<<<<<<< HEAD
-import org.wso2.ballerinalang.compiler.tree.statements.BLangMatch.BLangMatchStmtBindingPatternClause;
-import org.wso2.ballerinalang.compiler.tree.statements.BLangMatch.BLangMatchStmtStaticBindingPatternClause;
-import org.wso2.ballerinalang.compiler.tree.statements.BLangMatch.BLangMatchStmtStructuredBindingPatternClause;
-import org.wso2.ballerinalang.compiler.tree.statements.BLangMatch.BLangMatchStmtTypedBindingPatternClause;
-=======
 import org.wso2.ballerinalang.compiler.tree.statements.BLangMatch.BLangMatchStaticBindingPatternClause;
+import org.wso2.ballerinalang.compiler.tree.statements.BLangMatch.BLangMatchStructuredBindingPatternClause;
 import org.wso2.ballerinalang.compiler.tree.statements.BLangMatch.BLangMatchTypedBindingPatternClause;
->>>>>>> d6d83edd
 import org.wso2.ballerinalang.compiler.tree.statements.BLangPanic;
 import org.wso2.ballerinalang.compiler.tree.statements.BLangRecordDestructure;
 import org.wso2.ballerinalang.compiler.tree.statements.BLangRecordVariableDef;
@@ -3084,7 +3078,7 @@
         BLangIf parentIfNode = generateIfElseStmt(patterns.get(0), matchExprVar);
         BLangIf currentIfNode = parentIfNode;
         for (int i = 1; i < patterns.size(); i++) {
-            BLangMatchStmtBindingPatternClause patternClause = patterns.get(i);
+            BLangMatchBindingPatternClause patternClause = patterns.get(i);
             if (i == patterns.size() - 1 && patternClause.isLastPattern) { // This is the last pattern
                 currentIfNode.elseStmt = getMatchPatternBody(patternClause, matchExprVar);
             } else {
@@ -3124,10 +3118,9 @@
 
         if (NodeKind.MATCH_STATIC_PATTERN_CLAUSE == pattern.getKind()) { // static match patterns
             body = pattern.body;
-<<<<<<< HEAD
         } else if (NodeKind.MATCH_STRUCTURED_PATTERN_CLAUSE == pattern.getKind()) { // structured match patterns
-            BLangMatchStmtStructuredBindingPatternClause structuredPattern =
-                    (BLangMatchStmtStructuredBindingPatternClause) pattern;
+            BLangMatchStructuredBindingPatternClause structuredPattern =
+                    (BLangMatchStructuredBindingPatternClause) pattern;
             BLangStatement varDefStmt;
             if (NodeKind.TUPLE_VARIABLE == structuredPattern.bindingPatternVariable.getKind()) {
                 varDefStmt = ASTBuilderUtil.createTupleVariableDef(pattern.pos,
@@ -3139,11 +3132,7 @@
             structuredPattern.body.stmts.add(0, varDefStmt);
             body = structuredPattern.body;
         } else if (NodeKind.MATCH_TYPED_PATTERN_CLAUSE == pattern.getKind()) { // typed match patterns
-            BLangMatchStmtTypedBindingPatternClause patternClause = (BLangMatchStmtTypedBindingPatternClause) pattern;
-=======
-        } else if (NodeKind.MATCH_TYPED_PATTERN_CLAUSE == pattern.getKind()) { // old match patterns
             BLangMatchTypedBindingPatternClause patternClause = (BLangMatchTypedBindingPatternClause) pattern;
->>>>>>> d6d83edd
             // Add the variable definition to the body of the pattern clause
             if (patternClause.variable.name.value.equals(Names.IGNORE.value)) {
                 return patternClause.body;
@@ -3216,21 +3205,15 @@
                 patternType = staticPattern.literal.type;
                 break;
             case MATCH_STRUCTURED_PATTERN_CLAUSE:
-                BLangMatchStmtStructuredBindingPatternClause structuredPattern =
-                        (BLangMatchStmtStructuredBindingPatternClause) patternClause;
+                BLangMatchStructuredBindingPatternClause structuredPattern =
+                        (BLangMatchStructuredBindingPatternClause) patternClause;
                 patternType = structuredPattern.bindingPatternVariable.type;
                 break;
             default:
-<<<<<<< HEAD
-                BLangMatchStmtTypedBindingPatternClause simplePattern =
-                        (BLangMatchStmtTypedBindingPatternClause) patternClause;
-                patternType = simplePattern.variable.type;
-                break;
-=======
                 BLangMatchTypedBindingPatternClause simplePattern =
                         (BLangMatchTypedBindingPatternClause) patternClause;
                 patternType = simplePattern.variable.type;
->>>>>>> d6d83edd
+                break;
         }
 
         BLangExpression binaryExpr;
