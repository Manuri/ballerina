--- conflicted
+++ resolved
@@ -3206,15 +3206,9 @@
                 patternType = staticPattern.literal.type;
                 break;
             case MATCH_STRUCTURED_PATTERN_CLAUSE:
-<<<<<<< HEAD
                 BLangMatchStructuredBindingPatternClause structuredPattern =
                         (BLangMatchStructuredBindingPatternClause) patternClause;
-                patternType = structuredPattern.bindingPatternVariable.type;
-=======
-                BLangMatchStmtStructuredBindingPatternClause structuredPattern =
-                        (BLangMatchStmtStructuredBindingPatternClause) patternClause;
                 patternType = getStructuredBindingPatternType(structuredPattern.bindingPatternVariable);
->>>>>>> 61de5644
                 break;
             default:
                 BLangMatchTypedBindingPatternClause simplePattern =
@@ -3254,9 +3248,6 @@
         return binaryExpr;
     }
 
-<<<<<<< HEAD
-    private BLangExpression createPatternMatchBinaryExpr(BLangMatchBindingPatternClause patternClause,
-=======
     private BType getStructuredBindingPatternType(BLangVariable bindingPatternVariable) {
         if (NodeKind.TUPLE_VARIABLE == bindingPatternVariable.getKind()) {
             BLangTupleVariable tupleVariable = (BLangTupleVariable) bindingPatternVariable;
@@ -3270,8 +3261,7 @@
         return bindingPatternVariable.type;
     }
 
-    private BLangExpression createPatternMatchBinaryExpr(BLangMatchStmtBindingPatternClause patternClause,
->>>>>>> 61de5644
+    private BLangExpression createPatternMatchBinaryExpr(BLangMatchBindingPatternClause patternClause,
                                                          BVarSymbol varSymbol, BType patternType) {
         DiagnosticPos pos = patternClause.pos;
         if (NodeKind.MATCH_STATIC_PATTERN_CLAUSE == patternClause.getKind()) {
