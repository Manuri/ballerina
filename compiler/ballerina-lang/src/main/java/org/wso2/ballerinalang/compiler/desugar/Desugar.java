--- conflicted
+++ resolved
@@ -189,7 +189,7 @@
             result = pkgNode;
             return;
         }
-        SymbolEnv env = symbolEnter.packageEnvs.get(pkgNode.symbol);
+        SymbolEnv env = this.symTable.pkgEnvMap.get(pkgNode.symbol);
 
         pkgNode.imports = rewrite(pkgNode.imports, env);
         pkgNode.xmlnsList = rewrite(pkgNode.xmlnsList, env);
@@ -207,13 +207,8 @@
     @Override
     public void visit(BLangImportPackage importPkgNode) {
         BPackageSymbol pkgSymbol = importPkgNode.symbol;
-<<<<<<< HEAD
-        SymbolEnv pkgEnv = symbolEnter.packageEnvs.get(pkgSymbol);
+        SymbolEnv pkgEnv = this.symTable.pkgEnvMap.get(pkgSymbol);
         rewrite(pkgEnv.node, pkgEnv);
-=======
-        SymbolEnv pkgEnv = this.symTable.pkgEnvMap.get(pkgSymbol);
-        rewrite(pkgEnv.node);
->>>>>>> a4f80c02
         result = importPkgNode;
     }
 
