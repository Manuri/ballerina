/*
 *  Copyright (c) 2017, WSO2 Inc. (http://www.wso2.org) All Rights Reserved.
 *
 *  WSO2 Inc. licenses this file to you under the Apache License,
 *  Version 2.0 (the "License"); you may not use this file except
 *  in compliance with the License.
 *  You may obtain a copy of the License at
 *
 *    http://www.apache.org/licenses/LICENSE-2.0
 *
 *  Unless required by applicable law or agreed to in writing,
 *  software distributed under the License is distributed on an
 *  "AS IS" BASIS, WITHOUT WARRANTIES OR CONDITIONS OF ANY
 *  KIND, either express or implied.  See the License for the
 *  specific language governing permissions and limitations
 *  under the License.
 */
package org.wso2.ballerinalang.compiler.desugar;

import org.ballerinalang.compiler.CompilerPhase;
import org.ballerinalang.model.TreeBuilder;
import org.ballerinalang.model.elements.Flag;
import org.ballerinalang.model.elements.TableColumnFlag;
import org.ballerinalang.model.symbols.SymbolKind;
import org.ballerinalang.model.tree.NodeKind;
import org.ballerinalang.model.tree.OperatorKind;
import org.ballerinalang.model.tree.RecordVariableNode.BLangRecordVariableKeyValueNode;
import org.ballerinalang.model.tree.clauses.JoinStreamingInput;
import org.ballerinalang.model.tree.expressions.NamedArgNode;
import org.ballerinalang.model.tree.statements.BlockNode;
import org.ballerinalang.model.tree.statements.StreamingQueryStatementNode;
import org.ballerinalang.model.tree.statements.VariableDefinitionNode;
import org.ballerinalang.model.types.TypeKind;
import org.wso2.ballerinalang.compiler.semantics.analyzer.SymbolResolver;
import org.wso2.ballerinalang.compiler.semantics.analyzer.TaintAnalyzer;
import org.wso2.ballerinalang.compiler.semantics.analyzer.Types;
import org.wso2.ballerinalang.compiler.semantics.model.BLangBuiltInMethod;
import org.wso2.ballerinalang.compiler.semantics.model.Scope;
import org.wso2.ballerinalang.compiler.semantics.model.SymbolEnv;
import org.wso2.ballerinalang.compiler.semantics.model.SymbolTable;
import org.wso2.ballerinalang.compiler.semantics.model.iterable.IterableContext;
import org.wso2.ballerinalang.compiler.semantics.model.iterable.IterableKind;
import org.wso2.ballerinalang.compiler.semantics.model.iterable.Operation;
import org.wso2.ballerinalang.compiler.semantics.model.symbols.BAttachedFunction;
import org.wso2.ballerinalang.compiler.semantics.model.symbols.BCastOperatorSymbol;
import org.wso2.ballerinalang.compiler.semantics.model.symbols.BConstantSymbol;
import org.wso2.ballerinalang.compiler.semantics.model.symbols.BInvokableSymbol;
import org.wso2.ballerinalang.compiler.semantics.model.symbols.BObjectTypeSymbol;
import org.wso2.ballerinalang.compiler.semantics.model.symbols.BOperatorSymbol;
import org.wso2.ballerinalang.compiler.semantics.model.symbols.BPackageSymbol;
import org.wso2.ballerinalang.compiler.semantics.model.symbols.BRecordTypeSymbol;
import org.wso2.ballerinalang.compiler.semantics.model.symbols.BSymbol;
import org.wso2.ballerinalang.compiler.semantics.model.symbols.BTypeSymbol;
import org.wso2.ballerinalang.compiler.semantics.model.symbols.BVarSymbol;
import org.wso2.ballerinalang.compiler.semantics.model.symbols.BXMLNSSymbol;
import org.wso2.ballerinalang.compiler.semantics.model.symbols.SymTag;
import org.wso2.ballerinalang.compiler.semantics.model.symbols.Symbols;
import org.wso2.ballerinalang.compiler.semantics.model.symbols.TaintRecord;
import org.wso2.ballerinalang.compiler.semantics.model.types.BArrayType;
import org.wso2.ballerinalang.compiler.semantics.model.types.BField;
import org.wso2.ballerinalang.compiler.semantics.model.types.BIntermediateCollectionType;
import org.wso2.ballerinalang.compiler.semantics.model.types.BInvokableType;
import org.wso2.ballerinalang.compiler.semantics.model.types.BMapType;
import org.wso2.ballerinalang.compiler.semantics.model.types.BRecordType;
import org.wso2.ballerinalang.compiler.semantics.model.types.BStructureType;
import org.wso2.ballerinalang.compiler.semantics.model.types.BTableType;
import org.wso2.ballerinalang.compiler.semantics.model.types.BTupleType;
import org.wso2.ballerinalang.compiler.semantics.model.types.BType;
import org.wso2.ballerinalang.compiler.semantics.model.types.BUnionType;
import org.wso2.ballerinalang.compiler.tree.BLangErrorVariable;
import org.wso2.ballerinalang.compiler.tree.BLangFunction;
import org.wso2.ballerinalang.compiler.tree.BLangIdentifier;
import org.wso2.ballerinalang.compiler.tree.BLangImportPackage;
import org.wso2.ballerinalang.compiler.tree.BLangInvokableNode;
import org.wso2.ballerinalang.compiler.tree.BLangNode;
import org.wso2.ballerinalang.compiler.tree.BLangNodeVisitor;
import org.wso2.ballerinalang.compiler.tree.BLangPackage;
import org.wso2.ballerinalang.compiler.tree.BLangRecordVariable;
import org.wso2.ballerinalang.compiler.tree.BLangRecordVariable.BLangRecordVariableKeyValue;
import org.wso2.ballerinalang.compiler.tree.BLangResource;
import org.wso2.ballerinalang.compiler.tree.BLangSimpleVariable;
import org.wso2.ballerinalang.compiler.tree.BLangTupleVariable;
import org.wso2.ballerinalang.compiler.tree.BLangTypeDefinition;
import org.wso2.ballerinalang.compiler.tree.BLangVariable;
import org.wso2.ballerinalang.compiler.tree.BLangWorker;
import org.wso2.ballerinalang.compiler.tree.BLangXMLNS;
import org.wso2.ballerinalang.compiler.tree.BLangXMLNS.BLangLocalXMLNS;
import org.wso2.ballerinalang.compiler.tree.BLangXMLNS.BLangPackageXMLNS;
import org.wso2.ballerinalang.compiler.tree.expressions.BLangAccessExpression;
import org.wso2.ballerinalang.compiler.tree.expressions.BLangArrayLiteral;
import org.wso2.ballerinalang.compiler.tree.expressions.BLangArrayLiteral.BLangJSONArrayLiteral;
import org.wso2.ballerinalang.compiler.tree.expressions.BLangArrowFunction;
import org.wso2.ballerinalang.compiler.tree.expressions.BLangBinaryExpr;
import org.wso2.ballerinalang.compiler.tree.expressions.BLangBracedOrTupleExpr;
import org.wso2.ballerinalang.compiler.tree.expressions.BLangCheckedExpr;
import org.wso2.ballerinalang.compiler.tree.expressions.BLangElvisExpr;
import org.wso2.ballerinalang.compiler.tree.expressions.BLangErrorConstructorExpr;
import org.wso2.ballerinalang.compiler.tree.expressions.BLangExpression;
import org.wso2.ballerinalang.compiler.tree.expressions.BLangFieldBasedAccess;
import org.wso2.ballerinalang.compiler.tree.expressions.BLangFieldBasedAccess.BLangStructFunctionVarRef;
import org.wso2.ballerinalang.compiler.tree.expressions.BLangIndexBasedAccess;
import org.wso2.ballerinalang.compiler.tree.expressions.BLangIndexBasedAccess.BLangArrayAccessExpr;
import org.wso2.ballerinalang.compiler.tree.expressions.BLangIndexBasedAccess.BLangJSONAccessExpr;
import org.wso2.ballerinalang.compiler.tree.expressions.BLangIndexBasedAccess.BLangMapAccessExpr;
import org.wso2.ballerinalang.compiler.tree.expressions.BLangIndexBasedAccess.BLangStructFieldAccessExpr;
import org.wso2.ballerinalang.compiler.tree.expressions.BLangIndexBasedAccess.BLangTupleAccessExpr;
import org.wso2.ballerinalang.compiler.tree.expressions.BLangIndexBasedAccess.BLangXMLAccessExpr;
import org.wso2.ballerinalang.compiler.tree.expressions.BLangIntRangeExpression;
import org.wso2.ballerinalang.compiler.tree.expressions.BLangInvocation;
import org.wso2.ballerinalang.compiler.tree.expressions.BLangInvocation.BFunctionPointerInvocation;
import org.wso2.ballerinalang.compiler.tree.expressions.BLangInvocation.BLangAttachedFunctionInvocation;
import org.wso2.ballerinalang.compiler.tree.expressions.BLangInvocation.BLangBuiltInMethodInvocation;
import org.wso2.ballerinalang.compiler.tree.expressions.BLangIsAssignableExpr;
import org.wso2.ballerinalang.compiler.tree.expressions.BLangIsLikeExpr;
import org.wso2.ballerinalang.compiler.tree.expressions.BLangLambdaFunction;
import org.wso2.ballerinalang.compiler.tree.expressions.BLangLiteral;
import org.wso2.ballerinalang.compiler.tree.expressions.BLangMatchExpression;
import org.wso2.ballerinalang.compiler.tree.expressions.BLangMatchExpression.BLangMatchExprPatternClause;
import org.wso2.ballerinalang.compiler.tree.expressions.BLangNamedArgsExpression;
import org.wso2.ballerinalang.compiler.tree.expressions.BLangRecordLiteral;
import org.wso2.ballerinalang.compiler.tree.expressions.BLangRecordLiteral.BLangChannelLiteral;
import org.wso2.ballerinalang.compiler.tree.expressions.BLangRecordLiteral.BLangJSONLiteral;
import org.wso2.ballerinalang.compiler.tree.expressions.BLangRecordLiteral.BLangMapLiteral;
import org.wso2.ballerinalang.compiler.tree.expressions.BLangRecordLiteral.BLangStreamLiteral;
import org.wso2.ballerinalang.compiler.tree.expressions.BLangRecordLiteral.BLangStructLiteral;
import org.wso2.ballerinalang.compiler.tree.expressions.BLangRecordVarRef;
import org.wso2.ballerinalang.compiler.tree.expressions.BLangRecordVarRef.BLangRecordVarRefKeyValue;
import org.wso2.ballerinalang.compiler.tree.expressions.BLangRestArgsExpression;
import org.wso2.ballerinalang.compiler.tree.expressions.BLangServiceConstructorExpr;
import org.wso2.ballerinalang.compiler.tree.expressions.BLangSimpleVarRef;
import org.wso2.ballerinalang.compiler.tree.expressions.BLangSimpleVarRef.BLangFieldVarRef;
import org.wso2.ballerinalang.compiler.tree.expressions.BLangSimpleVarRef.BLangFunctionVarRef;
import org.wso2.ballerinalang.compiler.tree.expressions.BLangSimpleVarRef.BLangLocalVarRef;
import org.wso2.ballerinalang.compiler.tree.expressions.BLangSimpleVarRef.BLangPackageVarRef;
import org.wso2.ballerinalang.compiler.tree.expressions.BLangSimpleVarRef.BLangTypeLoad;
import org.wso2.ballerinalang.compiler.tree.expressions.BLangStatementExpression;
import org.wso2.ballerinalang.compiler.tree.expressions.BLangStringTemplateLiteral;
import org.wso2.ballerinalang.compiler.tree.expressions.BLangTableLiteral;
import org.wso2.ballerinalang.compiler.tree.expressions.BLangTableQueryExpression;
import org.wso2.ballerinalang.compiler.tree.expressions.BLangTernaryExpr;
import org.wso2.ballerinalang.compiler.tree.expressions.BLangTrapExpr;
import org.wso2.ballerinalang.compiler.tree.expressions.BLangTupleVarRef;
import org.wso2.ballerinalang.compiler.tree.expressions.BLangTypeConversionExpr;
import org.wso2.ballerinalang.compiler.tree.expressions.BLangTypeInit;
import org.wso2.ballerinalang.compiler.tree.expressions.BLangTypeTestExpr;
import org.wso2.ballerinalang.compiler.tree.expressions.BLangTypedescExpr;
import org.wso2.ballerinalang.compiler.tree.expressions.BLangUnaryExpr;
import org.wso2.ballerinalang.compiler.tree.expressions.BLangVariableReference;
import org.wso2.ballerinalang.compiler.tree.expressions.BLangWaitExpr;
import org.wso2.ballerinalang.compiler.tree.expressions.BLangWaitForAllExpr;
import org.wso2.ballerinalang.compiler.tree.expressions.BLangWorkerFlushExpr;
import org.wso2.ballerinalang.compiler.tree.expressions.BLangWorkerReceive;
import org.wso2.ballerinalang.compiler.tree.expressions.BLangWorkerSyncSendExpr;
import org.wso2.ballerinalang.compiler.tree.expressions.BLangXMLAttribute;
import org.wso2.ballerinalang.compiler.tree.expressions.BLangXMLAttributeAccess;
import org.wso2.ballerinalang.compiler.tree.expressions.BLangXMLCommentLiteral;
import org.wso2.ballerinalang.compiler.tree.expressions.BLangXMLElementLiteral;
import org.wso2.ballerinalang.compiler.tree.expressions.BLangXMLProcInsLiteral;
import org.wso2.ballerinalang.compiler.tree.expressions.BLangXMLQName;
import org.wso2.ballerinalang.compiler.tree.expressions.BLangXMLQuotedString;
import org.wso2.ballerinalang.compiler.tree.expressions.BLangXMLTextLiteral;
import org.wso2.ballerinalang.compiler.tree.statements.BLangAbort;
import org.wso2.ballerinalang.compiler.tree.statements.BLangAssignment;
import org.wso2.ballerinalang.compiler.tree.statements.BLangBlockStmt;
import org.wso2.ballerinalang.compiler.tree.statements.BLangBreak;
import org.wso2.ballerinalang.compiler.tree.statements.BLangCompoundAssignment;
import org.wso2.ballerinalang.compiler.tree.statements.BLangContinue;
import org.wso2.ballerinalang.compiler.tree.statements.BLangErrorDestructure;
import org.wso2.ballerinalang.compiler.tree.statements.BLangErrorVariableDef;
import org.wso2.ballerinalang.compiler.tree.statements.BLangExpressionStmt;
import org.wso2.ballerinalang.compiler.tree.statements.BLangForeach;
import org.wso2.ballerinalang.compiler.tree.statements.BLangForever;
import org.wso2.ballerinalang.compiler.tree.statements.BLangForkJoin;
import org.wso2.ballerinalang.compiler.tree.statements.BLangIf;
import org.wso2.ballerinalang.compiler.tree.statements.BLangLock;
import org.wso2.ballerinalang.compiler.tree.statements.BLangMatch;
import org.wso2.ballerinalang.compiler.tree.statements.BLangMatch.BLangMatchBindingPatternClause;
import org.wso2.ballerinalang.compiler.tree.statements.BLangMatch.BLangMatchStaticBindingPatternClause;
import org.wso2.ballerinalang.compiler.tree.statements.BLangMatch.BLangMatchStructuredBindingPatternClause;
import org.wso2.ballerinalang.compiler.tree.statements.BLangMatch.BLangMatchTypedBindingPatternClause;
import org.wso2.ballerinalang.compiler.tree.statements.BLangPanic;
import org.wso2.ballerinalang.compiler.tree.statements.BLangRecordDestructure;
import org.wso2.ballerinalang.compiler.tree.statements.BLangRecordVariableDef;
import org.wso2.ballerinalang.compiler.tree.statements.BLangRetry;
import org.wso2.ballerinalang.compiler.tree.statements.BLangReturn;
import org.wso2.ballerinalang.compiler.tree.statements.BLangSimpleVariableDef;
import org.wso2.ballerinalang.compiler.tree.statements.BLangStatement;
import org.wso2.ballerinalang.compiler.tree.statements.BLangStatement.BLangStatementLink;
import org.wso2.ballerinalang.compiler.tree.statements.BLangTransaction;
import org.wso2.ballerinalang.compiler.tree.statements.BLangTupleDestructure;
import org.wso2.ballerinalang.compiler.tree.statements.BLangTupleVariableDef;
import org.wso2.ballerinalang.compiler.tree.statements.BLangWhile;
import org.wso2.ballerinalang.compiler.tree.statements.BLangWorkerSend;
import org.wso2.ballerinalang.compiler.tree.statements.BLangXMLNSStatement;
import org.wso2.ballerinalang.compiler.tree.types.BLangObjectTypeNode;
import org.wso2.ballerinalang.compiler.tree.types.BLangRecordTypeNode;
import org.wso2.ballerinalang.compiler.tree.types.BLangType;
import org.wso2.ballerinalang.compiler.tree.types.BLangValueType;
import org.wso2.ballerinalang.compiler.util.CompilerContext;
import org.wso2.ballerinalang.compiler.util.DefaultValueLiteral;
import org.wso2.ballerinalang.compiler.util.Name;
import org.wso2.ballerinalang.compiler.util.Names;
import org.wso2.ballerinalang.compiler.util.TypeTags;
import org.wso2.ballerinalang.compiler.util.diagnotic.DiagnosticPos;
import org.wso2.ballerinalang.programfile.InstructionCodes;
import org.wso2.ballerinalang.util.Flags;
import org.wso2.ballerinalang.util.Lists;

import java.nio.charset.StandardCharsets;
import java.util.ArrayList;
import java.util.Base64;
import java.util.Collections;
import java.util.Comparator;
import java.util.EnumSet;
import java.util.HashMap;
import java.util.Iterator;
import java.util.LinkedHashMap;
import java.util.LinkedHashSet;
import java.util.LinkedList;
import java.util.List;
import java.util.Map;
import java.util.Optional;
import java.util.Set;
import java.util.Stack;
import java.util.stream.Collectors;

import static org.wso2.ballerinalang.compiler.util.Names.GEN_VAR_PREFIX;
import static org.wso2.ballerinalang.compiler.util.Names.IGNORE;

/**
 * @since 0.94
 */
public class Desugar extends BLangNodeVisitor {

    private static final CompilerContext.Key<Desugar> DESUGAR_KEY =
            new CompilerContext.Key<>();
    private static final String QUERY_TABLE_WITH_JOIN_CLAUSE = "queryTableWithJoinClause";
    private static final String QUERY_TABLE_WITHOUT_JOIN_CLAUSE = "queryTableWithoutJoinClause";
    private static final String CREATE_FOREVER = "startForever";
    private static final String BASE_64 = "base64";

    private SymbolTable symTable;
    private SymbolResolver symResolver;
    private IterableCodeDesugar iterableCodeDesugar;
    private StreamingCodeDesugar streamingCodeDesugar;
    private AnnotationDesugar annotationDesugar;
    private InMemoryTableQueryBuilder inMemoryTableQueryBuilder;
    private Types types;
    private Names names;
    private SiddhiQueryBuilder siddhiQueryBuilder;
    private ServiceDesugar serviceDesugar;

    private BLangNode result;

    private BLangStatementLink currentLink;
    private Stack<BLangWorker> workerStack = new Stack<>();

    public Stack<BLangLock> enclLocks = new Stack<>();

    private SymbolEnv env;
    private int lambdaFunctionCount = 0;
    private int recordCount = 0;

    // Safe navigation related variables
    private Stack<BLangMatch> matchStmtStack = new Stack<>();
    Stack<BLangAccessExpression> accessExprStack = new Stack<>();
    private BLangMatchTypedBindingPatternClause successPattern;
    private BLangAssignment safeNavigationAssignment;
    private int funClosureMapCount = 1;
    private int blockClosureMapCount = 1;

    public static Desugar getInstance(CompilerContext context) {
        Desugar desugar = context.get(DESUGAR_KEY);
        if (desugar == null) {
            desugar = new Desugar(context);
        }

        return desugar;
    }

    private Desugar(CompilerContext context) {
        context.put(DESUGAR_KEY, this);
        this.symTable = SymbolTable.getInstance(context);
        this.symResolver = SymbolResolver.getInstance(context);
        this.iterableCodeDesugar = IterableCodeDesugar.getInstance(context);
        this.streamingCodeDesugar = StreamingCodeDesugar.getInstance(context);
        this.annotationDesugar = AnnotationDesugar.getInstance(context);
        this.inMemoryTableQueryBuilder = InMemoryTableQueryBuilder.getInstance(context);
        this.types = Types.getInstance(context);
        this.names = Names.getInstance(context);
        this.siddhiQueryBuilder = SiddhiQueryBuilder.getInstance(context);
        this.names = Names.getInstance(context);
        this.serviceDesugar = ServiceDesugar.getInstance(context);
    }

    public BLangPackage perform(BLangPackage pkgNode) {
        // Initialize the annotation map
        annotationDesugar.initializeAnnotationMap(pkgNode);
        return rewrite(pkgNode, env);
    }

    private void addAttachedFunctionsToPackageLevel(BLangPackage pkgNode, SymbolEnv env) {
        for (BLangTypeDefinition typeDef : pkgNode.typeDefinitions) {
            if (typeDef.typeNode.getKind() == NodeKind.USER_DEFINED_TYPE) {
                continue;
            }
            if (typeDef.symbol.tag == SymTag.OBJECT) {
                BLangObjectTypeNode objectTypeNode = (BLangObjectTypeNode) typeDef.typeNode;

                objectTypeNode.functions.forEach(f -> {
                    if (!pkgNode.objAttachedFunctions.contains(f.symbol)) {
                        pkgNode.functions.add(f);
                        pkgNode.topLevelNodes.add(f);
                    }
                });

                if (objectTypeNode.flagSet.contains(Flag.ABSTRACT)) {
                    continue;
                }

                if (objectTypeNode.initFunction == null) {
                    objectTypeNode.initFunction = createDefaultObjectConstructor(objectTypeNode, env);
                }
                pkgNode.functions.add(objectTypeNode.initFunction);
                pkgNode.topLevelNodes.add(objectTypeNode.initFunction);
            } else if (typeDef.symbol.tag == SymTag.RECORD) {
                BLangRecordTypeNode recordTypeNod = (BLangRecordTypeNode) typeDef.typeNode;
                pkgNode.functions.add(recordTypeNod.initFunction);
                pkgNode.topLevelNodes.add(recordTypeNod.initFunction);
            }
        }
    }

    /**
     * Create package init functions.
     *
     * @param pkgNode package node
     * @param env     symbol environment of package
     */
    private void createPackageInitFunctions(BLangPackage pkgNode, SymbolEnv env) {
        String alias = pkgNode.symbol.pkgID.toString();
        pkgNode.initFunction = ASTBuilderUtil.createInitFunction(pkgNode.pos, alias, Names.INIT_FUNCTION_SUFFIX);
        // Add package level namespace declarations to the init function
        pkgNode.xmlnsList.forEach(xmlns -> {
            pkgNode.initFunction.body.addStatement(createNamespaceDeclrStatement(xmlns));
        });
        pkgNode.startFunction = ASTBuilderUtil.createInitFunction(pkgNode.pos, alias, Names.START_FUNCTION_SUFFIX);
        pkgNode.stopFunction = ASTBuilderUtil.createInitFunction(pkgNode.pos, alias, Names.STOP_FUNCTION_SUFFIX);
        // Create invokable symbol for init function
        createInvokableSymbol(pkgNode.initFunction, env);
        // Create invokable symbol for start function
        createInvokableSymbol(pkgNode.startFunction, env);
        addInitReturnStatement(pkgNode.startFunction.body);
        // Create invokable symbol for stop function
        createInvokableSymbol(pkgNode.stopFunction, env);
        addInitReturnStatement(pkgNode.stopFunction.body);
    }

    /**
     * Create invokable symbol for function.
     *
     * @param bLangFunction function node
     * @param env           Symbol environment
     */
    private void createInvokableSymbol(BLangFunction bLangFunction, SymbolEnv env) {
        LinkedHashSet<BType> members = new LinkedHashSet<>();
        members.add(symTable.errorType);
        members.add(symTable.nilType);
        final BUnionType returnType = BUnionType.create(null, members);
        BInvokableType invokableType = new BInvokableType(new ArrayList<>(), returnType, null);

        BInvokableSymbol functionSymbol = Symbols.createFunctionSymbol(Flags.asMask(bLangFunction.flagSet),
                new Name(bLangFunction.name.value), env.enclPkg.packageID, invokableType, env.enclPkg.symbol, true);
        functionSymbol.retType = bLangFunction.returnTypeNode.type;
        // Add parameters
        for (BLangVariable param : bLangFunction.requiredParams) {
            functionSymbol.params.add(param.symbol);
        }

        functionSymbol.scope = new Scope(functionSymbol);
        bLangFunction.symbol = functionSymbol;
    }

    /**
     * Add init return statments.
     *
     * @param bLangBlockStmt block statement node
     */
    private void addInitReturnStatement(BLangBlockStmt bLangBlockStmt) {
        BLangReturn returnStmt = ASTBuilderUtil.createNilReturnStmt(bLangBlockStmt.pos, symTable.nilType);
        bLangBlockStmt.addStatement(returnStmt);
    }

    /**
     * Create namespace declaration statement for XMNLNS.
     *
     * @param xmlns XMLNS node
     * @return XMLNS statement
     */
    private BLangXMLNSStatement createNamespaceDeclrStatement(BLangXMLNS xmlns) {
        BLangXMLNSStatement xmlnsStmt = (BLangXMLNSStatement) TreeBuilder.createXMLNSDeclrStatementNode();
        xmlnsStmt.xmlnsDecl = xmlns;
        xmlnsStmt.pos = xmlns.pos;
        return xmlnsStmt;
    }
    // visitors

    @Override
    public void visit(BLangPackage pkgNode) {
        if (pkgNode.completedPhases.contains(CompilerPhase.DESUGAR)) {
            result = pkgNode;
            return;
        }
        SymbolEnv env = this.symTable.pkgEnvMap.get(pkgNode.symbol);
        createPackageInitFunctions(pkgNode, env);
        // Adding object functions to package level.
        addAttachedFunctionsToPackageLevel(pkgNode, env);

        pkgNode.constants.forEach(constant -> pkgNode.typeDefinitions.add(constant.associatedTypeDefinition));

        BLangBlockStmt serviceAttachments = serviceDesugar.rewriteServiceVariables(pkgNode.services, env);

        pkgNode.globalVars.forEach(globalVar -> {
            BLangAssignment assignment = createAssignmentStmt(globalVar);
            if (assignment.expr != null) {
                pkgNode.initFunction.body.stmts.add(assignment);
            }
        });
        annotationDesugar.rewritePackageAnnotations(pkgNode);
        //Sort type definitions with precedence
        pkgNode.typeDefinitions.sort(Comparator.comparing(t -> t.precedence));

        pkgNode.typeDefinitions = rewrite(pkgNode.typeDefinitions, env);
        pkgNode.xmlnsList = rewrite(pkgNode.xmlnsList, env);
        pkgNode.globalVars = rewrite(pkgNode.globalVars, env);

        pkgNode.services.forEach(service -> serviceDesugar.engageCustomServiceDesugar(service, env));

        pkgNode.functions = rewrite(pkgNode.functions, env);

        serviceDesugar.rewriteListeners(pkgNode.globalVars, env);
        serviceDesugar.rewriteServiceAttachments(serviceAttachments, env);

        pkgNode.initFunction = rewrite(pkgNode.initFunction, env);
        pkgNode.startFunction = rewrite(pkgNode.startFunction, env);
        pkgNode.stopFunction = rewrite(pkgNode.stopFunction, env);
        pkgNode.getTestablePkgs().forEach(testablePackage -> visit((BLangPackage) testablePackage));
        pkgNode.completedPhases.add(CompilerPhase.DESUGAR);
        result = pkgNode;
    }

    @Override
    public void visit(BLangImportPackage importPkgNode) {
        BPackageSymbol pkgSymbol = importPkgNode.symbol;
        SymbolEnv pkgEnv = this.symTable.pkgEnvMap.get(pkgSymbol);
        rewrite(pkgEnv.node, pkgEnv);
        result = importPkgNode;
    }

    @Override
    public void visit(BLangTypeDefinition typeDef) {
        if (typeDef.typeNode.getKind() == NodeKind.OBJECT_TYPE
                || typeDef.typeNode.getKind() == NodeKind.RECORD_TYPE) {
            typeDef.typeNode = rewrite(typeDef.typeNode, env);
        }
        result = typeDef;
    }

    @Override
    public void visit(BLangObjectTypeNode objectTypeNode) {
        // Merge the fields defined within the object and the fields that
        // get inherited via the type references.
        objectTypeNode.fields.addAll(objectTypeNode.referencedFields);

        if (objectTypeNode.flagSet.contains(Flag.ABSTRACT)) {
            result = objectTypeNode;
            return;
        }

        // Add object level variables to the init function.
        Map<BSymbol, BLangStatement> initFunctionStmts = objectTypeNode.initFunction.initFunctionStmts;
        objectTypeNode.fields.stream()
                // skip if the field is already have an value set by the constructor.
                .filter(field -> !initFunctionStmts.containsKey(field.symbol))
                .filter(field -> field.expr != null)
                .forEachOrdered(field -> {
                    initFunctionStmts.put(field.symbol, createAssignmentStmt(field));
                });

        // Adding init statements to the init function.
        BLangStatement[] initStmts = initFunctionStmts.values().toArray(new BLangStatement[0]);
        for (int i = 0; i < initFunctionStmts.size(); i++) {
            objectTypeNode.initFunction.body.stmts.add(i, initStmts[i]);
        }

        result = objectTypeNode;
    }

    @Override
    public void visit(BLangRecordTypeNode recordTypeNode) {
        recordTypeNode.fields.addAll(recordTypeNode.referencedFields);
        // Add struct level variables to the init function.
        recordTypeNode.fields.stream()
                // Only add a field if it is required. Checking if it's required is enough since non-defaultable
                // required fields will have been caught in the type checking phase.
                .filter(field -> !recordTypeNode.initFunction.initFunctionStmts.containsKey(field.symbol) &&
                        !Symbols.isOptional(field.symbol))
                .filter(field -> field.expr != null)
                .forEachOrdered(field -> {
                    recordTypeNode.initFunction.initFunctionStmts.put(field.symbol, createAssignmentStmt(field));
                });

        //Adding init statements to the init function.
        BLangStatement[] initStmts = recordTypeNode.initFunction.initFunctionStmts
                .values().toArray(new BLangStatement[0]);
        for (int i = 0; i < recordTypeNode.initFunction.initFunctionStmts.size(); i++) {
            recordTypeNode.initFunction.body.stmts.add(i, initStmts[i]);
        }

        // Add invocations for the initializers of each of the type referenced records. Here, the initializers of the
        // referenced types are invoked on the current record type.
        for (BLangType typeRef : recordTypeNode.typeRefs) {
            BVarSymbol receiverSym = recordTypeNode.initFunction.receiver.symbol;
            BInvokableSymbol dupInitFuncSym = ASTBuilderUtil.duplicateInvokableSymbol(
                    ((BRecordTypeSymbol) typeRef.type.tsymbol).initializerFunc.symbol);
            dupInitFuncSym.receiverSymbol = receiverSym;

            BLangInvocation initInv = ASTBuilderUtil.createInvocationExpr(typeRef.pos, dupInitFuncSym,
                                                                          new ArrayList<>(), symResolver);
            initInv.expr = ASTBuilderUtil.createVariableRef(recordTypeNode.initFunction.receiver.pos, receiverSym);
            initInv = rewriteExpr(initInv);

            BLangExpressionStmt exprStmt = ASTBuilderUtil.createExpressionStmt(typeRef.pos,
                                                                               recordTypeNode.initFunction.body);
            exprStmt.expr = initInv;
            initInv.parent = exprStmt;
            exprStmt.parent = recordTypeNode.initFunction.body;
        }

        result = recordTypeNode;
    }

    @Override
    public void visit(BLangFunction funcNode) {
        SymbolEnv fucEnv = SymbolEnv.createFunctionEnv(funcNode, funcNode.symbol.scope, env);
        if (!funcNode.interfaceFunction) {
            addReturnIfNotPresent(funcNode);
        }

        // Duplicate the invokable symbol and the invokable type.
        funcNode.originalFuncSymbol = funcNode.symbol;
        BInvokableSymbol dupFuncSymbol = ASTBuilderUtil.duplicateInvokableSymbol(funcNode.symbol);
        funcNode.symbol = dupFuncSymbol;
        BInvokableType dupFuncType = (BInvokableType) dupFuncSymbol.type;

        // Handle closures
        handleClosures(funcNode);

        // Create a map symbol for the function statement
        BUnionType constraintTypeOfMap = new BUnionType(null,  new LinkedHashSet<BType>() {{
            add(symTable.anyType); add(symTable.errorType); }}, true);

        if (!funcNode.exposedClosureHolder.closuresExposed.isEmpty()) {
            BVarSymbol mapSymbol = new BVarSymbol(0, names.fromString("$mapFunc$" + funClosureMapCount),
                    fucEnv.scope.owner.pkgID, new BMapType(TypeTags.MAP, constraintTypeOfMap, null),
                    fucEnv.scope.owner);
            funcNode.exposedClosureHolder.mapSymbol = mapSymbol;
            fucEnv.exposedClosureHolder = funcNode.exposedClosureHolder;

            // Push the function map symbol stack
            funcNode.blockSymbols.push(new BLangFunction.MapsLinkedWithClosures(mapSymbol,
                    funcNode.exposedClosureHolder.closuresExposed));
            funClosureMapCount++;

            // For every function node blindly add the map
            BLangRecordLiteral emptyRecord = ASTBuilderUtil.createEmptyRecordLiteral(funcNode.pos, symTable.mapType);
            BLangSimpleVariable mapVar = ASTBuilderUtil.createVariable(funcNode.pos,
                    funcNode.exposedClosureHolder.mapSymbol.name.value, funcNode.exposedClosureHolder.mapSymbol.type,
                    emptyRecord, funcNode.exposedClosureHolder.mapSymbol);
            mapVar.typeNode = ASTBuilderUtil.createTypeNode(funcNode.exposedClosureHolder.mapSymbol.type);
            BLangSimpleVariableDef mapVarDef = ASTBuilderUtil.createVariableDef(funcNode.pos, mapVar);
            // Add the map variable to the top of the statements in the block node
            if (funcNode.body == null) {
                funcNode.body = ASTBuilderUtil.createBlockStmt(funcNode.pos);
            }
            funcNode.body.stmts.add(0, mapVarDef);

            // Add the parameters of the functions that are exposed as closures to the function map
            int position = 1;
            for (BVarSymbol paramSymbol : funcNode.symbol.params) {
                if (!fucEnv.exposedClosureHolder.closuresExposed.contains(paramSymbol)) {
                    continue;
                }
                addToFunctionMap(funcNode, fucEnv, position, paramSymbol, paramSymbol.type);
                position++;
            }

            // For attached functions add the receiver to the function map if it has been exposed as a closure
            BLangSimpleVariable receiver = funcNode.receiver;
            if (receiver != null && fucEnv.exposedClosureHolder.closuresExposed.contains(funcNode.receiver.symbol) &&
                    funcNode.flagSet.contains(Flag.ATTACHED)) {
                addToFunctionMap(funcNode, fucEnv, position, receiver.symbol, receiver.type);
            }
        }
        // Define the closure arguments of the function
        BMapType mapType = new BMapType(TypeTags.MAP, constraintTypeOfMap, null);
        // Blindly add the parameters based on the encl env count
        for (int i = 0; i < funcNode.enclEnvCount - 1; i++) {
            String mapName = "$paramsMap$" + i;
            BVarSymbol paramMapSymbol = new BVarSymbol(0, names.fromString(mapName), dupFuncSymbol.scope.owner.pkgID,
                    mapType, dupFuncSymbol.scope.owner);
            dupFuncSymbol.params.add(i, paramMapSymbol);
            dupFuncType.paramTypes.add(i, paramMapSymbol.type);
            funcNode.closureParamMaps.put(i + 1, paramMapSymbol);

            // Add the closure vars resolved from the particular parameter map
            Set<BVarSymbol> closuresLinked =  new LinkedHashSet<>();
            for (Map.Entry<BVarSymbol, Integer> pair : funcNode.resolvedClosures.entrySet()) {
               if (i + 1 == pair.getValue()) {
                    closuresLinked.add(pair.getKey());
               }
            }
            // Push param symbol to param stack
            funcNode.paramMapSymbols.push(new BLangFunction.MapsLinkedWithClosures(paramMapSymbol, closuresLinked));
        }

        // Add the parameter symbols to the param stack
        funcNode.body = rewrite(funcNode.body, fucEnv);
        funcNode.workers = rewrite(funcNode.workers, fucEnv);

        if (!funcNode.exposedClosureHolder.closuresExposed.isEmpty()) {
            // Pop the map symbol
            funcNode.blockSymbols.pop();
        }
        result = funcNode;
    }

    private void handleClosures(BLangFunction funcNode) {
        if (!funcNode.resolvedClosures.isEmpty()) {
            // Handle closures in functions
            Map<BVarSymbol, Integer> calculatedClosureVars = new LinkedHashMap<>();
            Map<BVarSymbol, Integer> sortedClosureVars = new LinkedHashMap<>();
            ArrayList<Integer> resolvedLevels = funcNode.resolvedClosures.values().stream()
                    .distinct()
                    .sorted()
                    .collect(Collectors.toCollection(ArrayList::new));

            // Rewrite the resolved levels
            funcNode.resolvedClosures.forEach((bVarSymbol, integer) -> {
                int newResolvedLevel = resolvedLevels.indexOf(integer);
                calculatedClosureVars.put(bVarSymbol, newResolvedLevel + 1);
            });

            calculatedClosureVars.entrySet()
                    .stream()
                    .sorted(Map.Entry.comparingByValue())
                    .forEachOrdered(x -> sortedClosureVars.put(x.getKey(), x.getValue()));

            funcNode.resolvedClosures = sortedClosureVars;
            // Recalculate the encl env count
            funcNode.enclEnvCount = Math.toIntExact(sortedClosureVars.values().stream().distinct().count()) + 1;
        } else {
            funcNode.enclEnvCount = 1;
        }
    }

    private void addToFunctionMap(BLangFunction funcNode, SymbolEnv fucEnv, int position, BVarSymbol paramSymbol,
                                  BType type) {
        BLangLocalVarRef localVarRef = new BLangLocalVarRef(paramSymbol);
        localVarRef.type = type;
        BVarSymbol symbol = fucEnv.exposedClosureHolder.mapSymbol;
        BLangIndexBasedAccess accessExpr = ASTBuilderUtil.createIndexBasesAccessExpr(funcNode.pos, type, symbol,
                ASTBuilderUtil.createLiteral(funcNode.pos, symTable.stringType, paramSymbol.name.value));
        accessExpr.type = ((BMapType) symbol.type).constraint;
        BLangAssignment stmt = ASTBuilderUtil.createAssignmentStmt(funcNode.pos, accessExpr, localVarRef);
        funcNode.body.stmts.add(position, stmt);
    }

    public void visit(BLangForever foreverStatement) {
        if (foreverStatement.isSiddhiRuntimeEnabled()) {
            siddhiQueryBuilder.visit(foreverStatement);
            BLangExpressionStmt stmt = (BLangExpressionStmt) TreeBuilder.createExpressionStatementNode();
            stmt.expr = createInvocationForForeverBlock(foreverStatement);
            stmt.pos = foreverStatement.pos;
            stmt.addWS(foreverStatement.getWS());
            result = rewrite(stmt, env);
        } else {
            result = streamingCodeDesugar.desugar(foreverStatement);
            result = rewrite(result, env);
        }
    }

    @Override
    public void visit(BLangResource resourceNode) {
    }

    @Override
    public void visit(BLangWorker workerNode) {
        this.workerStack.push(workerNode);
        workerNode.body = rewrite(workerNode.body, env);
        this.workerStack.pop();
        result = workerNode;
    }

    @Override
    public void visit(BLangSimpleVariable varNode) {
        if ((varNode.symbol.owner.tag & SymTag.INVOKABLE) != SymTag.INVOKABLE) {
            varNode.expr = null;
            result = varNode;
            return;
        }

        // Return if this assignment is not a safe assignment
        varNode.expr = rewriteExpr(varNode.expr);
        result = varNode;

    }

    @Override
    public void visit(BLangTupleVariable varNode) {
        result = varNode;
    }

    @Override
    public void visit(BLangRecordVariable varNode) {
        result = varNode;
    }

    @Override
    public void visit(BLangErrorVariable varNode) {
        result = varNode;
    }

    // Statements

    @Override
    public void visit(BLangBlockStmt block) {
        SymbolEnv blockEnv = SymbolEnv.createBlockEnv(block, env);
        if (!block.exposedClosureHolder.closuresExposed.isEmpty()) {
            BUnionType constrainedTypeOfMap = new BUnionType(null, new LinkedHashSet<BType>() {{
                add(symTable.anyType); add(symTable.errorType); }}, true);
            // Create a map symbol for every block statement
            BVarSymbol mapSymbol = new BVarSymbol(0, names.fromString("$mapBlock$" + blockClosureMapCount),
                    block.scope.owner.pkgID, new BMapType(TypeTags.MAP, constrainedTypeOfMap, null), block.scope.owner);
            block.exposedClosureHolder.mapSymbol = mapSymbol;
            blockEnv.exposedClosureHolder = block.exposedClosureHolder;

            // Push to block map symbol stack
            ((BLangFunction) env.enclInvokable).blockSymbols.push(new BLangFunction.MapsLinkedWithClosures
                    (mapSymbol, block.exposedClosureHolder.closuresExposed));
            blockClosureMapCount++;

            // For every block node blindly add the map
            defineMapInBlockNode(block);
        }

        block.stmts = rewriteStmt(block.stmts, blockEnv);

        if (!block.exposedClosureHolder.closuresExposed.isEmpty()) {
            // Pop from stack
            ((BLangFunction) env.enclInvokable).blockSymbols.pop();
        }
        result = block;
    }

    private void defineMapInBlockNode(BLangBlockStmt blockStmt) {
        BLangRecordLiteral emptyRecord = ASTBuilderUtil.createEmptyRecordLiteral(blockStmt.pos,
                symTable.mapType);
        BLangSimpleVariable mapVar = ASTBuilderUtil.createVariable(blockStmt.pos,
                blockStmt.exposedClosureHolder.mapSymbol.name.value,
                blockStmt.exposedClosureHolder.mapSymbol.type, emptyRecord, blockStmt.exposedClosureHolder.mapSymbol);
        mapVar.typeNode = ASTBuilderUtil.createTypeNode(blockStmt.exposedClosureHolder.mapSymbol.type);
        BLangSimpleVariableDef mapVarDef = ASTBuilderUtil.createVariableDef(blockStmt.pos, mapVar);
        // Add the map variable to the top of the statements in the block node
        blockStmt.stmts.add(0, mapVarDef);
    }

    @Override
    public void visit(BLangSimpleVariableDef varDefNode) {
        if (env.exposedClosureHolder != null &&
                env.exposedClosureHolder.closuresExposed.contains(varDefNode.var.symbol)) {
            BLangAssignment stmt = createAssignment(varDefNode);
            result = rewrite(stmt, env);
            return;
        }
        varDefNode.var = rewrite(varDefNode.var, env);
        result = varDefNode;
    }

    private BLangAssignment createAssignment(BLangSimpleVariableDef varDefNode) {
        BVarSymbol symbol = env.exposedClosureHolder.mapSymbol;
        BLangIndexBasedAccess accessExpr = ASTBuilderUtil.createIndexBasesAccessExpr(varDefNode.pos, varDefNode.type,
                symbol, ASTBuilderUtil.createLiteral(varDefNode.pos, symTable.stringType, varDefNode.var.name.value));
        accessExpr.type = ((BMapType) symbol.type).constraint;
        // map["x"] = 8;
        return ASTBuilderUtil.createAssignmentStmt(varDefNode.pos, accessExpr, varDefNode.var.expr);
    }

    @Override
    public void visit(BLangTupleVariableDef varDefNode) {
        //  case 1:
        //  (string, int) (a, b) = (tuple)
        //
        //  any[] x = (tuple);
        //  string a = x[0];
        //  int b = x[1];
        //
        //  case 2:
        //  ((string, float) int)) ((a, b), c)) = (tuple)
        //
        //  any[] x = (tuple);
        //  string a = x[0][0];
        //  float b = x[0][1];
        //  int c = x[1];
        varDefNode.var = rewrite(varDefNode.var, env);
        BLangTupleVariable tupleVariable = varDefNode.var;

        //create tuple destruct block stmt
        final BLangBlockStmt blockStmt = ASTBuilderUtil.createBlockStmt(varDefNode.pos);

        //create a array of any-type based on the dimension
        BType runTimeType = new BArrayType(symTable.anyType);

        //create a simple var for the array 'any[] x = (tuple)' based on the dimension for x
        final BLangSimpleVariable tuple = ASTBuilderUtil.createVariable(varDefNode.pos, "", runTimeType, null,
                new BVarSymbol(0, names.fromString("tuple"), this.env.scope.owner.pkgID, runTimeType,
                        this.env.scope.owner));
        tuple.expr = tupleVariable.expr;
        final BLangSimpleVariableDef variableDef = ASTBuilderUtil.createVariableDefStmt(varDefNode.pos, blockStmt);
        variableDef.var = tuple;

        //create the variable definition statements using the root block stmt created
        createVarDefStmts(tupleVariable, blockStmt, tuple.symbol, null);

        //finally rewrite the populated block statement
        result = rewrite(blockStmt, env);
    }

    @Override
    public void visit(BLangRecordVariableDef varDefNode) {

        BLangRecordVariable varNode = varDefNode.var;

        final BLangBlockStmt blockStmt = ASTBuilderUtil.createBlockStmt(varDefNode.pos);

        BType runTimeType = new BMapType(TypeTags.RECORD, symTable.anyType, null);

        final BLangSimpleVariable mapVariable = ASTBuilderUtil.createVariable(varDefNode.pos, "", runTimeType,
                null, new BVarSymbol(0, names.fromString("$map$0"), this.env.scope.owner.pkgID,
                        runTimeType, this.env.scope.owner));
        mapVariable.expr = varDefNode.var.expr;
        final BLangSimpleVariableDef variableDef = ASTBuilderUtil.createVariableDefStmt(varDefNode.pos, blockStmt);
        variableDef.var = mapVariable;

        createVarDefStmts(varNode, blockStmt, mapVariable.symbol, null);

        result = rewrite(blockStmt, env);
    }

    @Override
    public void visit(BLangErrorVariableDef varDefNode) {
        // TODO: complete
    }

    /**
     * This method iterate through each member of the tupleVar and create the relevant var def statements. This method
     * does the check for node kind of each member and call the related var def creation method.
     *
     * Example:
     * ((string, float) int)) ((a, b), c)) = (tuple)
     *
     * (a, b) is again a tuple, so it is a recursive var def creation.
     *
     * c is a simple var, so a simple var def will be created.
     *
     */
    private void createVarDefStmts(BLangTupleVariable parentTupleVariable, BLangBlockStmt parentBlockStmt,
                                   BVarSymbol tupleVarSymbol, BLangIndexBasedAccess parentIndexAccessExpr) {

        final List<BLangVariable> memberVars = parentTupleVariable.memberVariables;
        for (int index = 0; index < memberVars.size(); index++) {
            BLangVariable variable = memberVars.get(index);
            if (NodeKind.VARIABLE == variable.getKind()) { //if this is simple var, then create a simple var def stmt
                BLangLiteral indexExpr = ASTBuilderUtil.createLiteral(variable.pos, symTable.intType, (long) index);
                createSimpleVarDefStmt((BLangSimpleVariable) variable, parentBlockStmt, indexExpr, tupleVarSymbol,
                        parentIndexAccessExpr);
            } else if (variable.getKind() == NodeKind.TUPLE_VARIABLE) { //else recursively create the var def statements
                BLangTupleVariable tupleVariable = (BLangTupleVariable) variable;
                BLangLiteral indexExpr = ASTBuilderUtil.createLiteral(tupleVariable.pos, symTable.intType,
                        (long) index);
                BLangIndexBasedAccess arrayAccessExpr = ASTBuilderUtil.createIndexBasesAccessExpr(tupleVariable.pos,
                        new BArrayType(symTable.anyType), tupleVarSymbol, indexExpr);
                if (parentIndexAccessExpr != null) {
                    arrayAccessExpr.expr = parentIndexAccessExpr;
                }
                createVarDefStmts((BLangTupleVariable) variable, parentBlockStmt, tupleVarSymbol, arrayAccessExpr);
            } else if (variable.getKind() == NodeKind.RECORD_VARIABLE) {
                BLangRecordVariable recordVariable = (BLangRecordVariable) variable;
                BLangLiteral indexExpr = ASTBuilderUtil.createLiteral(recordVariable.pos, symTable.intType,
                        (long) index);
                BLangIndexBasedAccess arrayAccessExpr = ASTBuilderUtil.createIndexBasesAccessExpr(
                        parentTupleVariable.pos, new BMapType(TypeTags.RECORD, symTable.anyType, null),
                        tupleVarSymbol, indexExpr);
                if (parentIndexAccessExpr != null) {
                    arrayAccessExpr.expr = parentIndexAccessExpr;
                }
                createVarDefStmts((BLangRecordVariable) variable, parentBlockStmt, tupleVarSymbol, arrayAccessExpr);
            }
        }
    }

    /**
     * Overloaded method to handle record variables.
     * This method iterate through each member of the recordVar and create the relevant var def statements. This method
     * does the check for node kind of each member and call the related var def creation method.
     *
     * Example:
     * type Foo record {
     *     string name;
     *     (int, string) age;
     *     Address address;
     * };
     *
     * Foo {name: a, age: (b, c), address: d} = {record literal}
     *
     *  a is a simple var, so a simple var def will be created.
     *
     * (b, c) is a tuple, so it is a recursive var def creation.
     *
     * d is a record, so it is a recursive var def creation.
     *
     */
    private void createVarDefStmts(BLangRecordVariable parentRecordVariable, BLangBlockStmt parentBlockStmt,
                                   BVarSymbol recordVarSymbol, BLangIndexBasedAccess parentIndexAccessExpr) {

        List<BLangRecordVariableKeyValue> variableList = parentRecordVariable.variableList;
        for (BLangRecordVariableKeyValue recordFieldKeyValue : variableList) {
            if (recordFieldKeyValue.valueBindingPattern.getKind() == NodeKind.VARIABLE) {
                BLangLiteral indexExpr = ASTBuilderUtil.
                        createLiteral((recordFieldKeyValue.valueBindingPattern).pos, symTable.stringType,
                                recordFieldKeyValue.key.value);
                createSimpleVarDefStmt((BLangSimpleVariable) recordFieldKeyValue.valueBindingPattern, parentBlockStmt,
                        indexExpr, recordVarSymbol, parentIndexAccessExpr);
            } else if (recordFieldKeyValue.valueBindingPattern.getKind() == NodeKind.TUPLE_VARIABLE) {
                BLangTupleVariable tupleVariable = (BLangTupleVariable) recordFieldKeyValue.valueBindingPattern;
                BLangLiteral indexExpr = ASTBuilderUtil.createLiteral(tupleVariable.pos, symTable.stringType,
                        recordFieldKeyValue.key.value);
                BLangIndexBasedAccess arrayAccessExpr = ASTBuilderUtil.createIndexBasesAccessExpr(tupleVariable.pos,
                        new BArrayType(symTable.anyType), recordVarSymbol, indexExpr);
                if (parentIndexAccessExpr != null) {
                    arrayAccessExpr.expr = parentIndexAccessExpr;
                }
                createVarDefStmts((BLangTupleVariable) recordFieldKeyValue.valueBindingPattern,
                        parentBlockStmt, recordVarSymbol, arrayAccessExpr);
            } else if (recordFieldKeyValue.valueBindingPattern.getKind() == NodeKind.RECORD_VARIABLE) {
                BLangRecordVariable recordVariable = (BLangRecordVariable) recordFieldKeyValue.valueBindingPattern;
                BLangLiteral indexExpr = ASTBuilderUtil.createLiteral(recordVariable.pos, symTable.stringType,
                        recordFieldKeyValue.key.value);
                BLangIndexBasedAccess arrayAccessExpr = ASTBuilderUtil.createIndexBasesAccessExpr(
                        parentRecordVariable.pos, new BMapType(TypeTags.RECORD, symTable.anyType, null),
                        recordVarSymbol, indexExpr);
                if (parentIndexAccessExpr != null) {
                    arrayAccessExpr.expr = parentIndexAccessExpr;
                }
                createVarDefStmts((BLangRecordVariable) recordFieldKeyValue.valueBindingPattern, parentBlockStmt,
                        recordVarSymbol, arrayAccessExpr);
            }
        }

        if (parentRecordVariable.restParam != null) {
            // The restParam is desugared to a filter iterable operation that filters out the fields provided in the
            // record variable
            // map<any> restParam = $map$0.filter($lambdaArg$0);

            DiagnosticPos pos = parentBlockStmt.pos;
            BMapType restParamType = (BMapType) ((BLangVariable) parentRecordVariable.restParam).type;
            BLangVariableReference variableReference;

            if (parentIndexAccessExpr != null) {
                BLangSimpleVariable mapVariable = ASTBuilderUtil.createVariable(pos, "$map$1", restParamType,
                        null, new BVarSymbol(0, names.fromString("$map$1"), this.env.scope.owner.pkgID,
                                restParamType, this.env.scope.owner));
                mapVariable.expr = parentIndexAccessExpr;
                BLangSimpleVariableDef variableDef = ASTBuilderUtil.createVariableDefStmt(pos, parentBlockStmt);
                variableDef.var = mapVariable;

                variableReference = ASTBuilderUtil.createVariableRef(pos, mapVariable.symbol);
            } else {
                variableReference = ASTBuilderUtil.createVariableRef(pos,
                        ((BLangSimpleVariableDef) parentBlockStmt.stmts.get(0)).var.symbol);
            }

            // Create rest param variable definition
            BLangSimpleVariable restParam = (BLangSimpleVariable) parentRecordVariable.restParam;
            BLangSimpleVariableDef restParamVarDef = ASTBuilderUtil.createVariableDefStmt(pos,
                    parentBlockStmt);
            restParamVarDef.var = restParam;
            restParamVarDef.var.type = restParamType;

            // Create lambda function to be passed into the filter iterable operation (i.e. $lambdaArg$0)
            BLangLambdaFunction lambdaFunction = createFuncToFilterOutRestParam(parentRecordVariable, pos);

            // Create filter iterator operation
            BLangInvocation filterIterator = (BLangInvocation) TreeBuilder.createInvocationNode();
            restParam.expr = filterIterator;

            filterIterator.iterableOperationInvocation = true;
            filterIterator.argExprs.add(lambdaFunction);
            filterIterator.requiredArgs.add(lambdaFunction);

            // Variable reference to the 1st variable of this block. i.e. the map ..
            filterIterator.expr = variableReference;

            filterIterator.type = new BIntermediateCollectionType(getStringAnyTupleType());

            IterableContext iterableContext = new IterableContext(filterIterator.expr, env);
            iterableContext.foreachTypes = getStringAnyTupleType().tupleTypes;
            filterIterator.iContext = iterableContext;

            iterableContext.resultType = restParamType;
            Operation filterOperation = new Operation(IterableKind.FILTER, filterIterator, iterableContext.resultType);
            filterOperation.pos = pos;
            filterOperation.collectionType = filterOperation.expectedType = restParamType;
            filterOperation.inputType = filterOperation.outputType = getStringAnyTupleType();
            iterableContext.operations.add(filterOperation);
        }
    }

    private BLangLambdaFunction createFuncToFilterOutRestParam(BLangRecordVarRef recordVarRef, DiagnosticPos pos) {

        // Creates following anonymous function
        //
        // function ((string, any) $lambdaArg$0) returns boolean {
        //     Following if block is generated for all parameters given in the record variable
        //     if ($lambdaArg$0[0] == "name") {
        //         return false;
        //     }
        //     if ($lambdaArg$0[0] == "age") {
        //         return false;
        //     }
        //      return true;
        // }

        BLangFunction function = ASTBuilderUtil.createFunction(pos, "$anonFunc$" + lambdaFunctionCount++);
        // +1 for the block statement. +1 for the lambda function created.
        function.enclEnvCount = env.envCount + 2;
        BVarSymbol keyValSymbol = new BVarSymbol(0, names.fromString("$lambdaArg$0"), this.env.scope.owner.pkgID,
                getStringAnyTupleType(), this.env.scope.owner);
        BLangBlockStmt functionBlock = createAnonymousFunctionBlock(pos, function, keyValSymbol);

        // Create the if statements
        for (BLangRecordVarRefKeyValue variableKeyValueNode : recordVarRef.recordRefFields) {
            createIfStmt(pos, keyValSymbol, functionBlock, variableKeyValueNode.variableName.getValue());
        }

        // Create the final return true statement
        BInvokableSymbol functionSymbol = createReturnTrueStatement(pos, function, functionBlock);

        // Create and return a lambda function
        return createLambdaFunction(function, functionSymbol);
    }

    private BLangLambdaFunction createFuncToFilterOutRestParam(BLangRecordVariable recordVariable, DiagnosticPos pos) {

        // Creates following anonymous function
        //
        // function ((string, any) $lambdaArg$0) returns boolean {
        //     Following if block is generated for all parameters given in the record variable
        //     if ($lambdaArg$0[0] == "name") {
        //         return false;
        //     }
        //     if ($lambdaArg$0[0] == "age") {
        //         return false;
        //     }
        //      return true;
        // }

        BLangFunction function = ASTBuilderUtil.createFunction(pos, "$anonFunc$" + lambdaFunctionCount++);
        // +1 for the block statement. +1 for the lambda function created.
        function.enclEnvCount = env.envCount + 2;
        BVarSymbol keyValSymbol = new BVarSymbol(0, names.fromString("$lambdaArg$0"), this.env.scope.owner.pkgID,
                getStringAnyTupleType(), this.env.scope.owner);
        BLangBlockStmt functionBlock = createAnonymousFunctionBlock(pos, function, keyValSymbol);

        // Create the if statements
        for (BLangRecordVariableKeyValueNode variableKeyValueNode : recordVariable.variableList) {
            createIfStmt(pos, keyValSymbol, functionBlock, variableKeyValueNode.getKey().getValue());
        }

        // Create the final return true statement
        BInvokableSymbol functionSymbol = createReturnTrueStatement(pos, function, functionBlock);

        // Create and return a lambda function
        return createLambdaFunction(function, functionSymbol);
    }

    private void createIfStmt(DiagnosticPos pos, BVarSymbol keyValSymbol, BLangBlockStmt functionBlock, String key) {
        BLangIf ifStmt = ASTBuilderUtil.createIfStmt(pos, functionBlock);

        BLangBlockStmt ifBlock = ASTBuilderUtil.createBlockStmt(pos, new ArrayList<>());
        BLangReturn returnStmt = ASTBuilderUtil.createReturnStmt(pos, ifBlock);
        returnStmt.expr = ASTBuilderUtil.createLiteral(pos, symTable.booleanType, false);
        ifStmt.body = ifBlock;

        BLangBracedOrTupleExpr tupleExpr = new BLangBracedOrTupleExpr();
        tupleExpr.isBracedExpr = true;
        tupleExpr.type = symTable.booleanType;

        BLangIndexBasedAccess indexBasesAccessExpr = ASTBuilderUtil.createIndexBasesAccessExpr(pos,
                symTable.stringType, keyValSymbol, ASTBuilderUtil.createLiteral(pos, symTable.intType, (long) 0));

        BLangBinaryExpr binaryExpr = ASTBuilderUtil.createBinaryExpr(pos, indexBasesAccessExpr,
                ASTBuilderUtil.createLiteral(pos, symTable.stringType, key),
                symTable.booleanType, OperatorKind.EQUAL, null);

        binaryExpr.opSymbol = (BOperatorSymbol) symResolver.resolveBinaryOperator(
                binaryExpr.opKind, binaryExpr.lhsExpr.type, binaryExpr.rhsExpr.type);

        tupleExpr.expressions.add(binaryExpr);
        ifStmt.expr = tupleExpr;
    }

    private BLangLambdaFunction createLambdaFunction(BLangFunction function, BInvokableSymbol functionSymbol) {
        BLangLambdaFunction lambdaFunction = (BLangLambdaFunction) TreeBuilder.createLambdaFunctionNode();
        lambdaFunction.function = function;
        lambdaFunction.type = functionSymbol.type;
        return lambdaFunction;
    }

    private BInvokableSymbol createReturnTrueStatement(DiagnosticPos pos, BLangFunction function,
                                                       BLangBlockStmt functionBlock) {
        BLangReturn trueReturnStmt = ASTBuilderUtil.createReturnStmt(pos, functionBlock);
        trueReturnStmt.expr = ASTBuilderUtil.createLiteral(pos, symTable.booleanType, true);

        // Create function symbol before visiting desugar phase for the function
        BInvokableSymbol functionSymbol = Symbols.createFunctionSymbol(Flags.asMask(function.flagSet),
                new Name(function.name.value), env.enclPkg.packageID, function.type, env.enclEnv.enclVarSym, true);
        functionSymbol.retType = function.returnTypeNode.type;
        functionSymbol.params = function.requiredParams.stream()
                .map(param -> param.symbol)
                .collect(Collectors.toList());
        functionSymbol.scope = env.scope;
        functionSymbol.type = new BInvokableType(Collections.singletonList(getStringAnyTupleType()),
                symTable.booleanType, null);
        function.symbol = functionSymbol;
        rewrite(function, env);
        env.enclPkg.addFunction(function);
        return functionSymbol;
    }

    private BLangBlockStmt createAnonymousFunctionBlock(DiagnosticPos pos, BLangFunction function,
                                                        BVarSymbol keyValSymbol) {
        BLangSimpleVariable inputParameter = ASTBuilderUtil.createVariable(pos, null, getStringAnyTupleType(),
                null, keyValSymbol);
        function.requiredParams.add(inputParameter);
        BLangValueType booleanTypeKind = new BLangValueType();
        booleanTypeKind.typeKind = TypeKind.BOOLEAN;
        function.returnTypeNode = booleanTypeKind;

        BLangBlockStmt functionBlock = ASTBuilderUtil.createBlockStmt(pos, new ArrayList<>());
        function.body = functionBlock;
        return functionBlock;
    }

    private BTupleType getStringAnyTupleType() {
        ArrayList<BType> typeList = new ArrayList<BType>() {{
            add(symTable.stringType);
            add(symTable.anyType);
        }};
        return new BTupleType(typeList);
    }

    /**
     * This method creates a simple variable def and assigns and array expression based on the given indexExpr.
     *
     *  case 1: when there is no parent array access expression, but with the indexExpr : 1
     *  string s = x[1];
     *
     *  case 2: when there is a parent array expression : x[2] and indexExpr : 3
     *  string s = x[2][3];
     *
     *  case 3: when there is no parent array access expression, but with the indexExpr : name
     *  string s = x[name];
     *
     *  case 4: when there is a parent map expression : x[name] and indexExpr : fName
     *  string s = x[name][fName]; // record variable inside record variable
     *
     *  case 5: when there is a parent map expression : x[name] and indexExpr : 1
     *  string s = x[name][1]; // tuple variable inside record variable
     */
    private void createSimpleVarDefStmt(BLangSimpleVariable simpleVariable, BLangBlockStmt parentBlockStmt,
                                        BLangLiteral indexExpr, BVarSymbol tupleVarSymbol,
                                        BLangIndexBasedAccess parentArrayAccessExpr) {

        Name varName = names.fromIdNode(simpleVariable.name);
        if (varName == Names.IGNORE) {
            return;
        }

        final BLangSimpleVariableDef simpleVariableDef = ASTBuilderUtil.createVariableDefStmt(simpleVariable.pos,
                parentBlockStmt);
        simpleVariableDef.var = simpleVariable;

        simpleVariable.expr = createIndexBasedAccessExpr(simpleVariable.type, simpleVariable.pos,
                indexExpr, tupleVarSymbol, parentArrayAccessExpr);
    }

    @Override
    public void visit(BLangAssignment assignNode) {
        if (safeNavigateLHS(assignNode.varRef)) {
            BLangAccessExpression accessExpr = (BLangAccessExpression) assignNode.varRef;
            accessExpr.leafNode = true;
            result = rewriteSafeNavigationAssignment(accessExpr, assignNode.expr, assignNode.safeAssignment);
            result = rewrite(result, env);
            return;
        }

        assignNode.varRef = rewriteExpr(assignNode.varRef);
        /* TODO: Fix this in a proper way. This was added for the casting needed for closure variable replacement.

            function test () {
                int i = 10;
                var x = function () returns int {
                    i = i + 1;
                }
                int z = x.call();
            }

            The above will be desugared into the following:
            function test() {
                map<any|error> $m1 = {};
                $m1["i"] = <any|error> 10;
                var x = function (map $pm1) returns int {
                    $pm1["i"] = <any|error> (<int> $pm1["i"] + 1); ==> The cast added for the LHS of the assignment is
                                                                       added
                }
                int z = x.call($m1);
            }

        */
        if (assignNode.expr.impConversionExpr != null) {
            types.setImplicitCastExpr(assignNode.expr.impConversionExpr, assignNode.expr.impConversionExpr.type,
                    assignNode.varRef.type);
        } else {
            types.setImplicitCastExpr(assignNode.expr, assignNode.expr.type, assignNode.varRef.type);
        }
        assignNode.expr = rewriteExpr(assignNode.expr);
        result = assignNode;
    }

    @Override
    public void visit(BLangTupleDestructure tupleDestructure) {
        //  case 1:
        //  a is string, b is float
        //  (a, b) = (tuple)
        //
        //  any[] x = (tuple);
        //  string a = x[0];
        //  int b = x[1];
        //
        //  case 2:
        //  a is string, b is float, c is int
        //  ((a, b), c)) = (tuple)
        //
        //  any[] x = (tuple);
        //  string a = x[0][0];
        //  float b = x[0][1];
        //  int c = x[1];


        //create tuple destruct block stmt
        final BLangBlockStmt blockStmt = ASTBuilderUtil.createBlockStmt(tupleDestructure.pos);

        //create a array of any-type based on the dimension
        BType runTimeType = new BArrayType(symTable.anyType);

        //create a simple var for the array 'any[] x = (tuple)' based on the dimension for x
        final BLangSimpleVariable tuple = ASTBuilderUtil.createVariable(tupleDestructure.pos, "", runTimeType, null,
                new BVarSymbol(0, names.fromString("tuple"), this.env.scope.owner.pkgID, runTimeType,
                        this.env.scope.owner));
        tuple.expr = tupleDestructure.expr;
        final BLangSimpleVariableDef variableDef = ASTBuilderUtil.createVariableDefStmt(tupleDestructure.pos,
                blockStmt);
        variableDef.var = tuple;

        //create the variable definition statements using the root block stmt created
        createVarRefAssignmentStmts(tupleDestructure.varRef, blockStmt, tuple.symbol, null);

        //finally rewrite the populated block statement
        result = rewrite(blockStmt, env);
    }

    /**
     * This method iterate through each member of the tupleVarRef and create the relevant var ref assignment statements.
     * This method does the check for node kind of each member and call the related var ref creation method.
     *
     * Example:
     * ((a, b), c)) = (tuple)
     *
     * (a, b) is again a tuple, so it is a recursive var ref creation.
     *
     * c is a simple var, so a simple var def will be created.
     *
     */
    private void createVarRefAssignmentStmts(BLangTupleVarRef parentTupleVariable, BLangBlockStmt parentBlockStmt,
                                             BVarSymbol tupleVarSymbol, BLangIndexBasedAccess parentIndexAccessExpr) {

        final List<BLangExpression> expressions = parentTupleVariable.expressions;
        for (int index = 0; index < expressions.size(); index++) {
            BLangExpression expression = expressions.get(index);
            if (NodeKind.SIMPLE_VARIABLE_REF == expression.getKind() ||
                    NodeKind.FIELD_BASED_ACCESS_EXPR == expression.getKind() ||
                    NodeKind.INDEX_BASED_ACCESS_EXPR == expression.getKind() ||
                    NodeKind.XML_ATTRIBUTE_ACCESS_EXPR == expression.getKind()) {
                //if this is simple var, then create a simple var def stmt
                BLangLiteral indexExpr = ASTBuilderUtil.createLiteral(expression.pos, symTable.intType, (long) index);
                createSimpleVarRefAssignmentStmt((BLangVariableReference) expression, parentBlockStmt, indexExpr,
                        tupleVarSymbol, parentIndexAccessExpr);
            } else if (expression.getKind() == NodeKind.TUPLE_VARIABLE_REF) {
                //else recursively create the var def statements for tuple var ref
                BLangTupleVarRef tupleVarRef = (BLangTupleVarRef) expression;
                BLangLiteral indexExpr = ASTBuilderUtil.createLiteral(tupleVarRef.pos, symTable.intType, (long) index);
                BLangIndexBasedAccess arrayAccessExpr = ASTBuilderUtil.createIndexBasesAccessExpr(tupleVarRef.pos,
                        new BArrayType(symTable.anyType), tupleVarSymbol, indexExpr);
                if (parentIndexAccessExpr != null) {
                    arrayAccessExpr.expr = parentIndexAccessExpr;
                }
                createVarRefAssignmentStmts((BLangTupleVarRef) expression, parentBlockStmt, tupleVarSymbol,
                        arrayAccessExpr);
            } else if (expression.getKind() == NodeKind.RECORD_VARIABLE_REF) {
                //else recursively create the var def statements for record var ref
                BLangRecordVarRef recordVarRef = (BLangRecordVarRef) expression;
                BLangLiteral indexExpr = ASTBuilderUtil.createLiteral(recordVarRef.pos, symTable.intType,
                        (long) index);
                BLangIndexBasedAccess arrayAccessExpr = ASTBuilderUtil.createIndexBasesAccessExpr(
                        parentTupleVariable.pos, new BMapType(TypeTags.RECORD, symTable.anyType, null),
                        tupleVarSymbol, indexExpr);
                if (parentIndexAccessExpr != null) {
                    arrayAccessExpr.expr = parentIndexAccessExpr;
                }
                createVarRefAssignmentStmts((BLangRecordVarRef) expression, parentBlockStmt, tupleVarSymbol,
                        arrayAccessExpr);
            }
        }
    }

    /**
     * This method creates a assignment statement and assigns and array expression based on the given indexExpr.
     *
     */
    private void createSimpleVarRefAssignmentStmt(BLangVariableReference simpleVarRef, BLangBlockStmt parentBlockStmt,
                                                  BLangLiteral indexExpr, BVarSymbol tupleVarSymbol,
                                                  BLangIndexBasedAccess parentArrayAccessExpr) {

        if (simpleVarRef.getKind() == NodeKind.SIMPLE_VARIABLE_REF) {
            Name varName = names.fromIdNode(((BLangSimpleVarRef) simpleVarRef).variableName);
            if (varName == Names.IGNORE) {
                return;
            }
        }

        final BLangExpression assignmentExpr = createIndexBasedAccessExpr(simpleVarRef.type, simpleVarRef.pos,
                indexExpr, tupleVarSymbol, parentArrayAccessExpr);

        final BLangAssignment assignmentStmt = ASTBuilderUtil.createAssignmentStmt(parentBlockStmt.pos,
                parentBlockStmt);
        assignmentStmt.varRef = simpleVarRef;
        assignmentStmt.expr = assignmentExpr;
    }

    private BLangExpression createIndexBasedAccessExpr(BType varType, DiagnosticPos varPos, BLangLiteral indexExpr,
                                                       BVarSymbol tupleVarSymbol, BLangIndexBasedAccess parentExpr) {

        BLangIndexBasedAccess arrayAccess = ASTBuilderUtil.createIndexBasesAccessExpr(varPos,
                symTable.anyType, tupleVarSymbol, indexExpr);

        if (parentExpr != null) {
            arrayAccess.expr = parentExpr;
        }

        final BLangExpression assignmentExpr;
        if (types.isValueType(varType)) {
            BLangTypeConversionExpr castExpr = (BLangTypeConversionExpr) TreeBuilder.createTypeConversionNode();
            castExpr.expr = arrayAccess;
            castExpr.conversionSymbol = Symbols.createUnboxValueTypeOpSymbol(symTable.anyType, varType);
            castExpr.type = varType;
            assignmentExpr = castExpr;
        } else {
            assignmentExpr = arrayAccess;
        }
        return assignmentExpr;
    }

    @Override
    public void visit(BLangRecordDestructure recordDestructure) {

        final BLangBlockStmt blockStmt = ASTBuilderUtil.createBlockStmt(recordDestructure.pos);

        BType runTimeType = new BMapType(TypeTags.RECORD, symTable.anyType, null);

        final BLangSimpleVariable mapVariable = ASTBuilderUtil.createVariable(recordDestructure.pos, "", runTimeType,
                null, new BVarSymbol(0, names.fromString("$map$0"), this.env.scope.owner.pkgID,
                        runTimeType, this.env.scope.owner));
        mapVariable.expr = recordDestructure.expr;
        final BLangSimpleVariableDef variableDef = ASTBuilderUtil.
                createVariableDefStmt(recordDestructure.pos, blockStmt);
        variableDef.var = mapVariable;

        //create the variable definition statements using the root block stmt created
        createVarRefAssignmentStmts(recordDestructure.varRef, blockStmt, mapVariable.symbol, null);

        //finally rewrite the populated block statement
        result = rewrite(blockStmt, env);
    }

    @Override
    public void visit(BLangErrorDestructure errorDestructure) {
        // TODO: Complete
        result = errorDestructure;
    }

    private void createVarRefAssignmentStmts(BLangRecordVarRef parentRecordVarRef, BLangBlockStmt parentBlockStmt,
                                             BVarSymbol recordVarSymbol, BLangIndexBasedAccess parentIndexAccessExpr) {
        final List<BLangRecordVarRefKeyValue> variableRefList = parentRecordVarRef.recordRefFields;
        for (BLangRecordVarRefKeyValue varRefKeyValue : variableRefList) {
            BLangExpression variableReference = varRefKeyValue.variableReference;
            if (NodeKind.SIMPLE_VARIABLE_REF == variableReference.getKind() ||
                    NodeKind.FIELD_BASED_ACCESS_EXPR == variableReference.getKind() ||
                    NodeKind.INDEX_BASED_ACCESS_EXPR == variableReference.getKind() ||
                    NodeKind.XML_ATTRIBUTE_ACCESS_EXPR == variableReference.getKind()) {
                BLangLiteral indexExpr = ASTBuilderUtil.
                        createLiteral(variableReference.pos, symTable.stringType,
                                varRefKeyValue.variableName.getValue());
                createSimpleVarRefAssignmentStmt((BLangVariableReference) variableReference, parentBlockStmt,
                        indexExpr, recordVarSymbol, parentIndexAccessExpr);
            } else if (NodeKind.RECORD_VARIABLE_REF == variableReference.getKind()) {
                BLangRecordVarRef recordVariable = (BLangRecordVarRef) variableReference;
                BLangLiteral indexExpr = ASTBuilderUtil.createLiteral(recordVariable.pos, symTable.stringType,
                        varRefKeyValue.variableName.getValue());
                BLangIndexBasedAccess arrayAccessExpr = ASTBuilderUtil.createIndexBasesAccessExpr(
                        parentRecordVarRef.pos, new BMapType(TypeTags.RECORD, symTable.anyType, null),
                        recordVarSymbol, indexExpr);
                if (parentIndexAccessExpr != null) {
                    arrayAccessExpr.expr = parentIndexAccessExpr;
                }
                createVarRefAssignmentStmts(recordVariable, parentBlockStmt, recordVarSymbol, arrayAccessExpr);
            } else if (NodeKind.TUPLE_VARIABLE_REF == variableReference.getKind()) {
                BLangTupleVarRef tupleVariable = (BLangTupleVarRef) variableReference;
                BLangLiteral indexExpr = ASTBuilderUtil.createLiteral(tupleVariable.pos, symTable.stringType,
                        varRefKeyValue.variableName.getValue());
                BLangIndexBasedAccess arrayAccessExpr = ASTBuilderUtil.createIndexBasesAccessExpr(tupleVariable.pos,
                        new BArrayType(symTable.anyType), recordVarSymbol, indexExpr);
                if (parentIndexAccessExpr != null) {
                    arrayAccessExpr.expr = parentIndexAccessExpr;
                }
                createVarRefAssignmentStmts(tupleVariable, parentBlockStmt, recordVarSymbol, arrayAccessExpr);
            }
        }

        if (parentRecordVarRef.restParam != null) {
            // The restParam is desugared to a filter iterable operation that filters out the fields provided in the
            // record variable
            // map<any> restParam = $map$0.filter($lambdaArg$0);

            DiagnosticPos pos = parentBlockStmt.pos;
            BMapType restParamType = (BMapType) ((BLangSimpleVarRef) parentRecordVarRef.restParam).type;
            BLangVariableReference variableReference;

            if (parentIndexAccessExpr != null) {
                BLangSimpleVariable mapVariable = ASTBuilderUtil.createVariable(pos, "$map$1", restParamType,
                        null, new BVarSymbol(0, names.fromString("$map$1"), this.env.scope.owner.pkgID,
                                restParamType, this.env.scope.owner));
                mapVariable.expr = parentIndexAccessExpr;
                BLangSimpleVariableDef variableDef = ASTBuilderUtil.createVariableDefStmt(pos, parentBlockStmt);
                variableDef.var = mapVariable;

                variableReference = ASTBuilderUtil.createVariableRef(pos, mapVariable.symbol);
            } else {
                variableReference = ASTBuilderUtil.createVariableRef(pos,
                        ((BLangSimpleVariableDef) parentBlockStmt.stmts.get(0)).var.symbol);
            }

            // Create rest param variable definition
            BLangSimpleVarRef restParam = (BLangSimpleVarRef) parentRecordVarRef.restParam;
            BLangAssignment restParamAssignment = ASTBuilderUtil.createAssignmentStmt(pos, parentBlockStmt);
            restParamAssignment.varRef = restParam;
            restParamAssignment.varRef.type = restParamType;

            // Create lambda function to be passed into the filter iterable operation (i.e. $lambdaArg$0)
            BLangLambdaFunction lambdaFunction = createFuncToFilterOutRestParam(parentRecordVarRef, pos);

            // Create filter iterator operation
            BLangInvocation filterIterator = (BLangInvocation) TreeBuilder.createInvocationNode();
            restParamAssignment.expr = filterIterator;

            filterIterator.iterableOperationInvocation = true;
            filterIterator.argExprs.add(lambdaFunction);
            filterIterator.requiredArgs.add(lambdaFunction);

            // Variable reference to the 1st variable of this block. i.e. the map ..
            filterIterator.expr = variableReference;

            filterIterator.type = new BIntermediateCollectionType(getStringAnyTupleType());

            IterableContext iterableContext = new IterableContext(filterIterator.expr, env);
            iterableContext.foreachTypes = getStringAnyTupleType().tupleTypes;
            filterIterator.iContext = iterableContext;

            iterableContext.resultType = restParamType;
            Operation filterOperation = new Operation(IterableKind.FILTER, filterIterator, iterableContext.resultType);
            filterOperation.pos = pos;
            filterOperation.collectionType = filterOperation.expectedType = restParamType;
            filterOperation.inputType = filterOperation.outputType = getStringAnyTupleType();
            iterableContext.operations.add(filterOperation);
        }
    }

    @Override
    public void visit(BLangAbort abortNode) {
        result = abortNode;
    }

    @Override
    public void visit(BLangRetry retryNode) {
        result = retryNode;
    }

    @Override
    public void visit(BLangContinue nextNode) {
        result = nextNode;
    }

    @Override
    public void visit(BLangBreak breakNode) {
        result = breakNode;
    }

    @Override
    public void visit(BLangReturn returnNode) {
        // If the return node do not have an expression, we add `done` statement instead of a return statement. This is
        // to distinguish between returning nil value specifically and not returning any value.
        if (returnNode.expr != null) {
            returnNode.expr = rewriteExpr(returnNode.expr);
        }
        result = returnNode;
    }

    @Override
    public void visit(BLangPanic panicNode) {
        panicNode.expr = rewriteExpr(panicNode.expr);
        result = panicNode;
    }

    @Override
    public void visit(BLangXMLNSStatement xmlnsStmtNode) {
        xmlnsStmtNode.xmlnsDecl = rewrite(xmlnsStmtNode.xmlnsDecl, env);
        result = xmlnsStmtNode;
    }

    @Override
    public void visit(BLangXMLNS xmlnsNode) {
        BLangXMLNS generatedXMLNSNode;
        xmlnsNode.namespaceURI = rewriteExpr(xmlnsNode.namespaceURI);
        BSymbol ownerSymbol = xmlnsNode.symbol.owner;

        // Local namespace declaration in a function/resource/action/worker
        if ((ownerSymbol.tag & SymTag.INVOKABLE) == SymTag.INVOKABLE ||
                (ownerSymbol.tag & SymTag.SERVICE) == SymTag.SERVICE) {
            generatedXMLNSNode = new BLangLocalXMLNS();
        } else {
            generatedXMLNSNode = new BLangPackageXMLNS();
        }

        generatedXMLNSNode.namespaceURI = xmlnsNode.namespaceURI;
        generatedXMLNSNode.prefix = xmlnsNode.prefix;
        generatedXMLNSNode.symbol = xmlnsNode.symbol;
        result = generatedXMLNSNode;
    }

    public void visit(BLangCompoundAssignment compoundAssignment) {
        BLangAssignment assignStmt = (BLangAssignment) TreeBuilder.createAssignmentNode();
        assignStmt.pos = compoundAssignment.pos;
        compoundAssignment.varRef.lhsVar = true;
        BLangVariableReference varRef = compoundAssignment.varRef;
        // Create a new varRef if this is a simpleVarRef. Because this can be a
        // narrowed type var. In that case, lhs and rhs must be visited in two
        // different manners.
        if (varRef.getKind() == NodeKind.SIMPLE_VARIABLE_REF) {
            varRef = ASTBuilderUtil.createVariableRef(compoundAssignment.varRef.pos, varRef.symbol);
            varRef.lhsVar = true;
        }

        assignStmt.setVariable(rewriteExpr(varRef));
        compoundAssignment.varRef.lhsVar = false;
        assignStmt.expr = rewriteExpr(addConversionExprIfRequired(compoundAssignment.modifiedExpr,
                assignStmt.varRef.type));
        result = assignStmt;
    }

    @Override
    public void visit(BLangExpressionStmt exprStmtNode) {
        exprStmtNode.expr = rewriteExpr(exprStmtNode.expr);
        result = exprStmtNode;
    }

    @Override
    public void visit(BLangIf ifNode) {
        ifNode.expr = rewriteExpr(ifNode.expr);
        ifNode.body = rewrite(ifNode.body, env);
        ifNode.elseStmt = rewrite(ifNode.elseStmt, env);
        result = ifNode;
    }

    @Override
    public void visit(BLangMatch matchStmt) {
        // Here we generate an if-else statement for the match statement
        // Here is an example match statement
        //
        //  case 1 (old match)
        //
        //      match expr {
        //          int k => io:println("int value: " + k);
        //          string s => io:println("string value: " + s);
        //          json j => io:println("json value: " + s);
        //
        //      }
        //
        //  Here is how we convert the match statement to an if-else statement. The last clause should always be the
        //  else clause
        //
        //  string | int | json | any _$$_matchexpr = expr;
        //  if ( _$$_matchexpr isassignable int ){
        //      int k = (int) _$$_matchexpr; // unbox
        //      io:println("int value: " + k);
        //
        //  } else if (_$$_matchexpr isassignable string ) {
        //      string s = (string) _$$_matchexpr; // unbox
        //      io:println("string value: " + s);
        //
        //  } else if ( _$$_matchexpr isassignable float ||    // should we consider json[] as well
        //                  _$$_matchexpr isassignable boolean ||
        //                  _$$_matchexpr isassignable json) {
        //
        //  } else {
        //      // handle the last pattern
        //      any case..
        //  }
        //
        //  case 2 (new match)
        //      match expr {
        //          12 => io:println("Matched Int Value 12");
        //          35 => io:println("Matched Int Value 35");
        //          true => io:println("Matched Boolean Value true");
        //          "Hello" => io:println("Matched String Value Hello");
        //      }
        //
        //  This will be desugared as below :
        //
        //  string | int | boolean _$$_matchexpr = expr;
        //  if ((<int>_$$_matchexpr) == 12){
        //      io:println("Matched Int Value 12");
        //
        //  } else if ((<int>_$$_matchexpr) == 35) {
        //      io:println("Matched Int Value 35");
        //
        //  } else if ((<boolean>_$$_matchexpr) == true) {
        //      io:println("Matched Boolean Value true");
        //
        //  } else if ((<string>_$$_matchexpr) == "Hello") {
        //      io:println("Matched String Value Hello");
        //
        //  }

        // First create a block statement to hold generated statements
        BLangBlockStmt matchBlockStmt = (BLangBlockStmt) TreeBuilder.createBlockNode();
        matchBlockStmt.pos = matchStmt.pos;

        // Create a variable definition to store the value of the match expression
        String matchExprVarName = GEN_VAR_PREFIX.value;
        BLangSimpleVariable matchExprVar = ASTBuilderUtil.createVariable(matchStmt.expr.pos,
                matchExprVarName, matchStmt.expr.type, matchStmt.expr, new BVarSymbol(0,
                        names.fromString(matchExprVarName),
                        this.env.scope.owner.pkgID, matchStmt.expr.type, this.env.scope.owner));

        // Now create a variable definition node
        BLangSimpleVariableDef matchExprVarDef = ASTBuilderUtil.createVariableDef(matchBlockStmt.pos, matchExprVar);

        // Add the var def statement to the block statement
        //      string | int _$$_matchexpr = expr;
        matchBlockStmt.stmts.add(matchExprVarDef);

        // Create if/else blocks with typeof binary expressions for each pattern
        matchBlockStmt.stmts.add(generateIfElseStmt(matchStmt, matchExprVar));

        rewrite(matchBlockStmt, this.env);
        result = matchBlockStmt;
    }

    @Override
    public void visit(BLangForeach foreach) {
        BLangBlockStmt blockNode;

        // We need to create a new variable for the expression as well. This is needed because integer ranges can be
        // added as the expression so we cannot get the symbol in such cases.
        BVarSymbol dataSymbol = new BVarSymbol(0, names.fromString("$data$"), this.env.scope.owner.pkgID,
                foreach.collection.type, this.env.scope.owner);
        BLangSimpleVariable dataVariable = ASTBuilderUtil.createVariable(foreach.pos, "$data$",
                foreach.collection.type, foreach.collection, dataSymbol);
        BLangSimpleVariableDef dataVariableDefinition = ASTBuilderUtil.createVariableDef(foreach.pos, dataVariable);

        // Get the symbol of the variable (collection).
        BVarSymbol collectionSymbol = dataVariable.symbol;
        switch (foreach.collection.type.tag) {
            case TypeTags.ARRAY:
            case TypeTags.TUPLE:
            case TypeTags.XML:
            case TypeTags.MAP:
            case TypeTags.TABLE:
            case TypeTags.RECORD:
                blockNode = desugarForeachToWhile(foreach, collectionSymbol);
                break;
            default:
                blockNode = ASTBuilderUtil.createBlockStmt(foreach.pos);
                break;
        }

        blockNode.stmts.add(0, dataVariableDefinition);
        // Rewrite the block.
        rewrite(blockNode, this.env);
        result = blockNode;
    }

    private BLangBlockStmt desugarForeachToWhile(BLangForeach foreach, BVarSymbol collectionSymbol) {

        // We desugar the foreach statement to a while loop here.
        //
        // int[] data = [1, 2, 3];
        //
        // // Before desugaring.
        // foreach int i in data {
        //     io:println(i);
        // }
        //
        // // After desugaring.
        //
        // int[] $data$ = data;
        //
        // any $iterator$ = $data$.iterate();
        // map<T>? $result$ = $iterator$.next();
        //
        // while $result$ != () {
        //     if $result$ is () {
        //         break;
        //     } else {
        //         T i = $result$.value;
        //         $result$ = $iterator$.next();
        //         ....
        //         [foreach node body]
        //         ....
        //     }
        // }

        // Note - any $iterator$ = $data$.iterate(); -------------------------------------------------------------------

        // Get the variable definition from the foreach statement. Later we add this to the while statement's body.
        VariableDefinitionNode variableDefinitionNode = foreach.variableDefinitionNode;

        // Create a new symbol for the $size$.
        BVarSymbol iteratorSymbol = new BVarSymbol(0, names.fromString("$iterator$"), this.env.scope.owner.pkgID,
                symTable.anyType, this.env.scope.owner);

        // Note - $data$.iterate();
        BLangSimpleVariableDef iteratorVariableDefinition = getIteratorVariableDefinition(foreach, collectionSymbol,
                iteratorSymbol);

        // Create a new symbol for the $result$.
        BVarSymbol resultSymbol = new BVarSymbol(0, names.fromString("$result$"), this.env.scope.owner.pkgID,
                foreach.nillableResultType, this.env.scope.owner);

        // Note - map<T>? $result$ = $iterator$.next();
        BLangSimpleVariableDef resultVariableDefinition = getIteratorNextVariableDefinition(foreach, collectionSymbol,
                iteratorSymbol, resultSymbol);

        // Note - $result$ is ()
        BLangTypeTestExpr typeTestExpressionNode = getTypeTestExpression(foreach, resultSymbol);

        // Note - If statement
        BLangBlockStmt ifStatementBody = ASTBuilderUtil.createBlockStmt(foreach.pos);
        BLangBreak breakNode = (BLangBreak) TreeBuilder.createBreakNode();
        breakNode.pos = foreach.pos;
        ifStatementBody.addStatement(breakNode);

        // Note - if $result$ is ()
        BLangIf ifStatement = getIfStatement(foreach, resultSymbol, typeTestExpressionNode, ifStatementBody);

        // T i = $result$.value;
        variableDefinitionNode.getVariable().setInitialExpression(getValueAccessExpression(foreach, resultSymbol));

        BLangBlockStmt elseStatement = foreach.body;

        // Note - while ... { if ... { ... } else { T i = $result$.value; } };
        elseStatement.stmts.add(0, (BLangStatement) variableDefinitionNode);

        // Note - $result$ = $iterator$.next();
        BLangAssignment resultAssignment = getIteratorNextAssignment(foreach, collectionSymbol, iteratorSymbol,
                resultSymbol);

        // Note - while ... { if ... { ... } else { T i = $result$.value; $result$ = $iterator$.next(); } };
        elseStatement.stmts.add(1, resultAssignment);

        ifStatement.elseStmt = elseStatement;

        // Note - $result$ != ()
        BLangSimpleVarRef resultReferenceInWhile = ASTBuilderUtil.createVariableRef(foreach.pos, resultSymbol);
        BLangLiteral nilLiteral = ASTBuilderUtil.createLiteral(foreach.pos, symTable.nilType, Names.NIL_VALUE);

        BOperatorSymbol operatorSymbol = (BOperatorSymbol) symResolver.resolveBinaryOperator(OperatorKind.NOT_EQUAL,
                symTable.anyType, nilLiteral.type);
        BLangBinaryExpr binaryExpr = ASTBuilderUtil.createBinaryExpr(foreach.pos, resultReferenceInWhile, nilLiteral,
                symTable.booleanType, OperatorKind.NOT_EQUAL, operatorSymbol);

        // Note - while $result$ != ()
        BLangWhile whileNode = (BLangWhile) TreeBuilder.createWhileNode();
        whileNode.pos = foreach.pos;
        whileNode.expr = binaryExpr;
        whileNode.body = ASTBuilderUtil.createBlockStmt(foreach.pos);
        whileNode.body.addStatement(ifStatement);

        // Create a new block statement node.
        BLangBlockStmt blockNode = ASTBuilderUtil.createBlockStmt(foreach.pos);

        // Add iterator variable to the block.
        blockNode.addStatement(iteratorVariableDefinition);

        // Add result variable to the block.
        blockNode.addStatement(resultVariableDefinition);

        // Add the while node to the block.
        blockNode.addStatement(whileNode);

        return blockNode;
    }

    @Override
    public void visit(BLangWhile whileNode) {
        whileNode.expr = rewriteExpr(whileNode.expr);
        whileNode.body = rewrite(whileNode.body, env);
        result = whileNode;
    }

    @Override
    public void visit(BLangLock lockNode) {
        enclLocks.push(lockNode);
        lockNode.body = rewrite(lockNode.body, env);
        enclLocks.pop();
        lockNode.lockVariables = lockNode.lockVariables.stream().sorted((v1, v2) -> {
            String o1FullName = String.join(":", v1.pkgID.getName().getValue(), v1.name.getValue());
            String o2FullName = String.join(":", v2.pkgID.getName().getValue(), v2.name.getValue());
            return o1FullName.compareTo(o2FullName);
        }).collect(Collectors.toSet());

        //check both a field and parent are in locked variables
        if (!lockNode.lockVariables.isEmpty()) {
            lockNode.fieldVariables.values().forEach(exprSet -> exprSet.removeIf(expr -> isParentLocked(lockNode,
                    expr)));
        }
        result = lockNode;
    }

    boolean isParentLocked(BLangLock lock, BLangVariableReference expr) {
        if (lock.lockVariables.contains(expr.symbol)) {
            return true;
        } else if (expr instanceof BLangStructFieldAccessExpr) {
            return isParentLocked(lock, (BLangVariableReference) ((BLangStructFieldAccessExpr) expr).expr);
        }
        return false;
    }

    @Override
    public void visit(BLangTransaction transactionNode) {
        transactionNode.transactionBody = rewrite(transactionNode.transactionBody, env);
        transactionNode.onRetryBody = rewrite(transactionNode.onRetryBody, env);
        transactionNode.committedBody = rewrite(transactionNode.committedBody, env);
        transactionNode.abortedBody = rewrite(transactionNode.abortedBody, env);
        transactionNode.retryCount = rewriteExpr(transactionNode.retryCount);
        result = transactionNode;
    }

    @Override
    public void visit(BLangForkJoin forkJoin) {
         result = forkJoin;
    }

    // Expressions

    @Override
    public void visit(BLangLiteral literalExpr) {
        if (literalExpr.type.tag == TypeTags.ARRAY && ((BArrayType) literalExpr.type).eType.tag == TypeTags.BYTE) {
            // this is blob literal as byte array
            result = rewriteBlobLiteral(literalExpr);
            return;
        }
        result = literalExpr;
    }

    private BLangNode rewriteBlobLiteral(BLangLiteral literalExpr) {
        String[] result = getBlobTextValue((String) literalExpr.value);
        if (BASE_64.equals(result[0])) {
            literalExpr.value = Base64.getDecoder().decode(result[1].getBytes(StandardCharsets.UTF_8));
        } else {
            literalExpr.value = hexStringToByteArray(result[1]);
        }
        return literalExpr;
    }

    private String[] getBlobTextValue(String blobLiteralNodeText) {
        String nodeText = blobLiteralNodeText.replaceAll(" ", "");
        String[] result = new String[2];
        result[0] = nodeText.substring(0, nodeText.indexOf('`'));
        result[1] = nodeText.substring(nodeText.indexOf('`') + 1, nodeText.lastIndexOf('`'));
        return result;
    }

    private static byte[] hexStringToByteArray(String str) {
        int len = str.length();
        byte[] data = new byte[len / 2];
        for (int i = 0; i < len; i += 2) {
            data[i / 2] = (byte) ((Character.digit(str.charAt(i), 16) << 4) + Character.digit(str.charAt(i + 1), 16));
        }
        return data;
    }

    @Override
    public void visit(BLangArrayLiteral arrayLiteral) {
        arrayLiteral.exprs = rewriteExprs(arrayLiteral.exprs);

        if (arrayLiteral.type.tag == TypeTags.JSON) {
            result = new BLangJSONArrayLiteral(arrayLiteral.exprs, new BArrayType(arrayLiteral.type));
            return;
        } else if (getElementType(arrayLiteral.type).tag == TypeTags.JSON) {
            result = new BLangJSONArrayLiteral(arrayLiteral.exprs, arrayLiteral.type);
            return;
        }
        result = arrayLiteral;
    }

    @Override
    public void visit(BLangRecordLiteral recordLiteral) {
        // Process the key-val pairs in the record literal
        recordLiteral.keyValuePairs.forEach(keyValue -> {
            BLangExpression keyExpr = keyValue.key.expr;
            if (keyExpr.getKind() == NodeKind.SIMPLE_VARIABLE_REF) {
                BLangSimpleVarRef varRef = (BLangSimpleVarRef) keyExpr;
                keyValue.key.expr = createStringLiteral(varRef.pos, varRef.variableName.value);
            } else {
                keyValue.key.expr = rewriteExpr(keyValue.key.expr);
            }

            keyValue.valueExpr = rewriteExpr(keyValue.valueExpr);
        });

        BLangExpression expr;
        if (recordLiteral.type.tag == TypeTags.RECORD) {
            expr = new BLangStructLiteral(recordLiteral.keyValuePairs, recordLiteral.type);
        } else if (recordLiteral.type.tag == TypeTags.MAP) {
            expr = new BLangMapLiteral(recordLiteral.keyValuePairs, recordLiteral.type);
        } else {
            expr = new BLangJSONLiteral(recordLiteral.keyValuePairs, recordLiteral.type);
        }

        result = rewriteExpr(expr);
    }

    @Override
    public void visit(BLangTableLiteral tableLiteral) {
        tableLiteral.tableDataRows = rewriteExprs(tableLiteral.tableDataRows);
        //Generate key columns Array
        List<String> keyColumns = new ArrayList<>();
        for (BLangTableLiteral.BLangTableColumn column : tableLiteral.columns) {
            if (column.flagSet.contains(TableColumnFlag.PRIMARYKEY)) {
                keyColumns.add(column.columnName);
            }
        }
        BLangArrayLiteral keyColumnsArrayLiteral = createArrayLiteralExprNode();
        keyColumnsArrayLiteral.exprs = keyColumns.stream()
                .map(expr -> ASTBuilderUtil.createLiteral(tableLiteral.pos, symTable.stringType, expr))
                .collect(Collectors.toList());
        keyColumnsArrayLiteral.type = new BArrayType(symTable.stringType);
        tableLiteral.keyColumnsArrayLiteral = keyColumnsArrayLiteral;
        //Generate index columns Array
        List<String> indexColumns = new ArrayList<>();
        for (BLangTableLiteral.BLangTableColumn column : tableLiteral.columns) {
            if (column.flagSet.contains(TableColumnFlag.INDEX)) {
                indexColumns.add(column.columnName);
            }
        }
        BLangArrayLiteral indexColumnsArrayLiteral = createArrayLiteralExprNode();
        indexColumnsArrayLiteral.exprs = indexColumns.stream()
                .map(expr -> ASTBuilderUtil.createLiteral(tableLiteral.pos, symTable.stringType, expr))
                .collect(Collectors.toList());
        indexColumnsArrayLiteral.type = new BArrayType(symTable.stringType);
        tableLiteral.indexColumnsArrayLiteral = indexColumnsArrayLiteral;
        result = tableLiteral;
    }

    private BLangInvocation createInvocationForForeverBlock(BLangForever forever) {
        List<BLangExpression> args = new ArrayList<>();
        BLangLiteral streamingQueryLiteral = ASTBuilderUtil.createLiteral(forever.pos, symTable.stringType,
                forever.getSiddhiQuery());
        args.add(streamingQueryLiteral);
        addReferenceVariablesToArgs(args, siddhiQueryBuilder.getInStreamRefs());
        addReferenceVariablesToArgs(args, siddhiQueryBuilder.getInTableRefs());
        addReferenceVariablesToArgs(args, siddhiQueryBuilder.getOutStreamRefs());
        addReferenceVariablesToArgs(args, siddhiQueryBuilder.getOutTableRefs());
        addFunctionPointersToArgs(args, forever.getStreamingQueryStatements());
        return createInvocationNode(CREATE_FOREVER, args, symTable.noType);
    }

    private void addReferenceVariablesToArgs(List<BLangExpression> args, List<BLangExpression> varRefs) {
        BLangArrayLiteral localRefs = createArrayLiteralExprNode();
        varRefs.forEach(varRef -> localRefs.exprs.add(rewrite(varRef, env)));
        args.add(localRefs);
    }

    private void addFunctionPointersToArgs(List<BLangExpression> args, List<StreamingQueryStatementNode>
            streamingStmts) {
        BLangArrayLiteral funcPointers = createArrayLiteralExprNode();
        for (StreamingQueryStatementNode stmt : streamingStmts) {
            funcPointers.exprs.add(rewrite((BLangExpression) stmt.getStreamingAction().getInvokableBody(), env));
        }
        args.add(funcPointers);
    }

    @Override
    public void visit(BLangSimpleVarRef varRefExpr) {
        BLangSimpleVarRef genVarRefExpr = varRefExpr;

        // XML qualified name reference. e.g: ns0:foo
        if (varRefExpr.pkgSymbol != null && varRefExpr.pkgSymbol.tag == SymTag.XMLNS) {
            BLangXMLQName qnameExpr = new BLangXMLQName(varRefExpr.variableName);
            qnameExpr.nsSymbol = (BXMLNSSymbol) varRefExpr.pkgSymbol;
            qnameExpr.localname = varRefExpr.variableName;
            qnameExpr.prefix = varRefExpr.pkgAlias;
            qnameExpr.namespaceURI = qnameExpr.nsSymbol.namespaceURI;
            qnameExpr.isUsedInXML = false;
            qnameExpr.pos = varRefExpr.pos;
            qnameExpr.type = symTable.stringType;
            result = qnameExpr;
            return;
        }

        // Restore the original symbol
        if ((varRefExpr.symbol.tag & SymTag.VARIABLE) == SymTag.VARIABLE) {
            BVarSymbol varSymbol = (BVarSymbol) varRefExpr.symbol;
            if (varSymbol.originalSymbol != null) {
                varRefExpr.symbol = varSymbol.originalSymbol;
            }
        }

        BSymbol ownerSymbol = varRefExpr.symbol.owner;
        if ((varRefExpr.symbol.tag & SymTag.FUNCTION) == SymTag.FUNCTION &&
                varRefExpr.symbol.type.tag == TypeTags.INVOKABLE) {
            genVarRefExpr = new BLangFunctionVarRef((BVarSymbol) varRefExpr.symbol);
        } else if ((varRefExpr.symbol.tag & SymTag.TYPE) == SymTag.TYPE) {
            genVarRefExpr = new BLangTypeLoad(varRefExpr.symbol);
        } else if ((ownerSymbol.tag & SymTag.INVOKABLE) == SymTag.INVOKABLE) {
            // Local variable in a function/resource/action/worker
            // Closures from other functions
            BVarSymbol bVarSymbol;
            BLangFunction enclFunction = (BLangFunction) env.enclInvokable;
            if (null != enclFunction) {
                if (enclFunction.resolvedClosures.containsKey(varRefExpr.symbol)) {
                    Integer resolvedLevel = enclFunction.resolvedClosures.get(varRefExpr.symbol);
                    bVarSymbol = enclFunction.closureParamMaps.get(resolvedLevel);
                } else {
                    bVarSymbol = resolveEnvMapSymbol(env, (BVarSymbol) varRefExpr.symbol);
                }
                // If there is a symbol defined
                if (bVarSymbol != null && updateClosureVars(varRefExpr, bVarSymbol)) {
                    return;
                }
            }
            genVarRefExpr = new BLangLocalVarRef((BVarSymbol) varRefExpr.symbol);
        } else if ((ownerSymbol.tag & SymTag.STRUCT) == SymTag.STRUCT) {
            genVarRefExpr = new BLangFieldVarRef((BVarSymbol) varRefExpr.symbol);
        } else if ((ownerSymbol.tag & SymTag.PACKAGE) == SymTag.PACKAGE ||
                (ownerSymbol.tag & SymTag.SERVICE) == SymTag.SERVICE) {
            if (varRefExpr.symbol.tag == SymTag.CONSTANT) {
                BConstantSymbol symbol = (BConstantSymbol) varRefExpr.symbol;
                // We need to get a copy of the literal value and set it as the result. Otherwise there will be
                // issues because registry allocation will be only done one time.
                BLangLiteral literal = ASTBuilderUtil
                        .createLiteral(varRefExpr.pos, symbol.literalValueType, symbol.literalValue);
                literal.type.tag = symbol.literalValueTypeTag;
                result = rewriteExpr(addConversionExprIfRequired(literal, varRefExpr.type));
                return;
            } else {
                // Package variable | service variable.
                // We consider both of them as package level variables.
                genVarRefExpr = new BLangPackageVarRef((BVarSymbol) varRefExpr.symbol);

                if (!enclLocks.isEmpty()) {
                    enclLocks.peek().addLockVariable((BVarSymbol) varRefExpr.symbol);
                }
            }
        }

        genVarRefExpr.type = varRefExpr.type;
        genVarRefExpr.pos = varRefExpr.pos;

        if (varRefExpr.lhsVar || !types.isValueType(genVarRefExpr.type)) {
            result = genVarRefExpr;
            return;
        }

        // If the the variable is not used in lhs, and if the current type
        // is a value type, then add a conversion if required. This is done
        // to unbox a narrowed type.
        BType targetType = genVarRefExpr.type;
        genVarRefExpr.type = genVarRefExpr.symbol.type;
        result = addConversionExprIfRequired(genVarRefExpr, targetType);
    }

    private BVarSymbol resolveEnvMapSymbol(SymbolEnv env, BVarSymbol varSymbol) {
        BVarSymbol bVarSymbol = null;
        while (env.node.getKind() != NodeKind.PACKAGE) {
            if (env.exposedClosureHolder != null && env.exposedClosureHolder.closuresExposed.contains(varSymbol)) {
                bVarSymbol = env.exposedClosureHolder.mapSymbol;
                break;
            }
            env = env.enclEnv;
        }
        return bVarSymbol;
    }

    private boolean updateClosureVars(BLangSimpleVarRef varRefExpr, BVarSymbol mapSymbol) {
        // Get type of the index based access expression
        BType typeOfExpr = isBasicType(varRefExpr.type) ? ((BMapType) mapSymbol.type).constraint : varRefExpr.type;
        // Create the index based access expression
        BLangLiteral indexExpr = ASTBuilderUtil.createLiteral(varRefExpr.pos, symTable.stringType,
                varRefExpr.variableName.value);
        BLangIndexBasedAccess accessExpr = ASTBuilderUtil.createIndexBasesAccessExpr(varRefExpr.pos, typeOfExpr,
                mapSymbol, indexExpr);
        // If its in the LHS of an assignment
        if (varRefExpr.lhsVar) {
            // x = 1 ==> $innerMap$1["x"] = <any> 1
            result = rewriteExpr(accessExpr);
            return true;
        }
        // int z = x + 1 ==> int z = <int>$innerMap$1["x"] + 1;
        result = rewriteExpr(addConversionExprIfRequired(accessExpr, varRefExpr.type));
        return true;
    }

    private boolean isBasicType(BType bType) {
        return bType.tag != TypeTags.ARRAY && bType.tag != TypeTags.JSON && bType.tag != TypeTags.MAP &&
                bType.tag != TypeTags.OBJECT && bType.tag != TypeTags.RECORD && bType.tag != TypeTags.TUPLE &&
                bType.tag != TypeTags.XML;
    }

    @Override
    public void visit(BLangFieldBasedAccess fieldAccessExpr) {
        if (safeNavigate(fieldAccessExpr)) {
            result = rewriteExpr(rewriteSafeNavigationExpr(fieldAccessExpr));
            return;
        }

        BLangVariableReference targetVarRef = fieldAccessExpr;
        fieldAccessExpr.expr = rewriteExpr(fieldAccessExpr.expr);
        BLangLiteral stringLit = createStringLiteral(fieldAccessExpr.pos, fieldAccessExpr.field.value);
        BType varRefType = fieldAccessExpr.expr.type;
        if (varRefType.tag == TypeTags.OBJECT) {
            if (fieldAccessExpr.symbol != null && fieldAccessExpr.symbol.type.tag == TypeTags.INVOKABLE &&
                    ((fieldAccessExpr.symbol.flags & Flags.ATTACHED) == Flags.ATTACHED)) {
                targetVarRef = new BLangStructFunctionVarRef(fieldAccessExpr.expr, (BVarSymbol) fieldAccessExpr.symbol);
            } else {
                targetVarRef = new BLangStructFieldAccessExpr(fieldAccessExpr.pos, fieldAccessExpr.expr, stringLit,
                        (BVarSymbol) fieldAccessExpr.symbol, false);

                // expr symbol is null when their is a array as the field
                if (!enclLocks.isEmpty() && (((BLangVariableReference) fieldAccessExpr.expr).symbol != null)) {
                    enclLocks.peek().addFieldVariable((BLangStructFieldAccessExpr) targetVarRef);
                }
            }
        } else if (varRefType.tag == TypeTags.RECORD) {
            if (fieldAccessExpr.symbol != null && fieldAccessExpr.symbol.type.tag == TypeTags.INVOKABLE
                    && ((fieldAccessExpr.symbol.flags & Flags.ATTACHED) == Flags.ATTACHED)) {
                targetVarRef = new BLangStructFunctionVarRef(fieldAccessExpr.expr, (BVarSymbol) fieldAccessExpr.symbol);
            } else {
                targetVarRef = new BLangStructFieldAccessExpr(fieldAccessExpr.pos, fieldAccessExpr.expr, stringLit,
                        (BVarSymbol) fieldAccessExpr.symbol,
                        true);

                // expr symbol is null when their is a array as the field
                if (!enclLocks.isEmpty() && (((BLangVariableReference) fieldAccessExpr.expr).symbol != null)) {
                    enclLocks.peek().addFieldVariable((BLangStructFieldAccessExpr) targetVarRef);
                }
            }
        } else if (varRefType.tag == TypeTags.MAP) {
            targetVarRef = new BLangMapAccessExpr(fieldAccessExpr.pos, fieldAccessExpr.expr, stringLit);
        } else if (varRefType.tag == TypeTags.JSON) {
            targetVarRef = new BLangJSONAccessExpr(fieldAccessExpr.pos, fieldAccessExpr.expr, stringLit);
        } else if (varRefType.tag == TypeTags.XML) {
            targetVarRef = new BLangXMLAccessExpr(fieldAccessExpr.pos, fieldAccessExpr.expr, stringLit,
                    fieldAccessExpr.fieldKind);
        }

        targetVarRef.lhsVar = fieldAccessExpr.lhsVar;
        targetVarRef.type = fieldAccessExpr.type;
        result = targetVarRef;
    }

    @Override
    public void visit(BLangIndexBasedAccess indexAccessExpr) {
        if (safeNavigate(indexAccessExpr)) {
            result = rewriteExpr(rewriteSafeNavigationExpr(indexAccessExpr));
            return;
        }

        BLangVariableReference targetVarRef = indexAccessExpr;
        indexAccessExpr.indexExpr = rewriteExpr(indexAccessExpr.indexExpr);
        indexAccessExpr.expr = rewriteExpr(indexAccessExpr.expr);
        BType varRefType = indexAccessExpr.expr.type;
        if (varRefType.tag == TypeTags.OBJECT || varRefType.tag == TypeTags.RECORD) {
<<<<<<< HEAD
            targetVarRef = new BLangStructFieldAccessExpr(indexAccessExpr.pos,
                    indexAccessExpr.expr, indexAccessExpr.indexExpr,
                    (BVarSymbol) indexAccessExpr.symbol, false);
=======
            targetVarRef = new BLangStructFieldAccessExpr(indexAccessExpr.pos, indexAccessExpr.expr,
                    indexAccessExpr.indexExpr, (BVarSymbol) indexAccessExpr.symbol, false);
>>>>>>> e4f3055f
        } else if (varRefType.tag == TypeTags.MAP) {
            targetVarRef = new BLangMapAccessExpr(indexAccessExpr.pos, indexAccessExpr.expr,
                    indexAccessExpr.indexExpr, !indexAccessExpr.type.isNullable());
        } else if (varRefType.tag == TypeTags.JSON || getElementType(varRefType).tag == TypeTags.JSON) {
            targetVarRef = new BLangJSONAccessExpr(indexAccessExpr.pos, indexAccessExpr.expr,
                    indexAccessExpr.indexExpr);
        } else if (varRefType.tag == TypeTags.ARRAY) {
            targetVarRef = new BLangArrayAccessExpr(indexAccessExpr.pos, indexAccessExpr.expr,
                    indexAccessExpr.indexExpr);
        } else if (varRefType.tag == TypeTags.XML) {
            targetVarRef = new BLangXMLAccessExpr(indexAccessExpr.pos, indexAccessExpr.expr,
                    indexAccessExpr.indexExpr);
        } else if (varRefType.tag == TypeTags.TUPLE) {
            if (indexAccessExpr.indexExpr.type.tag == TypeTags.FINITE) {
                indexAccessExpr.indexExpr = addConversionExprIfRequired(indexAccessExpr.indexExpr, symTable.intType);
            }
            targetVarRef = new BLangTupleAccessExpr(indexAccessExpr.pos, indexAccessExpr.expr,
                    indexAccessExpr.indexExpr);
        }

        targetVarRef.lhsVar = indexAccessExpr.lhsVar;
        targetVarRef.type = indexAccessExpr.type;
        result = targetVarRef;
    }

    @Override
    public void visit(BLangInvocation iExpr) {
        BLangInvocation genIExpr = iExpr;

        if (safeNavigate(iExpr)) {
            result = rewriteExpr(rewriteSafeNavigationExpr(iExpr));
            return;
        }

        // Reorder the arguments to match the original function signature.
        reorderArguments(iExpr);
        iExpr.requiredArgs = rewriteExprs(iExpr.requiredArgs);
        iExpr.namedArgs = rewriteExprs(iExpr.namedArgs);
        iExpr.restArgs = rewriteExprs(iExpr.restArgs);

        if (iExpr.functionPointerInvocation) {
            visitFunctionPointerInvocation(iExpr);
            return;
        } else if (iExpr.iterableOperationInvocation) {
            visitIterableOperationInvocation(iExpr);
            return;
        }
        iExpr.expr = rewriteExpr(iExpr.expr);
        if (iExpr.builtinMethodInvocation) {
            visitBuiltInMethodInvocation(iExpr);
            return;
        }
        result = genIExpr;
        if (iExpr.expr == null) {
            if (iExpr.exprSymbol == null) {
                return;
            }
            iExpr.expr = ASTBuilderUtil.createVariableRef(iExpr.pos, iExpr.exprSymbol);
            iExpr.expr = rewriteExpr(iExpr.expr);
        }

        switch (iExpr.expr.type.tag) {
            case TypeTags.BOOLEAN:
            case TypeTags.STRING:
            case TypeTags.INT:
            case TypeTags.FLOAT:
            case TypeTags.DECIMAL:
            case TypeTags.JSON:
            case TypeTags.XML:
            case TypeTags.MAP:
            case TypeTags.TABLE:
            case TypeTags.STREAM:
            case TypeTags.FUTURE:
            case TypeTags.OBJECT:
            case TypeTags.RECORD:
                List<BLangExpression> argExprs = new ArrayList<>(iExpr.requiredArgs);
                argExprs.add(0, iExpr.expr);
                final BLangAttachedFunctionInvocation attachedFunctionInvocation =
                        new BLangAttachedFunctionInvocation(iExpr.pos, argExprs, iExpr.namedArgs, iExpr.restArgs,
                                iExpr.symbol, iExpr.type, iExpr.expr, iExpr.async);
                attachedFunctionInvocation.actionInvocation = iExpr.actionInvocation;
                result = attachedFunctionInvocation;
                break;
        }
    }

    public void visit(BLangTypeInit typeInitExpr) {
        switch (typeInitExpr.type.tag) {
            case TypeTags.STREAM:
            case TypeTags.CHANNEL:
                result = getInitExpr(typeInitExpr.type, typeInitExpr);
                break;
            default:
                if (typeInitExpr.type.tag == TypeTags.OBJECT && typeInitExpr.initInvocation.symbol == null) {
                    typeInitExpr.initInvocation.symbol =
                            ((BObjectTypeSymbol) typeInitExpr.type.tsymbol).initializerFunc.symbol;
                }
                typeInitExpr.initInvocation = rewriteExpr(typeInitExpr.initInvocation);
                result = typeInitExpr;
        }
    }

    @Override
    public void visit(BLangTernaryExpr ternaryExpr) {
        ternaryExpr.expr = rewriteExpr(ternaryExpr.expr);
        ternaryExpr.thenExpr = rewriteExpr(ternaryExpr.thenExpr);
        ternaryExpr.elseExpr = rewriteExpr(ternaryExpr.elseExpr);
        result = ternaryExpr;
    }

    @Override
    public void visit(BLangWaitExpr waitExpr) {
        // Wait for any
        if (waitExpr.getExpression().getKind() == NodeKind.BINARY_EXPR) {
            waitExpr.exprList = collectAllBinaryExprs((BLangBinaryExpr) waitExpr.getExpression(), new ArrayList<>());
        } else { // Wait for one
            waitExpr.exprList = Collections.singletonList(rewriteExpr(waitExpr.getExpression()));
        }
        result = waitExpr;
    }

    private List<BLangExpression> collectAllBinaryExprs(BLangBinaryExpr binaryExpr, List<BLangExpression> exprs) {
        visitBinaryExprOfWait(binaryExpr.lhsExpr, exprs);
        visitBinaryExprOfWait(binaryExpr.rhsExpr, exprs);
        return exprs;
    }

    private void visitBinaryExprOfWait(BLangExpression expr, List<BLangExpression> exprs) {
        if (expr.getKind() == NodeKind.BINARY_EXPR) {
            collectAllBinaryExprs((BLangBinaryExpr) expr, exprs);
        } else {
            expr = rewriteExpr(expr);
            exprs.add(expr);
        }
    }

    @Override
    public void visit(BLangWaitForAllExpr waitExpr) {
        waitExpr.keyValuePairs.forEach(keyValue -> {
            if (keyValue.valueExpr != null) {
                keyValue.valueExpr = rewriteExpr(keyValue.valueExpr);
            } else {
                keyValue.keyExpr = rewriteExpr(keyValue.keyExpr);
            }
        });
        BLangExpression expr = new BLangWaitForAllExpr.BLangWaitLiteral(waitExpr.keyValuePairs, waitExpr.type);
        result = rewriteExpr(expr);
    }

    @Override
    public void visit(BLangTrapExpr trapExpr) {
        trapExpr.expr = rewriteExpr(trapExpr.expr);
        result = trapExpr;
    }

    @Override
    public void visit(BLangBinaryExpr binaryExpr) {
        if (binaryExpr.opKind == OperatorKind.HALF_OPEN_RANGE) {
            binaryExpr.rhsExpr = getModifiedIntRangeEndExpr(binaryExpr.rhsExpr);
        }

        binaryExpr.lhsExpr = rewriteExpr(binaryExpr.lhsExpr);
        binaryExpr.rhsExpr = rewriteExpr(binaryExpr.rhsExpr);
        result = binaryExpr;

        int rhsExprTypeTag = binaryExpr.rhsExpr.type.tag;
        int lhsExprTypeTag = binaryExpr.lhsExpr.type.tag;

        // Check for bitwise shift operator and add type conversion to int
        if (isBitwiseShiftOperation(binaryExpr) && TypeTags.BYTE == rhsExprTypeTag) {
            binaryExpr.rhsExpr = createTypeCastExpr(binaryExpr.rhsExpr, binaryExpr.rhsExpr.type,
                                                    symTable.intType);
            return;
        }

        // Check for int and byte ==, != or === comparison and add type conversion to int for byte
        if (rhsExprTypeTag != lhsExprTypeTag && (binaryExpr.opKind == OperatorKind.EQUAL ||
                                                         binaryExpr.opKind == OperatorKind.NOT_EQUAL ||
                                                         binaryExpr.opKind == OperatorKind.REF_EQUAL ||
                                                         binaryExpr.opKind == OperatorKind.REF_NOT_EQUAL)) {
            if (lhsExprTypeTag == TypeTags.INT && rhsExprTypeTag == TypeTags.BYTE) {
                binaryExpr.rhsExpr = createTypeCastExpr(binaryExpr.rhsExpr, binaryExpr.rhsExpr.type,
                                                        symTable.intType);
                return;
            }

            if (lhsExprTypeTag == TypeTags.BYTE && rhsExprTypeTag == TypeTags.INT) {
                binaryExpr.lhsExpr = createTypeCastExpr(binaryExpr.lhsExpr, binaryExpr.lhsExpr.type,
                                                        symTable.intType);
                return;
            }
        }

        // Check lhs and rhs type compatibility
        if (lhsExprTypeTag == rhsExprTypeTag) {
            return;
        }

        if (lhsExprTypeTag == TypeTags.STRING && binaryExpr.opKind == OperatorKind.ADD) {
            binaryExpr.rhsExpr = createTypeCastExpr(binaryExpr.rhsExpr, binaryExpr.rhsExpr.type,
                                                    binaryExpr.lhsExpr.type);
            return;
        }

        if (rhsExprTypeTag == TypeTags.STRING && binaryExpr.opKind == OperatorKind.ADD) {
            binaryExpr.lhsExpr = createTypeCastExpr(binaryExpr.lhsExpr, binaryExpr.lhsExpr.type,
                                                    binaryExpr.rhsExpr.type);
            return;
        }

        if (lhsExprTypeTag == TypeTags.DECIMAL) {
            binaryExpr.rhsExpr = createTypeCastExpr(binaryExpr.rhsExpr, binaryExpr.rhsExpr.type,
                                                    binaryExpr.lhsExpr.type);
            return;
        }

        if (rhsExprTypeTag == TypeTags.DECIMAL) {
            binaryExpr.lhsExpr = createTypeCastExpr(binaryExpr.lhsExpr, binaryExpr.lhsExpr.type,
                                                    binaryExpr.rhsExpr.type);
            return;
        }

        if (lhsExprTypeTag == TypeTags.FLOAT) {
            binaryExpr.rhsExpr = createTypeCastExpr(binaryExpr.rhsExpr, binaryExpr.rhsExpr.type,
                                                    binaryExpr.lhsExpr.type);
            return;
        }

        if (rhsExprTypeTag == TypeTags.FLOAT) {
            binaryExpr.lhsExpr = createTypeCastExpr(binaryExpr.lhsExpr, binaryExpr.lhsExpr.type,
                                                    binaryExpr.rhsExpr.type);
        }
    }

    /**
     * This method checks whether given binary expression is related to shift operation.
     * If its true, then both lhs and rhs of the binary expression will be converted to 'int' type.
     * <p>
     * byte a = 12;
     * byte b = 34;
     * int i = 234;
     * int j = -4;
     * <p>
     * true: where binary expression's expected type is 'int'
     * int i1 = a >> b;
     * int i2 = a << b;
     * int i3 = a >> i;
     * int i4 = a << i;
     * int i5 = i >> j;
     * int i6 = i << j;
     */
    private boolean isBitwiseShiftOperation(BLangBinaryExpr binaryExpr) {
        return binaryExpr.opKind == OperatorKind.BITWISE_LEFT_SHIFT ||
                binaryExpr.opKind == OperatorKind.BITWISE_RIGHT_SHIFT ||
                binaryExpr.opKind == OperatorKind.BITWISE_UNSIGNED_RIGHT_SHIFT;
    }

    public void visit(BLangElvisExpr elvisExpr) {
        BLangMatchExpression matchExpr = ASTBuilderUtil.createMatchExpression(elvisExpr.lhsExpr);
        matchExpr.patternClauses.add(getMatchNullPatternGivenExpression(elvisExpr.pos,
                rewriteExpr(elvisExpr.rhsExpr)));
        matchExpr.type = elvisExpr.type;
        matchExpr.pos = elvisExpr.pos;
        result = rewriteExpr(matchExpr);
    }

    @Override
    public void visit(BLangBracedOrTupleExpr bracedOrTupleExpr) {
        if (bracedOrTupleExpr.isTypedescExpr) {
            final BLangTypedescExpr typedescExpr = new BLangTypedescExpr();
            typedescExpr.resolvedType = bracedOrTupleExpr.typedescType;
            typedescExpr.type = symTable.typeDesc;
            result = rewriteExpr(typedescExpr);
            return;
        }
        if (bracedOrTupleExpr.isBracedExpr) {
            result = rewriteExpr(bracedOrTupleExpr.expressions.get(0));
            return;
        }
        bracedOrTupleExpr.expressions.forEach(expr -> {
            BType expType = expr.impConversionExpr == null ? expr.type : expr.impConversionExpr.type;
            types.setImplicitCastExpr(expr, expType, symTable.anyType);
        });
        bracedOrTupleExpr.expressions = rewriteExprs(bracedOrTupleExpr.expressions);
        result = bracedOrTupleExpr;
    }

    @Override
    public void visit(BLangUnaryExpr unaryExpr) {
        if (OperatorKind.BITWISE_COMPLEMENT == unaryExpr.operator) {
            // If this is a bitwise complement (~) expression, then we desugar it to a binary xor expression with -1,
            // which is same as doing a bitwise 2's complement operation.
            rewriteBitwiseComplementOperator(unaryExpr);
            return;
        }
        unaryExpr.expr = rewriteExpr(unaryExpr.expr);
        result = unaryExpr;
    }

    /**
     * This method desugar a bitwise complement (~) unary expressions into a bitwise xor binary expression as below.
     * Example : ~a  -> a ^ -1;
     * ~ 11110011 -> 00001100
     * 11110011 ^ 11111111 -> 00001100
     *
     * @param unaryExpr the bitwise complement expression
     */
    private void rewriteBitwiseComplementOperator(BLangUnaryExpr unaryExpr) {
        final DiagnosticPos pos = unaryExpr.pos;
        final BLangBinaryExpr binaryExpr = (BLangBinaryExpr) TreeBuilder.createBinaryExpressionNode();
        binaryExpr.pos = pos;
        binaryExpr.opKind = OperatorKind.BITWISE_XOR;
        binaryExpr.lhsExpr = unaryExpr.expr;
        if (TypeTags.BYTE == unaryExpr.type.tag) {
            binaryExpr.type = symTable.byteType;
            binaryExpr.rhsExpr = ASTBuilderUtil.createLiteral(pos, symTable.byteType, (byte) -1);
            binaryExpr.opSymbol = (BOperatorSymbol) symResolver.resolveBinaryOperator(OperatorKind.BITWISE_XOR,
                    symTable.byteType, symTable.byteType);
        } else {
            binaryExpr.type = symTable.intType;
            binaryExpr.rhsExpr = ASTBuilderUtil.createLiteral(pos, symTable.intType, -1L);
            binaryExpr.opSymbol = (BOperatorSymbol) symResolver.resolveBinaryOperator(OperatorKind.BITWISE_XOR,
                    symTable.intType, symTable.intType);
        }
        result = rewriteExpr(binaryExpr);
    }

    @Override
    public void visit(BLangTypeConversionExpr conversionExpr) {
        conversionExpr.expr = rewriteExpr(conversionExpr.expr);
        result = conversionExpr;
    }

    @Override
    public void visit(BLangLambdaFunction bLangLambdaFunction) {
        if (bLangLambdaFunction.function.resolvedClosures.isEmpty()) {
            result = bLangLambdaFunction;
        }

        // If there are closures in the lambda function
        Set<BVarSymbol> closureArgsPassed = new LinkedHashSet<>();
        for (Map.Entry<BVarSymbol, Integer> pair : bLangLambdaFunction.function.resolvedClosures.entrySet()) {
            // Check if the closure variable is matched from the block symbols
            Optional<BLangFunction.MapsLinkedWithClosures> matchFound =
                    ((BLangFunction) env.enclInvokable).blockSymbols
                            .stream()
                            .filter(resolvedMap -> resolvedMap.closuresLinked.contains(pair.getKey()))
                            .findFirst();

            // If there is a match add to the closure set
            if (matchFound.isPresent()) {
                closureArgsPassed.add(matchFound.get().mapSymbol);
            } else {
                // If no match is found then check if the closure variable is matched from the parameter map symbols
                matchFound = ((BLangFunction) env.enclInvokable).paramMapSymbols
                        .stream()
                        .filter(resolvedMap -> resolvedMap.closuresLinked.contains(pair.getKey()))
                        .findFirst();

                matchFound.ifPresent(mapsLinkedWithClosures -> closureArgsPassed.add(mapsLinkedWithClosures.mapSymbol));

            }
        }
        bLangLambdaFunction.resolvedClosureMaps = new LinkedHashSet<>(closureArgsPassed);
        result = bLangLambdaFunction;
    }

    @Override
    public void visit(BLangArrowFunction bLangArrowFunction) {
        BLangFunction bLangFunction = (BLangFunction) TreeBuilder.createFunctionNode();
        bLangFunction.setName(bLangArrowFunction.functionName);

        BLangLambdaFunction lambdaFunction = (BLangLambdaFunction) TreeBuilder.createLambdaFunctionNode();
        lambdaFunction.pos = bLangArrowFunction.pos;
        bLangFunction.addFlag(Flag.LAMBDA);
        lambdaFunction.function = bLangFunction;

        // Create function body with return node
        BLangValueType returnType = (BLangValueType) TreeBuilder.createValueTypeNode();
        returnType.type = bLangArrowFunction.expression.type;
        bLangFunction.setReturnTypeNode(returnType);
        bLangFunction.setBody(populateArrowExprBodyBlock(bLangArrowFunction));

        bLangArrowFunction.params.forEach(bLangFunction::addParameter);
        lambdaFunction.parent = bLangArrowFunction.parent;
        lambdaFunction.type = bLangArrowFunction.funcType;

        // Create function symbol
        BLangFunction function = lambdaFunction.function;
        BInvokableSymbol functionSymbol = Symbols.createFunctionSymbol(Flags.asMask(lambdaFunction.function.flagSet),
                new Name(function.name.value), env.enclPkg.packageID, function.type, env.enclEnv.enclVarSym, true);
        functionSymbol.retType = function.returnTypeNode.type;
        functionSymbol.params = function.requiredParams.stream()
                .map(param -> param.symbol)
                .collect(Collectors.toList());
        functionSymbol.scope = env.scope;
        functionSymbol.type = bLangArrowFunction.funcType;
        function.symbol = functionSymbol;
        lambdaFunction.function.resolvedClosures = bLangArrowFunction.resolvedClosures;
        lambdaFunction.function.exposedClosureHolder = bLangArrowFunction.exposedClosureHolder;
        lambdaFunction.function.enclEnvCount = bLangArrowFunction.enclEnvCount;

        // Handle closures
        handleClosures(lambdaFunction.function);

        lambdaFunction.function.pos = bLangArrowFunction.pos;
        lambdaFunction.function.body.pos = bLangArrowFunction.pos;
        rewrite(lambdaFunction.function, env);
        env.enclPkg.addFunction(lambdaFunction.function);
        bLangArrowFunction.function = lambdaFunction.function;
        lambdaFunction.cachedEnv = bLangArrowFunction.cachedEnv;
        result = rewriteExpr(lambdaFunction);
    }

    @Override
    public void visit(BLangXMLQName xmlQName) {
        result = xmlQName;
    }

    @Override
    public void visit(BLangXMLAttribute xmlAttribute) {
        xmlAttribute.name = rewriteExpr(xmlAttribute.name);
        xmlAttribute.value = rewriteExpr(xmlAttribute.value);
        result = xmlAttribute;
    }

    @Override
    public void visit(BLangXMLElementLiteral xmlElementLiteral) {
        xmlElementLiteral.startTagName = rewriteExpr(xmlElementLiteral.startTagName);
        xmlElementLiteral.endTagName = rewriteExpr(xmlElementLiteral.endTagName);
        xmlElementLiteral.modifiedChildren = rewriteExprs(xmlElementLiteral.modifiedChildren);
        xmlElementLiteral.attributes = rewriteExprs(xmlElementLiteral.attributes);

        // Separate the in-line namepsace declarations and attributes.
        Iterator<BLangXMLAttribute> attributesItr = xmlElementLiteral.attributes.iterator();
        while (attributesItr.hasNext()) {
            BLangXMLAttribute attribute = attributesItr.next();
            if (!attribute.isNamespaceDeclr) {
                continue;
            }

            // Create namepace declaration for all in-line namespace declarations
            BLangXMLNS xmlns;
            if ((xmlElementLiteral.scope.owner.tag & SymTag.PACKAGE) == SymTag.PACKAGE) {
                xmlns = new BLangPackageXMLNS();
            } else {
                xmlns = new BLangLocalXMLNS();
            }
            xmlns.namespaceURI = attribute.value.concatExpr;
            xmlns.prefix = ((BLangXMLQName) attribute.name).localname;
            xmlns.symbol = attribute.symbol;

            xmlElementLiteral.inlineNamespaces.add(xmlns);
            attributesItr.remove();
        }

        result = xmlElementLiteral;
    }

    @Override
    public void visit(BLangXMLTextLiteral xmlTextLiteral) {
        xmlTextLiteral.concatExpr = rewriteExpr(xmlTextLiteral.concatExpr);
        result = xmlTextLiteral;
    }

    @Override
    public void visit(BLangXMLCommentLiteral xmlCommentLiteral) {
        xmlCommentLiteral.concatExpr = rewriteExpr(xmlCommentLiteral.concatExpr);
        result = xmlCommentLiteral;
    }

    @Override
    public void visit(BLangXMLProcInsLiteral xmlProcInsLiteral) {
        xmlProcInsLiteral.target = rewriteExpr(xmlProcInsLiteral.target);
        xmlProcInsLiteral.dataConcatExpr = rewriteExpr(xmlProcInsLiteral.dataConcatExpr);
        result = xmlProcInsLiteral;
    }

    @Override
    public void visit(BLangXMLQuotedString xmlQuotedString) {
        xmlQuotedString.concatExpr = rewriteExpr(xmlQuotedString.concatExpr);
        result = xmlQuotedString;
    }

    @Override
    public void visit(BLangStringTemplateLiteral stringTemplateLiteral) {
        stringTemplateLiteral.concatExpr = rewriteExpr(stringTemplateLiteral.concatExpr);
        result = stringTemplateLiteral;
    }

    @Override
    public void visit(BLangWorkerSend workerSendNode) {
        List<BLangExpression> list = Lists.of(rewriteExpr(workerSendNode.expr));
        workerSendNode.expr = appendCloneMethod(workerSendNode.expr.pos, list);
        if (workerSendNode.keyExpr != null) {
            workerSendNode.keyExpr = rewriteExpr(workerSendNode.keyExpr);
        }
        result = workerSendNode;
    }

    @Override
    public void visit(BLangWorkerSyncSendExpr syncSendExpr) {
        List<BLangExpression> list = Lists.of(rewriteExpr(syncSendExpr.expr));
        syncSendExpr.expr = appendCloneMethod(syncSendExpr.expr.pos, list);
        result = syncSendExpr;
    }

    @Override
    public void visit(BLangWorkerReceive workerReceiveNode) {
        if (workerReceiveNode.keyExpr != null) {
            workerReceiveNode.keyExpr = rewriteExpr(workerReceiveNode.keyExpr);
        }
        result = workerReceiveNode;
    }

    @Override
    public void visit(BLangWorkerFlushExpr workerFlushExpr) {
        workerFlushExpr.workerIdentifierList = workerFlushExpr.cachedWorkerSendStmts
                .stream().map(send -> send.workerIdentifier).distinct().collect(Collectors.toList());
        result = workerFlushExpr;
    }

    @Override
    public void visit(BLangXMLAttributeAccess xmlAttributeAccessExpr) {
        xmlAttributeAccessExpr.indexExpr = rewriteExpr(xmlAttributeAccessExpr.indexExpr);
        xmlAttributeAccessExpr.expr = rewriteExpr(xmlAttributeAccessExpr.expr);

        if (xmlAttributeAccessExpr.indexExpr != null
                && xmlAttributeAccessExpr.indexExpr.getKind() == NodeKind.XML_QNAME) {
            ((BLangXMLQName) xmlAttributeAccessExpr.indexExpr).isUsedInXML = true;
        }

        result = xmlAttributeAccessExpr;
    }

    // Generated expressions. Following expressions are not part of the original syntax
    // tree which is coming out of the parser

    @Override
    public void visit(BLangLocalVarRef localVarRef) {
        result = localVarRef;
    }

    @Override
    public void visit(BLangFieldVarRef fieldVarRef) {
        result = fieldVarRef;
    }

    @Override
    public void visit(BLangPackageVarRef packageVarRef) {
        result = packageVarRef;
    }

    @Override
    public void visit(BLangFunctionVarRef functionVarRef) {
        result = functionVarRef;
    }

    @Override
    public void visit(BLangStructFieldAccessExpr fieldAccessExpr) {
        BType expType = fieldAccessExpr.type;
        fieldAccessExpr.type = symTable.anyType;
        result = addConversionExprIfRequired(fieldAccessExpr, expType);
    }

    @Override
    public void visit(BLangStructFunctionVarRef functionVarRef) {
        result = functionVarRef;
    }

    @Override
    public void visit(BLangMapAccessExpr mapKeyAccessExpr) {
        result = mapKeyAccessExpr;
    }

    @Override
    public void visit(BLangArrayAccessExpr arrayIndexAccessExpr) {
        result = arrayIndexAccessExpr;
    }

    @Override
    public void visit(BLangTupleAccessExpr arrayIndexAccessExpr) {
        result = arrayIndexAccessExpr;
    }

    @Override
    public void visit(BLangJSONLiteral jsonLiteral) {
        result = jsonLiteral;
    }

    @Override
    public void visit(BLangMapLiteral mapLiteral) {
        result = mapLiteral;
    }

    public void visit(BLangStreamLiteral streamLiteral) {
        result = streamLiteral;
    }

    @Override
    public void visit(BLangStructLiteral structLiteral) {
        result = structLiteral;
    }

    @Override
    public void visit(BLangWaitForAllExpr.BLangWaitLiteral waitLiteral) {
        result = waitLiteral;
    }

    @Override
    public void visit(BLangIsAssignableExpr assignableExpr) {
        assignableExpr.lhsExpr = rewriteExpr(assignableExpr.lhsExpr);
        result = assignableExpr;
    }

    @Override
    public void visit(BFunctionPointerInvocation fpInvocation) {
        result = fpInvocation;
    }

    @Override
    public void visit(BLangTypedescExpr accessExpr) {
        result = accessExpr;
    }

    @Override
    public void visit(BLangIntRangeExpression intRangeExpression) {
        if (!intRangeExpression.includeStart) {
            intRangeExpression.startExpr = getModifiedIntRangeStartExpr(intRangeExpression.startExpr);
        }
        if (!intRangeExpression.includeEnd) {
            intRangeExpression.endExpr = getModifiedIntRangeEndExpr(intRangeExpression.endExpr);
        }

        intRangeExpression.startExpr = rewriteExpr(intRangeExpression.startExpr);
        intRangeExpression.endExpr = rewriteExpr(intRangeExpression.endExpr);
        result = intRangeExpression;
    }

    @Override
    public void visit(BLangRestArgsExpression bLangVarArgsExpression) {
        result = rewriteExpr(bLangVarArgsExpression.expr);
    }

    @Override
    public void visit(BLangNamedArgsExpression bLangNamedArgsExpression) {
        bLangNamedArgsExpression.expr = rewriteExpr(bLangNamedArgsExpression.expr);
        result = bLangNamedArgsExpression.expr;
    }

    public void visit(BLangTableQueryExpression tableQueryExpression) {
        inMemoryTableQueryBuilder.visit(tableQueryExpression);

        /*replace the table expression with a function invocation,
         so that we manually call a native function "queryTable". */
        result = createInvocationFromTableExpr(tableQueryExpression);
    }

    @Override
    public void visit(BLangMatchExpression bLangMatchExpression) {
        // Add the implicit default pattern, that returns the original expression's value.
        addMatchExprDefaultCase(bLangMatchExpression);

        // Create a temp local var to hold the temp result of the match expression
        // eg: T a;
        String matchTempResultVarName = GEN_VAR_PREFIX.value + "temp_result";
        BLangSimpleVariable tempResultVar = ASTBuilderUtil.createVariable(bLangMatchExpression.pos,
                matchTempResultVarName, bLangMatchExpression.type, null,
                new BVarSymbol(0, names.fromString(matchTempResultVarName), this.env.scope.owner.pkgID,
                        bLangMatchExpression.type, this.env.scope.owner));

        BLangSimpleVariableDef tempResultVarDef =
                ASTBuilderUtil.createVariableDef(bLangMatchExpression.pos, tempResultVar);
        tempResultVarDef.desugared = true;

        BLangBlockStmt stmts = ASTBuilderUtil.createBlockStmt(bLangMatchExpression.pos, Lists.of(tempResultVarDef));
        List<BLangMatchTypedBindingPatternClause> patternClauses = new ArrayList<>();

        for (int i = 0; i < bLangMatchExpression.patternClauses.size(); i++) {
            BLangMatchExprPatternClause pattern = bLangMatchExpression.patternClauses.get(i);
            pattern.expr = rewriteExpr(pattern.expr);

            // Create var ref for the temp result variable
            // eg: var ref for 'a'
            BLangVariableReference tempResultVarRef =
                    ASTBuilderUtil.createVariableRef(bLangMatchExpression.pos, tempResultVar.symbol);

            // Create an assignment node. Add a conversion from rhs to lhs of the pattern, if required.
            pattern.expr = addConversionExprIfRequired(pattern.expr, tempResultVarRef.type);
            BLangAssignment assignmentStmt =
                    ASTBuilderUtil.createAssignmentStmt(pattern.pos, tempResultVarRef, pattern.expr);
            BLangBlockStmt patternBody = ASTBuilderUtil.createBlockStmt(pattern.pos, Lists.of(assignmentStmt));

            // Create the pattern
            // R b => a = b;
            patternClauses.add(ASTBuilderUtil.createMatchStatementPattern(pattern.pos, pattern.variable, patternBody));
        }

        stmts.addStatement(ASTBuilderUtil.createMatchStatement(bLangMatchExpression.pos, bLangMatchExpression.expr,
                patternClauses));
        BLangVariableReference tempResultVarRef =
                ASTBuilderUtil.createVariableRef(bLangMatchExpression.pos, tempResultVar.symbol);
        BLangStatementExpression statementExpr = ASTBuilderUtil.createStatementExpression(stmts, tempResultVarRef);
        statementExpr.type = bLangMatchExpression.type;
        result = rewriteExpr(statementExpr);
    }

    @Override
    public void visit(BLangCheckedExpr checkedExpr) {

        //
        //  person p = bar(check foo()); // foo(): person | error
        //
        //    ==>
        //
        //  person _$$_;
        //  switch foo() {
        //      person p1 => _$$_ = p1;
        //      error e1 => return e1 or throw e1
        //  }
        //  person p = bar(_$$_);

        // Create a temporary variable to hold the checked expression result value e.g. _$$_
        String checkedExprVarName = GEN_VAR_PREFIX.value;
        BLangSimpleVariable checkedExprVar = ASTBuilderUtil.createVariable(checkedExpr.pos,
                checkedExprVarName, checkedExpr.type, null, new BVarSymbol(0,
                        names.fromString(checkedExprVarName),
                        this.env.scope.owner.pkgID, checkedExpr.type, this.env.scope.owner));
        BLangSimpleVariableDef checkedExprVarDef = ASTBuilderUtil.createVariableDef(checkedExpr.pos, checkedExprVar);
        checkedExprVarDef.desugared = true;

        // Create the pattern to match the success case
        BLangMatchTypedBindingPatternClause patternSuccessCase =
                getSafeAssignSuccessPattern(checkedExprVar.pos, checkedExprVar.symbol.type, true,
                        checkedExprVar.symbol, null);
        BLangMatchTypedBindingPatternClause patternErrorCase =
                getSafeAssignErrorPattern(checkedExpr.pos, this.env.scope.owner, checkedExpr.equivalentErrorTypeList);

        // Create the match statement
        BLangMatch matchStmt = ASTBuilderUtil.createMatchStatement(checkedExpr.pos, checkedExpr.expr,
                new ArrayList<BLangMatchTypedBindingPatternClause>() {{
                    add(patternSuccessCase);
                    add(patternErrorCase);
                }});

        // Create the block statement
        BLangBlockStmt generatedStmtBlock = ASTBuilderUtil.createBlockStmt(checkedExpr.pos,
                new ArrayList<BLangStatement>() {{
                    add(checkedExprVarDef);
                    add(matchStmt);
                }});

        // Create the variable ref expression for the checkedExprVar
        BLangSimpleVarRef tempCheckedExprVarRef = ASTBuilderUtil.createVariableRef(
                checkedExpr.pos, checkedExprVar.symbol);

        BLangStatementExpression statementExpr = ASTBuilderUtil.createStatementExpression(
                generatedStmtBlock, tempCheckedExprVarRef);
        statementExpr.type = checkedExpr.type;
        result = rewriteExpr(statementExpr);
    }
    @Override
    public void visit(BLangErrorConstructorExpr errConstExpr) {
        if (errConstExpr.reasonExpr.impConversionExpr != null &&
                errConstExpr.reasonExpr.impConversionExpr.targetType.tag != TypeTags.STRING) {
            // Override casts to constants/finite types.
            // For reason expressions of any form, the cast has to be to string.
            errConstExpr.reasonExpr.impConversionExpr = null;
        }
        errConstExpr.reasonExpr = addConversionExprIfRequired(errConstExpr.reasonExpr, symTable.stringType);
        errConstExpr.reasonExpr = rewriteExpr(errConstExpr.reasonExpr);
        errConstExpr.detailsExpr = rewriteExpr(Optional.ofNullable(errConstExpr.detailsExpr)
                .orElseGet(() -> ASTBuilderUtil.createEmptyRecordLiteral(errConstExpr.pos, symTable.mapType)));
        result = errConstExpr;
    }

    @Override
    public void visit(BLangServiceConstructorExpr serviceConstructorExpr) {
        final BLangTypeInit typeInit = ASTBuilderUtil.createEmptyTypeInit(serviceConstructorExpr.pos,
                serviceConstructorExpr.serviceNode.serviceTypeDefinition.symbol.type);
        result = rewriteExpr(typeInit);
    }

    @Override
    public void visit(BLangTypeTestExpr typeTestExpr) {
        typeTestExpr.expr = rewriteExpr(typeTestExpr.expr);
        result = typeTestExpr;
    }

    @Override
    public void visit(BLangIsLikeExpr isLikeExpr) {
        isLikeExpr.expr = rewriteExpr(isLikeExpr.expr);
        result = isLikeExpr;
    }

    @Override
    public void visit(BLangStatementExpression bLangStatementExpression) {
        bLangStatementExpression.expr = rewriteExpr(bLangStatementExpression.expr);
        bLangStatementExpression.stmt = rewrite(bLangStatementExpression.stmt, env);
        result = bLangStatementExpression;
    }

    @Override
    public void visit(BLangJSONArrayLiteral jsonArrayLiteral) {
        jsonArrayLiteral.exprs = rewriteExprs(jsonArrayLiteral.exprs);
        result = jsonArrayLiteral;
    }

    // private functions

    // Foreach desugar helper method.
    private BLangSimpleVariableDef getIteratorVariableDefinition(BLangForeach foreach, BVarSymbol collectionSymbol,
                                                                 BVarSymbol iteratorSymbol) {
        BLangIdentifier iterateIdentifier = ASTBuilderUtil.createIdentifier(foreach.pos, "iterate");
        BLangSimpleVarRef dataReference = ASTBuilderUtil.createVariableRef(foreach.pos, collectionSymbol);

        BLangInvocation iteratorInvocation = (BLangInvocation) TreeBuilder.createInvocationNode();
        iteratorInvocation.pos = foreach.pos;
        iteratorInvocation.name = iterateIdentifier;
        iteratorInvocation.builtinMethodInvocation = true;
        iteratorInvocation.builtInMethod = BLangBuiltInMethod.ITERATE;
        iteratorInvocation.expr = dataReference;
        LinkedList<BType> paramTypes = new LinkedList<>();
        paramTypes.add(collectionSymbol.type);
        iteratorInvocation.symbol = symTable.createOperator(names.fromIdNode(iterateIdentifier), paramTypes,
                symTable.anyType, InstructionCodes.ITR_NEW);
        iteratorInvocation.type = symTable.intType;

        // Note - any $iterator$ = $data$.iterate();
        BLangSimpleVariable iteratorVariable = ASTBuilderUtil.createVariable(foreach.pos, "$iterator$",
                symTable.anyType, iteratorInvocation, iteratorSymbol);
        return ASTBuilderUtil.createVariableDef(foreach.pos, iteratorVariable);
    }

    // Foreach desugar helper method.
    private BLangSimpleVariableDef getIteratorNextVariableDefinition(BLangForeach foreach, BVarSymbol collectionSymbol,
                                                                     BVarSymbol iteratorSymbol,
                                                                     BVarSymbol resultSymbol) {
        BLangIdentifier nextIdentifier = ASTBuilderUtil.createIdentifier(foreach.pos, "next");
        BLangSimpleVarRef iteratorReferenceInNext = ASTBuilderUtil.createVariableRef(foreach.pos, iteratorSymbol);

        BLangInvocation nextInvocation = (BLangInvocation) TreeBuilder.createInvocationNode();
        nextInvocation.pos = foreach.pos;
        nextInvocation.name = nextIdentifier;
        nextInvocation.builtinMethodInvocation = true;
        nextInvocation.builtInMethod = BLangBuiltInMethod.NEXT;
        nextInvocation.expr = iteratorReferenceInNext;

        LinkedList<BType> paramTypes = new LinkedList<>();
        paramTypes.add(collectionSymbol.type);

        nextInvocation.symbol = symTable.createOperator(names.fromIdNode(nextIdentifier), paramTypes, symTable.anyType,
                InstructionCodes.ITR_NEXT);

        nextInvocation.type = foreach.nillableResultType;
        nextInvocation.originalType = foreach.nillableResultType;

        BLangSimpleVariable resultVariable = ASTBuilderUtil.createVariable(foreach.pos, "$result$",
                foreach.nillableResultType, nextInvocation, resultSymbol);
        return ASTBuilderUtil.createVariableDef(foreach.pos, resultVariable);
    }

    // Foreach desugar helper method.
    private BLangAssignment getIteratorNextAssignment(BLangForeach foreach, BVarSymbol collectionSymbol,
                                                      BVarSymbol iteratorSymbol, BVarSymbol resultSymbol) {
        BLangIdentifier nextIdentifier = ASTBuilderUtil.createIdentifier(foreach.pos, "next");

        BLangSimpleVarRef resultReferenceInAssignment = ASTBuilderUtil.createVariableRef(foreach.pos, resultSymbol);
        BLangSimpleVarRef iteratorReferenceAssignment = ASTBuilderUtil.createVariableRef(foreach.pos, iteratorSymbol);

        // Note - $iterator$.next();
        BLangInvocation nextInvocationInAssignment = (BLangInvocation) TreeBuilder.createInvocationNode();
        nextInvocationInAssignment.pos = foreach.pos;
        nextInvocationInAssignment.name = nextIdentifier;
        nextInvocationInAssignment.builtinMethodInvocation = true;
        nextInvocationInAssignment.builtInMethod = BLangBuiltInMethod.NEXT;
        nextInvocationInAssignment.expr = iteratorReferenceAssignment;
        LinkedList<BType> paramTypes = new LinkedList<>();
        paramTypes.add(collectionSymbol.type);
        nextInvocationInAssignment.symbol = symTable.createOperator(names.fromIdNode(nextIdentifier), paramTypes,
                symTable.anyType, InstructionCodes.ITR_NEXT);
        nextInvocationInAssignment.type = foreach.nillableResultType;
        nextInvocationInAssignment.originalType = foreach.nillableResultType;

        return ASTBuilderUtil.createAssignmentStmt(foreach.pos, resultReferenceInAssignment, nextInvocationInAssignment,
                false);
    }

    // Foreach desugar helper method.
    private BLangIf getIfStatement(BLangForeach foreach, BVarSymbol resultSymbol,
                                   BLangTypeTestExpr typeTestExpressionNode, BLangBlockStmt ifStatementBody) {
        BLangIf ifStatement = (BLangIf) TreeBuilder.createIfElseStatementNode();
        ifStatement.pos = foreach.pos;
        ifStatement.type = symTable.booleanType;
        ifStatement.expr = typeTestExpressionNode;
        ifStatement.body = ifStatementBody;
        return ifStatement;
    }

    // Foreach desugar helper method.
    private BLangTypeTestExpr getTypeTestExpression(BLangForeach foreach, BVarSymbol resultSymbol) {
        BLangSimpleVarRef resultReferenceInTypeTest = ASTBuilderUtil.createVariableRef(foreach.pos, resultSymbol);

        BLangValueType nilTypeNode = (BLangValueType) TreeBuilder.createValueTypeNode();
        nilTypeNode.pos = foreach.pos;
        nilTypeNode.type = symTable.nilType;
        nilTypeNode.typeKind = TypeKind.NIL;

        BLangTypeTestExpr typeTestExpressionNode = (BLangTypeTestExpr) TreeBuilder.createTypeTestExpressionNode();
        typeTestExpressionNode.pos = foreach.pos;
        typeTestExpressionNode.expr = resultReferenceInTypeTest;
        typeTestExpressionNode.typeNode = nilTypeNode;
        typeTestExpressionNode.type = symTable.booleanType;
        return typeTestExpressionNode;
    }

    // Foreach desugar helper method.
    private BLangFieldBasedAccess getValueAccessExpression(BLangForeach foreach, BVarSymbol resultSymbol) {
        BLangSimpleVarRef resultReferenceInVariableDef = ASTBuilderUtil.createVariableRef(foreach.pos, resultSymbol);
        BLangIdentifier valueIdentifier = ASTBuilderUtil.createIdentifier(foreach.pos, "value");

        BLangFieldBasedAccess fieldBasedAccessExpression =
                ASTBuilderUtil.createFieldAccessExpr(resultReferenceInVariableDef, valueIdentifier);
        fieldBasedAccessExpression.pos = foreach.pos;
        fieldBasedAccessExpression.type = foreach.varType;
        fieldBasedAccessExpression.originalType = foreach.varType;
        return fieldBasedAccessExpression;
    }

    private BlockNode populateArrowExprBodyBlock(BLangArrowFunction bLangArrowFunction) {
        BlockNode blockNode = TreeBuilder.createBlockNode();
        BLangReturn returnNode = (BLangReturn) TreeBuilder.createReturnNode();
        returnNode.pos = bLangArrowFunction.expression.pos;
        returnNode.setExpression(bLangArrowFunction.expression);
        blockNode.addStatement(returnNode);
        return blockNode;
    }

    private BLangInvocation createInvocationFromTableExpr(BLangTableQueryExpression tableQueryExpression) {
        List<BLangExpression> args = new ArrayList<>();
        String functionName = QUERY_TABLE_WITHOUT_JOIN_CLAUSE;
        //Order matters, because these are the args for a function invocation.
        args.add(getSQLPreparedStatement(tableQueryExpression));
        args.add(getFromTableVarRef(tableQueryExpression));
        // BLangTypeofExpr
        BType retType = tableQueryExpression.type;
        BLangSimpleVarRef joinTable = getJoinTableVarRef(tableQueryExpression);
        if (joinTable != null) {
            args.add(joinTable);
            functionName = QUERY_TABLE_WITH_JOIN_CLAUSE;
        }
        args.add(getSQLStatementParameters(tableQueryExpression));
        args.add(getReturnType(tableQueryExpression));
        return createInvocationNode(functionName, args, retType);
    }

    private BLangInvocation createInvocationNode(String functionName, List<BLangExpression> args, BType retType) {
        BLangInvocation invocationNode = (BLangInvocation) TreeBuilder.createInvocationNode();
        BLangIdentifier name = (BLangIdentifier) TreeBuilder.createIdentifierNode();
        name.setLiteral(false);
        name.setValue(functionName);
        invocationNode.name = name;
        invocationNode.pkgAlias = (BLangIdentifier) TreeBuilder.createIdentifierNode();

        // TODO: 2/28/18 need to find a good way to refer to symbols
        invocationNode.symbol = symTable.rootScope.lookup(new Name(functionName)).symbol;
        invocationNode.type = retType;
        invocationNode.requiredArgs = args;
        return invocationNode;
    }

    private BLangLiteral getSQLPreparedStatement(BLangTableQueryExpression
                                                         tableQueryExpression) {
        //create a literal to represent the sql query.
        BLangLiteral sqlQueryLiteral = (BLangLiteral) TreeBuilder.createLiteralExpression();

        //assign the sql query from table expression to the literal.
        sqlQueryLiteral.value = tableQueryExpression.getSqlQuery();
        sqlQueryLiteral.type = symTable.stringType;
        return sqlQueryLiteral;
    }

    private BLangStructLiteral getReturnType(BLangTableQueryExpression
                                                     tableQueryExpression) {
        //create a literal to represent the sql query.
        BTableType tableType = (BTableType) tableQueryExpression.type;
        BStructureType structType = (BStructureType) tableType.constraint;
        return new BLangStructLiteral(new ArrayList<>(), structType);
    }

    private BLangArrayLiteral getSQLStatementParameters(BLangTableQueryExpression tableQueryExpression) {
        BLangArrayLiteral expr = createArrayLiteralExprNode();
        List<BLangExpression> params = tableQueryExpression.getParams();

        params.stream().map(param -> (BLangLiteral) param).forEach(literal -> {
            Object value = literal.getValue();
            int type = TypeTags.STRING;
            if (value instanceof Integer || value instanceof Long) {
                type = TypeTags.INT;
            } else if (value instanceof Double || value instanceof Float) {
                type = TypeTags.FLOAT;
            } else if (value instanceof Boolean) {
                type = TypeTags.BOOLEAN;
            } else if (value instanceof Object[]) {
                type = TypeTags.ARRAY;
            }
            literal.type = symTable.getTypeFromTag(type);
            types.setImplicitCastExpr(literal, new BType(type, null), symTable.anyType);
            expr.exprs.add(literal.impConversionExpr);
        });
        return expr;
    }

    private BLangArrayLiteral createArrayLiteralExprNode() {
        BLangArrayLiteral expr = (BLangArrayLiteral) TreeBuilder.createArrayLiteralNode();
        expr.exprs = new ArrayList<>();
        expr.type = new BArrayType(symTable.anyType);
        return expr;
    }

    private BLangSimpleVarRef getJoinTableVarRef(BLangTableQueryExpression tableQueryExpression) {
        JoinStreamingInput joinStreamingInput = tableQueryExpression.getTableQuery().getJoinStreamingInput();
        BLangSimpleVarRef joinTable = null;
        if (joinStreamingInput != null) {
            joinTable = (BLangSimpleVarRef) joinStreamingInput.getStreamingInput().getStreamReference();
            joinTable = rewrite(joinTable, env);
        }
        return joinTable;
    }

    private BLangSimpleVarRef getFromTableVarRef(BLangTableQueryExpression tableQueryExpression) {
        BLangSimpleVarRef fromTable = (BLangSimpleVarRef) tableQueryExpression.getTableQuery().getStreamingInput()
                .getStreamReference();
        return rewrite(fromTable, env);
    }

    private void visitFunctionPointerInvocation(BLangInvocation iExpr) {
        BLangVariableReference expr;
        if (iExpr.expr == null) {
            expr = new BLangSimpleVarRef();
        } else {
            BLangFieldBasedAccess fieldBasedAccess = new BLangFieldBasedAccess();
            fieldBasedAccess.expr = iExpr.expr;
            fieldBasedAccess.field = iExpr.name;
            expr = fieldBasedAccess;
        }
        expr.symbol = iExpr.symbol;
        expr.type = iExpr.symbol.type;
        expr = rewriteExpr(expr);
        result = new BFunctionPointerInvocation(iExpr, expr);
    }

    private void visitBuiltInMethodInvocation(BLangInvocation iExpr) {
        switch (iExpr.builtInMethod) {
            case IS_NAN:
                if (iExpr.expr.type.tag == TypeTags.FLOAT) {
                    BOperatorSymbol notEqSymbol = (BOperatorSymbol) symResolver.resolveBinaryOperator(
                            OperatorKind.NOT_EQUAL, symTable.floatType, symTable.floatType);
                    BLangBinaryExpr binaryExprNaN = ASTBuilderUtil.createBinaryExpr(iExpr.pos, iExpr.expr, iExpr.expr,
                                                                                    symTable.booleanType,
                                                                                    OperatorKind.NOT_EQUAL,
                                                                                    notEqSymbol);
                    result = rewriteExpr(binaryExprNaN);
                } else {
                    BOperatorSymbol greaterEqualSymbol = (BOperatorSymbol) symResolver.resolveBinaryOperator(
                            OperatorKind.GREATER_EQUAL, symTable.decimalType, symTable.decimalType);
                    BOperatorSymbol lessThanSymbol = (BOperatorSymbol) symResolver.resolveBinaryOperator(
                            OperatorKind.LESS_THAN, symTable.decimalType, symTable.decimalType);
                    BOperatorSymbol orSymbol = (BOperatorSymbol) symResolver.resolveBinaryOperator(
                            OperatorKind.OR, symTable.booleanType, symTable.booleanType);
                    BOperatorSymbol notSymbol = (BOperatorSymbol) symResolver.resolveUnaryOperator(
                            iExpr.pos, OperatorKind.NOT, symTable.booleanType);
                    BLangLiteral literalZero = ASTBuilderUtil.createLiteral(iExpr.pos, symTable.decimalType, "0");
                    // v >= 0
                    BLangBinaryExpr binaryExprLHS = ASTBuilderUtil.createBinaryExpr(iExpr.pos, iExpr.expr, literalZero,
                                                                                    symTable.booleanType,
                                                                                    OperatorKind.GREATER_EQUAL,
                                                                                    greaterEqualSymbol);
                    // v < 0
                    BLangBinaryExpr binaryExprRHS = ASTBuilderUtil.createBinaryExpr(iExpr.pos, iExpr.expr, literalZero,
                                                                                    symTable.booleanType,
                                                                                    OperatorKind.LESS_THAN,
                                                                                    lessThanSymbol);
                    // v >= 0 || v < 0
                    BLangBinaryExpr binaryExpr = ASTBuilderUtil.createBinaryExpr(iExpr.pos, binaryExprLHS,
                                                                                    binaryExprRHS,
                                                                                    symTable.booleanType,
                                                                                    OperatorKind.OR, orSymbol);
                    // Final expression: !(v >= 0 || v < 0)
                    BLangUnaryExpr finalExprNaN = ASTBuilderUtil.createUnaryExpr(iExpr.pos, binaryExpr,
                                                                                    symTable.booleanType,
                                                                                    OperatorKind.NOT, notSymbol);
                    result = rewriteExpr(finalExprNaN);
                }
                break;
            case IS_FINITE:
                if (iExpr.expr.type.tag == TypeTags.FLOAT) {
                    BOperatorSymbol equalSymbol = (BOperatorSymbol) symResolver.resolveBinaryOperator(
                            OperatorKind.EQUAL, symTable.floatType, symTable.floatType);
                    BOperatorSymbol notEqualSymbol = (BOperatorSymbol) symResolver.resolveBinaryOperator(
                            OperatorKind.NOT_EQUAL, symTable.floatType, symTable.floatType);
                    BOperatorSymbol andEqualSymbol = (BOperatorSymbol) symResolver.resolveBinaryOperator(
                            OperatorKind.AND, symTable.booleanType, symTable.booleanType);
                    // v==v
                    BLangBinaryExpr binaryExprLHS = ASTBuilderUtil.createBinaryExpr(iExpr.pos, iExpr.expr, iExpr.expr,
                                                                                    symTable.booleanType,
                                                                                    OperatorKind.EQUAL, equalSymbol);
                    // v != positive_infinity
                    BLangLiteral posInfLiteral = ASTBuilderUtil.createLiteral(iExpr.pos, symTable.floatType,
                                                                                    Double.POSITIVE_INFINITY);
                    BLangBinaryExpr nestedLHSExpr = ASTBuilderUtil.createBinaryExpr(iExpr.pos, posInfLiteral,
                                                                                    iExpr.expr, symTable.booleanType,
                                                                                    OperatorKind.NOT_EQUAL,
                                                                                    notEqualSymbol);

                    // v != negative_infinity
                    BLangLiteral negInfLiteral = ASTBuilderUtil.createLiteral(iExpr.pos, symTable.floatType,
                                                                                    Double.NEGATIVE_INFINITY);
                    BLangBinaryExpr nestedRHSExpr = ASTBuilderUtil.createBinaryExpr(iExpr.pos, negInfLiteral,
                                                                                    iExpr.expr, symTable.booleanType,
                                                                                    OperatorKind.NOT_EQUAL,
                                                                                    notEqualSymbol);
                    // v != positive_infinity && v != negative_infinity
                    BLangBinaryExpr binaryExprRHS = ASTBuilderUtil.createBinaryExpr(iExpr.pos, nestedLHSExpr,
                                                                                    nestedRHSExpr,
                                                                                    symTable.booleanType,
                                                                                    OperatorKind.AND, andEqualSymbol);
                    // Final expression : v==v && v != positive_infinity && v != negative_infinity
                    BLangBinaryExpr binaryExpr = ASTBuilderUtil.createBinaryExpr(iExpr.pos, binaryExprLHS,
                                                                                    binaryExprRHS, symTable.booleanType,
                                                                                    OperatorKind.AND, andEqualSymbol);
                    result = rewriteExpr(binaryExpr);
                } else {
                    BOperatorSymbol isEqualSymbol = (BOperatorSymbol) symResolver.resolveBinaryOperator(
                            OperatorKind.EQUAL, symTable.decimalType, symTable.decimalType);
                    // v == v
                    BLangBinaryExpr finalExprFinite = ASTBuilderUtil.createBinaryExpr(iExpr.pos, iExpr.expr, iExpr.expr,
                                                                                    symTable.booleanType,
                                                                                    OperatorKind.EQUAL, isEqualSymbol);
                    result = rewriteExpr(finalExprFinite);
                }
                break;
            case IS_INFINITE:
                if (iExpr.expr.type.tag == TypeTags.FLOAT) {
                    BOperatorSymbol eqSymbol = (BOperatorSymbol) symResolver.resolveBinaryOperator(
                            OperatorKind.EQUAL, symTable.floatType, symTable.floatType);
                    BOperatorSymbol orSymbol = (BOperatorSymbol) symResolver.resolveBinaryOperator(
                            OperatorKind.OR, symTable.booleanType, symTable.booleanType);
                    // v == positive_infinity
                    BLangLiteral posInflitExpr = ASTBuilderUtil.createLiteral(iExpr.pos, symTable.floatType,
                                                                                    Double.POSITIVE_INFINITY);
                    BLangBinaryExpr binaryExprPosInf = ASTBuilderUtil.createBinaryExpr(iExpr.pos, iExpr.expr,
                                                                                    posInflitExpr, symTable.booleanType,
                                                                                    OperatorKind.EQUAL, eqSymbol);
                    // v == negative_infinity
                    BLangLiteral negInflitExpr = ASTBuilderUtil.createLiteral(iExpr.pos, symTable.floatType,
                                                                                    Double.NEGATIVE_INFINITY);
                    BLangBinaryExpr binaryExprNegInf = ASTBuilderUtil.createBinaryExpr(iExpr.pos, iExpr.expr,
                                                                                    negInflitExpr, symTable.booleanType,
                                                                                    OperatorKind.EQUAL, eqSymbol);
                    // v == positive_infinity || v == negative_infinity
                    BLangBinaryExpr binaryExprInf = ASTBuilderUtil.createBinaryExpr(iExpr.pos, binaryExprPosInf,
                                                                                    binaryExprNegInf,
                                                                                    symTable.booleanType,
                                                                                    OperatorKind.OR, orSymbol);
                    result = rewriteExpr(binaryExprInf);
                } else {
                    BLangLiteral literalZero = ASTBuilderUtil.createLiteral(iExpr.pos, symTable.decimalType, "0");
                    BLangLiteral literalOne = ASTBuilderUtil.createLiteral(iExpr.pos, symTable.decimalType, "1");
                    BOperatorSymbol isEqualSymbol = (BOperatorSymbol) symResolver.resolveBinaryOperator(
                            OperatorKind.EQUAL, symTable.decimalType, symTable.decimalType);
                    BOperatorSymbol divideSymbol = (BOperatorSymbol) symResolver.resolveBinaryOperator(
                            OperatorKind.DIV, symTable.decimalType, symTable.decimalType);
                    // 1/v
                    BLangBinaryExpr divideExpr = ASTBuilderUtil.createBinaryExpr(iExpr.pos, literalOne, iExpr.expr,
                                                                                    symTable.decimalType,
                                                                                    OperatorKind.DIV, divideSymbol);
                    // Final expression: 1/v == 0
                    BLangBinaryExpr finalExprInf = ASTBuilderUtil.createBinaryExpr(iExpr.pos, divideExpr, literalZero,
                                                                                    symTable.booleanType,
                                                                                    OperatorKind.EQUAL, isEqualSymbol);
                    result = rewriteExpr(finalExprInf);
                }
                break;
            case CLONE:
                if (types.isValueType(iExpr.expr.type)) {
                    result = iExpr.expr;
                    break;
                }
                result = new BLangBuiltInMethodInvocation(iExpr, iExpr.builtInMethod);
                break;
            case FREEZE:
            case IS_FROZEN:
                visitFreezeBuiltInMethodInvocation(iExpr);
                break;
            case CONVERT:
                if (iExpr.symbol.kind == SymbolKind.CAST_OPERATOR) {
                    BCastOperatorSymbol symbol = (BCastOperatorSymbol) iExpr.symbol;
                    BInvokableType type = (BInvokableType) symbol.type;
                    result = createTypeCastExpr(appendCloneMethod(iExpr.pos, iExpr.requiredArgs),
                                                type.paramTypes.get(1), symbol);
                } else if (iExpr.symbol.kind == SymbolKind.CONVERSION_OPERATOR) {
                    result = new BLangBuiltInMethodInvocation(iExpr, iExpr.builtInMethod);
                } else {
                    result = visitConvertStampMethod(iExpr.pos, iExpr.expr,
                                                     iExpr.requiredArgs, (BInvokableSymbol) iExpr.symbol);
                }
                break;
            case CALL:
                visitCallBuiltInMethodInvocation(iExpr);
                break;
            default:
                result = new BLangBuiltInMethodInvocation(iExpr, iExpr.builtInMethod);
        }
    }

    private void visitFreezeBuiltInMethodInvocation(BLangInvocation iExpr) {
        if (types.isValueType(iExpr.expr.type)) {
            if (iExpr.builtInMethod == BLangBuiltInMethod.FREEZE) {
                // since x.freeze() === x, replace the invocation with the invocation expression
                result = iExpr.expr;
            } else {
                // iExpr.builtInMethod == BLangBuiltInMethod.IS_FROZEN, set true since value types are always frozen
                result = ASTBuilderUtil.createLiteral(iExpr.pos, symTable.booleanType, true);
            }
            return;
        }
        result = new BLangBuiltInMethodInvocation(iExpr, iExpr.builtInMethod);
    }

    private void visitCallBuiltInMethodInvocation(BLangInvocation iExpr) {
        Name funcPointerName = ((BLangVariableReference) iExpr.expr).symbol.name;
        if (iExpr.expr.getKind() == NodeKind.SIMPLE_VARIABLE_REF) {
            iExpr.symbol = ((BLangVariableReference) iExpr.expr).symbol;
            iExpr.expr = null;
        } else {
            iExpr.expr = ((BLangAccessExpression) iExpr.expr).expr;
        }

        iExpr.name = ASTBuilderUtil.createIdentifier(iExpr.pos, funcPointerName.value);
        iExpr.builtinMethodInvocation = false;
        iExpr.functionPointerInvocation = true;

        visitFunctionPointerInvocation(iExpr);
    }

    private void visitIterableOperationInvocation(BLangInvocation iExpr) {
        IterableContext iContext = iExpr.iContext;
        if (iContext.operations.getLast().iExpr != iExpr) {
            result = null;
            return;
        }
        for (Operation operation : iContext.operations) {
            if (operation.iExpr.argExprs.size() > 0) {
                operation.argExpression = rewrite(operation.iExpr.argExprs.get(0), env);
            }
        }
        iterableCodeDesugar.desugar(iContext);
        result = rewriteExpr(iContext.iteratorCaller);
    }


    @SuppressWarnings("unchecked")
    private <E extends BLangNode> E rewrite(E node, SymbolEnv env) {
        if (node == null) {
            return null;
        }

        if (node.desugared) {
            return node;
        }

        SymbolEnv previousEnv = this.env;
        this.env = env;

        node.accept(this);
        BLangNode resultNode = this.result;
        this.result = null;
        resultNode.desugared = true;

        this.env = previousEnv;
        return (E) resultNode;
    }

    @SuppressWarnings("unchecked")
    private <E extends BLangExpression> E rewriteExpr(E node) {
        if (node == null) {
            return null;
        }

        if (node.desugared) {
            return node;
        }

        BLangExpression expr = node;
        if (node.impConversionExpr != null) {
            expr = node.impConversionExpr;
            node.impConversionExpr = null;
        }

        expr.accept(this);
        BLangNode resultNode = this.result;
        this.result = null;
        resultNode.desugared = true;
        return (E) resultNode;
    }

    @SuppressWarnings("unchecked")
    private <E extends BLangStatement> E rewrite(E statement, SymbolEnv env) {
        if (statement == null) {
            return null;
        }
        BLangStatementLink link = new BLangStatementLink();
        link.parent = currentLink;
        currentLink = link;
        BLangStatement stmt = (BLangStatement) rewrite((BLangNode) statement, env);
        // Link Statements.
        link.statement = stmt;
        stmt.statementLink = link;
        currentLink = link.parent;
        return (E) stmt;
    }

    private <E extends BLangStatement> List<E> rewriteStmt(List<E> nodeList, SymbolEnv env) {
        for (int i = 0; i < nodeList.size(); i++) {
            nodeList.set(i, rewrite(nodeList.get(i), env));
        }
        return nodeList;
    }

    private <E extends BLangNode> List<E> rewrite(List<E> nodeList, SymbolEnv env) {
        for (int i = 0; i < nodeList.size(); i++) {
            nodeList.set(i, rewrite(nodeList.get(i), env));
        }
        return nodeList;
    }

    private <E extends BLangExpression> List<E> rewriteExprs(List<E> nodeList) {
        for (int i = 0; i < nodeList.size(); i++) {
            nodeList.set(i, rewriteExpr(nodeList.get(i)));
        }
        return nodeList;
    }

    private BLangLiteral createStringLiteral(DiagnosticPos pos, String value) {
        BLangLiteral stringLit = new BLangLiteral();
        stringLit.pos = pos;
        stringLit.value = value;
        stringLit.type = symTable.stringType;
        return stringLit;
    }

    private BLangExpression createTypeCastExpr(BLangExpression expr, BType sourceType, BType targetType) {
        BOperatorSymbol symbol = (BOperatorSymbol) symResolver.resolveConversionOperator(sourceType, targetType);
        return createTypeCastExpr(expr, targetType, symbol);
    }

    private BLangExpression createTypeCastExpr(BLangExpression expr, BType targetType,
                                               BOperatorSymbol symbol) {
        BLangTypeConversionExpr conversionExpr = (BLangTypeConversionExpr) TreeBuilder.createTypeConversionNode();
        conversionExpr.pos = expr.pos;
        conversionExpr.expr = expr;
        conversionExpr.type = targetType;
        conversionExpr.conversionSymbol = symbol;
        return conversionExpr;
    }

    private BLangNode visitConvertStampMethod(DiagnosticPos pos, BLangExpression expr,
                                              List<BLangExpression> requiredArgs, BInvokableSymbol invokableSymbol) {
        BLangExpression sourceExpression = requiredArgs.get(0);
        BType sourceType = sourceExpression.type;
        if (types.isValueType(sourceType)) {
            return ASTBuilderUtil.createBuiltInMethod(pos, expr, invokableSymbol, requiredArgs, symResolver,
                                                      BLangBuiltInMethod.STAMP);
        }
        
        List<BType> args = Lists.of(sourceType);
        BInvokableType opType = new BInvokableType(args, sourceType, null);
        BOperatorSymbol cloneSymbol = new BOperatorSymbol(names.fromString(BLangBuiltInMethod.CLONE.getName()),
                                                          null, opType, null, InstructionCodes.CLONE);
        BLangBuiltInMethodInvocation cloneInvocation =
                ASTBuilderUtil.createBuiltInMethod(pos, sourceExpression, cloneSymbol, new ArrayList<>(),
                                                   symResolver, BLangBuiltInMethod.CLONE);
        return ASTBuilderUtil.createBuiltInMethod(pos, expr, invokableSymbol, Lists.of(cloneInvocation),
                                                  symResolver, BLangBuiltInMethod.STAMP);

    }

    private BLangExpression appendCloneMethod(DiagnosticPos pos, List<BLangExpression> requiredArgs) {
        BLangExpression sourceExpression = requiredArgs.get(0);
        if (types.isValueType(sourceExpression.type)) {
            return sourceExpression;
        }
        BType sourceType = sourceExpression.type;
        List<BType> args = Lists.of(sourceType);
        BInvokableType opType = new BInvokableType(args, sourceType, null);
        BOperatorSymbol cloneSymbol = new BOperatorSymbol(names.fromString(BLangBuiltInMethod.CLONE.getName()),
                                                          null, opType, null, InstructionCodes.CLONE);
        return ASTBuilderUtil.createBuiltInMethod(pos, sourceExpression, cloneSymbol,
                                                  new ArrayList<>(), symResolver, BLangBuiltInMethod.CLONE);

    }

    private BType getElementType(BType type) {
        if (type.tag != TypeTags.ARRAY) {
            return type;
        }

        return getElementType(((BArrayType) type).getElementType());
    }

    private void addReturnIfNotPresent(BLangInvokableNode invokableNode) {
        if (Symbols.isNative(invokableNode.symbol)) {
            return;
        }
        //This will only check whether last statement is a return and just add a return statement.
        //This won't analyse if else blocks etc to see whether return statements are present
        BLangBlockStmt blockStmt = invokableNode.body;
        if (invokableNode.workers.size() == 0 &&
                invokableNode.symbol.type.getReturnType().isNullable()
                && (blockStmt.stmts.size() < 1 ||
                blockStmt.stmts.get(blockStmt.stmts.size() - 1).getKind() != NodeKind.RETURN)) {

            DiagnosticPos invPos = invokableNode.pos;
            DiagnosticPos returnStmtPos = new DiagnosticPos(invPos.src,
                    invPos.eLine, invPos.eLine, invPos.sCol, invPos.sCol);
            BLangReturn returnStmt = ASTBuilderUtil.createNilReturnStmt(returnStmtPos, symTable.nilType);
            blockStmt.addStatement(returnStmt);
        }
    }

    /**
     * Reorder the invocation arguments to match the original function signature.
     *
     * @param iExpr Function invocation expressions to reorder the arguments
     */
    private void reorderArguments(BLangInvocation iExpr) {
        BSymbol symbol = iExpr.symbol;

        if (symbol == null || symbol.type.tag != TypeTags.INVOKABLE) {
            return;
        }

        BInvokableSymbol invocableSymbol = (BInvokableSymbol) symbol;
        if (invocableSymbol.defaultableParams != null && !invocableSymbol.defaultableParams.isEmpty()) {
            // Re-order the named args
            reorderNamedArgs(iExpr, invocableSymbol);
        }

        if (invocableSymbol.restParam == null) {
            return;
        }

        // Create an array out of all the rest arguments, and pass it as a single argument.
        // If there is only one optional argument and its type is restArg (i.e: ...x), then
        // leave it as is.
        if (iExpr.restArgs.size() == 1 && iExpr.restArgs.get(0).getKind() == NodeKind.REST_ARGS_EXPR) {
            return;
        }
        BLangArrayLiteral arrayLiteral = (BLangArrayLiteral) TreeBuilder.createArrayLiteralNode();
        arrayLiteral.exprs = iExpr.restArgs;
        arrayLiteral.type = invocableSymbol.restParam.type;
        iExpr.restArgs = new ArrayList<>();
        iExpr.restArgs.add(arrayLiteral);
    }

    private void reorderNamedArgs(BLangInvocation iExpr, BInvokableSymbol invokableSymbol) {
        Map<String, BLangExpression> namedArgs = new HashMap<>();
        iExpr.namedArgs.forEach(expr -> namedArgs.put(((NamedArgNode) expr).getName().value, expr));

        // Re-order the named arguments
        List<BLangExpression> args = new ArrayList<>();
        for (BVarSymbol param : invokableSymbol.defaultableParams) {
            // If some named parameter is not passed when invoking the function, get the 
            // default value for that parameter from the parameter symbol.
            BLangExpression expr;
            if (namedArgs.containsKey(param.name.value)) {
                expr = namedArgs.get(param.name.value);
            } else {
                int paramTypeTag = param.type.tag;
                expr = getDefaultValueLiteral(param.defaultValue, paramTypeTag);
                expr = addConversionExprIfRequired(expr, param.type);
            }
            args.add(expr);
        }
        iExpr.namedArgs = args;
    }

    private BLangMatchTypedBindingPatternClause getSafeAssignErrorPattern(
            DiagnosticPos pos, BSymbol invokableSymbol, List<BType> equivalentErrorTypes) {
        // From here onwards we assume that this function has only one return type
        // Owner of the variable symbol must be an invokable symbol
        BType enclosingFuncReturnType = ((BInvokableType) invokableSymbol.type).retType;
        Set<BType> returnTypeSet = enclosingFuncReturnType.tag == TypeTags.UNION ?
                ((BUnionType) enclosingFuncReturnType).getMemberTypes() :
                new LinkedHashSet<BType>() {{
                    add(enclosingFuncReturnType);
                }};

        // For each error type, there has to be at least one equivalent return type in the enclosing function
        boolean returnOnError = equivalentErrorTypes.stream()
                .allMatch(errorType -> returnTypeSet.stream()
                        .anyMatch(retType -> types.isAssignable(errorType, retType)));

        // Create the pattern to match the error type
        //      1) Create the pattern variable
        String patternFailureCaseVarName = GEN_VAR_PREFIX.value + "t_failure";
        BLangSimpleVariable patternFailureCaseVar = ASTBuilderUtil.createVariable(pos,
                patternFailureCaseVarName, symTable.errorType, null, new BVarSymbol(0,
                        names.fromString(patternFailureCaseVarName),
                        this.env.scope.owner.pkgID, symTable.errorType, this.env.scope.owner));

        //      2) Create the pattern block
        BLangVariableReference patternFailureCaseVarRef = ASTBuilderUtil.createVariableRef(pos,
                patternFailureCaseVar.symbol);

        BLangBlockStmt patternBlockFailureCase = (BLangBlockStmt) TreeBuilder.createBlockNode();
        patternBlockFailureCase.pos = pos;
        if (returnOnError) {
            //return e;
            BLangReturn returnStmt = (BLangReturn) TreeBuilder.createReturnNode();
            returnStmt.pos = pos;
            returnStmt.expr = patternFailureCaseVarRef;
            patternBlockFailureCase.stmts.add(returnStmt);
        } else {
            // throw e
            BLangPanic panicNode = (BLangPanic) TreeBuilder.createPanicNode();
            panicNode.pos = pos;
            panicNode.expr = patternFailureCaseVarRef;
            patternBlockFailureCase.stmts.add(panicNode);
        }

        return ASTBuilderUtil.createMatchStatementPattern(pos, patternFailureCaseVar, patternBlockFailureCase);
    }

    private BLangMatchTypedBindingPatternClause getSafeAssignSuccessPattern(DiagnosticPos pos, BType lhsType,
            boolean isVarDef, BVarSymbol varSymbol, BLangExpression lhsExpr) {
        //  File _$_f1 => f = _$_f1;
        // 1) Create the pattern variable
        String patternSuccessCaseVarName = GEN_VAR_PREFIX.value + "t_match";
        BLangSimpleVariable patternSuccessCaseVar = ASTBuilderUtil.createVariable(pos,
                patternSuccessCaseVarName, lhsType, null, new BVarSymbol(0,
                        names.fromString(patternSuccessCaseVarName),
                        this.env.scope.owner.pkgID, lhsType, this.env.scope.owner));

        //2) Create the pattern body
        BLangExpression varRefExpr;
        if (isVarDef) {
            varRefExpr = ASTBuilderUtil.createVariableRef(pos, varSymbol);
        } else {
            varRefExpr = lhsExpr;
        }

        BLangVariableReference patternSuccessCaseVarRef = ASTBuilderUtil.createVariableRef(pos,
                patternSuccessCaseVar.symbol);
        BLangAssignment assignmentStmtSuccessCase = ASTBuilderUtil.createAssignmentStmt(pos,
                varRefExpr, patternSuccessCaseVarRef, false);

        BLangBlockStmt patternBlockSuccessCase = ASTBuilderUtil.createBlockStmt(pos,
                new ArrayList<BLangStatement>() {{
                    add(assignmentStmtSuccessCase);
                }});
        return ASTBuilderUtil.createMatchStatementPattern(pos,
                patternSuccessCaseVar, patternBlockSuccessCase);
    }

    private BLangStatement generateIfElseStmt(BLangMatch matchStmt, BLangSimpleVariable matchExprVar) {
        List<BLangMatchBindingPatternClause> patterns = matchStmt.patternClauses;

        BLangIf parentIfNode = generateIfElseStmt(patterns.get(0), matchExprVar);
        BLangIf currentIfNode = parentIfNode;
        for (int i = 1; i < patterns.size(); i++) {
            BLangMatchBindingPatternClause patternClause = patterns.get(i);
            if (i == patterns.size() - 1 && patternClause.isLastPattern) { // This is the last pattern
                currentIfNode.elseStmt = getMatchPatternElseBody(patternClause, matchExprVar);
            } else {
                currentIfNode.elseStmt = generateIfElseStmt(patternClause, matchExprVar);
                currentIfNode = (BLangIf) currentIfNode.elseStmt;
            }
        }

        // TODO handle json and any
        // only one pattern no if just a block
        // last one just a else block..
        // json handle it specially
        //
        return parentIfNode;
    }


    /**
     * Generate an if-else statement from the given match statement.
     *
     * @param pattern match pattern statement node
     * @param matchExprVar  variable node of the match expression
     * @return if else statement node
     */
    private BLangIf generateIfElseStmt(BLangMatchBindingPatternClause pattern, BLangSimpleVariable matchExprVar) {
        BLangExpression ifCondition = createPatternIfCondition(pattern, matchExprVar.symbol);
        if (NodeKind.MATCH_TYPED_PATTERN_CLAUSE == pattern.getKind()) {
            BLangBlockStmt patternBody = getMatchPatternBody(pattern, matchExprVar);
            return ASTBuilderUtil.createIfElseStmt(pattern.pos, ifCondition, patternBody, null);
        }

        // Create a variable reference for _$$_
        BLangSimpleVarRef matchExprVarRef = ASTBuilderUtil.createVariableRef(pattern.pos, matchExprVar.symbol);

        if (NodeKind.MATCH_STRUCTURED_PATTERN_CLAUSE == pattern.getKind()) { // structured match patterns
            BLangMatchStructuredBindingPatternClause structuredPattern =
                    (BLangMatchStructuredBindingPatternClause) pattern;

            structuredPattern.bindingPatternVariable.expr = matchExprVarRef;

            BLangStatement varDefStmt;
            if (NodeKind.TUPLE_VARIABLE == structuredPattern.bindingPatternVariable.getKind()) {
                varDefStmt = ASTBuilderUtil.createTupleVariableDef(pattern.pos,
                        (BLangTupleVariable) structuredPattern.bindingPatternVariable);
            } else if (NodeKind.RECORD_VARIABLE == structuredPattern.bindingPatternVariable.getKind()) {
                varDefStmt = ASTBuilderUtil.createRecordVariableDef(pattern.pos,
                        (BLangRecordVariable) structuredPattern.bindingPatternVariable);
            } else {
                varDefStmt = ASTBuilderUtil
                        .createVariableDef(pattern.pos, (BLangSimpleVariable) structuredPattern.bindingPatternVariable);
            }

            if (structuredPattern.typeGuardExpr != null) {
                BLangStatementExpression stmtExpr = ASTBuilderUtil
                        .createStatementExpression(varDefStmt, structuredPattern.typeGuardExpr);
                stmtExpr.type = symTable.booleanType;

                ifCondition = ASTBuilderUtil
                        .createBinaryExpr(pattern.pos, ifCondition, stmtExpr, symTable.booleanType, OperatorKind.AND,
                                (BOperatorSymbol) symResolver
                                        .resolveBinaryOperator(OperatorKind.AND, symTable.booleanType,
                                                symTable.booleanType));
            } else {
                structuredPattern.body.stmts.add(0, varDefStmt);
            }
        }

        BLangIf ifNode = ASTBuilderUtil.createIfElseStmt(pattern.pos, ifCondition, pattern.body, null);
        return ifNode;
    }

    private BLangBlockStmt getMatchPatternBody(BLangMatchBindingPatternClause pattern,
                                               BLangSimpleVariable matchExprVar) {

        BLangBlockStmt body;

        BLangMatchTypedBindingPatternClause patternClause = (BLangMatchTypedBindingPatternClause) pattern;
        // Add the variable definition to the body of the pattern` clause
        if (patternClause.variable.name.value.equals(Names.IGNORE.value)) {
            return patternClause.body;
        }

        // create TypeName i = <TypeName> _$$_
        // Create a variable reference for _$$_
        BLangSimpleVarRef matchExprVarRef = ASTBuilderUtil.createVariableRef(patternClause.pos,
                matchExprVar.symbol);
        BLangExpression patternVarExpr = addConversionExprIfRequired(matchExprVarRef, patternClause.variable.type);

        // Add the variable def statement
        BLangSimpleVariable patternVar = ASTBuilderUtil.createVariable(patternClause.pos, "",
                patternClause.variable.type, patternVarExpr, patternClause.variable.symbol);
        BLangSimpleVariableDef patternVarDef = ASTBuilderUtil.createVariableDef(patternVar.pos, patternVar);
        patternClause.body.stmts.add(0, patternVarDef);
        body = patternClause.body;

        return body;
    }

    private BLangBlockStmt getMatchPatternElseBody(BLangMatchBindingPatternClause pattern,
            BLangSimpleVariable matchExprVar) {

        BLangBlockStmt body = pattern.body;

        if (NodeKind.MATCH_STRUCTURED_PATTERN_CLAUSE == pattern.getKind()) { // structured match patterns

            // Create a variable reference for _$$_
            BLangSimpleVarRef matchExprVarRef = ASTBuilderUtil.createVariableRef(pattern.pos, matchExprVar.symbol);

            BLangMatchStructuredBindingPatternClause structuredPattern =
                    (BLangMatchStructuredBindingPatternClause) pattern;

            structuredPattern.bindingPatternVariable.expr = matchExprVarRef;

            BLangStatement varDefStmt;
            if (NodeKind.TUPLE_VARIABLE == structuredPattern.bindingPatternVariable.getKind()) {
                varDefStmt = ASTBuilderUtil.createTupleVariableDef(pattern.pos,
                        (BLangTupleVariable) structuredPattern.bindingPatternVariable);
            } else if (NodeKind.RECORD_VARIABLE == structuredPattern.bindingPatternVariable.getKind()) {
                varDefStmt = ASTBuilderUtil.createRecordVariableDef(pattern.pos,
                        (BLangRecordVariable) structuredPattern.bindingPatternVariable);
            } else {
                varDefStmt = ASTBuilderUtil
                        .createVariableDef(pattern.pos, (BLangSimpleVariable) structuredPattern.bindingPatternVariable);
            }
            structuredPattern.body.stmts.add(0, varDefStmt);
            body = structuredPattern.body;
        }

        return body;
    }

    BLangExpression addConversionExprIfRequired(BLangExpression expr, BType lhsType) {
        BType rhsType = expr.type;
        if (types.isSameType(rhsType, lhsType)) {
            return expr;
        }

        types.setImplicitCastExpr(expr, rhsType, lhsType);
        if (expr.impConversionExpr != null) {
            return expr;
        }

        if (lhsType.tag == TypeTags.JSON && rhsType.tag == TypeTags.NIL) {
            return expr;
        }

        if (lhsType.tag == TypeTags.NIL && rhsType.isNullable()) {
            return expr;
        }

        BCastOperatorSymbol conversionSymbol;
        if (types.isValueType(lhsType)) {
            conversionSymbol = Symbols.createUnboxValueTypeOpSymbol(rhsType, lhsType);
        } else if (lhsType.tag == TypeTags.UNION || rhsType.tag == TypeTags.UNION) {
            conversionSymbol = Symbols.createCastOperatorSymbol(rhsType, lhsType, symTable.errorType, false, true,
                                                                InstructionCodes.NOP, null, null);
        } else if (lhsType.tag == TypeTags.MAP || rhsType.tag == TypeTags.MAP) {
            conversionSymbol = Symbols.createCastOperatorSymbol(rhsType, lhsType, symTable.errorType, false, true,
                                                                InstructionCodes.NOP, null, null);
        } else if (lhsType.tag == TypeTags.TABLE || rhsType.tag == TypeTags.TABLE) {
            conversionSymbol = Symbols.createCastOperatorSymbol(rhsType, lhsType, symTable.errorType, false, true, 
                                                                InstructionCodes.NOP, null, null);
        } else {
            conversionSymbol = (BCastOperatorSymbol) symResolver.resolveCastOperator(rhsType, lhsType);
        }

        // Create a type cast expression
        BLangTypeConversionExpr conversionExpr = (BLangTypeConversionExpr)
                TreeBuilder.createTypeConversionNode();
        conversionExpr.expr = expr;
        conversionExpr.targetType = lhsType;
        conversionExpr.conversionSymbol = conversionSymbol;
        conversionExpr.type = lhsType;
        conversionExpr.pos = expr.pos;
        return conversionExpr;
    }

    private BLangExpression createPatternIfCondition(BLangMatchBindingPatternClause patternClause,
                                                     BVarSymbol varSymbol) {
        BType patternType;

        switch (patternClause.getKind()) {
            case MATCH_STATIC_PATTERN_CLAUSE:
                BLangMatchStaticBindingPatternClause staticPattern =
                        (BLangMatchStaticBindingPatternClause) patternClause;
                patternType = staticPattern.literal.type;
                break;
            case MATCH_STRUCTURED_PATTERN_CLAUSE:
                BLangMatchStructuredBindingPatternClause structuredPattern =
                        (BLangMatchStructuredBindingPatternClause) patternClause;
                patternType = getStructuredBindingPatternType(structuredPattern.bindingPatternVariable);
                break;
            default:
                BLangMatchTypedBindingPatternClause simplePattern = (BLangMatchTypedBindingPatternClause) patternClause;
                patternType = simplePattern.variable.type;
                break;
        }

        BLangExpression binaryExpr;
        BType[] memberTypes;
        if (patternType.tag == TypeTags.UNION) {
            BUnionType unionType = (BUnionType) patternType;
            memberTypes = unionType.getMemberTypes().toArray(new BType[0]);
        } else {
            memberTypes = new BType[1];
            memberTypes[0] = patternType;
        }

        if (memberTypes.length == 1) {
            binaryExpr = createPatternMatchBinaryExpr(patternClause, varSymbol, memberTypes[0]);
        } else {
            BLangExpression lhsExpr = createPatternMatchBinaryExpr(patternClause, varSymbol, memberTypes[0]);
            BLangExpression rhsExpr = createPatternMatchBinaryExpr(patternClause, varSymbol, memberTypes[1]);
            binaryExpr = ASTBuilderUtil.createBinaryExpr(patternClause.pos, lhsExpr, rhsExpr,
                    symTable.booleanType, OperatorKind.OR,
                    (BOperatorSymbol) symResolver.resolveBinaryOperator(OperatorKind.OR,
                            lhsExpr.type, rhsExpr.type));
            for (int i = 2; i < memberTypes.length; i++) {
                lhsExpr = createPatternMatchBinaryExpr(patternClause, varSymbol, memberTypes[i]);
                rhsExpr = binaryExpr;
                binaryExpr = ASTBuilderUtil.createBinaryExpr(patternClause.pos, lhsExpr, rhsExpr,
                        symTable.booleanType, OperatorKind.OR,
                        (BOperatorSymbol) symResolver.resolveBinaryOperator(OperatorKind.OR,
                                lhsExpr.type, rhsExpr.type));
            }
        }
        return binaryExpr;
    }

    private BType getStructuredBindingPatternType(BLangVariable bindingPatternVariable) {
        if (NodeKind.TUPLE_VARIABLE == bindingPatternVariable.getKind()) {
            BLangTupleVariable tupleVariable = (BLangTupleVariable) bindingPatternVariable;
            List<BType> memberTypes = new ArrayList<>();
            for (int i = 0; i < tupleVariable.memberVariables.size(); i++) {
                memberTypes.add(getStructuredBindingPatternType(tupleVariable.memberVariables.get(i)));
            }
            return new BTupleType(memberTypes);
        }

        if (NodeKind.RECORD_VARIABLE == bindingPatternVariable.getKind()) {
            BLangRecordVariable recordVariable = (BLangRecordVariable) bindingPatternVariable;

            BRecordTypeSymbol recordSymbol = Symbols
                    .createRecordSymbol(0, names.fromString("$anonType$" + recordCount++), env.enclPkg.symbol.pkgID,
                            null, env.scope.owner);
            List<BField> fields = new ArrayList<>();
            List<BLangSimpleVariable> typeDefFields = new ArrayList<>();

            for (int i = 0; i < recordVariable.variableList.size(); i++) {
                String fieldName = recordVariable.variableList.get(i).key.value;
                BType fieldType = getStructuredBindingPatternType(
                        recordVariable.variableList.get(i).valueBindingPattern);
                BVarSymbol fieldSymbol = new BVarSymbol(Flags.REQUIRED, names.fromString(fieldName),
                        env.enclPkg.symbol.pkgID, fieldType, recordSymbol);

                fields.add(new BField(names.fromString(fieldName), fieldSymbol));
                typeDefFields.add(ASTBuilderUtil.createVariable(null, fieldName, fieldType, null, fieldSymbol));
            }

            BRecordType recordVarType = new BRecordType(recordSymbol);
            recordVarType.fields = fields;
            if (recordVariable.isClosed) {
                recordVarType.sealed = true;
            } else {
                // if rest param is null we treat it as an open record with anydata rest param
                recordVarType.restFieldType = recordVariable.restParam != null ?
                        ((BMapType) ((BLangSimpleVariable) recordVariable.restParam).type).constraint :
                        symTable.anydataType;
            }
            recordSymbol.type = recordVarType;
            recordVarType.tsymbol = recordSymbol;

            createTypeDefinition(recordVarType, recordSymbol, createRecordTypeNode(typeDefFields, recordVarType));

            return recordVarType;
        }

        return bindingPatternVariable.type;
    }

    private BLangRecordTypeNode createRecordTypeNode(List<BLangSimpleVariable> typeDefFields,
            BRecordType recordVarType) {
        BLangRecordTypeNode recordTypeNode = (BLangRecordTypeNode) TreeBuilder.createRecordTypeNode();
        recordTypeNode.type = recordVarType;
        recordTypeNode.fields = typeDefFields;
        return recordTypeNode;
    }

    private void createTypeDefinition(BType type, BTypeSymbol symbol, BLangType typeNode) {
        BLangTypeDefinition typeDefinition = (BLangTypeDefinition) TreeBuilder.createTypeDefinition();
        env.enclPkg.addTypeDefinition(typeDefinition);
        typeDefinition.typeNode = typeNode;
        typeDefinition.type = type;
        typeDefinition.symbol = symbol;
    }

    private BLangExpression createPatternMatchBinaryExpr(BLangMatchBindingPatternClause patternClause,
                                                         BVarSymbol varSymbol, BType patternType) {
        DiagnosticPos pos = patternClause.pos;

        BLangSimpleVarRef varRef = ASTBuilderUtil.createVariableRef(pos, varSymbol);

        if (NodeKind.MATCH_STATIC_PATTERN_CLAUSE == patternClause.getKind()) {
            BLangMatchStaticBindingPatternClause pattern = (BLangMatchStaticBindingPatternClause) patternClause;
            return createBinaryExpression(pos, varRef, pattern.literal);
        }

        if (NodeKind.MATCH_STRUCTURED_PATTERN_CLAUSE == patternClause.getKind()) {
            return createIsLikeExpression(pos, ASTBuilderUtil.createVariableRef(pos, varSymbol), patternType);
        }

        if (patternType == symTable.nilType) {
            BLangLiteral bLangLiteral = ASTBuilderUtil.createLiteral(pos, symTable.nilType, null);
            return ASTBuilderUtil.createBinaryExpr(pos, varRef, bLangLiteral, symTable.booleanType,
                    OperatorKind.EQUAL, (BOperatorSymbol) symResolver.resolveBinaryOperator(OperatorKind.EQUAL,
                            symTable.anyType, symTable.nilType));
        } else {
            return createIsAssignableExpression(pos, varSymbol, patternType);
        }
    }

    private BLangBinaryExpr createBinaryExpression(DiagnosticPos pos, BLangSimpleVarRef varRef,
            BLangExpression expression) {

        BLangBinaryExpr binaryExpr;
        if (NodeKind.BRACED_TUPLE_EXPR == expression.getKind() && ((BLangBracedOrTupleExpr) expression).isBracedExpr) {
            return createBinaryExpression(pos, varRef, ((BLangBracedOrTupleExpr) expression).expressions.get(0));
        }

        if (NodeKind.BINARY_EXPR == expression.getKind()) {
            binaryExpr = (BLangBinaryExpr) expression;
            BLangExpression lhsExpr = createBinaryExpression(pos, varRef, binaryExpr.lhsExpr);
            BLangExpression rhsExpr = createBinaryExpression(pos, varRef, binaryExpr.rhsExpr);

            binaryExpr = ASTBuilderUtil.createBinaryExpr(pos, lhsExpr, rhsExpr, symTable.booleanType, OperatorKind.OR,
                    (BOperatorSymbol) symResolver
                            .resolveBinaryOperator(OperatorKind.OR, symTable.booleanType, symTable.booleanType));
        } else {
            binaryExpr = ASTBuilderUtil
                    .createBinaryExpr(pos, varRef, expression, symTable.booleanType, OperatorKind.EQUAL, null);

            BSymbol opSymbol = symResolver.resolveBinaryOperator(OperatorKind.EQUAL, varRef.type, expression.type);
            if (opSymbol == symTable.notFoundSymbol) {
                opSymbol = symResolver
                        .getBinaryEqualityForTypeSets(OperatorKind.EQUAL, symTable.anydataType, expression.type,
                                binaryExpr);
            }
            binaryExpr.opSymbol = (BOperatorSymbol) opSymbol;
        }
        return binaryExpr;
    }

    private BLangIsAssignableExpr createIsAssignableExpression(DiagnosticPos pos,
                                                               BVarSymbol varSymbol,
                                                               BType patternType) {
        //  _$$_ isassignable patternType
        // Create a variable reference for _$$_
        BLangSimpleVarRef varRef = ASTBuilderUtil.createVariableRef(pos, varSymbol);

        // Binary operator for equality
        return ASTBuilderUtil.createIsAssignableExpr(pos, varRef, patternType, symTable.booleanType, names);
    }

    private BLangIsLikeExpr createIsLikeExpression(DiagnosticPos pos, BLangExpression expr, BType type) {
        return ASTBuilderUtil.createIsLikeExpr(pos, expr, ASTBuilderUtil.createTypeNode(type), symTable.booleanType);
    }

    private BLangAssignment createAssignmentStmt(BLangSimpleVariable variable) {
        BLangSimpleVarRef varRef = (BLangSimpleVarRef) TreeBuilder.createSimpleVariableReferenceNode();
        varRef.pos = variable.pos;
        varRef.variableName = variable.name;
        varRef.symbol = variable.symbol;
        varRef.type = variable.type;

        BLangAssignment assignmentStmt = (BLangAssignment) TreeBuilder.createAssignmentNode();
        assignmentStmt.expr = variable.expr;
        assignmentStmt.pos = variable.pos;
        assignmentStmt.setVariable(varRef);
        return assignmentStmt;
    }

    private void addMatchExprDefaultCase(BLangMatchExpression bLangMatchExpression) {
        List<BType> exprTypes;
        List<BType> unmatchedTypes = new ArrayList<>();

        if (bLangMatchExpression.expr.type.tag == TypeTags.UNION) {
            BUnionType unionType = (BUnionType) bLangMatchExpression.expr.type;
            exprTypes = new ArrayList<>(unionType.getMemberTypes());
        } else {
            exprTypes = Lists.of(bLangMatchExpression.type);
        }

        // find the types that do not match to any of the patterns.
        for (BType type : exprTypes) {
            boolean assignable = false;
            for (BLangMatchExprPatternClause pattern : bLangMatchExpression.patternClauses) {
                if (this.types.isAssignable(type, pattern.variable.type)) {
                    assignable = true;
                    break;
                }
            }

            if (!assignable) {
                unmatchedTypes.add(type);
            }
        }

        if (unmatchedTypes.isEmpty()) {
            return;
        }

        BType defaultPatternType;
        if (unmatchedTypes.size() == 1) {
            defaultPatternType = unmatchedTypes.get(0);
        } else {
            defaultPatternType = BUnionType.create(null, new LinkedHashSet<>(unmatchedTypes));
        }

        String patternCaseVarName = GEN_VAR_PREFIX.value + "t_match_default";
        BLangSimpleVariable patternMatchCaseVar = ASTBuilderUtil.createVariable(bLangMatchExpression.pos,
                patternCaseVarName, defaultPatternType, null, new BVarSymbol(0, names.fromString(patternCaseVarName),
                        this.env.scope.owner.pkgID, defaultPatternType, this.env.scope.owner));

        BLangMatchExprPatternClause defaultPattern =
                (BLangMatchExprPatternClause) TreeBuilder.createMatchExpressionPattern();
        defaultPattern.variable = patternMatchCaseVar;
        defaultPattern.expr = ASTBuilderUtil.createVariableRef(bLangMatchExpression.pos, patternMatchCaseVar.symbol);
        defaultPattern.pos = bLangMatchExpression.pos;
        bLangMatchExpression.patternClauses.add(defaultPattern);
    }

    private boolean safeNavigate(BLangAccessExpression accessExpr) {
        if (accessExpr.lhsVar || accessExpr.expr == null) {
            return false;
        }

        if (accessExpr.safeNavigate) {
            return true;
        }

        if (safeNavigateType(accessExpr.expr.type)) {
            if (accessExpr.getKind() == NodeKind.INVOCATION && ((BLangInvocation) accessExpr).builtinMethodInvocation) {
                return isSafeNavigationAllowedBuiltinInvocation((BLangInvocation) accessExpr);
            }
            return true;
        }

        NodeKind kind = accessExpr.expr.getKind();
        if (kind == NodeKind.FIELD_BASED_ACCESS_EXPR ||
                kind == NodeKind.INDEX_BASED_ACCESS_EXPR ||
                kind == NodeKind.INVOCATION) {
            return safeNavigate((BLangAccessExpression) accessExpr.expr);
        }

        return false;
    }

    private boolean safeNavigateType(BType type) {
        // Do not add safe navigation checks for JSON. Because null is a valid value for json,
        // we handle it at runtime. This is also required to make function on json such as
        // j.toString(), j.keys() to work.
        if (type.tag == TypeTags.JSON) {
            return false;
        }

        if (type.isNullable()) {
            return true;
        }

        if (type.tag != TypeTags.UNION) {
            return false;
        }

        // TODO: 2/26/19 Should be able to use type.isNullable() here
        return ((BUnionType) type).getMemberTypes().contains(symTable.nilType);
    }

    private BLangExpression rewriteSafeNavigationExpr(BLangAccessExpression accessExpr) {
        BType originalExprType = accessExpr.type;
        // Create a temp variable to hold the intermediate result of the acces expression.
        String matchTempResultVarName = GEN_VAR_PREFIX.value + "temp_result";
        BLangSimpleVariable tempResultVar = ASTBuilderUtil.createVariable(accessExpr.pos, matchTempResultVarName,
                accessExpr.type, null, new BVarSymbol(0, names.fromString(matchTempResultVarName),
                        this.env.scope.owner.pkgID, accessExpr.type, this.env.scope.owner));
        BLangSimpleVariableDef tempResultVarDef = ASTBuilderUtil.createVariableDef(accessExpr.pos, tempResultVar);
        BLangVariableReference tempResultVarRef =
                ASTBuilderUtil.createVariableRef(accessExpr.pos, tempResultVar.symbol);

        // Create a chain of match statements
        handleSafeNavigation(accessExpr, accessExpr.type, tempResultVar);

        // Create a statement-expression including the match statement
        BLangMatch matcEXpr = this.matchStmtStack.firstElement();
        BLangBlockStmt blockStmt =
                ASTBuilderUtil.createBlockStmt(accessExpr.pos, Lists.of(tempResultVarDef, matcEXpr));
        BLangStatementExpression stmtExpression = ASTBuilderUtil.createStatementExpression(blockStmt, tempResultVarRef);
        stmtExpression.type = originalExprType;

        // Reset the variables
        this.matchStmtStack = new Stack<>();
        this.accessExprStack = new Stack<>();
        this.successPattern = null;
        this.safeNavigationAssignment = null;
        return stmtExpression;
    }

    private void handleSafeNavigation(BLangAccessExpression accessExpr, BType type, BLangSimpleVariable tempResultVar) {
        if (accessExpr.expr == null) {
            return;
        }

        // If the parent of current expr is the root, terminate
        NodeKind kind = accessExpr.expr.getKind();
        if (kind == NodeKind.FIELD_BASED_ACCESS_EXPR ||
                kind == NodeKind.INDEX_BASED_ACCESS_EXPR ||
                kind == NodeKind.INVOCATION) {
            handleSafeNavigation((BLangAccessExpression) accessExpr.expr, type, tempResultVar);
        }

        if (!accessExpr.safeNavigate && !accessExpr.expr.type.isNullable()) {
            accessExpr.type = accessExpr.originalType;
            if (this.safeNavigationAssignment != null) {
                this.safeNavigationAssignment.expr = addConversionExprIfRequired(accessExpr, tempResultVar.type);
            }
            return;
        }

        /*
         * If the field access is a safe navigation, create a match expression.
         * Then chain the current expression as the success-pattern of the parent
         * match expr, if available.
         * eg:
         * x but {              <--- parent match expr
         *   error e => e,
         *   T t => t.y but {   <--- current expr
         *      error e => e,
         *      R r => r.z
         *   }
         * }
         */

        // Add pattern to lift nil
        BLangMatch matchStmt = ASTBuilderUtil.createMatchStatement(accessExpr.pos, accessExpr.expr, new ArrayList<>());
        matchStmt.patternClauses.add(getMatchNullPattern(accessExpr, tempResultVar));
        matchStmt.type = type;

        // Add pattern to lift error, only if the safe navigation is used
        if (accessExpr.safeNavigate) {
            matchStmt.patternClauses.add(getMatchErrorPattern(accessExpr, tempResultVar));
            matchStmt.type = type;
            matchStmt.pos = accessExpr.pos;

        }

        // Create the pattern for success scenario. i.e: not null and not error (if applicable).
        BLangMatchTypedBindingPatternClause successPattern =
                getSuccessPattern(accessExpr, tempResultVar, accessExpr.safeNavigate);
        matchStmt.patternClauses.add(successPattern);
        this.matchStmtStack.push(matchStmt);
        if (this.successPattern != null) {
            this.successPattern.body = ASTBuilderUtil.createBlockStmt(accessExpr.pos, Lists.of(matchStmt));
        }
        this.successPattern = successPattern;
    }

    private boolean isSafeNavigationAllowedBuiltinInvocation(BLangInvocation iExpr) {
        if (iExpr.builtInMethod == BLangBuiltInMethod.FREEZE) {
            if (iExpr.expr.type.tag == TypeTags.UNION && iExpr.expr.type.isNullable()) {
                BUnionType unionType = (BUnionType) iExpr.expr.type;
                return unionType.getMemberTypes().size() == 2 && unionType.getMemberTypes().stream()
                        .noneMatch(type -> type.tag != TypeTags.NIL && types.isValueType(type));
            }
        } else if (iExpr.builtInMethod == BLangBuiltInMethod.IS_FROZEN) {
            return false;
        }
        return true;
    }

    private BLangMatchTypedBindingPatternClause getMatchErrorPattern(BLangExpression expr,
                                                                         BLangSimpleVariable tempResultVar) {
        String errorPatternVarName = GEN_VAR_PREFIX.value + "t_match_error";
        BLangSimpleVariable errorPatternVar = ASTBuilderUtil.createVariable(expr.pos, errorPatternVarName,
                symTable.errorType, null, new BVarSymbol(0, names.fromString(errorPatternVarName),
                        this.env.scope.owner.pkgID, symTable.errorType, this.env.scope.owner));

        // Create assignment to temp result
        BLangSimpleVarRef assignmentRhsExpr = ASTBuilderUtil.createVariableRef(expr.pos, errorPatternVar.symbol);
        BLangVariableReference tempResultVarRef = ASTBuilderUtil.createVariableRef(expr.pos, tempResultVar.symbol);
        BLangAssignment assignmentStmt =
                ASTBuilderUtil.createAssignmentStmt(expr.pos, tempResultVarRef, assignmentRhsExpr, false);
        BLangBlockStmt patternBody = ASTBuilderUtil.createBlockStmt(expr.pos, Lists.of(assignmentStmt));

        // Create the pattern
        // R b => a = b;
        BLangMatchTypedBindingPatternClause errorPattern = ASTBuilderUtil
                .createMatchStatementPattern(expr.pos, errorPatternVar, patternBody);
        return errorPattern;
    }

    private BLangMatchExprPatternClause getMatchNullPatternGivenExpression(DiagnosticPos pos,
                                                                           BLangExpression expr) {
        String nullPatternVarName = IGNORE.toString();
        BLangSimpleVariable errorPatternVar = ASTBuilderUtil.createVariable(pos, nullPatternVarName, symTable.nilType,
                null, new BVarSymbol(0, names.fromString(nullPatternVarName),
                        this.env.scope.owner.pkgID, symTable.nilType, this.env.scope.owner));

        BLangMatchExprPatternClause nullPattern =
                (BLangMatchExprPatternClause) TreeBuilder.createMatchExpressionPattern();
        nullPattern.variable = errorPatternVar;
        nullPattern.expr = expr;
        nullPattern.pos = pos;
        return nullPattern;
    }

    private BLangMatchTypedBindingPatternClause getMatchNullPattern(BLangExpression expr,
            BLangSimpleVariable tempResultVar) {
        // TODO: optimize following by replacing var with underscore, and assigning null literal
        String nullPatternVarName = GEN_VAR_PREFIX.value + "t_match_null";
        BLangSimpleVariable nullPatternVar = ASTBuilderUtil.createVariable(expr.pos, nullPatternVarName,
                symTable.nilType, null, new BVarSymbol(0, names.fromString(nullPatternVarName),
                        this.env.scope.owner.pkgID, symTable.nilType, this.env.scope.owner));

        // Create assignment to temp result
        BLangSimpleVarRef assignmentRhsExpr = ASTBuilderUtil.createVariableRef(expr.pos, nullPatternVar.symbol);
        BLangVariableReference tempResultVarRef = ASTBuilderUtil.createVariableRef(expr.pos, tempResultVar.symbol);
        BLangAssignment assignmentStmt =
                ASTBuilderUtil.createAssignmentStmt(expr.pos, tempResultVarRef, assignmentRhsExpr, false);
        BLangBlockStmt patternBody = ASTBuilderUtil.createBlockStmt(expr.pos, Lists.of(assignmentStmt));

        // Create the pattern
        // R b => a = b;
        BLangMatchTypedBindingPatternClause nullPattern = ASTBuilderUtil
                .createMatchStatementPattern(expr.pos, nullPatternVar, patternBody);
        return nullPattern;
    }

    private BLangMatchTypedBindingPatternClause getSuccessPattern(BLangAccessExpression accessExpr,
            BLangSimpleVariable tempResultVar, boolean liftError) {
        BType type = types.getSafeType(accessExpr.expr.type, liftError);
        String successPatternVarName = GEN_VAR_PREFIX.value + "t_match_success";
        BLangSimpleVariable successPatternVar = ASTBuilderUtil.createVariable(accessExpr.pos, successPatternVarName,
                type, null, new BVarSymbol(0, names.fromString(successPatternVarName), this.env.scope.owner.pkgID, type,
                        this.env.scope.owner));

        // Create x.foo, by replacing the varRef expr of the current expression, with the new temp var ref
        accessExpr.expr = ASTBuilderUtil.createVariableRef(accessExpr.pos, successPatternVar.symbol);
        accessExpr.safeNavigate = false;

        // Type of the field access expression should be always taken from the child type.
        // Because the type assigned to expression contains the inherited error/nil types,
        // and may not reflect the actual type of the child/field expr.
        accessExpr.type = accessExpr.originalType;

        BLangVariableReference tempResultVarRef =
                ASTBuilderUtil.createVariableRef(accessExpr.pos, tempResultVar.symbol);

        BLangExpression assignmentRhsExpr = addConversionExprIfRequired(accessExpr, tempResultVarRef.type);
        BLangAssignment assignmentStmt =
                ASTBuilderUtil.createAssignmentStmt(accessExpr.pos, tempResultVarRef, assignmentRhsExpr, false);
        BLangBlockStmt patternBody = ASTBuilderUtil.createBlockStmt(accessExpr.pos, Lists.of(assignmentStmt));

        // Create the pattern
        // R b => a = x.foo;
        BLangMatchTypedBindingPatternClause successPattern =
                ASTBuilderUtil.createMatchStatementPattern(accessExpr.pos, successPatternVar, patternBody);
        this.safeNavigationAssignment = assignmentStmt;
        return successPattern;
    }

    private boolean safeNavigateLHS(BLangExpression expr) {
        if (expr.getKind() != NodeKind.FIELD_BASED_ACCESS_EXPR && expr.getKind() != NodeKind.INDEX_BASED_ACCESS_EXPR) {
            return false;
        }

        BLangExpression varRef = ((BLangAccessExpression) expr).expr;
        if (varRef.type.isNullable()) {
            return true;
        }

        return safeNavigateLHS(varRef);
    }

    private BLangStatement rewriteSafeNavigationAssignment(BLangAccessExpression accessExpr, BLangExpression rhsExpr,
                                                           boolean safeAssignment) {
        List<BLangStatement> stmts = createLHSSafeNavigation(accessExpr, accessExpr.type, rhsExpr, safeAssignment);
        BLangBlockStmt blockStmt = ASTBuilderUtil.createBlockStmt(accessExpr.pos, stmts);
        return blockStmt;
    }

    private List<BLangStatement> createLHSSafeNavigation(BLangExpression expr, BType type,
                                                         BLangExpression rhsExpr, boolean safeAssignment) {
        List<BLangStatement> stmts = new ArrayList<>();
        NodeKind kind = expr.getKind();
        if (kind == NodeKind.FIELD_BASED_ACCESS_EXPR || kind == NodeKind.INDEX_BASED_ACCESS_EXPR ||
                kind == NodeKind.INVOCATION) {
            BLangAccessExpression accessExpr = (BLangAccessExpression) expr;
            if (accessExpr.expr != null) {
                this.accessExprStack.push(accessExpr);
                // If the parent of current expr is the root, terminate
                stmts.addAll(createLHSSafeNavigation(accessExpr.expr, type, rhsExpr, safeAssignment));

                this.accessExprStack.pop();
            }
            accessExpr.type = accessExpr.originalType;

            // if its the leaf node, assign the original rhs expression to the access expression
            if (accessExpr.leafNode) {
                BLangVariableReference accessExprForFinalAssignment = cloneExpression(accessExpr);
                BLangAssignment assignmentStmt = ASTBuilderUtil.createAssignmentStmt(accessExpr.pos,
                        accessExprForFinalAssignment, rhsExpr, false);
                assignmentStmt.safeAssignment = safeAssignment;
                stmts.add(assignmentStmt);
                return stmts;
            }
        } else if (expr.type.tag != TypeTags.JSON) {
            // Do not create any default init statement for the very first varRef, unless its a JSON.
            // i.e: In a field access expression a.b.c.d, do not create an init for 'a', if it is not JSON
            return stmts;
        }

        if (expr.type.isNullable() && isDefaultableMappingType(expr.type)) {
            BLangIf ifStmt = getSafeNaviDefaultInitStmt(expr);
            stmts.add(ifStmt);
        }

        return stmts;
    }

    private BLangIf getSafeNaviDefaultInitStmt(BLangExpression accessExpr) {
        // Create if-condition. eg:
        // if (a.b == () )
        BLangVariableReference accessExprForNullCheck = cloneExpression(accessExpr);
        BLangLiteral bLangLiteral = ASTBuilderUtil.createLiteral(accessExpr.pos, symTable.nilType, null);
        BLangBinaryExpr ifCondition = ASTBuilderUtil.createBinaryExpr(accessExpr.pos, accessExprForNullCheck,
                bLangLiteral, symTable.booleanType, OperatorKind.EQUAL, (BOperatorSymbol) symResolver
                        .resolveBinaryOperator(OperatorKind.EQUAL, symTable.anyType, symTable.nilType));

        // Create if body. eg:
        // a.b = {};
        BLangVariableReference accessExprForInit = cloneExpression(accessExpr);
        // Look one step ahead to determine the type of the child, and get the default value expression
        BLangExpression defaultValue = getDefaultValueExpr(this.accessExprStack.peek());
        BLangAssignment assignmentStmt =
                ASTBuilderUtil.createAssignmentStmt(accessExpr.pos, accessExprForInit, defaultValue, false);

        // Create If-statement
        BLangBlockStmt ifBody = ASTBuilderUtil.createBlockStmt(accessExpr.pos, Lists.of(assignmentStmt));
        return ASTBuilderUtil.createIfElseStmt(accessExpr.pos, ifCondition, ifBody, null);
    }

    private BLangVariableReference cloneExpression(BLangExpression expr) {
        switch (expr.getKind()) {
            case SIMPLE_VARIABLE_REF:
                return ASTBuilderUtil.createVariableRef(expr.pos, ((BLangSimpleVarRef) expr).symbol);
            case FIELD_BASED_ACCESS_EXPR:
            case INDEX_BASED_ACCESS_EXPR:
            case INVOCATION:
                return cloneAccessExpr((BLangAccessExpression) expr);
            default:
                throw new IllegalStateException();
        }
    }

    private BLangAccessExpression cloneAccessExpr(BLangAccessExpression originalAccessExpr) {
        if (originalAccessExpr.expr == null) {
            return originalAccessExpr;
        }

        BLangVariableReference varRef;
        NodeKind kind = originalAccessExpr.expr.getKind();
        if (kind == NodeKind.FIELD_BASED_ACCESS_EXPR || kind == NodeKind.INDEX_BASED_ACCESS_EXPR ||
                kind == NodeKind.INVOCATION) {
            varRef = cloneAccessExpr((BLangAccessExpression) originalAccessExpr.expr);
        } else {
            varRef = cloneExpression((BLangVariableReference) originalAccessExpr.expr);
        }
        varRef.type = types.getSafeType(originalAccessExpr.expr.type, false);

        BLangAccessExpression accessExpr;
        switch (originalAccessExpr.getKind()) {
            case FIELD_BASED_ACCESS_EXPR:
                accessExpr = ASTBuilderUtil.createFieldAccessExpr(varRef,
                        ((BLangFieldBasedAccess) originalAccessExpr).field);
                break;
            case INDEX_BASED_ACCESS_EXPR:
                accessExpr = ASTBuilderUtil.createIndexAccessExpr(varRef,
                        ((BLangIndexBasedAccess) originalAccessExpr).indexExpr);
                break;
            case INVOCATION:
                // TODO
                accessExpr = null;
                break;
            default:
                throw new IllegalStateException();
        }

        accessExpr.originalType = originalAccessExpr.originalType;
        accessExpr.pos = originalAccessExpr.pos;
        accessExpr.lhsVar = originalAccessExpr.lhsVar;
        accessExpr.symbol = originalAccessExpr.symbol;
        accessExpr.safeNavigate = false;

        // Type of the field access expression should be always taken from the child type.
        // Because the type assigned to expression contains the inherited error/nil types,
        // and may not reflect the actual type of the child/field expr.
        accessExpr.type = originalAccessExpr.originalType;
        return accessExpr;
    }

    private BLangBinaryExpr getModifiedIntRangeStartExpr(BLangExpression expr) {
        BLangLiteral constOneLiteral = ASTBuilderUtil.createLiteral(expr.pos, symTable.intType, 1L);
        return ASTBuilderUtil.createBinaryExpr(expr.pos, expr, constOneLiteral, symTable.intType, OperatorKind.ADD,
                (BOperatorSymbol) symResolver.resolveBinaryOperator(OperatorKind.ADD,
                        symTable.intType,
                        symTable.intType));
    }

    private BLangBinaryExpr getModifiedIntRangeEndExpr(BLangExpression expr) {
        BLangLiteral constOneLiteral = ASTBuilderUtil.createLiteral(expr.pos, symTable.intType, 1L);
        return ASTBuilderUtil.createBinaryExpr(expr.pos, expr, constOneLiteral, symTable.intType, OperatorKind.SUB,
                (BOperatorSymbol) symResolver.resolveBinaryOperator(OperatorKind.SUB,
                        symTable.intType,
                        symTable.intType));
    }

    private BLangExpression getDefaultValueExpr(BLangAccessExpression accessExpr) {
        BType fieldType = accessExpr.originalType;
        BType type = types.getSafeType(accessExpr.expr.type, false);
        switch (type.tag) {
            case TypeTags.JSON:
                if (accessExpr.getKind() == NodeKind.INDEX_BASED_ACCESS_EXPR &&
                        ((BLangIndexBasedAccess) accessExpr).indexExpr.type.tag == TypeTags.INT) {
                    return new BLangJSONArrayLiteral(new ArrayList<>(), new BArrayType(fieldType));
                }
                return new BLangJSONLiteral(new ArrayList<>(), fieldType);
            case TypeTags.MAP:
                return new BLangMapLiteral(new ArrayList<>(), type);
            case TypeTags.RECORD:
                return new BLangRecordLiteral(type);
            default:
                throw new IllegalStateException();
        }
    }

    private BLangExpression getDefaultValueLiteral(DefaultValueLiteral defaultValue, int paramTypeTag) {
        if (defaultValue == null || defaultValue.getValue() == null) {
            return getNullLiteral();
        }
        Object value = defaultValue.getValue();
        int literalTypeTag = defaultValue.getLiteralTypeTag();

        if (value instanceof Long) {
            switch (paramTypeTag) {
                case TypeTags.FLOAT:
                    return getFloatLiteral(((Long) value).doubleValue());
                case TypeTags.DECIMAL:
                    return getDecimalLiteral(String.valueOf(value));
                default:
                    return getIntLiteral((Long) value);
            }
        }
        if (value instanceof String) {
            switch (paramTypeTag) {
                case TypeTags.FLOAT:
                    return getFloatLiteral(Double.parseDouble((String) value));
                case TypeTags.DECIMAL:
                    return getDecimalLiteral(String.valueOf(value));
                case TypeTags.FINITE:
                case TypeTags.UNION:
                    if (literalTypeTag == TypeTags.FLOAT) {
                        return getFloatLiteral(Double.parseDouble((String) value));
                    }
                    return getStringLiteral((String) value);
                default:
                    return getStringLiteral((String) value);
            }
        }
        if (value instanceof Boolean) {
            return getBooleanLiteral((Boolean) value);
        }
        throw new IllegalStateException("Unsupported default value type");
    }

    private BLangLiteral getStringLiteral(String value) {
        BLangLiteral literal = (BLangLiteral) TreeBuilder.createLiteralExpression();
        literal.value = value;
        literal.type = symTable.stringType;
        return literal;
    }

    private BLangLiteral getIntLiteral(long value) {
        BLangLiteral literal = (BLangLiteral) TreeBuilder.createLiteralExpression();
        literal.value = value;
        literal.type = symTable.intType;
        return literal;
    }

    private BLangLiteral getFloatLiteral(double value) {
        BLangLiteral literal = (BLangLiteral) TreeBuilder.createLiteralExpression();
        literal.value = value;
        literal.type = symTable.floatType;
        return literal;
    }

    private BLangLiteral getDecimalLiteral(String value) {
        BLangLiteral literal = (BLangLiteral) TreeBuilder.createLiteralExpression();
        literal.value = value;
        literal.type = symTable.decimalType;
        return literal;
    }

    private BLangLiteral getBooleanLiteral(boolean value) {
        BLangLiteral literal = (BLangLiteral) TreeBuilder.createLiteralExpression();
        literal.value = value;
        literal.type = symTable.booleanType;
        return literal;
    }

    private BLangLiteral getNullLiteral() {
        BLangLiteral literal = (BLangLiteral) TreeBuilder.createLiteralExpression();
        literal.type = symTable.nilType;
        return literal;
    }

    private boolean isDefaultableMappingType(BType type) {
        switch (types.getSafeType(type, false).tag) {
            case TypeTags.JSON:
            case TypeTags.MAP:
            case TypeTags.RECORD:
                return true;
            default:
                return false;
        }
    }

    private BLangFunction createDefaultObjectConstructor(BLangObjectTypeNode objectTypeNode, SymbolEnv env) {
        BLangFunction initFunction = ASTBuilderUtil
                .createInitFunction(objectTypeNode.pos, Names.EMPTY.value, Names.OBJECT_INIT_SUFFIX);

        // Create the receiver
        initFunction.receiver = ASTBuilderUtil.createReceiver(objectTypeNode.pos, objectTypeNode.type);
        BVarSymbol receiverSymbol = new BVarSymbol(Flags.asMask(EnumSet.noneOf(Flag.class)),
                names.fromIdNode(initFunction.receiver.name), env.enclPkg.symbol.pkgID, objectTypeNode.type,
                env.scope.owner);
        env.scope.define(receiverSymbol.name, receiverSymbol);
        initFunction.receiver.symbol = receiverSymbol;

        initFunction.type = new BInvokableType(new ArrayList<>(), symTable.nilType, null);
        initFunction.attachedFunction = true;
        initFunction.flagSet.add(Flag.ATTACHED);

        // Create function symbol
        Name funcSymbolName = names.fromString(Symbols.getAttachedFuncSymbolName(objectTypeNode.type.tsymbol.name.value,
                Names.OBJECT_INIT_SUFFIX.value));
        initFunction.symbol = Symbols
                .createFunctionSymbol(Flags.asMask(initFunction.flagSet), funcSymbolName, env.enclPkg.symbol.pkgID,
                        initFunction.type, env.scope.owner, initFunction.body != null);
        initFunction.symbol.scope = new Scope(initFunction.symbol);
        initFunction.symbol.receiverSymbol = receiverSymbol;

        // Set the taint information to the constructed init function
        initFunction.symbol.taintTable = new HashMap<>();
        TaintRecord taintRecord = new TaintRecord(TaintRecord.TaintedStatus.UNTAINTED, new ArrayList<>());
        initFunction.symbol.taintTable.put(TaintAnalyzer.ALL_UNTAINTED_TABLE_ENTRY_INDEX, taintRecord);

        // Update Object type with attached function details
        BObjectTypeSymbol objectSymbol = ((BObjectTypeSymbol) objectTypeNode.type.tsymbol);
        objectSymbol.initializerFunc = new BAttachedFunction(Names.OBJECT_INIT_SUFFIX, initFunction.symbol,
                (BInvokableType) initFunction.type);
        objectSymbol.attachedFuncs.add(objectSymbol.initializerFunc);
        objectTypeNode.initFunction = initFunction;
        return initFunction;
    }

    private BLangExpression getInitExpr(BType type, BLangTypeInit typeInitExpr) {
        String identifier;
        switch (typeInitExpr.parent.getKind()) {
            case ASSIGNMENT:
                identifier = ((BLangSimpleVarRef) ((BLangAssignment) typeInitExpr.parent).varRef).symbol.name.value;
                break;
            case VARIABLE:
                identifier = ((BLangSimpleVariable) typeInitExpr.parent).name.value;
                break;
            default:
                return null;
                // shouldn't reach here - todo need to fix as param
        }
        switch (type.tag) {
            case TypeTags.STREAM:
                return new BLangStreamLiteral(type, identifier);
            case TypeTags.CHANNEL:
                return new BLangChannelLiteral(type, identifier);
            default:
                return null;
        }
    }
}<|MERGE_RESOLUTION|>--- conflicted
+++ resolved
@@ -2222,14 +2222,9 @@
         indexAccessExpr.expr = rewriteExpr(indexAccessExpr.expr);
         BType varRefType = indexAccessExpr.expr.type;
         if (varRefType.tag == TypeTags.OBJECT || varRefType.tag == TypeTags.RECORD) {
-<<<<<<< HEAD
             targetVarRef = new BLangStructFieldAccessExpr(indexAccessExpr.pos,
                     indexAccessExpr.expr, indexAccessExpr.indexExpr,
                     (BVarSymbol) indexAccessExpr.symbol, false);
-=======
-            targetVarRef = new BLangStructFieldAccessExpr(indexAccessExpr.pos, indexAccessExpr.expr,
-                    indexAccessExpr.indexExpr, (BVarSymbol) indexAccessExpr.symbol, false);
->>>>>>> e4f3055f
         } else if (varRefType.tag == TypeTags.MAP) {
             targetVarRef = new BLangMapAccessExpr(indexAccessExpr.pos, indexAccessExpr.expr,
                     indexAccessExpr.indexExpr, !indexAccessExpr.type.isNullable());
