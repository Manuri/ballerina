--- conflicted
+++ resolved
@@ -4974,15 +4974,7 @@
             return false;
         }
 
-<<<<<<< HEAD
         if (accessExpr.errorSafeNavigation || accessExpr.nilSafeNavigation) {
-=======
-        if (accessExpr.safeNavigate) {
-            return true;
-        }
-
-        if (safeNavigateType(accessExpr.expr.type)) {
->>>>>>> c45a8c09
             return true;
         }
 
