--- conflicted
+++ resolved
@@ -2052,14 +2052,9 @@
         // However, we are within the while loop. hence the $result$ can never be nil. Therefore
         // cast $result$ to non-nilable  type.
         BLangFieldBasedAccess valueAccessExpr = getValueAccessExpression(foreach, resultSymbol);
-<<<<<<< HEAD
-        valueAccessExpr.expr = addConversionExprIfRequired(valueAccessExpr.expr,
-                types.getSafeType(valueAccessExpr.expr.type, false));
-=======
         valueAccessExpr.expr =
                 addConversionExprIfRequired(valueAccessExpr.expr, types.getSafeType(valueAccessExpr.expr.type,
                                                                                     true, false));
->>>>>>> 16e14689
 
         VariableDefinitionNode variableDefinitionNode = foreach.variableDefinitionNode;
         variableDefinitionNode.getVariable()
@@ -2081,7 +2076,6 @@
         blockNode.addStatement(resultVariableDefinition);
 
         // Add the while node to the block.
-
         blockNode.addStatement(whileNode);
         return blockNode;
     }
