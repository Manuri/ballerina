--- conflicted
+++ resolved
@@ -1222,38 +1222,6 @@
         emit(assignableExpr.opSymbol.opcode, assignableExpr.lhsExpr.regIndex, typeCPIndex, regIndex);
     }
 
-    @Override
-<<<<<<< HEAD
-    public void visit(BLangBracedOrTupleExpr bracedOrTupleExpr) {
-        // Emit create array instruction
-        RegIndex exprRegIndex = calcAndGetExprRegIndex(bracedOrTupleExpr);
-        Operand typeCPIndex = getTypeCPIndex(bracedOrTupleExpr.type);
-        BLangLiteral sizeLiteral = generateIntegerLiteralNode(bracedOrTupleExpr, bracedOrTupleExpr.expressions.size());
-
-        emit(InstructionCodes.RNEWARRAY, exprRegIndex, typeCPIndex, sizeLiteral.regIndex);
-
-        // Emit instructions populate initial array values;
-        for (int i = 0; i < bracedOrTupleExpr.expressions.size(); i++) {
-            BLangExpression argExpr = bracedOrTupleExpr.expressions.get(i);
-            genNode(argExpr, this.env);
-
-            BLangLiteral indexLiteral = new BLangLiteral();
-            indexLiteral.pos = argExpr.pos;
-            indexLiteral.value = (long) i;
-            indexLiteral.type = symTable.intType;
-            genNode(indexLiteral, this.env);
-            emit(InstructionCodes.RASTORE, exprRegIndex, indexLiteral.regIndex, argExpr.regIndex);
-        }
-=======
-    public void visit(BLangErrorConstructorExpr errExpr) {
-        genNode(errExpr.reasonExpr, env);
-        genNode(errExpr.detailsExpr, env);
-        RegIndex regIndex = calcAndGetExprRegIndex(errExpr);
-        emit(InstructionCodes.ERROR, getTypeCPIndex(errExpr.type), errExpr.reasonExpr.regIndex,
-                errExpr.detailsExpr.regIndex, regIndex);
->>>>>>> 6987a937
-    }
-
     private void visitAndExpression(BLangBinaryExpr binaryExpr) {
         // Code address to jump if at least one of the expressions get evaluated to false.
         // short-circuit evaluation
