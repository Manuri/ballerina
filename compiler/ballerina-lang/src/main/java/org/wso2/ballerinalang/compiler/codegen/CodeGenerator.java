--- conflicted
+++ resolved
@@ -2164,7 +2164,6 @@
 
         currentPkgInfo.constantInfoMap.put(constantSymbol.name.value, constantInfo);
 
-<<<<<<< HEAD
         if (((BLangExpression) constant.value).getKind() == NodeKind.LITERAL) {
 
             constantInfo.isSimpleLiteral = true;
@@ -2204,12 +2203,6 @@
 
             constantSymbol.varIndex = getPVIndex(constantSymbol.literalValueType.tag);
             constantValue.globalMemIndex = constantSymbol.varIndex.value;
-=======
-        BLangLiteral literal = new BLangLiteral();
-        literal.pos = constant.pos;
-        literal.value = ((BLangLiteral) constant.value).value;
-        literal.type = ((BLangLiteral) constant.value).type;
->>>>>>> 6455ee49
 
             // Todo - Add const map.
             // Create key-value info.
