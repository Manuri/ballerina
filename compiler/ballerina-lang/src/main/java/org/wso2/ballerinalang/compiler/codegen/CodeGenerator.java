/*
 *  Copyright (c) 2017, WSO2 Inc. (http://www.wso2.org) All Rights Reserved.
 *
 *  WSO2 Inc. licenses this file to you under the Apache License,
 *  Version 2.0 (the "License"); you may not use this file except
 *  in compliance with the License.
 *  You may obtain a copy of the License at
 *
 *    http://www.apache.org/licenses/LICENSE-2.0
 *
 *  Unless required by applicable law or agreed to in writing,
 *  software distributed under the License is distributed on an
 *  "AS IS" BASIS, WITHOUT WARRANTIES OR CONDITIONS OF ANY
 *  KIND, either express or implied.  See the License for the
 *  specific language governing permissions and limitations
 *  under the License.
 */
package org.wso2.ballerinalang.compiler.codegen;

import org.ballerinalang.compiler.BLangCompilerException;
import org.ballerinalang.compiler.CompilerPhase;
import org.ballerinalang.model.Name;
import org.ballerinalang.model.TreeBuilder;
import org.ballerinalang.model.elements.MarkdownDocAttachment;
import org.ballerinalang.model.elements.PackageID;
import org.ballerinalang.model.symbols.SymbolKind;
import org.ballerinalang.model.tree.NodeKind;
import org.ballerinalang.model.tree.OperatorKind;
import org.ballerinalang.model.types.TypeKind;
import org.ballerinalang.util.FunctionFlags;
import org.ballerinalang.util.TransactionStatus;
import org.wso2.ballerinalang.compiler.PackageCache;
import org.wso2.ballerinalang.compiler.semantics.model.SymbolEnv;
import org.wso2.ballerinalang.compiler.semantics.model.SymbolTable;
import org.wso2.ballerinalang.compiler.semantics.model.symbols.BAnnotationSymbol;
import org.wso2.ballerinalang.compiler.semantics.model.symbols.BAttachedFunction;
import org.wso2.ballerinalang.compiler.semantics.model.symbols.BInvokableSymbol;
import org.wso2.ballerinalang.compiler.semantics.model.symbols.BObjectTypeSymbol;
import org.wso2.ballerinalang.compiler.semantics.model.symbols.BPackageSymbol;
import org.wso2.ballerinalang.compiler.semantics.model.symbols.BRecordTypeSymbol;
import org.wso2.ballerinalang.compiler.semantics.model.symbols.BSymbol;
import org.wso2.ballerinalang.compiler.semantics.model.symbols.BTypeSymbol;
import org.wso2.ballerinalang.compiler.semantics.model.symbols.BVarSymbol;
import org.wso2.ballerinalang.compiler.semantics.model.symbols.BXMLNSSymbol;
import org.wso2.ballerinalang.compiler.semantics.model.symbols.SymTag;
import org.wso2.ballerinalang.compiler.semantics.model.symbols.Symbols;
import org.wso2.ballerinalang.compiler.semantics.model.symbols.TaintRecord;
import org.wso2.ballerinalang.compiler.semantics.model.types.BArrayType;
import org.wso2.ballerinalang.compiler.semantics.model.types.BInvokableType;
import org.wso2.ballerinalang.compiler.semantics.model.types.BMapType;
import org.wso2.ballerinalang.compiler.semantics.model.types.BObjectType;
import org.wso2.ballerinalang.compiler.semantics.model.types.BRecordType;
import org.wso2.ballerinalang.compiler.semantics.model.types.BType;
import org.wso2.ballerinalang.compiler.tree.BLangAction;
import org.wso2.ballerinalang.compiler.tree.BLangAnnotation;
import org.wso2.ballerinalang.compiler.tree.BLangAnnotationAttachment;
import org.wso2.ballerinalang.compiler.tree.BLangEndpoint;
import org.wso2.ballerinalang.compiler.tree.BLangFunction;
import org.wso2.ballerinalang.compiler.tree.BLangIdentifier;
import org.wso2.ballerinalang.compiler.tree.BLangInvokableNode;
import org.wso2.ballerinalang.compiler.tree.BLangNode;
import org.wso2.ballerinalang.compiler.tree.BLangNodeVisitor;
import org.wso2.ballerinalang.compiler.tree.BLangPackage;
import org.wso2.ballerinalang.compiler.tree.BLangResource;
import org.wso2.ballerinalang.compiler.tree.BLangService;
import org.wso2.ballerinalang.compiler.tree.BLangTypeDefinition;
import org.wso2.ballerinalang.compiler.tree.BLangVariable;
import org.wso2.ballerinalang.compiler.tree.BLangWorker;
import org.wso2.ballerinalang.compiler.tree.BLangXMLNS;
import org.wso2.ballerinalang.compiler.tree.BLangXMLNS.BLangLocalXMLNS;
import org.wso2.ballerinalang.compiler.tree.BLangXMLNS.BLangPackageXMLNS;
import org.wso2.ballerinalang.compiler.tree.expressions.BLangArrayLiteral;
import org.wso2.ballerinalang.compiler.tree.expressions.BLangArrayLiteral.BLangJSONArrayLiteral;
import org.wso2.ballerinalang.compiler.tree.expressions.BLangAwaitExpr;
import org.wso2.ballerinalang.compiler.tree.expressions.BLangBinaryExpr;
import org.wso2.ballerinalang.compiler.tree.expressions.BLangBracedOrTupleExpr;
import org.wso2.ballerinalang.compiler.tree.expressions.BLangErrorConstructorExpr;
import org.wso2.ballerinalang.compiler.tree.expressions.BLangExpression;
import org.wso2.ballerinalang.compiler.tree.expressions.BLangFieldBasedAccess.BLangStructFunctionVarRef;
import org.wso2.ballerinalang.compiler.tree.expressions.BLangIndexBasedAccess.BLangArrayAccessExpr;
import org.wso2.ballerinalang.compiler.tree.expressions.BLangIndexBasedAccess.BLangJSONAccessExpr;
import org.wso2.ballerinalang.compiler.tree.expressions.BLangIndexBasedAccess.BLangMapAccessExpr;
import org.wso2.ballerinalang.compiler.tree.expressions.BLangIndexBasedAccess.BLangStructFieldAccessExpr;
import org.wso2.ballerinalang.compiler.tree.expressions.BLangIndexBasedAccess.BLangTupleAccessExpr;
import org.wso2.ballerinalang.compiler.tree.expressions.BLangIndexBasedAccess.BLangXMLAccessExpr;
import org.wso2.ballerinalang.compiler.tree.expressions.BLangIntRangeExpression;
import org.wso2.ballerinalang.compiler.tree.expressions.BLangInvocation;
import org.wso2.ballerinalang.compiler.tree.expressions.BLangInvocation.BFunctionPointerInvocation;
import org.wso2.ballerinalang.compiler.tree.expressions.BLangInvocation.BLangActionInvocation;
import org.wso2.ballerinalang.compiler.tree.expressions.BLangInvocation.BLangAttachedFunctionInvocation;
import org.wso2.ballerinalang.compiler.tree.expressions.BLangInvocation.BLangBuiltInMethodInvocation;
import org.wso2.ballerinalang.compiler.tree.expressions.BLangIsAssignableExpr;
import org.wso2.ballerinalang.compiler.tree.expressions.BLangLambdaFunction;
import org.wso2.ballerinalang.compiler.tree.expressions.BLangLiteral;
import org.wso2.ballerinalang.compiler.tree.expressions.BLangRecordLiteral;
import org.wso2.ballerinalang.compiler.tree.expressions.BLangRecordLiteral.BLangJSONLiteral;
import org.wso2.ballerinalang.compiler.tree.expressions.BLangRecordLiteral.BLangMapLiteral;
import org.wso2.ballerinalang.compiler.tree.expressions.BLangRecordLiteral.BLangRecordKey;
import org.wso2.ballerinalang.compiler.tree.expressions.BLangRecordLiteral.BLangRecordKeyValue;
import org.wso2.ballerinalang.compiler.tree.expressions.BLangRecordLiteral.BLangStreamLiteral;
import org.wso2.ballerinalang.compiler.tree.expressions.BLangRecordLiteral.BLangStructLiteral;
import org.wso2.ballerinalang.compiler.tree.expressions.BLangSimpleVarRef;
import org.wso2.ballerinalang.compiler.tree.expressions.BLangSimpleVarRef.BLangFieldVarRef;
import org.wso2.ballerinalang.compiler.tree.expressions.BLangSimpleVarRef.BLangFunctionVarRef;
import org.wso2.ballerinalang.compiler.tree.expressions.BLangSimpleVarRef.BLangLocalVarRef;
import org.wso2.ballerinalang.compiler.tree.expressions.BLangSimpleVarRef.BLangPackageVarRef;
import org.wso2.ballerinalang.compiler.tree.expressions.BLangSimpleVarRef.BLangTypeLoad;
import org.wso2.ballerinalang.compiler.tree.expressions.BLangStatementExpression;
import org.wso2.ballerinalang.compiler.tree.expressions.BLangStringTemplateLiteral;
import org.wso2.ballerinalang.compiler.tree.expressions.BLangTableLiteral;
import org.wso2.ballerinalang.compiler.tree.expressions.BLangTernaryExpr;
import org.wso2.ballerinalang.compiler.tree.expressions.BLangTrapExpr;
import org.wso2.ballerinalang.compiler.tree.expressions.BLangTypeConversionExpr;
import org.wso2.ballerinalang.compiler.tree.expressions.BLangTypeInit;
import org.wso2.ballerinalang.compiler.tree.expressions.BLangTypeTestExpr;
import org.wso2.ballerinalang.compiler.tree.expressions.BLangTypedescExpr;
import org.wso2.ballerinalang.compiler.tree.expressions.BLangUnaryExpr;
import org.wso2.ballerinalang.compiler.tree.expressions.BLangVariableReference;
import org.wso2.ballerinalang.compiler.tree.expressions.BLangXMLAttribute;
import org.wso2.ballerinalang.compiler.tree.expressions.BLangXMLAttributeAccess;
import org.wso2.ballerinalang.compiler.tree.expressions.BLangXMLCommentLiteral;
import org.wso2.ballerinalang.compiler.tree.expressions.BLangXMLElementLiteral;
import org.wso2.ballerinalang.compiler.tree.expressions.BLangXMLProcInsLiteral;
import org.wso2.ballerinalang.compiler.tree.expressions.BLangXMLQName;
import org.wso2.ballerinalang.compiler.tree.expressions.BLangXMLQuotedString;
import org.wso2.ballerinalang.compiler.tree.expressions.BLangXMLSequenceLiteral;
import org.wso2.ballerinalang.compiler.tree.expressions.BLangXMLTextLiteral;
import org.wso2.ballerinalang.compiler.tree.statements.BLangAbort;
import org.wso2.ballerinalang.compiler.tree.statements.BLangAssignment;
import org.wso2.ballerinalang.compiler.tree.statements.BLangBlockStmt;
import org.wso2.ballerinalang.compiler.tree.statements.BLangBreak;
import org.wso2.ballerinalang.compiler.tree.statements.BLangCatch;
import org.wso2.ballerinalang.compiler.tree.statements.BLangCompensate;
import org.wso2.ballerinalang.compiler.tree.statements.BLangContinue;
import org.wso2.ballerinalang.compiler.tree.statements.BLangDone;
import org.wso2.ballerinalang.compiler.tree.statements.BLangExpressionStmt;
import org.wso2.ballerinalang.compiler.tree.statements.BLangForeach;
import org.wso2.ballerinalang.compiler.tree.statements.BLangForever;
import org.wso2.ballerinalang.compiler.tree.statements.BLangForkJoin;
import org.wso2.ballerinalang.compiler.tree.statements.BLangIf;
import org.wso2.ballerinalang.compiler.tree.statements.BLangLock;
import org.wso2.ballerinalang.compiler.tree.statements.BLangMatch;
import org.wso2.ballerinalang.compiler.tree.statements.BLangPanic;
import org.wso2.ballerinalang.compiler.tree.statements.BLangRetry;
import org.wso2.ballerinalang.compiler.tree.statements.BLangReturn;
import org.wso2.ballerinalang.compiler.tree.statements.BLangScope;
import org.wso2.ballerinalang.compiler.tree.statements.BLangStatement;
import org.wso2.ballerinalang.compiler.tree.statements.BLangTransaction;
import org.wso2.ballerinalang.compiler.tree.statements.BLangTryCatchFinally;
import org.wso2.ballerinalang.compiler.tree.statements.BLangVariableDef;
import org.wso2.ballerinalang.compiler.tree.statements.BLangWhile;
import org.wso2.ballerinalang.compiler.tree.statements.BLangWorkerReceive;
import org.wso2.ballerinalang.compiler.tree.statements.BLangWorkerSend;
import org.wso2.ballerinalang.compiler.tree.statements.BLangXMLNSStatement;
import org.wso2.ballerinalang.compiler.tree.types.BLangFiniteTypeNode;
import org.wso2.ballerinalang.compiler.tree.types.BLangObjectTypeNode;
import org.wso2.ballerinalang.compiler.tree.types.BLangRecordTypeNode;
import org.wso2.ballerinalang.compiler.util.BArrayState;
import org.wso2.ballerinalang.compiler.util.CompilerContext;
import org.wso2.ballerinalang.compiler.util.CompilerUtils;
import org.wso2.ballerinalang.compiler.util.FieldKind;
import org.wso2.ballerinalang.compiler.util.Names;
import org.wso2.ballerinalang.compiler.util.TypeTags;
import org.wso2.ballerinalang.compiler.util.diagnotic.DiagnosticPos;
import org.wso2.ballerinalang.programfile.AnnotationInfo;
import org.wso2.ballerinalang.programfile.CallableUnitInfo;
import org.wso2.ballerinalang.programfile.CompiledBinaryFile;
import org.wso2.ballerinalang.programfile.CompiledBinaryFile.PackageFile;
import org.wso2.ballerinalang.programfile.CompiledBinaryFile.ProgramFile;
import org.wso2.ballerinalang.programfile.DefaultValue;
import org.wso2.ballerinalang.programfile.ErrorTableEntry;
import org.wso2.ballerinalang.programfile.FiniteTypeInfo;
import org.wso2.ballerinalang.programfile.ForkjoinInfo;
import org.wso2.ballerinalang.programfile.FunctionInfo;
import org.wso2.ballerinalang.programfile.ImportPackageInfo;
import org.wso2.ballerinalang.programfile.Instruction;
import org.wso2.ballerinalang.programfile.Instruction.Operand;
import org.wso2.ballerinalang.programfile.Instruction.RegIndex;
import org.wso2.ballerinalang.programfile.InstructionCodes;
import org.wso2.ballerinalang.programfile.InstructionFactory;
import org.wso2.ballerinalang.programfile.LabelTypeInfo;
import org.wso2.ballerinalang.programfile.LineNumberInfo;
import org.wso2.ballerinalang.programfile.LocalVariableInfo;
import org.wso2.ballerinalang.programfile.ObjectTypeInfo;
import org.wso2.ballerinalang.programfile.PackageInfo;
import org.wso2.ballerinalang.programfile.PackageInfoWriter;
import org.wso2.ballerinalang.programfile.PackageVarInfo;
import org.wso2.ballerinalang.programfile.RecordTypeInfo;
import org.wso2.ballerinalang.programfile.ResourceInfo;
import org.wso2.ballerinalang.programfile.ServiceInfo;
import org.wso2.ballerinalang.programfile.StructFieldInfo;
import org.wso2.ballerinalang.programfile.TypeDefInfo;
import org.wso2.ballerinalang.programfile.ValueSpaceItemInfo;
import org.wso2.ballerinalang.programfile.WorkerDataChannelInfo;
import org.wso2.ballerinalang.programfile.WorkerInfo;
import org.wso2.ballerinalang.programfile.attributes.AttributeInfo;
import org.wso2.ballerinalang.programfile.attributes.AttributeInfoPool;
import org.wso2.ballerinalang.programfile.attributes.CodeAttributeInfo;
import org.wso2.ballerinalang.programfile.attributes.DefaultValueAttributeInfo;
import org.wso2.ballerinalang.programfile.attributes.DocumentationAttributeInfo;
import org.wso2.ballerinalang.programfile.attributes.DocumentationAttributeInfo.ParameterDocumentInfo;
import org.wso2.ballerinalang.programfile.attributes.ErrorTableAttributeInfo;
import org.wso2.ballerinalang.programfile.attributes.LineNumberTableAttributeInfo;
import org.wso2.ballerinalang.programfile.attributes.LocalVariableAttributeInfo;
import org.wso2.ballerinalang.programfile.attributes.ParamDefaultValueAttributeInfo;
import org.wso2.ballerinalang.programfile.attributes.ParameterAttributeInfo;
import org.wso2.ballerinalang.programfile.attributes.TaintTableAttributeInfo;
import org.wso2.ballerinalang.programfile.attributes.VarTypeCountAttributeInfo;
import org.wso2.ballerinalang.programfile.cpentries.BlobCPEntry;
import org.wso2.ballerinalang.programfile.cpentries.ByteCPEntry;
import org.wso2.ballerinalang.programfile.cpentries.ConstantPool;
import org.wso2.ballerinalang.programfile.cpentries.FloatCPEntry;
import org.wso2.ballerinalang.programfile.cpentries.ForkJoinCPEntry;
import org.wso2.ballerinalang.programfile.cpentries.FunctionRefCPEntry;
import org.wso2.ballerinalang.programfile.cpentries.IntegerCPEntry;
import org.wso2.ballerinalang.programfile.cpentries.PackageRefCPEntry;
import org.wso2.ballerinalang.programfile.cpentries.StringCPEntry;
import org.wso2.ballerinalang.programfile.cpentries.StructureRefCPEntry;
import org.wso2.ballerinalang.programfile.cpentries.TypeRefCPEntry;
import org.wso2.ballerinalang.programfile.cpentries.UTF8CPEntry;
import org.wso2.ballerinalang.programfile.cpentries.WorkerDataChannelRefCPEntry;
import org.wso2.ballerinalang.util.Flags;

import java.io.IOException;
import java.util.ArrayList;
import java.util.Arrays;
import java.util.HashMap;
import java.util.List;
import java.util.Map;
import java.util.Map.Entry;
import java.util.Optional;
import java.util.Stack;
import java.util.stream.Collectors;

import javax.xml.XMLConstants;

import static org.wso2.ballerinalang.compiler.codegen.CodeGenerator.VariableIndex.Kind.FIELD;
import static org.wso2.ballerinalang.compiler.codegen.CodeGenerator.VariableIndex.Kind.LOCAL;
import static org.wso2.ballerinalang.compiler.codegen.CodeGenerator.VariableIndex.Kind.PACKAGE;
import static org.wso2.ballerinalang.compiler.codegen.CodeGenerator.VariableIndex.Kind.REG;
import static org.wso2.ballerinalang.programfile.ProgramFileConstants.BOOL_OFFSET;
import static org.wso2.ballerinalang.programfile.ProgramFileConstants.BYTE_NEGATIVE_OFFSET;
import static org.wso2.ballerinalang.programfile.ProgramFileConstants.FLOAT_OFFSET;
import static org.wso2.ballerinalang.programfile.ProgramFileConstants.INT_OFFSET;
import static org.wso2.ballerinalang.programfile.ProgramFileConstants.REF_OFFSET;
import static org.wso2.ballerinalang.programfile.ProgramFileConstants.STRING_OFFSET;

/**
 * Generates Ballerina bytecode by visiting the AST.
 *
 * @since 0.94
 */
public class CodeGenerator extends BLangNodeVisitor {

    private static final CompilerContext.Key<CodeGenerator> CODE_GENERATOR_KEY =
            new CompilerContext.Key<>();
    /**
     * This structure holds current package-level variable indexes.
     */
    private VariableIndex pvIndexes = new VariableIndex(PACKAGE);

    /**
     * This structure holds current local variable indexes.
     */
    private VariableIndex lvIndexes = new VariableIndex(LOCAL);

    /**
     * This structure holds current field indexes.
     */
    private VariableIndex fieldIndexes = new VariableIndex(FIELD);

    /**
     * This structure holds current register indexes.
     */
    private VariableIndex regIndexes = new VariableIndex(REG);

    /**
     * This structure holds the maximum register count per type.
     * This structure is updated for every statement.
     */
    private VariableIndex maxRegIndexes = new VariableIndex(REG);

    private List<RegIndex> regIndexList = new ArrayList<>();

    /**
     * This structure holds child scopes of a given scope.
     */
    private Map<String, Stack<String>> childScopesMap = new HashMap<>();

    private SymbolEnv env;
    // TODO Remove this dependency from the code generator
    private final SymbolTable symTable;
    private final PackageCache packageCache;

    private PackageInfo currentPkgInfo;
    private PackageID currentPkgID;
    private int currentPackageRefCPIndex;

    private LineNumberTableAttributeInfo lineNoAttrInfo;
    private CallableUnitInfo currentCallableUnitInfo;
    private LocalVariableAttributeInfo localVarAttrInfo;
    private WorkerInfo currentWorkerInfo;
    private ServiceInfo currentServiceInfo;

    // Required variables to generate code for assignment statements
    private boolean varAssignment = false;

    // Disable register index reset behaviour.
    // By default register indexes get reset for every statement.
    // We need to disable this behaviour for desugared expressions.
    private boolean regIndexResetDisabled = false;

    private int transactionIndex = 0;

    private Stack<Instruction> loopResetInstructionStack = new Stack<>();
    private Stack<Instruction> loopExitInstructionStack = new Stack<>();
    private Stack<Instruction> abortInstructions = new Stack<>();
    private Stack<Instruction> failInstructions = new Stack<>();
    private Stack<Integer> tryCatchErrorRangeFromIPStack = new Stack<>();
    private Stack<Integer> tryCatchErrorRangeToIPStack = new Stack<>();

    private int workerChannelCount = 0;
    private int forkJoinCount = 0;

    public static CodeGenerator getInstance(CompilerContext context) {
        CodeGenerator codeGenerator = context.get(CODE_GENERATOR_KEY);
        if (codeGenerator == null) {
            codeGenerator = new CodeGenerator(context);
        }

        return codeGenerator;
    }

    public CodeGenerator(CompilerContext context) {
        context.put(CODE_GENERATOR_KEY, this);
        this.symTable = SymbolTable.getInstance(context);
        this.packageCache = PackageCache.getInstance(context);
    }

    public ProgramFile generateBALX(BLangPackage pkgNode) {
        ProgramFile programFile = new ProgramFile();

        // Add all the packages to the program file structure.
        addPackageInfo(pkgNode.symbol, programFile);
        programFile.entryPkgCPIndex = addPackageRefCPEntry(programFile, pkgNode.symbol.pkgID);
        // TODO Remove the following line..
        setEntryPoints(programFile, pkgNode);
        return programFile;
    }

    public BLangPackage generateBALO(BLangPackage pkgNode) {
        // Reset package level variable indexes.
        this.pvIndexes = new VariableIndex(VariableIndex.Kind.PACKAGE);
        // Generate code for the given package.
        this.currentPkgInfo = new PackageInfo();
        // Add current package info to currentPackageInfo object
        addPkgDetailsToPkgInfoObj(pkgNode);
        generatePkgNode(pkgNode);

        // Generate program file for the Testable package
        pkgNode.getTestablePkgs().forEach(testablePkgNode -> {
            // Generate code for the given package.
            generatePkgNode(testablePkgNode);
            this.currentPkgInfo = null;
        });
        this.currentPkgInfo = null;
        return pkgNode;
    }

    private void generatePkgNode(BLangPackage pkgNode) {
        genNode(pkgNode, this.symTable.pkgEnvMap.get(pkgNode.symbol));
        // Add global variable indexes to the ProgramFile
        prepareIndexes(this.pvIndexes);
        // Create Global variable attribute info
        addVarCountAttrInfo(this.currentPkgInfo, this.currentPkgInfo, pvIndexes);
        pkgNode.symbol.packageFile = new PackageFile(getPackageBinaryContent(pkgNode));
        setEntryPoints(pkgNode.symbol.packageFile, pkgNode);
    }

    private void setEntryPoints(CompiledBinaryFile compiledBinaryFile, BLangPackage pkgNode) {
        BLangFunction mainFunc = getMainFunction(pkgNode);
        if (mainFunc != null) {
            compiledBinaryFile.setMainEPAvailable(true);
            pkgNode.symbol.entryPointExists = true;
        }

        if (pkgNode.services.size() != 0) {
            compiledBinaryFile.setServiceEPAvailable(true);
            pkgNode.symbol.entryPointExists = true;
        }
    }

    private BLangFunction getMainFunction(BLangPackage pkgNode) {
        for (BLangFunction funcNode : pkgNode.functions) {
            if (CompilerUtils.isMainFunction(funcNode)) {
                return funcNode;
            }
        }
        return null;
    }

    public void visit(BLangPackage pkgNode) {
        if (pkgNode.completedPhases.contains(CompilerPhase.CODE_GEN)) {
            return;
        }
        // Visit imports
        visitImports(pkgNode);
        // Visit top level constructs
        visitTopLevelNodes(pkgNode);
        // Visit the builtin functions
        visitBuiltinFunctions(pkgNode, pkgNode.initFunction);
        visitBuiltinFunctions(pkgNode, pkgNode.startFunction);
        visitBuiltinFunctions(pkgNode, pkgNode.stopFunction);

        pkgNode.topLevelNodes.stream()
                             .filter(pkgLevelNode -> pkgLevelNode.getKind() != NodeKind.VARIABLE &&
                                     pkgLevelNode.getKind() != NodeKind.XMLNS)
                             .forEach(pkgLevelNode -> genNode((BLangNode) pkgLevelNode, this.env));
        // Add function symbol for all functions
        pkgNode.functions.forEach(funcNode -> {
            funcNode.symbol = funcNode.originalFuncSymbol;
        });
        currentPkgInfo.addAttributeInfo(AttributeInfo.Kind.LINE_NUMBER_TABLE_ATTRIBUTE, lineNoAttrInfo);
        currentPackageRefCPIndex = -1;
        currentPkgID = null;
        pkgNode.completedPhases.add(CompilerPhase.CODE_GEN);
    }

    /**
     * Add current package info.
     *
     * @param pkgNode package node
     */
    private void addPkgDetailsToPkgInfoObj(BLangPackage pkgNode) {
        // Add the current package to the program file
        BPackageSymbol pkgSymbol = pkgNode.symbol;
        currentPkgID = pkgSymbol.pkgID;
        currentPkgInfo.orgNameCPIndex = addUTF8CPEntry(currentPkgInfo, currentPkgID.orgName.value);
        currentPkgInfo.nameCPIndex = addUTF8CPEntry(currentPkgInfo, currentPkgID.name.value);
        currentPkgInfo.versionCPIndex = addUTF8CPEntry(currentPkgInfo, currentPkgID.version.value);

        // Insert the package reference to the constant pool of the current package
        currentPackageRefCPIndex = addPackageRefCPEntry(currentPkgInfo, currentPkgID);

        // This attribute keep track of line numbers
        int lineNoAttrNameIndex = addUTF8CPEntry(currentPkgInfo,
                                                 AttributeInfo.Kind.LINE_NUMBER_TABLE_ATTRIBUTE.value());
        lineNoAttrInfo = new LineNumberTableAttributeInfo(lineNoAttrNameIndex);

        // This attribute keep package-level variable information
        int pkgVarAttrNameIndex = addUTF8CPEntry(currentPkgInfo, AttributeInfo.Kind.LOCAL_VARIABLES_ATTRIBUTE
                .value());
        currentPkgInfo.addAttributeInfo(AttributeInfo.Kind.LOCAL_VARIABLES_ATTRIBUTE,
                                        new LocalVariableAttributeInfo(pkgVarAttrNameIndex));
    }

    /**
     * Visit imports.
     *
     * @param pkgNode package node
     */
    private void visitImports(BLangPackage pkgNode) {
        pkgNode.imports.forEach(impPkgNode -> {
            int impPkgOrgNameCPIndex = addUTF8CPEntry(this.currentPkgInfo, impPkgNode.symbol.pkgID.orgName.value);
            int impPkgNameCPIndex = addUTF8CPEntry(this.currentPkgInfo, impPkgNode.symbol.pkgID.name.value);
            int impPkgVersionCPIndex = addUTF8CPEntry(this.currentPkgInfo, impPkgNode.symbol.pkgID.version.value);
            ImportPackageInfo importPkgInfo =
                    new ImportPackageInfo(impPkgOrgNameCPIndex, impPkgNameCPIndex, impPkgVersionCPIndex);
            this.currentPkgInfo.importPkgInfoSet.add(importPkgInfo);
        });
    }

    /**
     * Visit top level constructs.
     *
     * @param pkgNode package node
     */
    private void visitTopLevelNodes(BLangPackage pkgNode) {
        pkgNode.globalVars.forEach(this::createPackageVarInfo);
        pkgNode.typeDefinitions.forEach(this::createTypeDefinitionInfoEntry);
        pkgNode.annotations.forEach(this::createAnnotationInfoEntry);
        pkgNode.functions.forEach(this::createFunctionInfoEntry);
        pkgNode.services.forEach(this::createServiceInfoEntry);
        pkgNode.functions.forEach(this::createFunctionInfoEntry);
    }

    private void visitBuiltinFunctions(BLangPackage pkgNode, BLangFunction function) {
        if (Symbols.isFlagOn(pkgNode.symbol.flags, Flags.TESTABLE)) {
            String funcName = function.getName().value;
            String builtinFuncName = funcName.substring(funcName.indexOf("<") + 1, funcName.indexOf(">"));
            String modifiedFuncName = funcName.replace(builtinFuncName, "test" + builtinFuncName);
            function.name.setValue(modifiedFuncName);
            function.originalFuncSymbol.name.value = modifiedFuncName;
            function.symbol.name.value = modifiedFuncName;
        }
        createFunctionInfoEntry(function);
        genNode(function, this.env);
    }

    public void visit(BLangService serviceNode) {
        BLangFunction initFunction = (BLangFunction) serviceNode.getInitFunction();
        visit(initFunction);

        currentServiceInfo = currentPkgInfo.getServiceInfo(serviceNode.getName().getValue());

        SymbolEnv serviceEnv = SymbolEnv.createServiceEnv(serviceNode, serviceNode.symbol.scope, this.env);
        serviceNode.resources.forEach(resource -> genNode(resource, serviceEnv));
    }

    public void visit(BLangResource resourceNode) {
        ResourceInfo resourceInfo = currentServiceInfo.resourceInfoMap.get(resourceNode.name.getValue());
        currentCallableUnitInfo = resourceInfo;

        SymbolEnv resourceEnv = SymbolEnv
                .createResourceActionSymbolEnv(resourceNode, resourceNode.symbol.scope, this.env);
        visitInvokableNode(resourceNode, currentCallableUnitInfo, resourceEnv);
    }

    public void visit(BLangFunction funcNode) {
        SymbolEnv funcEnv = SymbolEnv.createFunctionEnv(funcNode, funcNode.symbol.scope, this.env);
        currentCallableUnitInfo = currentPkgInfo.functionInfoMap.get(funcNode.symbol.name.value);
        visitInvokableNode(funcNode, currentCallableUnitInfo, funcEnv);
    }

    public void visit(BLangBlockStmt blockNode) {
        SymbolEnv blockEnv = SymbolEnv.createBlockEnv(blockNode, this.env);

        for (BLangStatement stmt : blockNode.stmts) {
            if (stmt.getKind() != NodeKind.TRY && stmt.getKind() != NodeKind.CATCH
                    && stmt.getKind() != NodeKind.IF) {
                addLineNumberInfo(stmt.pos);
            }

            genNode(stmt, blockEnv);
            if (regIndexResetDisabled) {
                // This block node is possibly be part of a desugered expression
                continue;
            }

            // Update the maxRegIndexes structure
            setMaxRegIndexes(regIndexes, maxRegIndexes);

            // Reset the regIndexes structure for every statement
            regIndexes = new VariableIndex(REG);
        }
    }

    public void visit(BLangVariable varNode) {
        BVarSymbol varSymbol = varNode.symbol;
        int ownerSymTag = env.scope.owner.tag;
        if ((ownerSymTag & SymTag.INVOKABLE) == SymTag.INVOKABLE) {
            varSymbol.varIndex = getLVIndex(varSymbol.type.tag);
            LocalVariableInfo localVarInfo = getLocalVarAttributeInfo(varSymbol);
            setVariableScopeStart(localVarInfo, varNode);
            setVariableScopeEnd(localVarInfo, varNode);
            localVarAttrInfo.localVars.add(localVarInfo);
        } else {
            // TODO Support other variable nodes
            throw new IllegalStateException("");
        }

        BLangExpression rhsExpr = varNode.expr;
        if (rhsExpr != null) {
            rhsExpr.regIndex = varSymbol.varIndex;
            genNode(rhsExpr, this.env);
        }
    }

    // Statements

    public void visit(BLangVariableDef varDefNode) {
        genNode(varDefNode.var, this.env);
    }

    @Override
    public void visit(BLangMatch matchStmt) {
        // TODO
    }

    public void visit(BLangReturn returnNode) {
        if (returnNode.expr.type != symTable.nilType) {
            BLangExpression expr = returnNode.expr;
            this.genNode(expr, this.env);
            emit(this.typeTagToInstr(expr.type.tag), getOperand(0), expr.regIndex);
        }
        generateFinallyInstructions(returnNode);
        emit(InstructionCodes.RET);
    }

    private int typeTagToInstr(int typeTag) {
        switch (typeTag) {
            case TypeTags.INT:
                return InstructionCodes.IRET;
            case TypeTags.BYTE:
                return InstructionCodes.BRET;
            case TypeTags.FLOAT:
                return InstructionCodes.FRET;
            case TypeTags.STRING:
                return InstructionCodes.SRET;
            case TypeTags.BOOLEAN:
                return InstructionCodes.BRET;
            default:
                return InstructionCodes.RRET;
        }
    }


    // Expressions

    @Override
    public void visit(BLangLiteral literalExpr) {
        int opcode;
        Operand regIndex = calcAndGetExprRegIndex(literalExpr);
        int typeTag = literalExpr.type.tag;

        switch (typeTag) {
            case TypeTags.INT:
                long longVal = (Long) literalExpr.value;
                if (longVal >= 0 && longVal <= 5) {
                    opcode = InstructionCodes.ICONST_0 + (int) longVal;
                    emit(opcode, regIndex);
                } else {
                    int intCPEntryIndex = currentPkgInfo.addCPEntry(new IntegerCPEntry(longVal));
                    emit(InstructionCodes.ICONST, getOperand(intCPEntryIndex), regIndex);
                }
                break;

            case TypeTags.BYTE:
                byte byteVal = (Byte) literalExpr.value;
                int byteCPEntryIndex = currentPkgInfo.addCPEntry(new ByteCPEntry(byteVal));
                emit(InstructionCodes.BICONST, getOperand(byteCPEntryIndex), regIndex);
                break;

            case TypeTags.FLOAT:
                double doubleVal = (Double) literalExpr.value;
                if (doubleVal == 0 || doubleVal == 1 || doubleVal == 2 ||
                        doubleVal == 3 || doubleVal == 4 || doubleVal == 5) {
                    opcode = InstructionCodes.FCONST_0 + (int) doubleVal;
                    emit(opcode, regIndex);
                } else {
                    int floatCPEntryIndex = currentPkgInfo.addCPEntry(new FloatCPEntry(doubleVal));
                    emit(InstructionCodes.FCONST, getOperand(floatCPEntryIndex), regIndex);
                }
                break;

            case TypeTags.STRING:
                String strValue = (String) literalExpr.value;
                StringCPEntry stringCPEntry = new StringCPEntry(addUTF8CPEntry(currentPkgInfo, strValue), strValue);
                int strCPIndex = currentPkgInfo.addCPEntry(stringCPEntry);
                emit(InstructionCodes.SCONST, getOperand(strCPIndex), regIndex);
                break;

            case TypeTags.BOOLEAN:
                boolean booleanVal = (Boolean) literalExpr.value;
                if (!booleanVal) {
                    opcode = InstructionCodes.BCONST_0;
                } else {
                    opcode = InstructionCodes.BCONST_1;
                }
                emit(opcode, regIndex);
                break;

            case TypeTags.ARRAY:
                if (TypeTags.BYTE == ((BArrayType) literalExpr.type).eType.tag) {
                    BlobCPEntry blobCPEntry = new BlobCPEntry((byte[]) literalExpr.value);
                    int blobCPIndex = currentPkgInfo.addCPEntry(blobCPEntry);
                    emit(InstructionCodes.BACONST, getOperand(blobCPIndex), regIndex);
                }
                break;

            case TypeTags.NIL:
                emit(InstructionCodes.RCONST_NULL, regIndex);
        }
    }

    @Override
    public void visit(BLangArrayLiteral arrayLiteral) {
        BType etype;
        if (arrayLiteral.type.tag == TypeTags.ANY) {
            etype = arrayLiteral.type;
        } else {
            etype = ((BArrayType) arrayLiteral.type).eType;
        }

        // Emit create array instruction
        int opcode = getOpcodeForArrayOperations(etype.tag, InstructionCodes.INEWARRAY);
        Operand arrayVarRegIndex = calcAndGetExprRegIndex(arrayLiteral);
        Operand typeCPIndex = getTypeCPIndex(arrayLiteral.type);

        long size = arrayLiteral.type.tag == TypeTags.ARRAY &&
                ((BArrayType) arrayLiteral.type).state != BArrayState.UNSEALED ?
                (long) ((BArrayType) arrayLiteral.type).size : -1L;
        BLangLiteral arraySizeLiteral = generateIntegerLiteralNode(arrayLiteral, size);

        emit(opcode, arrayVarRegIndex, typeCPIndex, arraySizeLiteral.regIndex);

        // Emit instructions populate initial array values;
        for (int i = 0; i < arrayLiteral.exprs.size(); i++) {
            BLangExpression argExpr = arrayLiteral.exprs.get(i);
            genNode(argExpr, this.env);

            BLangLiteral indexLiteral = new BLangLiteral();
            indexLiteral.pos = arrayLiteral.pos;
            indexLiteral.value = (long) i;
            indexLiteral.type = symTable.intType;
            genNode(indexLiteral, this.env);

            opcode = getOpcodeForArrayOperations(argExpr.type.tag, InstructionCodes.IASTORE);
            emit(opcode, arrayVarRegIndex, indexLiteral.regIndex, argExpr.regIndex);
        }
    }

    @Override
    public void visit(BLangJSONArrayLiteral arrayLiteral) {
        // Emit create array instruction
        int opcode = getOpcodeForArrayOperations(arrayLiteral.type.tag, InstructionCodes.INEWARRAY);
        Operand arrayVarRegIndex = calcAndGetExprRegIndex(arrayLiteral);
        Operand typeCPIndex = getTypeCPIndex(arrayLiteral.type);

        long size = arrayLiteral.type.tag == TypeTags.ARRAY &&
                ((BArrayType) arrayLiteral.type).state != BArrayState.UNSEALED ?
                (long) ((BArrayType) arrayLiteral.type).size : -1L;
        BLangLiteral arraySizeLiteral = generateIntegerLiteralNode(arrayLiteral, size);

        emit(opcode, arrayVarRegIndex, typeCPIndex, arraySizeLiteral.regIndex);

        for (int i = 0; i < arrayLiteral.exprs.size(); i++) {
            BLangExpression argExpr = arrayLiteral.exprs.get(i);
            genNode(argExpr, this.env);

            BLangLiteral indexLiteral = new BLangLiteral();
            indexLiteral.pos = arrayLiteral.pos;
            indexLiteral.value = (long) i;
            indexLiteral.type = symTable.intType;
            genNode(indexLiteral, this.env);
            emit(InstructionCodes.JSONASTORE, arrayLiteral.regIndex, indexLiteral.regIndex, argExpr.regIndex);
        }
    }

    @Override
    public void visit(BLangJSONLiteral jsonLiteral) {
        jsonLiteral.regIndex = calcAndGetExprRegIndex(jsonLiteral);
        Operand typeCPIndex = getTypeCPIndex(jsonLiteral.type);
        emit(InstructionCodes.NEWMAP, jsonLiteral.regIndex, typeCPIndex);

        for (BLangRecordKeyValue keyValue : jsonLiteral.keyValuePairs) {
            BLangExpression keyExpr = keyValue.key.expr;
            genNode(keyExpr, this.env);

            BLangExpression valueExpr = keyValue.valueExpr;
            genNode(valueExpr, this.env);

            emit(InstructionCodes.JSONSTORE, jsonLiteral.regIndex, keyExpr.regIndex, valueExpr.regIndex);
        }
    }

    @Override
    public void visit(BLangMapLiteral mapLiteral) {
        Operand mapVarRegIndex = calcAndGetExprRegIndex(mapLiteral);
        Operand typeCPIndex = getTypeCPIndex(mapLiteral.type);
        emit(InstructionCodes.NEWMAP, mapVarRegIndex, typeCPIndex);

        // Handle Map init stuff
        for (BLangRecordKeyValue keyValue : mapLiteral.keyValuePairs) {
            BLangExpression keyExpr = keyValue.key.expr;
            genNode(keyExpr, this.env);

            BLangExpression valueExpr = keyValue.valueExpr;
            genNode(valueExpr, this.env);

            BMapType mapType = (BMapType) mapLiteral.type;

            int opcode = getValueToRefTypeCastOpcode(mapType.constraint.tag);
            if (opcode == InstructionCodes.NOP) {
                emit(InstructionCodes.MAPSTORE, mapVarRegIndex, keyExpr.regIndex, valueExpr.regIndex);
            } else {
                RegIndex refRegMapValue = getRegIndex(TypeTags.ANY);
                emit(opcode, valueExpr.regIndex, refRegMapValue);
                emit(InstructionCodes.MAPSTORE, mapVarRegIndex, keyExpr.regIndex, refRegMapValue);
            }
        }
    }

    @Override
    public void visit(BLangStructLiteral structLiteral) {
        BRecordTypeSymbol structSymbol = (BRecordTypeSymbol) structLiteral.type.tsymbol;
        int pkgCPIndex = addPackageRefCPEntry(currentPkgInfo, structSymbol.pkgID);
        int structNameCPIndex = addUTF8CPEntry(currentPkgInfo, structSymbol.name.value);
        StructureRefCPEntry structureRefCPEntry = new StructureRefCPEntry(pkgCPIndex, structNameCPIndex);
        Operand structCPIndex = getOperand(currentPkgInfo.addCPEntry(structureRefCPEntry));

        // Emit an instruction to create a new record.
        RegIndex structRegIndex = calcAndGetExprRegIndex(structLiteral);
        emit(InstructionCodes.NEWSTRUCT, structCPIndex, structRegIndex);

        // Invoke the struct default values init function here.
        if (structSymbol.defaultsValuesInitFunc != null) {
            int funcRefCPIndex = getFuncRefCPIndex(structSymbol.defaultsValuesInitFunc.symbol);
            // call funcRefCPIndex 1 structRegIndex 0
            Operand[] operands = new Operand[6];
            operands[0] = getOperand(funcRefCPIndex);
            operands[1] = getOperand(false);
            operands[2] = getOperand(1);
            operands[3] = structRegIndex;
            // Earlier, init function did not return any value. But now all functions should return a value. So we add
            // new two operands to indicate the return value of the init function. The first one is the number of
            // return values and the second one is the type of the return value.
            operands[4] = getOperand(1);
            operands[5] = getRegIndex(TypeTags.NIL);
            emit(InstructionCodes.CALL, operands);
        }

        // Invoke the struct initializer here.
        if (structLiteral.initializer != null) {
            int funcRefCPIndex = getFuncRefCPIndex(structLiteral.initializer.symbol);
            // call funcRefCPIndex 1 structRegIndex 0
            Operand[] operands = new Operand[6];
            operands[0] = getOperand(funcRefCPIndex);
            operands[1] = getOperand(false);
            operands[2] = getOperand(1);
            operands[3] = structRegIndex;
            operands[4] = getOperand(1);
            operands[5] = getRegIndex(TypeTags.NIL);
            emit(InstructionCodes.CALL, operands);
        }

        // Generate code the struct literal.
        for (BLangRecordKeyValue keyValue : structLiteral.keyValuePairs) {
            BLangRecordKey key = keyValue.key;
            genNode(key.expr, this.env);

            genNode(keyValue.valueExpr, this.env);
            storeStructField(keyValue.valueExpr, structRegIndex, key.expr.regIndex);
        }
    }

    @Override
    public void visit(BLangTableLiteral tableLiteral) {
        tableLiteral.regIndex = calcAndGetExprRegIndex(tableLiteral);
        Operand typeCPIndex = getTypeCPIndex(tableLiteral.type);
        ArrayList<BLangExpression> dataRows = new ArrayList<>();
        for (int i = 0; i < tableLiteral.tableDataRows.size(); i++) {
            BLangExpression dataRowExpr = tableLiteral.tableDataRows.get(i);
            genNode(dataRowExpr, this.env);
            dataRows.add(dataRowExpr);
        }
        BLangArrayLiteral arrayLiteral = (BLangArrayLiteral) TreeBuilder.createArrayLiteralNode();
        arrayLiteral.exprs = dataRows;
        arrayLiteral.type = new BArrayType(symTable.anyType);
        genNode(arrayLiteral, this.env);
        genNode(tableLiteral.indexColumnsArrayLiteral, this.env);
        genNode(tableLiteral.keyColumnsArrayLiteral, this.env);
        emit(InstructionCodes.NEWTABLE, tableLiteral.regIndex, typeCPIndex,
                tableLiteral.indexColumnsArrayLiteral.regIndex, tableLiteral.keyColumnsArrayLiteral.regIndex,
                arrayLiteral.regIndex);
    }

    @Override
    public void visit(BLangStreamLiteral streamLiteral) {
        streamLiteral.regIndex = calcAndGetExprRegIndex(streamLiteral);
        Operand typeCPIndex = getTypeCPIndex(streamLiteral.type);
        StringCPEntry nameCPEntry = new StringCPEntry(addUTF8CPEntry(currentPkgInfo, streamLiteral.name.value),
                streamLiteral.name.value);
        Operand nameCPIndex = getOperand(currentPkgInfo.addCPEntry(nameCPEntry));
        emit(InstructionCodes.NEWSTREAM, streamLiteral.regIndex, typeCPIndex, nameCPIndex);
    }

    @Override
    public void visit(BLangLocalVarRef localVarRef) {
        if (localVarRef.regIndex != null && (localVarRef.regIndex.isLHSIndex || localVarRef.regIndex.isVarIndex)) {
            emit(getOpcode(localVarRef.type.tag, InstructionCodes.IMOVE),
                    localVarRef.varSymbol.varIndex, localVarRef.regIndex);
            return;
        }

        localVarRef.regIndex = localVarRef.varSymbol.varIndex;
    }

    @Override
    public void visit(BLangFieldVarRef fieldVarRef) {
        final int except = 0; // signals not to throw an exception in case the field could not be found
        String fieldName = fieldVarRef.varSymbol.name.value;
        RegIndex fieldNameRegIndex = createStringLiteral(fieldName, null, env);

        // This is a connector field.
        // the connector reference must be stored in the current reference register index.
        Operand varRegIndex = getOperand(0);
        if (varAssignment) {
            storeStructField(fieldVarRef, varRegIndex, fieldNameRegIndex);
            return;
        }

        loadStructField(fieldVarRef, varRegIndex, fieldNameRegIndex, except);
    }

    @Override
    public void visit(BLangPackageVarRef packageVarRef) {
        BPackageSymbol pkgSymbol;
        BSymbol ownerSymbol = packageVarRef.symbol.owner;
        if (ownerSymbol.tag == SymTag.SERVICE) {
            pkgSymbol = (BPackageSymbol) ownerSymbol.owner;
        } else {
            pkgSymbol = (BPackageSymbol) ownerSymbol;
        }

        Operand gvIndex = packageVarRef.varSymbol.varIndex;
        int pkgRefCPIndex = addPackageRefCPEntry(currentPkgInfo, pkgSymbol.pkgID);
        if (varAssignment) {
            int opcode = getOpcode(packageVarRef.type.tag, InstructionCodes.IGSTORE);
            emit(opcode, getOperand(pkgRefCPIndex), packageVarRef.regIndex, gvIndex);
        } else {
            int opcode = getOpcode(packageVarRef.type.tag, InstructionCodes.IGLOAD);
            packageVarRef.regIndex = calcAndGetExprRegIndex(packageVarRef);
            emit(opcode, getOperand(pkgRefCPIndex), gvIndex, packageVarRef.regIndex);
        }
    }

    @Override
    public void visit(BLangFunctionVarRef functionVarRef) {
        visitFunctionPointerLoad(functionVarRef, (BInvokableSymbol) functionVarRef.symbol);
    }

    @Override
    public void visit(BLangTypeLoad typeLoad) {
        Operand typeCPIndex = getTypeCPIndex(typeLoad.symbol.type);
        emit(InstructionCodes.TYPELOAD, typeCPIndex, calcAndGetExprRegIndex(typeLoad));
    }

    @Override
    public void visit(BLangStructFieldAccessExpr fieldAccessExpr) {
        boolean variableStore = this.varAssignment;
        this.varAssignment = false;

        genNode(fieldAccessExpr.expr, this.env);
        Operand varRefRegIndex = fieldAccessExpr.expr.regIndex;

        genNode(fieldAccessExpr.indexExpr, this.env);
        Operand keyRegIndex = fieldAccessExpr.indexExpr.regIndex;

        if (variableStore) {
            storeStructField(fieldAccessExpr, varRefRegIndex, keyRegIndex);
        } else {
            loadStructField(fieldAccessExpr, varRefRegIndex, keyRegIndex, fieldAccessExpr.except ? 1 : 0);
        }

        this.varAssignment = variableStore;
    }

    @Override
    public void visit(BLangStructFunctionVarRef functionVarRef) {
        visitFunctionPointerLoad(functionVarRef, (BInvokableSymbol) functionVarRef.symbol);
    }

    @Override
    public void visit(BLangMapAccessExpr mapKeyAccessExpr) {
        boolean variableStore = this.varAssignment;
        this.varAssignment = false;

        genNode(mapKeyAccessExpr.expr, this.env);
        Operand varRefRegIndex = mapKeyAccessExpr.expr.regIndex;

        genNode(mapKeyAccessExpr.indexExpr, this.env);
        Operand keyRegIndex = mapKeyAccessExpr.indexExpr.regIndex;

        BMapType mapType = (BMapType) mapKeyAccessExpr.expr.type;
        if (variableStore) {
            int opcode = getValueToRefTypeCastOpcode(mapType.constraint.tag);
            if (opcode == InstructionCodes.NOP || !mapKeyAccessExpr.except) {
                emit(InstructionCodes.MAPSTORE, varRefRegIndex, keyRegIndex, mapKeyAccessExpr.regIndex);
            } else {
                RegIndex refRegMapValue = getRegIndex(TypeTags.ANY);
                emit(opcode, mapKeyAccessExpr.regIndex, refRegMapValue);
                emit(InstructionCodes.MAPSTORE, varRefRegIndex, keyRegIndex, refRegMapValue);
            }
        } else {
            IntegerCPEntry exceptCPEntry = new IntegerCPEntry(mapKeyAccessExpr.except ? 1 : 0);
            Operand except = getOperand(currentPkgInfo.addCPEntry(exceptCPEntry));
            int opcode = getRefToValueTypeCastOpcode(mapType.constraint.tag);
            if (opcode == InstructionCodes.NOP || !mapKeyAccessExpr.except) {
                emit(InstructionCodes.MAPLOAD, varRefRegIndex, keyRegIndex, calcAndGetExprRegIndex(mapKeyAccessExpr),
                        except);
            } else {
                RegIndex refRegMapValue = getRegIndex(TypeTags.ANY);
                emit(InstructionCodes.MAPLOAD, varRefRegIndex, keyRegIndex, refRegMapValue, except);
                emit(opcode, refRegMapValue, calcAndGetExprRegIndex(mapKeyAccessExpr));
            }
        }

        this.varAssignment = variableStore;
    }

    @Override
    public void visit(BLangTupleAccessExpr tupleIndexAccessExpr) {
        boolean variableStore = this.varAssignment;
        this.varAssignment = false;

        genNode(tupleIndexAccessExpr.expr, this.env);
        Operand varRefRegIndex = tupleIndexAccessExpr.expr.regIndex;

        genNode(tupleIndexAccessExpr.indexExpr, this.env);
        Operand indexRegIndex = tupleIndexAccessExpr.indexExpr.regIndex;

        if (variableStore) {
            int opcode = getValueToRefTypeCastOpcode(tupleIndexAccessExpr.type.tag);
            if (opcode == InstructionCodes.NOP) {
                emit(InstructionCodes.RASTORE, varRefRegIndex, indexRegIndex, tupleIndexAccessExpr.regIndex);
            } else {
                RegIndex refRegTupleValue = getRegIndex(TypeTags.ANY);
                emit(opcode, tupleIndexAccessExpr.regIndex, refRegTupleValue);
                emit(InstructionCodes.RASTORE, varRefRegIndex, indexRegIndex, refRegTupleValue);
            }
        } else {
            int opcode = getRefToValueTypeCastOpcode(tupleIndexAccessExpr.type.tag);
            if (opcode == InstructionCodes.NOP) {
                emit(InstructionCodes.RALOAD,
                        varRefRegIndex, indexRegIndex, calcAndGetExprRegIndex(tupleIndexAccessExpr));
            } else {
                RegIndex refRegTupleValue = getRegIndex(TypeTags.ANY);
                emit(InstructionCodes.RALOAD, varRefRegIndex, indexRegIndex, refRegTupleValue);
                emit(opcode, refRegTupleValue, calcAndGetExprRegIndex(tupleIndexAccessExpr));
            }
        }

        this.varAssignment = variableStore;
    }

    @Override
    public void visit(BLangJSONAccessExpr jsonAccessExpr) {
        boolean variableStore = this.varAssignment;
        this.varAssignment = false;

        genNode(jsonAccessExpr.expr, this.env);
        Operand varRefRegIndex = jsonAccessExpr.expr.regIndex;

        genNode(jsonAccessExpr.indexExpr, this.env);
        Operand keyRegIndex = jsonAccessExpr.indexExpr.regIndex;

        if (jsonAccessExpr.indexExpr.type.tag == TypeTags.INT) {
            if (variableStore) {
                emit(InstructionCodes.JSONASTORE, varRefRegIndex, keyRegIndex, jsonAccessExpr.regIndex);
            } else {
                emit(InstructionCodes.JSONALOAD, varRefRegIndex, keyRegIndex, calcAndGetExprRegIndex(jsonAccessExpr));
            }
        } else {
            if (variableStore) {
                emit(InstructionCodes.JSONSTORE, varRefRegIndex, keyRegIndex, jsonAccessExpr.regIndex);
            } else {
                emit(InstructionCodes.JSONLOAD, varRefRegIndex, keyRegIndex, calcAndGetExprRegIndex(jsonAccessExpr));
            }
        }

        this.varAssignment = variableStore;
    }

    @Override
    public void visit(BLangXMLAccessExpr xmlIndexAccessExpr) {
        boolean variableStore = this.varAssignment;
        this.varAssignment = false;

        genNode(xmlIndexAccessExpr.expr, this.env);
        RegIndex varRefRegIndex = xmlIndexAccessExpr.expr.regIndex;

        genNode(xmlIndexAccessExpr.indexExpr, this.env);
        RegIndex indexRegIndex = xmlIndexAccessExpr.indexExpr.regIndex;

        RegIndex elementRegIndex = calcAndGetExprRegIndex(xmlIndexAccessExpr);
        if (xmlIndexAccessExpr.fieldType == FieldKind.ALL) {
            emit(InstructionCodes.XMLLOADALL, varRefRegIndex, elementRegIndex);
        } else if (xmlIndexAccessExpr.indexExpr.type.tag == TypeTags.STRING) {
            emit(InstructionCodes.XMLLOAD, varRefRegIndex, indexRegIndex, elementRegIndex);
        } else {
            emit(InstructionCodes.XMLSEQLOAD, varRefRegIndex, indexRegIndex, elementRegIndex);
        }

        this.varAssignment = variableStore;
    }

    @Override
    public void visit(BLangArrayAccessExpr arrayIndexAccessExpr) {
        boolean variableStore = this.varAssignment;
        this.varAssignment = false;

        genNode(arrayIndexAccessExpr.expr, this.env);
        Operand varRefRegIndex = arrayIndexAccessExpr.expr.regIndex;

        genNode(arrayIndexAccessExpr.indexExpr, this.env);
        Operand indexRegIndex = arrayIndexAccessExpr.indexExpr.regIndex;

        BArrayType arrayType = (BArrayType) arrayIndexAccessExpr.expr.type;
        if (variableStore) {
            int opcode = getOpcodeForArrayOperations(arrayType.eType.tag, InstructionCodes.IASTORE);
            emit(opcode, varRefRegIndex, indexRegIndex, arrayIndexAccessExpr.regIndex);
        } else {
            int opcode = getOpcodeForArrayOperations(arrayType.eType.tag, InstructionCodes.IALOAD);
            emit(opcode, varRefRegIndex, indexRegIndex, calcAndGetExprRegIndex(arrayIndexAccessExpr));
        }

        this.varAssignment = variableStore;
    }

    @Override
    public void visit(BLangBinaryExpr binaryExpr) {
        if (OperatorKind.AND.equals(binaryExpr.opKind)) {
            visitAndExpression(binaryExpr);
        } else if (OperatorKind.OR.equals(binaryExpr.opKind)) {
            visitOrExpression(binaryExpr);
        } else if (binaryExpr.opSymbol.opcode == InstructionCodes.REQ_NULL ||
                binaryExpr.opSymbol.opcode == InstructionCodes.RNE_NULL ||
                binaryExpr.opSymbol.opcode == InstructionCodes.SEQ_NULL ||
                binaryExpr.opSymbol.opcode == InstructionCodes.SNE_NULL) {
            BLangExpression expr = (binaryExpr.lhsExpr.type.tag == TypeTags.NIL) ?
                    binaryExpr.rhsExpr : binaryExpr.lhsExpr;
            genNode(expr, this.env);
            emit(binaryExpr.opSymbol.opcode, expr.regIndex, calcAndGetExprRegIndex(binaryExpr));
        } else {
            genNode(binaryExpr.lhsExpr, this.env);
            genNode(binaryExpr.rhsExpr, this.env);
            RegIndex regIndex = calcAndGetExprRegIndex(binaryExpr);
            int opCode = binaryExpr.opSymbol.opcode;
            if (opCode == InstructionCodes.INT_RANGE) {
                if (binaryExpr.parent instanceof BLangForeach) {
                    // Avoid creating an array if the range is only used in a foreach statement
                    emit(InstructionCodes.NEW_INT_RANGE, binaryExpr.lhsExpr.regIndex, binaryExpr.rhsExpr.regIndex,
                            regIndex);
                } else {
                    emit(opCode, binaryExpr.lhsExpr.regIndex, binaryExpr.rhsExpr.regIndex, regIndex);
                }
            } else {
                emit(opCode, binaryExpr.lhsExpr.regIndex, binaryExpr.rhsExpr.regIndex, regIndex);
            }
        }
    }

    @Override
    public void visit(BLangIsAssignableExpr assignableExpr) {
        genNode(assignableExpr.lhsExpr, this.env);
        RegIndex regIndex = calcAndGetExprRegIndex(assignableExpr);
        Operand typeCPIndex = getTypeCPIndex(assignableExpr.targetType);
        emit(assignableExpr.opSymbol.opcode, assignableExpr.lhsExpr.regIndex, typeCPIndex, regIndex);
    }

    @Override
    public void visit(BLangErrorConstructorExpr errExpr) {
        genNode(errExpr.reasonExpr, env);
        genNode(errExpr.detailsExpr, env);
        RegIndex regIndex = calcAndGetExprRegIndex(errExpr);
        emit(InstructionCodes.ERROR, getTypeCPIndex(errExpr.type), errExpr.reasonExpr.regIndex,
                errExpr.detailsExpr.regIndex, regIndex);
    }

    @Override
    public void visit(BLangBracedOrTupleExpr bracedOrTupleExpr) {
        // Emit create array instruction
        RegIndex exprRegIndex = calcAndGetExprRegIndex(bracedOrTupleExpr);
        Operand typeCPIndex = getTypeCPIndex(bracedOrTupleExpr.type);
        BLangLiteral sizeLiteral = generateIntegerLiteralNode(bracedOrTupleExpr, bracedOrTupleExpr.expressions.size());

        emit(InstructionCodes.RNEWARRAY, exprRegIndex, typeCPIndex, sizeLiteral.regIndex);

        // Emit instructions populate initial array values;
        for (int i = 0; i < bracedOrTupleExpr.expressions.size(); i++) {
            BLangExpression argExpr = bracedOrTupleExpr.expressions.get(i);
            genNode(argExpr, this.env);

            BLangLiteral indexLiteral = new BLangLiteral();
            indexLiteral.pos = argExpr.pos;
            indexLiteral.value = (long) i;
            indexLiteral.type = symTable.intType;
            genNode(indexLiteral, this.env);
            emit(InstructionCodes.RASTORE, exprRegIndex, indexLiteral.regIndex, argExpr.regIndex);
        }
    }

    private void visitAndExpression(BLangBinaryExpr binaryExpr) {
        // Code address to jump if at least one of the expressions get evaluated to false.
        // short-circuit evaluation
        Operand falseJumpAddr = getOperand(-1);

        // Generate code for the left hand side
        genNode(binaryExpr.lhsExpr, this.env);
        emit(InstructionCodes.BR_FALSE, binaryExpr.lhsExpr.regIndex, falseJumpAddr);

        // Generate code for the right hand side
        genNode(binaryExpr.rhsExpr, this.env);
        emit(InstructionCodes.BR_FALSE, binaryExpr.rhsExpr.regIndex, falseJumpAddr);

        // If both l and r conditions are true, then load 'true'
        calcAndGetExprRegIndex(binaryExpr);
        emit(InstructionCodes.BCONST_1, binaryExpr.regIndex);

        Operand gotoAddr = getOperand(-1);
        emit(InstructionCodes.GOTO, gotoAddr);

        falseJumpAddr.value = nextIP();

        // Load 'false' if the both conditions are false;
        emit(InstructionCodes.BCONST_0, binaryExpr.regIndex);
        gotoAddr.value = nextIP();
    }

    private void visitOrExpression(BLangBinaryExpr binaryExpr) {
        // short-circuit evaluation
        // Code address to jump if the lhs expression gets evaluated to 'true'.
        Operand lExprTrueJumpAddr = getOperand(-1);

        // Code address to jump if the rhs expression gets evaluated to 'false'.
        Operand rExprFalseJumpAddr = getOperand(-1);

        // Generate code for the left hand side
        genNode(binaryExpr.lhsExpr, this.env);
        emit(InstructionCodes.BR_TRUE, binaryExpr.lhsExpr.regIndex, lExprTrueJumpAddr);

        // Generate code for the right hand side
        genNode(binaryExpr.rhsExpr, this.env);
        emit(InstructionCodes.BR_FALSE, binaryExpr.rhsExpr.regIndex, rExprFalseJumpAddr);

        lExprTrueJumpAddr.value = nextIP();
        RegIndex exprRegIndex = calcAndGetExprRegIndex(binaryExpr);
        emit(InstructionCodes.BCONST_1, exprRegIndex);

        Operand gotoAddr = getOperand(-1);
        emit(InstructionCodes.GOTO, gotoAddr);
        rExprFalseJumpAddr.value = nextIP();

        // Load 'false' if the both conditions are false;
        emit(InstructionCodes.BCONST_0, exprRegIndex);
        gotoAddr.value = nextIP();
    }

    public void visit(BLangInvocation iExpr) {
        if (iExpr.expr != null) {
            return;
        }

        Operand[] operands = getFuncOperands(iExpr);
        emit(InstructionCodes.CALL, operands);
    }

    public void visit(BLangActionInvocation aIExpr) {
    }

    @Override
    public void visit(BLangBuiltInMethodInvocation iExpr) {
        genNode(iExpr.expr, this.env);
        RegIndex regIndex = calcAndGetExprRegIndex(iExpr);
<<<<<<< HEAD

        switch (iExpr.builtInMethod) {
            case REASON:
                emit(InstructionCodes.REASON, iExpr.expr.regIndex, regIndex);
                break;
            case DETAIL:
                emit(InstructionCodes.DETAIL, iExpr.expr.regIndex, regIndex);
                break;
            case FREEZE:
                emit(InstructionCodes.FREEZE, iExpr.expr.regIndex, regIndex);
                break;
            case IS_FROZEN:
                emit(InstructionCodes.IS_FROZEN, iExpr.expr.regIndex, regIndex);
                break;
=======
        if (iExpr.builtInMethod == BLangBuiltInMethod.REASON) {
            emit(InstructionCodes.REASON, iExpr.expr.regIndex, regIndex);
        } else if (iExpr.builtInMethod == BLangBuiltInMethod.DETAIL) {
            emit(InstructionCodes.DETAIL, iExpr.expr.regIndex, regIndex);
        } else if (iExpr.builtInMethod == BLangBuiltInMethod.LENGTH) {
            Operand typeCPIndex = getTypeCPIndex(iExpr.expr.type);
            emit(InstructionCodes.LENGTHOF, iExpr.expr.regIndex, typeCPIndex, regIndex);
>>>>>>> 0a6e202b
        }
    }

    public void visit(BLangTypeInit cIExpr) {
        BSymbol structSymbol = cIExpr.type.tsymbol;
        int pkgCPIndex = addPackageRefCPEntry(currentPkgInfo, structSymbol.pkgID);
        int structNameCPIndex = addUTF8CPEntry(currentPkgInfo, structSymbol.name.value);
        StructureRefCPEntry structureRefCPEntry = new StructureRefCPEntry(pkgCPIndex, structNameCPIndex);
        Operand structCPIndex = getOperand(currentPkgInfo.addCPEntry(structureRefCPEntry));

        //Emit an instruction to create a new struct.
        RegIndex structRegIndex = calcAndGetExprRegIndex(cIExpr);
        emit(InstructionCodes.NEWSTRUCT, structCPIndex, structRegIndex);

        // Invoke the struct initializer here.
        Operand[] operands = getFuncOperands(cIExpr.objectInitInvocation);

        Operand[] callOperands = new Operand[operands.length + 1];
        callOperands[0] = operands[0];
        callOperands[1] = operands[1];
        callOperands[2] = getOperand(operands[2].value + 1);
        callOperands[3] = structRegIndex;

        System.arraycopy(operands, 3, callOperands, 4, operands.length - 3);
        emit(InstructionCodes.CALL, callOperands);
    }

    public void visit(BLangAttachedFunctionInvocation iExpr) {
        Operand[] operands = getFuncOperands(iExpr);
        if (iExpr.expr.type.tag == TypeTags.OBJECT) {
            Operand[] vCallOperands = new Operand[operands.length + 1];
            vCallOperands[0] = iExpr.expr.regIndex;
            System.arraycopy(operands, 0, vCallOperands, 1, operands.length);
            emit(InstructionCodes.VCALL, vCallOperands);
        } else {
            emit(InstructionCodes.CALL, operands);
        }
    }

    public void visit(BFunctionPointerInvocation iExpr) {
        Operand[] operands = getFuncOperands(iExpr, -1);
        genNode(iExpr.expr, env);
        operands[0] = iExpr.expr.regIndex;
        emit(InstructionCodes.FPCALL, operands);
    }

    public void visit(BLangTypeConversionExpr convExpr) {
        int opcode = convExpr.conversionSymbol.opcode;

        // Figure out the reg index of the result value
        BType castExprType = convExpr.type;
        RegIndex convExprRegIndex = calcAndGetExprRegIndex(convExpr.regIndex, castExprType.tag);
        convExpr.regIndex = convExprRegIndex;
        if (opcode == InstructionCodes.NOP) {
            convExpr.expr.regIndex = createLHSRegIndex(convExprRegIndex);
            genNode(convExpr.expr, this.env);
            return;
        }

        genNode(convExpr.expr, this.env);
        if (opcode == InstructionCodes.MAP2T ||
                opcode == InstructionCodes.JSON2T ||
                opcode == InstructionCodes.ANY2T ||
                opcode == InstructionCodes.ANY2C ||
                opcode == InstructionCodes.ANY2E ||
                opcode == InstructionCodes.T2JSON ||
                opcode == InstructionCodes.MAP2JSON ||
                opcode == InstructionCodes.JSON2MAP ||
                opcode == InstructionCodes.JSON2ARRAY ||
                opcode == InstructionCodes.O2JSON ||
                opcode == InstructionCodes.CHECKCAST) {
            Operand typeCPIndex = getTypeCPIndex(convExpr.targetType);
            emit(opcode, convExpr.expr.regIndex, typeCPIndex, convExprRegIndex);
        } else {
            emit(opcode, convExpr.expr.regIndex, convExprRegIndex);
        }
    }

    public void visit(BLangRecordLiteral recordLiteral) {
        /* ignore */
    }

    public void visit(BLangTernaryExpr ternaryExpr) {
        // Determine the reg index of the ternary expression and this reg index will be used by both then and else
        // expressions to store their result
        RegIndex ternaryExprRegIndex = calcAndGetExprRegIndex(ternaryExpr);

        // Generate code for the condition
        this.genNode(ternaryExpr.expr, this.env);
        Operand ifFalseJumpAddr = getOperand(-1);
        this.emit(InstructionCodes.BR_FALSE, ternaryExpr.expr.regIndex, ifFalseJumpAddr);

        // Generate code for the then expression
        ternaryExpr.thenExpr.regIndex = createLHSRegIndex(ternaryExprRegIndex);
        this.genNode(ternaryExpr.thenExpr, this.env);
        Operand endJumpAddr = getOperand(-1);
        this.emit(InstructionCodes.GOTO, endJumpAddr);
        ifFalseJumpAddr.value = nextIP();

        // Generate code for the then expression
        ternaryExpr.elseExpr.regIndex = createLHSRegIndex(ternaryExprRegIndex);
        this.genNode(ternaryExpr.elseExpr, this.env);
        endJumpAddr.value = nextIP();
    }

    public void visit(BLangAwaitExpr awaitExpr) {
        Operand valueRegIndex;
        if (awaitExpr.type != null) {
            valueRegIndex = calcAndGetExprRegIndex(awaitExpr);
        } else {
            valueRegIndex = this.getOperand(-1);
        }
        genNode(awaitExpr.expr, this.env);
        Operand futureRegIndex = awaitExpr.expr.regIndex;
        this.emit(InstructionCodes.AWAIT, futureRegIndex, valueRegIndex);
    }

    @Override
    public void visit(BLangTrapExpr trapExpr) {
        ErrorTableAttributeInfo errorTable = getErrorTable(currentPkgInfo);

        int fromIP = nextIP();
        genNode(trapExpr.expr, env);
        RegIndex regIndex = calcAndGetExprRegIndex(trapExpr);
        emit(InstructionCodes.RMOVE, trapExpr.expr.regIndex, regIndex);
        int toIP = nextIP();
        errorTable.addErrorTableEntry(new ErrorTableEntry(fromIP, toIP, toIP, regIndex));
    }

    public void visit(BLangTypedescExpr accessExpr) {
        Operand typeCPIndex = getTypeCPIndex(accessExpr.resolvedType);
        emit(InstructionCodes.TYPELOAD, typeCPIndex, calcAndGetExprRegIndex(accessExpr));
    }

    public void visit(BLangUnaryExpr unaryExpr) {
        RegIndex exprIndex = calcAndGetExprRegIndex(unaryExpr);

        if (OperatorKind.ADD.equals(unaryExpr.operator) || OperatorKind.UNTAINT.equals(unaryExpr.operator)) {
            unaryExpr.expr.regIndex = createLHSRegIndex(unaryExpr.regIndex);
            genNode(unaryExpr.expr, this.env);
            return;
        }

        int opcode;
        genNode(unaryExpr.expr, this.env);
        if (OperatorKind.LENGTHOF.equals(unaryExpr.operator)) {
            Operand typeCPIndex = getTypeCPIndex(unaryExpr.expr.type);
            opcode = unaryExpr.opSymbol.opcode;
            emit(opcode, unaryExpr.expr.regIndex, typeCPIndex, exprIndex);
        } else {
            opcode = unaryExpr.opSymbol.opcode;
            emit(opcode, unaryExpr.expr.regIndex, exprIndex);
        }
    }

    public void visit(BLangLambdaFunction bLangLambdaFunction) {
        visitFunctionPointerLoad(bLangLambdaFunction, ((BLangFunction) bLangLambdaFunction.getFunctionNode()).symbol);
    }

    public void visit(BLangStatementExpression bLangStatementExpression) {
        bLangStatementExpression.regIndex = calcAndGetExprRegIndex(bLangStatementExpression);

        boolean prevRegIndexResetDisabledState = this.regIndexResetDisabled;
        this.regIndexResetDisabled = true;
        genNode(bLangStatementExpression.stmt, this.env);
        this.regIndexResetDisabled = prevRegIndexResetDisabledState;

        genNode(bLangStatementExpression.expr, this.env);
        emit(getOpcode(bLangStatementExpression.expr.type.tag, InstructionCodes.IMOVE),
                bLangStatementExpression.expr.regIndex, bLangStatementExpression.regIndex);
    }

    public void visit(BLangScope scopeNode) {
        // add the child nodes to the map
        childScopesMap.put(scopeNode.name.getValue(), scopeNode.childScopes);
        visit(scopeNode.scopeBody);

        // generating scope end instruction
        int pkgRefCPIndex = addPackageRefCPEntry(currentPkgInfo, currentPkgID);
        int funcNameCPIndex = addUTF8CPEntry(currentPkgInfo, Names.GEN_VAR_PREFIX + scopeNode.name.getValue());
        FunctionRefCPEntry funcRefCPEntry = new FunctionRefCPEntry(pkgRefCPIndex, funcNameCPIndex);
        int funcRefCPIndex = currentPkgInfo.addCPEntry(funcRefCPEntry);
        int i = 0;
        //functionRefCP, scopenameUTF8CP, nChild, children
        Operand[] operands = new Operand[3 + scopeNode.childScopes.size()];
        operands[i++] = getOperand(funcRefCPIndex);
        int scopeNameCPIndex = addUTF8CPEntry(currentPkgInfo, scopeNode.getScopeName().getValue());
        operands[i++] = getOperand(scopeNameCPIndex);

        operands[i++] = getOperand(scopeNode.childScopes.size());

        for (String child : scopeNode.childScopes) {
            int childScopeNameIndex = addUTF8CPEntry(currentPkgInfo, child);
            operands[i++] = getOperand(childScopeNameIndex);
        }

        Operand typeCPIndex = getTypeCPIndex(scopeNode.compensationFunction.function.symbol.type);
        RegIndex nextIndex = calcAndGetExprRegIndex(scopeNode.compensationFunction);
        Operand[] closureOperands = calcClosureOperands(scopeNode.compensationFunction.function, funcRefCPIndex,
                nextIndex, typeCPIndex);

        Operand[] finalOperands = new Operand[operands.length + closureOperands.length];
        System.arraycopy(operands, 0, finalOperands, 0, operands.length);
        System.arraycopy(closureOperands, 0, finalOperands, operands.length, closureOperands.length);

        emit(InstructionCodes.SCOPE_END, finalOperands);
    }

    public void visit(BLangCompensate compensate) {
        Operand jumpAddr = getOperand(nextIP());
        //Add child function refs
        Stack<String> children = childScopesMap.get(compensate.scopeName.getValue());

        int i = 0;
        // Operands: scopeName, child count, children, NIL return.
        Operand[] operands = new Operand[3 + children.size()];

        int scopeNameCPIndex = addUTF8CPEntry(currentPkgInfo, compensate.invocation.name.value);
        operands[i++] = getOperand(scopeNameCPIndex);

        operands[i++] = getOperand(children.size());
        while (children != null && !children.isEmpty()) {
            String childName = children.pop();
            int childNameCP = currentPkgInfo.addCPEntry(new UTF8CPEntry(childName));
            operands[i++] = getOperand(childNameCP);
        }
        // Compensation block is modeled as an anonymous function, which require a return reg.
        operands[i++] = getRegIndex(TypeTags.NIL);

        emit(InstructionCodes.COMPENSATE, operands);
        emit(InstructionCodes.LOOP_COMPENSATE, jumpAddr);
    }

    // private methods

    private <T extends BLangNode, U extends SymbolEnv> T genNode(T t, U u) {
        SymbolEnv prevEnv = this.env;
        this.env = u;
        t.accept(this);
        this.env = prevEnv;
        return t;
    }

    private String generateSig(BType[] types) {
        StringBuilder builder = new StringBuilder();
        Arrays.stream(types).forEach(e -> builder.append(e.getDesc()));
        return builder.toString();
    }

    private String generateFunctionSig(BType[] paramTypes, BType retType) {
        return "(" + generateSig(paramTypes) + ")(" + retType.getDesc() + ")";
    }

    private String generateFunctionSig(BType[] paramTypes) {
        return "(" + generateSig(paramTypes) + ")()";
    }

    private BLangLiteral generateIntegerLiteralNode(BLangNode node, long integer) {
        BLangLiteral literal = new BLangLiteral();
        literal.pos = node.pos;
        literal.value = integer;
        literal.type = symTable.intType;
        genNode(literal, this.env);
        return literal;
    }

    private int getNextIndex(int typeTag, VariableIndex indexes) {
        int index;
        switch (typeTag) {
            case TypeTags.INT:
                index = ++indexes.tInt;
                break;
            case TypeTags.BYTE:
                index = ++indexes.tBoolean;
                break;
            case TypeTags.FLOAT:
                index = ++indexes.tFloat;
                break;
            case TypeTags.STRING:
                index = ++indexes.tString;
                break;
            case TypeTags.BOOLEAN:
                index = ++indexes.tBoolean;
                break;
            default:
                index = ++indexes.tRef;
                break;
        }

        return index;
    }

    private int getOpcode(int typeTag, int baseOpcode) {
        int opcode;
        switch (typeTag) {
            case TypeTags.INT:
                opcode = baseOpcode;
                break;
            case TypeTags.FLOAT:
                opcode = baseOpcode + FLOAT_OFFSET;
                break;
            case TypeTags.STRING:
                opcode = baseOpcode + STRING_OFFSET;
                break;
            case TypeTags.BYTE:
            case TypeTags.BOOLEAN:
                opcode = baseOpcode + BOOL_OFFSET;
                break;
            default:
                opcode = baseOpcode + REF_OFFSET;
                break;
        }

        return opcode;
    }

    /**
     * This is a separate method that calculates opcode values for array related operations such as INEWARRAY, IALOAD,
     * IALOAD. A separate methods is added to adhere to the same pattern of using INT as a base opcode and to support
     * byte array related operations.
     */
    private int getOpcodeForArrayOperations(int typeTag, int baseOpcode) {
        int opcode;
        switch (typeTag) {
            case TypeTags.BYTE:
                opcode = baseOpcode - BYTE_NEGATIVE_OFFSET;
                break;
            case TypeTags.INT:
                opcode = baseOpcode;
                break;
            case TypeTags.FLOAT:
                opcode = baseOpcode + FLOAT_OFFSET;
                break;
            case TypeTags.STRING:
                opcode = baseOpcode + STRING_OFFSET;
                break;
            case TypeTags.BOOLEAN:
                opcode = baseOpcode + BOOL_OFFSET;
                break;
            default:
                opcode = baseOpcode + REF_OFFSET;
                break;
        }

        return opcode;
    }

    private Operand getOperand(int value) {
        return new Operand(value);
    }

    private Operand getOperand(boolean value) {
        return new Operand(value ? 1 : 0);
    }

    private RegIndex getLVIndex(int typeTag) {
        return getRegIndexInternal(typeTag, LOCAL);
    }

    private RegIndex getPVIndex(int typeTag) {
        return getRegIndexInternal(typeTag, PACKAGE);
    }

    private RegIndex getFieldIndex(int typeTag) {
        return getRegIndexInternal(typeTag, FIELD);
    }

    private RegIndex getRegIndex(int typeTag) {
        RegIndex regIndex = getRegIndexInternal(typeTag, REG);
        addToRegIndexList(regIndex);
        return regIndex;
    }

    private RegIndex getRegIndexInternal(int typeTag, VariableIndex.Kind varIndexKind) {
        int index;
        switch (varIndexKind) {
            case REG:
                return new RegIndex(getNextIndex(typeTag, regIndexes), typeTag);
            case PACKAGE:
                index = getNextIndex(typeTag, pvIndexes);
                break;
            case FIELD:
                index = getNextIndex(typeTag, fieldIndexes);
                break;
            default:
                index = getNextIndex(typeTag, lvIndexes);
                break;
        }

        RegIndex regIndex = new RegIndex(index, typeTag);
        regIndex.isVarIndex = true;
        return regIndex;
    }

    private RegIndex calcAndGetExprRegIndex(BLangExpression expr) {
        expr.regIndex = calcAndGetExprRegIndex(expr.regIndex, expr.type.tag);
        return expr.regIndex;
    }

    private RegIndex calcAndGetExprRegIndex(RegIndex regIndex, int typeTag) {
        if (regIndex != null && (regIndex.isVarIndex || regIndex.isLHSIndex)) {
            return regIndex;
        }

        return getRegIndex(typeTag);
    }

    private RegIndex createLHSRegIndex(RegIndex regIndex) {
        if (regIndex.isVarIndex || regIndex.isLHSIndex) {
            return regIndex;
        }

        RegIndex lhsRegIndex = new RegIndex(regIndex.value, regIndex.typeTag, true);
        addToRegIndexList(lhsRegIndex);
        return lhsRegIndex;
    }

    private void addToRegIndexList(RegIndex regIndex) {
        if (regIndex.isVarIndex) {
            throw new IllegalStateException("");
        }
        regIndexList.add(regIndex);
    }

    private LocalVariableInfo getLocalVarAttributeInfo(BVarSymbol varSymbol) {
        int varNameCPIndex = addUTF8CPEntry(currentPkgInfo, varSymbol.name.value);
        int varIndex = varSymbol.varIndex.value;
        int sigCPIndex = addUTF8CPEntry(currentPkgInfo, varSymbol.type.getDesc());
        return new LocalVariableInfo(varNameCPIndex, sigCPIndex, varIndex);
    }

    private void visitInvokableNode(BLangInvokableNode invokableNode,
                                    CallableUnitInfo callableUnitInfo,
                                    SymbolEnv invokableSymbolEnv) {
        int localVarAttrNameIndex = addUTF8CPEntry(currentPkgInfo,
                AttributeInfo.Kind.LOCAL_VARIABLES_ATTRIBUTE.value());
        LocalVariableAttributeInfo localVarAttributeInfo = new LocalVariableAttributeInfo(localVarAttrNameIndex);

        // TODO Read annotations attached to this callableUnit

        // Add local variable indexes to the parameters and return parameters
        visitInvokableNodeParams(invokableNode.symbol, callableUnitInfo, localVarAttributeInfo);

        if (invokableNode.pos != null) {
            localVarAttributeInfo.localVars.forEach(param -> {
                param.scopeStartLineNumber = invokableNode.pos.sLine;
                param.scopeEndLineNumber = invokableNode.pos.eLine;
            });
        }

        if (Symbols.isNative(invokableNode.symbol)) {
            this.processWorker(callableUnitInfo.defaultWorkerInfo, null,
                    localVarAttributeInfo, invokableSymbolEnv, null);
        } else {
            // Clone lvIndex structure here. This structure contain local variable indexes of the input and
            // out parameters and they are common for all the workers.
            VariableIndex lvIndexCopy = this.copyVarIndex(lvIndexes);
            this.processWorker(callableUnitInfo.defaultWorkerInfo, invokableNode.body,
                    localVarAttributeInfo, invokableSymbolEnv, lvIndexCopy);
            for (BLangWorker worker : invokableNode.getWorkers()) {
                this.processWorker(callableUnitInfo.getWorkerInfo(worker.name.value),
                        worker.body, localVarAttributeInfo, invokableSymbolEnv, this.copyVarIndex(lvIndexCopy));
            }
        }

        if (invokableNode.symbol.taintTable != null) {
            int taintTableAttributeNameIndex = addUTF8CPEntry(currentPkgInfo, AttributeInfo.Kind.TAINT_TABLE.value());
            TaintTableAttributeInfo taintTableAttributeInfo = new TaintTableAttributeInfo(taintTableAttributeNameIndex);
            visitTaintTable(invokableNode.symbol.taintTable, taintTableAttributeInfo);
            callableUnitInfo.addAttributeInfo(AttributeInfo.Kind.TAINT_TABLE, taintTableAttributeInfo);
        }
    }

    private void visitTaintTable(Map<Integer, TaintRecord> taintTable,
                                 TaintTableAttributeInfo taintTableAttributeInfo) {
        int rowCount = 0;
        for (Integer paramIndex : taintTable.keySet()) {
            TaintRecord taintRecord = taintTable.get(paramIndex);
            boolean added = addTaintTableEntry(taintTableAttributeInfo, paramIndex, taintRecord);
            if (added) {
                // Number of columns required is: One column per parameter and one column for return tainted status.
                taintTableAttributeInfo.columnCount = taintRecord.parameterTaintedStatusList.size() + 1;
                rowCount++;
            }
        }
        taintTableAttributeInfo.rowCount = rowCount;
    }

    private boolean addTaintTableEntry(TaintTableAttributeInfo taintTableAttributeInfo, int index,
                                       TaintRecord taintRecord) {
        // Add to attribute info only if the current record has tainted status of return, but not taint errors.
        // It is not useful to preserve the propagated taint errors, since user will not be able to correct the compiled
        // code and will not need to know internals of the already compiled code.
        if (taintRecord.taintError == null || taintRecord.taintError.isEmpty()) {
            List<Boolean> storedTaintTableValue = new ArrayList<>();
            storedTaintTableValue.add(taintRecord.returnTaintedStatus);
            storedTaintTableValue.addAll(taintRecord.parameterTaintedStatusList);
            taintTableAttributeInfo.taintTable.put(index, storedTaintTableValue);
            return true;
        }
        return false;
    }

    private void processWorker(WorkerInfo workerInfo, BLangBlockStmt body,
                               LocalVariableAttributeInfo localVarAttributeInfo, SymbolEnv invokableSymbolEnv,
                               VariableIndex lvIndexCopy) {
        workerInfo.codeAttributeInfo.attributeNameIndex = this.addUTF8CPEntry(
                this.currentPkgInfo, AttributeInfo.Kind.CODE_ATTRIBUTE.value());
        workerInfo.addAttributeInfo(AttributeInfo.Kind.LOCAL_VARIABLES_ATTRIBUTE, localVarAttributeInfo);
        if (body != null) {
            localVarAttrInfo = new LocalVariableAttributeInfo(localVarAttributeInfo.attributeNameIndex);
            localVarAttrInfo.localVars = new ArrayList<>(localVarAttributeInfo.localVars);
            workerInfo.addAttributeInfo(AttributeInfo.Kind.LOCAL_VARIABLES_ATTRIBUTE, localVarAttrInfo);
            workerInfo.codeAttributeInfo.codeAddrs = nextIP();
            this.lvIndexes = lvIndexCopy;
            this.currentWorkerInfo = workerInfo;
            this.genNode(body, invokableSymbolEnv);
        }
        this.endWorkerInfoUnit(workerInfo.codeAttributeInfo);
        this.emit(InstructionCodes.HALT);
    }

    private void visitInvokableNodeParams(BInvokableSymbol invokableSymbol, CallableUnitInfo callableUnitInfo,
                                          LocalVariableAttributeInfo localVarAttrInfo) {

        // Visit the the receiver if this is an attached function
        if (invokableSymbol.receiverSymbol != null) {
            visitVarSymbol(invokableSymbol.receiverSymbol, lvIndexes, localVarAttrInfo);
        }

        // TODO Read param and return param annotations
        invokableSymbol.params.forEach(param -> visitVarSymbol(param, lvIndexes, localVarAttrInfo));
        invokableSymbol.defaultableParams.forEach(param -> visitVarSymbol(param, lvIndexes, localVarAttrInfo));
        if (invokableSymbol.restParam != null) {
            visitVarSymbol(invokableSymbol.restParam, lvIndexes, localVarAttrInfo);
        }

        callableUnitInfo.addAttributeInfo(AttributeInfo.Kind.LOCAL_VARIABLES_ATTRIBUTE, localVarAttrInfo);
    }

    private void visitVarSymbol(BVarSymbol varSymbol, VariableIndex variableIndex,
                                LocalVariableAttributeInfo localVarAttrInfo) {
        varSymbol.varIndex = getRegIndexInternal(varSymbol.type.tag, variableIndex.kind);
        LocalVariableInfo localVarInfo = getLocalVarAttributeInfo(varSymbol);
        localVarAttrInfo.localVars.add(localVarInfo);
    }

    private VariableIndex copyVarIndex(VariableIndex that) {
        VariableIndex vIndexes = new VariableIndex(that.kind);
        vIndexes.tInt = that.tInt;
        vIndexes.tFloat = that.tFloat;
        vIndexes.tString = that.tString;
        vIndexes.tBoolean = that.tBoolean;
        vIndexes.tRef = that.tRef;
        return vIndexes;
    }

    private int nextIP() {
        return currentPkgInfo.instructionList.size();
    }

    private void endWorkerInfoUnit(CodeAttributeInfo codeAttributeInfo) {
        codeAttributeInfo.maxLongLocalVars = lvIndexes.tInt + 1;
        codeAttributeInfo.maxDoubleLocalVars = lvIndexes.tFloat + 1;
        codeAttributeInfo.maxStringLocalVars = lvIndexes.tString + 1;
        codeAttributeInfo.maxIntLocalVars = lvIndexes.tBoolean + 1;
        codeAttributeInfo.maxRefLocalVars = lvIndexes.tRef + 1;

        codeAttributeInfo.maxLongRegs = codeAttributeInfo.maxLongLocalVars + maxRegIndexes.tInt + 1;
        codeAttributeInfo.maxDoubleRegs = codeAttributeInfo.maxDoubleLocalVars + maxRegIndexes.tFloat + 1;
        codeAttributeInfo.maxStringRegs = codeAttributeInfo.maxStringLocalVars + maxRegIndexes.tString + 1;
        codeAttributeInfo.maxIntRegs = codeAttributeInfo.maxIntLocalVars + maxRegIndexes.tBoolean + 1;
        codeAttributeInfo.maxRefRegs = codeAttributeInfo.maxRefLocalVars + maxRegIndexes.tRef + 1;

        // Update register indexes.
        for (RegIndex regIndex : regIndexList) {
            switch (regIndex.typeTag) {
                case TypeTags.INT:
                    regIndex.value = regIndex.value + codeAttributeInfo.maxLongLocalVars;
                    break;
                case TypeTags.BYTE:
                    regIndex.value = regIndex.value + codeAttributeInfo.maxIntLocalVars;
                    break;
                case TypeTags.FLOAT:
                    regIndex.value = regIndex.value + codeAttributeInfo.maxDoubleLocalVars;
                    break;
                case TypeTags.STRING:
                    regIndex.value = regIndex.value + codeAttributeInfo.maxStringLocalVars;
                    break;
                case TypeTags.BOOLEAN:
                    regIndex.value = regIndex.value + codeAttributeInfo.maxIntLocalVars;
                    break;
                default:
                    regIndex.value = regIndex.value + codeAttributeInfo.maxRefLocalVars;
                    break;
            }
        }

        regIndexList = new ArrayList<>();
        lvIndexes = new VariableIndex(LOCAL);
        regIndexes = new VariableIndex(REG);
        maxRegIndexes = new VariableIndex(REG);
    }

    private void setMaxRegIndexes(VariableIndex current, VariableIndex max) {
        max.tInt = (max.tInt > current.tInt) ? max.tInt : current.tInt;
        max.tFloat = (max.tFloat > current.tFloat) ? max.tFloat : current.tFloat;
        max.tString = (max.tString > current.tString) ? max.tString : current.tString;
        max.tBoolean = (max.tBoolean > current.tBoolean) ? max.tBoolean : current.tBoolean;
        max.tRef = (max.tRef > current.tRef) ? max.tRef : current.tRef;
    }

    private void prepareIndexes(VariableIndex indexes) {
        indexes.tInt++;
        indexes.tFloat++;
        indexes.tString++;
        indexes.tBoolean++;
        indexes.tRef++;
    }

    private int emit(int opcode) {
        currentPkgInfo.instructionList.add(InstructionFactory.get(opcode));
        return currentPkgInfo.instructionList.size();
    }

    private int emit(int opcode, Operand... operands) {
        currentPkgInfo.instructionList.add(InstructionFactory.get(opcode, operands));
        return currentPkgInfo.instructionList.size();
    }

    private int emit(Instruction instr) {
        currentPkgInfo.instructionList.add(instr);
        return currentPkgInfo.instructionList.size();
    }

    private void addVarCountAttrInfo(ConstantPool constantPool,
                                     AttributeInfoPool attributeInfoPool,
                                     VariableIndex fieldCount) {
        int attrNameCPIndex = addUTF8CPEntry(constantPool,
                AttributeInfo.Kind.VARIABLE_TYPE_COUNT_ATTRIBUTE.value());
        VarTypeCountAttributeInfo varCountAttribInfo = new VarTypeCountAttributeInfo(attrNameCPIndex);
        varCountAttribInfo.setMaxLongVars(fieldCount.tInt);
        varCountAttribInfo.setMaxDoubleVars(fieldCount.tFloat);
        varCountAttribInfo.setMaxStringVars(fieldCount.tString);
        varCountAttribInfo.setMaxIntVars(fieldCount.tBoolean);
        varCountAttribInfo.setMaxRefVars(fieldCount.tRef);
        attributeInfoPool.addAttributeInfo(AttributeInfo.Kind.VARIABLE_TYPE_COUNT_ATTRIBUTE, varCountAttribInfo);
    }

    private Operand[] getFuncOperands(BLangInvocation iExpr) {
        int funcRefCPIndex = getFuncRefCPIndex((BInvokableSymbol) iExpr.symbol);
        return getFuncOperands(iExpr, funcRefCPIndex);
    }

    private int getFuncRefCPIndex(BInvokableSymbol invokableSymbol) {
        int pkgRefCPIndex = addPackageRefCPEntry(currentPkgInfo, invokableSymbol.pkgID);
        int funcNameCPIndex = addUTF8CPEntry(currentPkgInfo, invokableSymbol.name.value);
        FunctionRefCPEntry funcRefCPEntry = new FunctionRefCPEntry(pkgRefCPIndex, funcNameCPIndex);
        return currentPkgInfo.addCPEntry(funcRefCPEntry);
    }

    private Operand[] getFuncOperands(BLangInvocation iExpr, int funcRefCPIndex) {
        // call funcRefCPIndex, nArgRegs, argRegs[nArgRegs], nRetRegs, retRegs[nRetRegs]
        int i = 0;
        int nArgRegs = iExpr.requiredArgs.size() + iExpr.namedArgs.size() + iExpr.restArgs.size();
        int nRetRegs = 1; // TODO Improve balx format and VM side
        int flags = FunctionFlags.NOTHING;
        Operand[] operands = new Operand[nArgRegs + nRetRegs + 4];
        operands[i++] = getOperand(funcRefCPIndex);
        if (iExpr.async) {
            flags = FunctionFlags.markAsync(flags);
        }
        if (iExpr.actionInvocation) {
            flags = FunctionFlags.markObserved(flags);
        }
        operands[i++] = getOperand(flags);
        operands[i++] = getOperand(nArgRegs);

        // Write required arguments
        for (BLangExpression argExpr : iExpr.requiredArgs) {
            operands[i++] = genNode(argExpr, this.env).regIndex;
        }

        // Write named arguments
        i = generateNamedArgs(iExpr, operands, i);

        // Write rest arguments
        for (BLangExpression argExpr : iExpr.restArgs) {
            operands[i++] = genNode(argExpr, this.env).regIndex;
        }

        // Calculate registers to store return values
        operands[i++] = getOperand(nRetRegs);

        iExpr.regIndex = calcAndGetExprRegIndex(iExpr.regIndex, iExpr.type.tag);
        operands[i] = iExpr.regIndex;
        return operands;
    }

    private int generateNamedArgs(BLangInvocation iExpr, Operand[] operands, int currentIndex) {
        if (iExpr.namedArgs.isEmpty()) {
            return currentIndex;
        }

        if (iExpr.symbol.kind != SymbolKind.FUNCTION) {
            throw new IllegalStateException("Unsupported callable unit");
        }

        for (BLangExpression argExpr : iExpr.namedArgs) {
            operands[currentIndex++] = genNode(argExpr, this.env).regIndex;
        }

        return currentIndex;
    }

    private void addVariableCountAttributeInfo(ConstantPool constantPool,
                                               AttributeInfoPool attributeInfoPool,
                                               int[] fieldCount) {
        UTF8CPEntry attribNameCPEntry = new UTF8CPEntry(AttributeInfo.Kind.VARIABLE_TYPE_COUNT_ATTRIBUTE.toString());
        int attribNameCPIndex = constantPool.addCPEntry(attribNameCPEntry);
        VarTypeCountAttributeInfo varCountAttribInfo = new VarTypeCountAttributeInfo(attribNameCPIndex);
        varCountAttribInfo.setMaxLongVars(fieldCount[INT_OFFSET]);
        varCountAttribInfo.setMaxDoubleVars(fieldCount[FLOAT_OFFSET]);
        varCountAttribInfo.setMaxStringVars(fieldCount[STRING_OFFSET]);
        varCountAttribInfo.setMaxIntVars(fieldCount[BOOL_OFFSET]);
        varCountAttribInfo.setMaxRefVars(fieldCount[REF_OFFSET]);
        attributeInfoPool.addAttributeInfo(AttributeInfo.Kind.VARIABLE_TYPE_COUNT_ATTRIBUTE, varCountAttribInfo);
    }

    private DefaultValue getDefaultValue(Object value) {
        BType type;
        if (value == null) {
            type = symTable.nilType;
        } else if (value instanceof Long) {
            type = symTable.intType;
        } else if (value instanceof Double) {
            type = symTable.floatType;
        } else if (value instanceof String) {
            type = symTable.stringType;
        } else if (value instanceof Boolean) {
            type = symTable.booleanType;
        } else {
            throw new IllegalStateException();
        }

        return getDefaultValue(value, type);
    }

    private DefaultValue getDefaultValue(Object value, BType typeOfValue) {
        int typeDescCPIndex = addUTF8CPEntry(currentPkgInfo, typeOfValue.getDesc());
        DefaultValue defaultValue = new DefaultValue(typeDescCPIndex, typeOfValue.getDesc());
        switch (typeOfValue.tag) {
            case TypeTags.INT:
                defaultValue.intValue = (Long) value;
                defaultValue.valueCPIndex = currentPkgInfo.addCPEntry(new IntegerCPEntry(defaultValue.intValue));
                break;
            case TypeTags.BYTE:
                defaultValue.byteValue = (Byte) value;
                defaultValue.valueCPIndex = currentPkgInfo.addCPEntry(new ByteCPEntry(defaultValue.byteValue));
                break;
            case TypeTags.FLOAT:
                defaultValue.floatValue = (Double) value;
                defaultValue.valueCPIndex = currentPkgInfo.addCPEntry(new FloatCPEntry(defaultValue.floatValue));
                break;
            case TypeTags.STRING:
                defaultValue.stringValue = (String) value;
                defaultValue.valueCPIndex = currentPkgInfo.addCPEntry(new UTF8CPEntry(defaultValue.stringValue));
                break;
            case TypeTags.BOOLEAN:
                defaultValue.booleanValue = (Boolean) value;
                break;
            case TypeTags.NIL:
                break;
            default:
                defaultValue = null;
        }

        return defaultValue;
    }

    private DefaultValue getDefaultValue(BLangLiteral literalExpr) {
        return getDefaultValue(literalExpr.value, literalExpr.type);
    }

    private DefaultValueAttributeInfo getDefaultValueAttributeInfo(BLangLiteral literalExpr) {
        DefaultValue defaultValue = getDefaultValue(literalExpr);
        UTF8CPEntry defaultValueAttribUTF8CPEntry =
                new UTF8CPEntry(AttributeInfo.Kind.DEFAULT_VALUE_ATTRIBUTE.toString());
        int defaultValueAttribNameIndex = currentPkgInfo.addCPEntry(defaultValueAttribUTF8CPEntry);

        return new DefaultValueAttributeInfo(defaultValueAttribNameIndex, defaultValue);
    }


    // Create info entries

    private void createPackageVarInfo(BLangVariable varNode) {
        BVarSymbol varSymbol = varNode.symbol;
        varSymbol.varIndex = getPVIndex(varSymbol.type.tag);

        int varNameCPIndex = addUTF8CPEntry(currentPkgInfo, varSymbol.name.value);
        int typeSigCPIndex = addUTF8CPEntry(currentPkgInfo, varSymbol.type.getDesc());
        PackageVarInfo pkgVarInfo = new PackageVarInfo(varNameCPIndex, typeSigCPIndex, varSymbol.flags,
                varSymbol.varIndex.value);
        currentPkgInfo.pkgVarInfoMap.put(varSymbol.name.value, pkgVarInfo);

        LocalVariableInfo localVarInfo = getLocalVarAttributeInfo(varSymbol);
        LocalVariableAttributeInfo pkgVarAttrInfo = (LocalVariableAttributeInfo)
                currentPkgInfo.getAttributeInfo(AttributeInfo.Kind.LOCAL_VARIABLES_ATTRIBUTE);
        pkgVarAttrInfo.localVars.add(localVarInfo);

        // TODO Populate annotation attribute

        // Add documentation attributes
        addDocAttachmentAttrInfo(varNode.symbol.markdownDocumentation, pkgVarInfo);
    }

    public void visit(BLangTypeDefinition typeDefinition) {
        //TODO
    }

    private void createAnnotationInfoEntry(BLangAnnotation annotation) {
        int nameCPIndex = addUTF8CPEntry(currentPkgInfo, annotation.name.value);
        int typeSigCPIndex = -1;
        if (annotation.typeNode != null) {
            typeSigCPIndex = addUTF8CPEntry(currentPkgInfo, annotation.typeNode.type.getDesc());
        }

        AnnotationInfo annotationInfo = new AnnotationInfo(nameCPIndex, typeSigCPIndex,
                annotation.symbol.flags, ((BAnnotationSymbol) annotation.symbol).attachPoints);
        currentPkgInfo.annotationInfoMap.put(annotation.name.value, annotationInfo);
    }

    private void createTypeDefinitionInfoEntry(BLangTypeDefinition typeDefinition) {
        BTypeSymbol typeDefSymbol = typeDefinition.symbol;
        int typeDefNameCPIndex = addUTF8CPEntry(currentPkgInfo, typeDefSymbol.name.value);
        TypeDefInfo typeDefInfo = new TypeDefInfo(currentPackageRefCPIndex,
                typeDefNameCPIndex, typeDefSymbol.flags);
        typeDefInfo.isLabel = typeDefinition.symbol.isLabel;

        typeDefInfo.typeTag = typeDefSymbol.type.tag;

        if (typeDefinition.symbol.isLabel) {
            createLabelTypeTypeDef(typeDefinition, typeDefInfo);
            // Add documentation attributes
            addDocAttachmentAttrInfo(typeDefinition.symbol.markdownDocumentation, typeDefInfo);

            currentPkgInfo.addTypeDefInfo(typeDefSymbol.name.value, typeDefInfo);
            return;
        }

        switch (typeDefinition.symbol.tag) {
            case SymTag.OBJECT:
                createObjectTypeTypeDef(typeDefinition, typeDefInfo, typeDefSymbol);
                break;
            case SymTag.RECORD:
                createRecordTypeTypeDef(typeDefinition, typeDefInfo, typeDefSymbol);
                break;
            case SymTag.FINITE_TYPE:
                createFiniteTypeTypeDef(typeDefinition, typeDefInfo);
                break;
            default:
                createLabelTypeTypeDef(typeDefinition, typeDefInfo);
                break;
        }
        // Add documentation attributes
        addDocAttachmentAttrInfo(typeDefinition.symbol.markdownDocumentation, typeDefInfo);

        currentPkgInfo.addTypeDefInfo(typeDefSymbol.name.value, typeDefInfo);
    }

    private void createObjectTypeTypeDef(BLangTypeDefinition typeDefinition,
                                         TypeDefInfo typeDefInfo, BTypeSymbol typeDefSymbol) {
        ObjectTypeInfo objInfo = new ObjectTypeInfo();
        BObjectTypeSymbol objectSymbol = (BObjectTypeSymbol) typeDefSymbol;
        // Add Struct name as an UTFCPEntry to the constant pool
        objInfo.objectType = (BObjectType) objectSymbol.type;

        BLangObjectTypeNode objectTypeNode = (BLangObjectTypeNode) typeDefinition.typeNode;

        List<BLangVariable> objFields = objectTypeNode.fields;
        for (BLangVariable objField : objFields) {
            // Create StructFieldInfo Entry
            int fieldNameCPIndex = addUTF8CPEntry(currentPkgInfo, objField.name.value);
            int sigCPIndex = addUTF8CPEntry(currentPkgInfo, objField.type.getDesc());

            objField.symbol.varIndex = getFieldIndex(objField.symbol.type.tag);
            StructFieldInfo objFieldInfo = new StructFieldInfo(fieldNameCPIndex,
                    sigCPIndex, objField.symbol.flags, objField.symbol.varIndex.value);
            objFieldInfo.fieldType = objField.type;

            // Populate default values
            if (objField.expr != null && (objField.expr.getKind() == NodeKind.LITERAL &&
                    objField.expr.type.getKind() != TypeKind.ARRAY)) {
                DefaultValueAttributeInfo defaultVal = getDefaultValueAttributeInfo((BLangLiteral) objField.expr);
                objFieldInfo.addAttributeInfo(AttributeInfo.Kind.DEFAULT_VALUE_ATTRIBUTE, defaultVal);
            }

            objInfo.fieldInfoEntries.add(objFieldInfo);

            // Add documentation attributes
            addDocAttachmentAttrInfo(objField.symbol.markdownDocumentation, objFieldInfo);
        }

        // Create variable count attribute info
        prepareIndexes(fieldIndexes);
        int[] fieldCount = new int[]{fieldIndexes.tInt, fieldIndexes.tFloat,
                fieldIndexes.tString, fieldIndexes.tBoolean, fieldIndexes.tRef};
        addVariableCountAttributeInfo(currentPkgInfo, objInfo, fieldCount);
        fieldIndexes = new VariableIndex(FIELD);

        for (BAttachedFunction attachedFunc : objectSymbol.referencedFunctions) {
            createAttachedFunctionInfo(attachedFunc.funcName, attachedFunc.symbol, objectSymbol);
        }

        //TODO decide what happens to documentations for interface functions and their implementations.

        typeDefInfo.typeInfo = objInfo;
    }

    private void createAttachedFunctionInfo(Name funcName, BInvokableSymbol funcSymbol,
                                            BObjectTypeSymbol objectSymbol) {
        // Add function name as an UTFCPEntry to the constant pool
        int funcNameCPIndex = this.addUTF8CPEntry(currentPkgInfo, funcName.getValue());

        FunctionInfo funcInfo = new FunctionInfo(currentPackageRefCPIndex, funcNameCPIndex);
        BInvokableType funcType = (BInvokableType) funcSymbol.type;
        funcInfo.paramTypes = funcType.paramTypes.toArray(new BType[0]);
        populateInvokableSignature(funcType, funcInfo);

        funcInfo.flags = funcSymbol.flags;
        funcInfo.attachedToTypeCPIndex = getTypeCPIndex(objectSymbol.type).value;

        // Add local var attributes. This will not be added automatically since this attached
        // function doesn't have a body, and wont get visited in the normal flow.
        int localVarAttNameIndex = addUTF8CPEntry(currentPkgInfo, AttributeInfo.Kind.LOCAL_VARIABLES_ATTRIBUTE.value());
        LocalVariableAttributeInfo localVarAttributeInfo = new LocalVariableAttributeInfo(localVarAttNameIndex);
        visitInvokableNodeParams(funcSymbol, funcInfo, localVarAttributeInfo);

        // Add parameter default value info
        addParameterAttributeInfo(funcSymbol, funcInfo);

        // Add documentation attributes
        addDocAttachmentAttrInfo(funcSymbol.markdownDocumentation, funcInfo);

        this.currentPkgInfo.functionInfoMap.put(funcSymbol.name.value, funcInfo);
    }

    private void createRecordTypeTypeDef(BLangTypeDefinition typeDefinition,
                                         TypeDefInfo typeDefInfo, BTypeSymbol typeDefSymbol) {
        RecordTypeInfo recordInfo = new RecordTypeInfo();
        BRecordTypeSymbol recordSymbol = (BRecordTypeSymbol) typeDefSymbol;
        // Add Struct name as an UTFCPEntry to the constant pool
        recordInfo.recordType = (BRecordType) recordSymbol.type;

        if (!recordInfo.recordType.sealed) {
            recordInfo.restFieldTypeSigCPIndex = addUTF8CPEntry(currentPkgInfo,
                    recordInfo.recordType.restFieldType.getDesc());
        }

        BLangRecordTypeNode recordTypeNode = (BLangRecordTypeNode) typeDefinition.typeNode;

        List<BLangVariable> recordFields = recordTypeNode.fields;
        for (BLangVariable recordField : recordFields) {
            // Create StructFieldInfo Entry
            int fieldNameCPIndex = addUTF8CPEntry(currentPkgInfo, recordField.name.value);
            int sigCPIndex = addUTF8CPEntry(currentPkgInfo, recordField.type.getDesc());

            recordField.symbol.varIndex = getFieldIndex(recordField.symbol.type.tag);
            StructFieldInfo recordFieldInfo = new StructFieldInfo(fieldNameCPIndex,
                    sigCPIndex, recordField.symbol.flags, recordField.symbol.varIndex.value);
            recordFieldInfo.fieldType = recordField.type;

            // Populate default values
            if (recordField.expr != null && (recordField.expr.getKind() == NodeKind.LITERAL &&
                    recordField.expr.type.getKind() != TypeKind.ARRAY)) {
                DefaultValueAttributeInfo defaultVal
                        = getDefaultValueAttributeInfo((BLangLiteral) recordField.expr);
                recordFieldInfo.addAttributeInfo(AttributeInfo.Kind.DEFAULT_VALUE_ATTRIBUTE, defaultVal);
            }

            recordInfo.fieldInfoEntries.add(recordFieldInfo);

            // Add documentation attributes
            addDocAttachmentAttrInfo(recordField.symbol.markdownDocumentation, recordFieldInfo);
        }

        // Create variable count attribute info
        prepareIndexes(fieldIndexes);
        int[] fieldCount = new int[]{fieldIndexes.tInt, fieldIndexes.tFloat,
                fieldIndexes.tString, fieldIndexes.tBoolean, fieldIndexes.tRef};
        addVariableCountAttributeInfo(currentPkgInfo, recordInfo, fieldCount);
        fieldIndexes = new VariableIndex(FIELD);
        typeDefInfo.typeInfo = recordInfo;
    }

    private void createFiniteTypeTypeDef(BLangTypeDefinition typeDefinition,
                                         TypeDefInfo typeDefInfo) {
        BLangFiniteTypeNode typeNode = (BLangFiniteTypeNode) typeDefinition.typeNode;
        FiniteTypeInfo typeInfo = new FiniteTypeInfo();

        for (BLangExpression literal : typeNode.valueSpace) {
            typeInfo.valueSpaceItemInfos.add(new ValueSpaceItemInfo(getDefaultValue((BLangLiteral) literal)));
        }

        typeDefInfo.typeInfo = typeInfo;
    }

    private void createLabelTypeTypeDef(BLangTypeDefinition typeDefinition,
                                        TypeDefInfo typeDefInfo) {
        int sigCPIndex = addUTF8CPEntry(currentPkgInfo, typeDefinition.typeNode.type.getDesc());
        typeDefInfo.typeInfo = new LabelTypeInfo(sigCPIndex);
    }

    /**
     * Creates a {@code FunctionInfo} from the given function node in AST.
     *
     * @param funcNode function node in AST
     */
    private void createFunctionInfoEntry(BLangFunction funcNode) {
        BInvokableSymbol funcSymbol = funcNode.symbol;
        BInvokableType funcType = (BInvokableType) funcSymbol.type;

        // Add function name as an UTFCPEntry to the constant pool
        int funcNameCPIndex = this.addUTF8CPEntry(currentPkgInfo, funcNode.name.value);

        FunctionInfo funcInfo = new FunctionInfo(currentPackageRefCPIndex, funcNameCPIndex);
        funcInfo.paramTypes = funcType.paramTypes.toArray(new BType[0]);
        populateInvokableSignature(funcType, funcInfo);

        funcInfo.flags = funcSymbol.flags;
        if (funcNode.receiver != null) {
            funcInfo.attachedToTypeCPIndex = getTypeCPIndex(funcNode.receiver.type).value;
        }

        this.addWorkerInfoEntries(funcInfo, funcNode.getWorkers());

        // Add parameter default value info
        addParameterAttributeInfo(funcSymbol, funcInfo);

        // Add documentation attributes
        addDocAttachmentAttrInfo(funcNode.symbol.markdownDocumentation, funcInfo);

        this.currentPkgInfo.functionInfoMap.put(funcSymbol.name.value, funcInfo);
    }

    private void populateInvokableSignature(BInvokableType bInvokableType, CallableUnitInfo callableUnitInfo) {
        callableUnitInfo.retParamTypes = new BType[1];
        callableUnitInfo.retParamTypes[0] = bInvokableType.retType;
        callableUnitInfo.signatureCPIndex = addUTF8CPEntry(this.currentPkgInfo,
                generateFunctionSig(callableUnitInfo.paramTypes, bInvokableType.retType));
    }

    private void addWorkerInfoEntries(CallableUnitInfo callableUnitInfo, List<BLangWorker> workers) {
        UTF8CPEntry workerNameCPEntry = new UTF8CPEntry("default");
        int workerNameCPIndex = this.currentPkgInfo.addCPEntry(workerNameCPEntry);
        WorkerInfo defaultWorkerInfo = new WorkerInfo(workerNameCPIndex, "default");
        callableUnitInfo.defaultWorkerInfo = defaultWorkerInfo;
        for (BLangWorker worker : workers) {
            workerNameCPEntry = new UTF8CPEntry(worker.name.value);
            workerNameCPIndex = currentPkgInfo.addCPEntry(workerNameCPEntry);
            WorkerInfo workerInfo = new WorkerInfo(workerNameCPIndex, worker.getName().value);
            callableUnitInfo.addWorkerInfo(worker.getName().value, workerInfo);
        }
    }

    @Override
    public void visit(BLangEndpoint endpointNode) {
    }

    private void createServiceInfoEntry(BLangService serviceNode) {
        // Add service name as an UTFCPEntry to the constant pool
        int serviceNameCPIndex = addUTF8CPEntry(currentPkgInfo, serviceNode.name.value);
        //Create service info
        if (serviceNode.endpointType != null) {
            String endPointQName = serviceNode.endpointType.tsymbol.toString();
            //TODO: bvmAlias needed?
            int epNameCPIndex = addUTF8CPEntry(currentPkgInfo, endPointQName);
            ServiceInfo serviceInfo = new ServiceInfo(currentPackageRefCPIndex, serviceNameCPIndex,
                    serviceNode.symbol.flags, epNameCPIndex);
            // Add service level variables
            int localVarAttNameIndex = addUTF8CPEntry(currentPkgInfo,
                    AttributeInfo.Kind.LOCAL_VARIABLES_ATTRIBUTE.value());
            LocalVariableAttributeInfo localVarAttributeInfo = new LocalVariableAttributeInfo(localVarAttNameIndex);
            serviceNode.vars.forEach(var -> visitVarSymbol(var.var.symbol, pvIndexes, localVarAttributeInfo));
            serviceInfo.addAttributeInfo(AttributeInfo.Kind.LOCAL_VARIABLES_ATTRIBUTE, localVarAttributeInfo);
            // Create the init function info
            BLangFunction serviceInitFunction = (BLangFunction) serviceNode.getInitFunction();
            createFunctionInfoEntry(serviceInitFunction);
            serviceInfo.initFuncInfo = currentPkgInfo.functionInfoMap.get(serviceInitFunction.name.toString());
            currentPkgInfo.addServiceInfo(serviceNode.name.value, serviceInfo);
            // Create resource info entries for all resources
            serviceNode.resources.forEach(res -> createResourceInfoEntry(res, serviceInfo));

            // Add documentation attributes
            addDocAttachmentAttrInfo(serviceNode.symbol.markdownDocumentation, serviceInfo);
        }
    }

    private void createResourceInfoEntry(BLangResource resourceNode, ServiceInfo serviceInfo) {
        BInvokableType resourceType = (BInvokableType) resourceNode.symbol.type;
        // Add resource name as an UTFCPEntry to the constant pool
        int serviceNameCPIndex = addUTF8CPEntry(currentPkgInfo, resourceNode.name.value);
        ResourceInfo resourceInfo = new ResourceInfo(currentPackageRefCPIndex, serviceNameCPIndex);
        resourceInfo.paramTypes = resourceType.paramTypes.toArray(new BType[0]);
        setParameterNames(resourceNode, resourceInfo);
        resourceInfo.retParamTypes = new BType[0];
        resourceInfo.signatureCPIndex = addUTF8CPEntry(currentPkgInfo,
                generateFunctionSig(resourceInfo.paramTypes));
        // Add worker info
        int workerNameCPIndex = addUTF8CPEntry(currentPkgInfo, "default");
        resourceInfo.defaultWorkerInfo = new WorkerInfo(workerNameCPIndex, "default");
        resourceNode.workers.forEach(worker -> addWorkerInfoEntry(worker, resourceInfo));
        // Add resource info to the service info
        serviceInfo.resourceInfoMap.put(resourceNode.name.getValue(), resourceInfo);

        // Add documentation attributes
        addDocAttachmentAttrInfo(resourceNode.symbol.markdownDocumentation, resourceInfo);
    }

    private void addWorkerInfoEntry(BLangWorker worker, CallableUnitInfo callableUnitInfo) {
        int workerNameCPIndex = addUTF8CPEntry(currentPkgInfo, worker.name.value);
        WorkerInfo workerInfo = new WorkerInfo(workerNameCPIndex, worker.name.value);
        callableUnitInfo.addWorkerInfo(worker.name.value, workerInfo);
    }

    private ErrorTableAttributeInfo getErrorTable(PackageInfo packageInfo) {
        ErrorTableAttributeInfo errorTable =
                (ErrorTableAttributeInfo) packageInfo.getAttributeInfo(AttributeInfo.Kind.ERROR_TABLE);
        if (errorTable == null) {
            UTF8CPEntry attribNameCPEntry = new UTF8CPEntry(AttributeInfo.Kind.ERROR_TABLE.toString());
            int attribNameCPIndex = packageInfo.addCPEntry(attribNameCPEntry);
            errorTable = new ErrorTableAttributeInfo(attribNameCPIndex);
            packageInfo.addAttributeInfo(AttributeInfo.Kind.ERROR_TABLE, errorTable);
        }
        return errorTable;
    }

    private void addLineNumberInfo(DiagnosticPos pos) {
        LineNumberInfo lineNumInfo = createLineNumberInfo(pos, currentPkgInfo, currentPkgInfo.instructionList.size());
        lineNoAttrInfo.addLineNumberInfo(lineNumInfo);
    }

    private LineNumberInfo createLineNumberInfo(DiagnosticPos pos, PackageInfo packageInfo, int ip) {
        UTF8CPEntry fileNameUTF8CPEntry = new UTF8CPEntry(pos.src.cUnitName);
        int fileNameCPEntryIndex = packageInfo.addCPEntry(fileNameUTF8CPEntry);
        LineNumberInfo lineNumberInfo = new LineNumberInfo(pos.sLine, fileNameCPEntryIndex, pos.src.cUnitName, ip);
        lineNumberInfo.setPackageInfo(packageInfo);
        lineNumberInfo.setIp(ip);
        return lineNumberInfo;
    }

    private void setParameterNames(BLangResource resourceNode, ResourceInfo resourceInfo) {
        int paramCount = resourceNode.requiredParams.size();
        resourceInfo.paramNameCPIndexes = new int[paramCount];
        for (int i = 0; i < paramCount; i++) {
            BLangVariable paramVar = resourceNode.requiredParams.get(i);
            String paramName = null;
            boolean isAnnotated = false;
            for (BLangAnnotationAttachment annotationAttachment : paramVar.annAttachments) {
                String attachmentName = annotationAttachment.getAnnotationName().getValue();
                if ("PathParam".equalsIgnoreCase(attachmentName) || "QueryParam".equalsIgnoreCase(attachmentName)) {
                    //TODO:
                    //paramName = annotationAttachment.getAttributeNameValuePairs().get("value")
                    // .getLiteralValue().stringValue();
                    isAnnotated = true;
                    break;
                }
            }
            if (!isAnnotated) {
                paramName = paramVar.name.getValue();
            }
            int paramNameCPIndex = addUTF8CPEntry(currentPkgInfo, paramName);
            resourceInfo.paramNameCPIndexes[i] = paramNameCPIndex;
        }
    }

    private WorkerDataChannelInfo getWorkerDataChannelInfo(CallableUnitInfo callableUnit,
                                                           String source, String target) {
        WorkerDataChannelInfo workerDataChannelInfo = callableUnit.getWorkerDataChannelInfo(
                WorkerDataChannelInfo.generateChannelName(source, target));
        if (workerDataChannelInfo == null) {
            UTF8CPEntry sourceCPEntry = new UTF8CPEntry(source);
            int sourceCPIndex = this.currentPkgInfo.addCPEntry(sourceCPEntry);
            UTF8CPEntry targetCPEntry = new UTF8CPEntry(target);
            int targetCPIndex = this.currentPkgInfo.addCPEntry(targetCPEntry);
            workerDataChannelInfo = new WorkerDataChannelInfo(sourceCPIndex, source, targetCPIndex, target);
            workerDataChannelInfo.setUniqueName(workerDataChannelInfo.getChannelName() + this.workerChannelCount);
            String uniqueName = workerDataChannelInfo.getUniqueName();
            UTF8CPEntry uniqueNameCPEntry = new UTF8CPEntry(uniqueName);
            int uniqueNameCPIndex = this.currentPkgInfo.addCPEntry(uniqueNameCPEntry);
            workerDataChannelInfo.setUniqueNameCPIndex(uniqueNameCPIndex);
            callableUnit.addWorkerDataChannelInfo(workerDataChannelInfo);
            this.workerChannelCount++;
        }
        return workerDataChannelInfo;
    }

    // Constant pool related utility classes

    private int addUTF8CPEntry(ConstantPool pool, String value) {
        UTF8CPEntry pkgPathCPEntry = new UTF8CPEntry(value);
        return pool.addCPEntry(pkgPathCPEntry);
    }

    private int addPackageRefCPEntry(ConstantPool pool, PackageID pkgID) {
        int nameCPIndex = addUTF8CPEntry(pool, pkgID.toString());
        int versionCPIndex = addUTF8CPEntry(pool, pkgID.version.value);
        PackageRefCPEntry packageRefCPEntry = new PackageRefCPEntry(nameCPIndex, versionCPIndex);
        return pool.addCPEntry(packageRefCPEntry);
    }

    /**
     * Holds the variable index per type.
     *
     * @since 0.94
     */
    static class VariableIndex {
        public enum Kind {
            LOCAL,
            FIELD,
            PACKAGE,
            REG
        }

        int tInt = -1;
        int tFloat = -1;
        int tString = -1;
        int tBoolean = -1;
        int tRef = -1;
        Kind kind;

        VariableIndex(Kind kind) {
            this.kind = kind;
        }

        public int[] toArray() {
            int[] result = new int[6];
            result[0] = this.tInt;
            result[1] = this.tFloat;
            result[2] = this.tString;
            result[3] = this.tBoolean;
            result[4] = this.tRef;
            return result;
        }

    }

    public void visit(BLangWorker workerNode) {
        this.genNode(workerNode.body, this.env);
    }

    /* visit the workers within fork-join block */
    private void processJoinWorkers(BLangForkJoin forkJoin, ForkjoinInfo forkjoinInfo,
                                    SymbolEnv forkJoinEnv) {
        UTF8CPEntry codeUTF8CPEntry = new UTF8CPEntry(AttributeInfo.Kind.CODE_ATTRIBUTE.toString());
        int codeAttribNameIndex = this.currentPkgInfo.addCPEntry(codeUTF8CPEntry);
        for (BLangWorker worker : forkJoin.workers) {
            VariableIndex lvIndexesCopy = copyVarIndex(this.lvIndexes);
            this.regIndexes = new VariableIndex(REG);
            VariableIndex regIndexesCopy = this.regIndexes;
            this.regIndexes = new VariableIndex(REG);
            VariableIndex maxRegIndexesCopy = this.maxRegIndexes;
            this.maxRegIndexes = new VariableIndex(REG);
            List<RegIndex> regIndexListCopy = this.regIndexList;
            this.regIndexList = new ArrayList<>();

            WorkerInfo workerInfo = forkjoinInfo.getWorkerInfo(worker.name.value);
            workerInfo.codeAttributeInfo.attributeNameIndex = codeAttribNameIndex;
            workerInfo.codeAttributeInfo.codeAddrs = this.nextIP();
            this.currentWorkerInfo = workerInfo;
            this.genNode(worker.body, forkJoinEnv);
            this.endWorkerInfoUnit(workerInfo.codeAttributeInfo);
            this.emit(InstructionCodes.HALT);

            this.lvIndexes = lvIndexesCopy;
            this.regIndexes = regIndexesCopy;
            this.maxRegIndexes = maxRegIndexesCopy;
            this.regIndexList = regIndexListCopy;
        }
    }

    private void populateForkJoinWorkerInfo(BLangForkJoin forkJoin, ForkjoinInfo forkjoinInfo) {
        for (BLangWorker worker : forkJoin.workers) {
            UTF8CPEntry workerNameCPEntry = new UTF8CPEntry(worker.name.value);
            int workerNameCPIndex = this.currentPkgInfo.addCPEntry(workerNameCPEntry);
            WorkerInfo workerInfo = new WorkerInfo(workerNameCPIndex, worker.name.value);
            forkjoinInfo.addWorkerInfo(worker.name.value, workerInfo);
        }
    }

    /* generate code for Join block */
    private void processJoinBlock(BLangForkJoin forkJoin, ForkjoinInfo forkjoinInfo, SymbolEnv forkJoinEnv,
                                  RegIndex joinVarRegIndex, Operand joinBlockAddr) {
        UTF8CPEntry joinType = new UTF8CPEntry(forkJoin.joinType.name());
        int joinTypeCPIndex = this.currentPkgInfo.addCPEntry(joinType);
        forkjoinInfo.setJoinType(forkJoin.joinType.name());
        forkjoinInfo.setJoinTypeCPIndex(joinTypeCPIndex);
        joinBlockAddr.value = nextIP();

        if (forkJoin.joinResultVar != null) {
            visitForkJoinParameterDefs(forkJoin.joinResultVar, forkJoinEnv);
            joinVarRegIndex.value = forkJoin.joinResultVar.symbol.varIndex.value;
        }

        if (forkJoin.joinedBody != null) {
            this.genNode(forkJoin.joinedBody, forkJoinEnv);
        }
    }

    /* generate code for timeout block */
    private void processTimeoutBlock(BLangForkJoin forkJoin, SymbolEnv forkJoinEnv,
                                     RegIndex timeoutVarRegIndex, Operand timeoutBlockAddr) {
        /* emit a GOTO instruction to jump out of the timeout block */
        Operand gotoAddr = getOperand(-1);
        this.emit(InstructionCodes.GOTO, gotoAddr);
        timeoutBlockAddr.value = nextIP();

        if (forkJoin.timeoutVariable != null) {
            visitForkJoinParameterDefs(forkJoin.timeoutVariable, forkJoinEnv);
            timeoutVarRegIndex.value = forkJoin.timeoutVariable.symbol.varIndex.value;
        }

        if (forkJoin.timeoutBody != null) {
            this.genNode(forkJoin.timeoutBody, forkJoinEnv);
        }
        gotoAddr.value = nextIP();
    }

    public void visit(BLangForkJoin forkJoin) {
        SymbolEnv forkJoinEnv = SymbolEnv.createForkJoinSymbolEnv(forkJoin, this.env);
        ForkjoinInfo forkjoinInfo = new ForkjoinInfo(this.lvIndexes.toArray());
        this.populateForkJoinWorkerInfo(forkJoin, forkjoinInfo);
        int forkJoinInfoIndex = this.forkJoinCount++;
        /* was I already inside a fork/join */
        if (this.env.forkJoin != null) {
            this.currentWorkerInfo.addForkJoinInfo(forkjoinInfo);
        } else {
            this.currentCallableUnitInfo.defaultWorkerInfo.addForkJoinInfo(forkjoinInfo);
        }
        ForkJoinCPEntry forkJoinCPEntry = new ForkJoinCPEntry(forkJoinInfoIndex);
        Operand forkJoinCPIndex = getOperand(this.currentPkgInfo.addCPEntry(forkJoinCPEntry));
        forkjoinInfo.setIndexCPIndex(forkJoinCPIndex.value);

        RegIndex timeoutRegIndex = new RegIndex(-1, TypeTags.INT);
        addToRegIndexList(timeoutRegIndex);

        if (forkJoin.timeoutExpression != null) {
            forkjoinInfo.setTimeoutAvailable(true);
            this.genNode(forkJoin.timeoutExpression, forkJoinEnv);
            timeoutRegIndex.value = forkJoin.timeoutExpression.regIndex.value;
        }

        // FORKJOIN forkJoinCPIndex timeoutRegIndex joinVarRegIndex joinBlockAddr timeoutVarRegIndex timeoutBlockAddr
        RegIndex joinVarRegIndex = new RegIndex(-1, TypeTags.MAP);
        Operand joinBlockAddr = getOperand(-1);
        RegIndex timeoutVarRegIndex = new RegIndex(-1, TypeTags.MAP);
        Operand timeoutBlockAddr = getOperand(-1);
        this.emit(InstructionCodes.FORKJOIN, forkJoinCPIndex, timeoutRegIndex,
                joinVarRegIndex, joinBlockAddr, timeoutVarRegIndex, timeoutBlockAddr);

        VariableIndex lvIndexesCopy = copyVarIndex(this.lvIndexes);
        VariableIndex regIndexesCopy = this.regIndexes;
        VariableIndex maxRegIndexesCopy = this.maxRegIndexes;
        List<RegIndex> regIndexListCopy = this.regIndexList;

        this.processJoinWorkers(forkJoin, forkjoinInfo, forkJoinEnv);

        this.lvIndexes = lvIndexesCopy;
        this.regIndexes = regIndexesCopy;
        this.maxRegIndexes = maxRegIndexesCopy;
        this.regIndexList = regIndexListCopy;

        int i = 0;
        int[] joinWrkrNameCPIndexes = new int[forkJoin.joinedWorkers.size()];
        String[] joinWrkrNames = new String[joinWrkrNameCPIndexes.length];
        for (BLangIdentifier workerName : forkJoin.joinedWorkers) {
            UTF8CPEntry workerNameCPEntry = new UTF8CPEntry(workerName.value);
            int workerNameCPIndex = this.currentPkgInfo.addCPEntry(workerNameCPEntry);
            joinWrkrNameCPIndexes[i] = workerNameCPIndex;
            joinWrkrNames[i] = workerName.value;
            i++;
        }
        forkjoinInfo.setJoinWrkrNameIndexes(joinWrkrNameCPIndexes);
        forkjoinInfo.setJoinWorkerNames(joinWrkrNames);
        forkjoinInfo.setWorkerCount(forkJoin.joinedWorkerCount);
        this.processJoinBlock(forkJoin, forkjoinInfo, forkJoinEnv, joinVarRegIndex, joinBlockAddr);
        this.processTimeoutBlock(forkJoin, forkJoinEnv, timeoutVarRegIndex, timeoutBlockAddr);
    }

    private void visitForkJoinParameterDefs(BLangVariable parameterDef, SymbolEnv forkJoinEnv) {
        LocalVariableAttributeInfo localVariableAttributeInfo = new LocalVariableAttributeInfo(1);
        parameterDef.symbol.varIndex = getLVIndex(parameterDef.type.tag);
        this.genNode(parameterDef, forkJoinEnv);
        LocalVariableInfo localVariableDetails = this.getLocalVarAttributeInfo(parameterDef.symbol);
        localVariableAttributeInfo.localVars.add(localVariableDetails);
    }

    public void visit(BLangWorkerSend workerSendStmt) {
        if (workerSendStmt.isChannel) {
            visitChannelSend(workerSendStmt);
            return;
        }
        WorkerDataChannelInfo workerDataChannelInfo = this.getWorkerDataChannelInfo(this.currentCallableUnitInfo,
                this.currentWorkerInfo.getWorkerName(), workerSendStmt.workerIdentifier.value);
        WorkerDataChannelRefCPEntry wrkrInvRefCPEntry = new WorkerDataChannelRefCPEntry(workerDataChannelInfo
                .getUniqueNameCPIndex(), workerDataChannelInfo.getUniqueName());
        wrkrInvRefCPEntry.setWorkerDataChannelInfo(workerDataChannelInfo);
        Operand wrkrInvRefCPIndex = getOperand(currentPkgInfo.addCPEntry(wrkrInvRefCPEntry));
        if (workerSendStmt.isForkJoinSend) {
            this.currentWorkerInfo.setWrkrDtChnlRefCPIndex(wrkrInvRefCPIndex.value);
            this.currentWorkerInfo.setWorkerDataChannelInfoForForkJoin(workerDataChannelInfo);
        }
        workerDataChannelInfo.setDataChannelRefIndex(wrkrInvRefCPIndex.value);

        genNode(workerSendStmt.expr, this.env);
        RegIndex argReg = workerSendStmt.expr.regIndex;
        BType bType = workerSendStmt.expr.type;
        UTF8CPEntry sigCPEntry = new UTF8CPEntry(this.generateSig(new BType[]{bType}));
        Operand sigCPIndex = getOperand(this.currentPkgInfo.addCPEntry(sigCPEntry));

        // WRKSEND wrkrInvRefCPIndex typesCPIndex regIndex
        Operand[] wrkSendArgRegs = new Operand[3];
        wrkSendArgRegs[0] = wrkrInvRefCPIndex;
        wrkSendArgRegs[1] = sigCPIndex;
        wrkSendArgRegs[2] = argReg;
        this.emit(InstructionCodes.WRKSEND, wrkSendArgRegs);
    }

    public void visit(BLangWorkerReceive workerReceiveStmt) {
        if (workerReceiveStmt.isChannel) {
            visitChannelReceive(workerReceiveStmt);
            return;
        }
        WorkerDataChannelInfo workerDataChannelInfo = this.getWorkerDataChannelInfo(this.currentCallableUnitInfo,
                workerReceiveStmt.workerIdentifier.value, this.currentWorkerInfo.getWorkerName());
        WorkerDataChannelRefCPEntry wrkrChnlRefCPEntry = new WorkerDataChannelRefCPEntry(workerDataChannelInfo
                .getUniqueNameCPIndex(), workerDataChannelInfo.getUniqueName());
        wrkrChnlRefCPEntry.setWorkerDataChannelInfo(workerDataChannelInfo);
        Operand wrkrRplyRefCPIndex = getOperand(currentPkgInfo.addCPEntry(wrkrChnlRefCPEntry));
        workerDataChannelInfo.setDataChannelRefIndex(wrkrRplyRefCPIndex.value);

        BLangExpression lExpr = workerReceiveStmt.expr;
        RegIndex regIndex;
        BType bType;
        if (lExpr.getKind() == NodeKind.SIMPLE_VARIABLE_REF && lExpr instanceof BLangLocalVarRef) {
            lExpr.regIndex = ((BLangLocalVarRef) lExpr).varSymbol.varIndex;
            regIndex = lExpr.regIndex;
        } else {
            lExpr.regIndex = getRegIndex(lExpr.type.tag);
            lExpr.regIndex.isLHSIndex = true;
            regIndex = lExpr.regIndex;
        }
        bType = lExpr.type;

        UTF8CPEntry sigCPEntry = new UTF8CPEntry(this.generateSig(new BType[]{bType}));
        Operand sigCPIndex = getOperand(currentPkgInfo.addCPEntry(sigCPEntry));

        // WRKRECEIVE wrkrRplyRefCPIndex typesCPIndex regIndex
        Operand[] wrkReceiveArgRegs = new Operand[3];
        wrkReceiveArgRegs[0] = wrkrRplyRefCPIndex;
        wrkReceiveArgRegs[1] = sigCPIndex;
        wrkReceiveArgRegs[2] = regIndex;
        emit(InstructionCodes.WRKRECEIVE, wrkReceiveArgRegs);

        if (!(lExpr.getKind() == NodeKind.SIMPLE_VARIABLE_REF &&
                lExpr instanceof BLangLocalVarRef)) {
            this.varAssignment = true;
            this.genNode(lExpr, this.env);
            this.varAssignment = false;
        }
    }

    public void visit(BLangAction actionNode) {
    }

    public void visit(BLangForever foreverStatement) {
        /* ignore */
    }

    public void visit(BLangSimpleVarRef varRefExpr) {
        /* ignore */
    }

    public void visit(BLangIdentifier identifierNode) {
        /* ignore */
    }

    public void visit(BLangAnnotation annotationNode) {
        /* ignore */
    }

    public void visit(BLangAnnotationAttachment annAttachmentNode) {
        /* ignore */
    }

    public void visit(BLangAssignment assignNode) {
        BLangExpression lhrExpr = assignNode.varRef;
        if (assignNode.declaredWithVar) {
            BLangVariableReference varRef = (BLangVariableReference) lhrExpr;
            visitVarSymbol((BVarSymbol) varRef.symbol, lvIndexes, localVarAttrInfo);
        }

        BLangExpression rhsExpr = assignNode.expr;
        if (lhrExpr.type.tag != TypeTags.NONE && lhrExpr.getKind() == NodeKind.SIMPLE_VARIABLE_REF &&
                lhrExpr instanceof BLangLocalVarRef) {
            lhrExpr.regIndex = ((BVarSymbol) ((BLangVariableReference) lhrExpr).symbol).varIndex;
            rhsExpr.regIndex = lhrExpr.regIndex;
        }

        genNode(rhsExpr, this.env);
        if (lhrExpr.type.tag == TypeTags.NONE ||
                (lhrExpr.getKind() == NodeKind.SIMPLE_VARIABLE_REF &&
                        lhrExpr instanceof BLangLocalVarRef)) {
            return;
        }

        varAssignment = true;
        lhrExpr.regIndex = rhsExpr.regIndex;
        genNode(lhrExpr, this.env);
        varAssignment = false;
    }

    public void visit(BLangContinue continueNode) {
        generateFinallyInstructions(continueNode, NodeKind.WHILE, NodeKind.FOREACH);
        this.emit(this.loopResetInstructionStack.peek());
    }

    public void visit(BLangBreak breakNode) {
        generateFinallyInstructions(breakNode, NodeKind.WHILE, NodeKind.FOREACH);
        this.emit(this.loopExitInstructionStack.peek());
    }

    public void visit(BLangPanic panicNode) {
        genNode(panicNode.expr, env);
        emit(InstructionFactory.get(InstructionCodes.PANIC, panicNode.expr.regIndex));
    }

    public void visit(BLangIf ifNode) {
        addLineNumberInfo(ifNode.pos);

        // Generate code for the if condition evaluation
        genNode(ifNode.expr, this.env);
        Operand ifCondJumpAddr = getOperand(-1);
        emit(InstructionCodes.BR_FALSE, ifNode.expr.regIndex, ifCondJumpAddr);

        // Generate code for the then body
        genNode(ifNode.body, this.env);
        Operand endJumpAddr = getOperand(-1);
        emit(InstructionCodes.GOTO, endJumpAddr);
        ifCondJumpAddr.value = nextIP();

        // Visit else statement if any
        if (ifNode.elseStmt != null) {
            genNode(ifNode.elseStmt, this.env);
        }
        endJumpAddr.value = nextIP();
    }

    public void visit(BLangForeach foreach) {
        // Calculate temporary scope variables for iteration.
        Operand iteratorVar = getLVIndex(TypeTags.ITERATOR);
        Operand conditionVar = getLVIndex(TypeTags.BOOLEAN);

        // Create new Iterator for given collection.
        this.genNode(foreach.collection, env);
        this.emit(InstructionCodes.ITR_NEW, foreach.collection.regIndex, iteratorVar);

        Operand foreachStartAddress = new Operand(nextIP());
        Operand foreachEndAddress = new Operand(-1);
        Instruction gotoStartInstruction = InstructionFactory.get(InstructionCodes.GOTO, foreachStartAddress);
        Instruction gotoEndInstruction = InstructionFactory.get(InstructionCodes.GOTO, foreachEndAddress);

        // Checks given iterator has a next value.
        this.emit(InstructionCodes.ITR_HAS_NEXT, iteratorVar, conditionVar);
        this.emit(InstructionCodes.BR_FALSE, conditionVar, foreachEndAddress);

        // assign variables.
        generateForeachVarAssignment(foreach, iteratorVar);

        this.loopResetInstructionStack.push(gotoStartInstruction);
        this.loopExitInstructionStack.push(gotoEndInstruction);
        this.genNode(foreach.body, env);                        // generate foreach body.
        this.loopResetInstructionStack.pop();
        this.loopExitInstructionStack.pop();

        this.emit(gotoStartInstruction);  // move to next iteration.
        foreachEndAddress.value = this.nextIP();
    }

    public void visit(BLangWhile whileNode) {
        Instruction gotoTopJumpInstr = InstructionFactory.get(InstructionCodes.GOTO, getOperand(this.nextIP()));
        this.genNode(whileNode.expr, this.env);

        Operand exitLoopJumpAddr = getOperand(-1);
        Instruction exitLoopJumpInstr = InstructionFactory.get(InstructionCodes.GOTO, exitLoopJumpAddr);
        emit(InstructionCodes.BR_FALSE, whileNode.expr.regIndex, exitLoopJumpAddr);

        this.loopResetInstructionStack.push(gotoTopJumpInstr);
        this.loopExitInstructionStack.push(exitLoopJumpInstr);
        this.genNode(whileNode.body, this.env);
        this.loopResetInstructionStack.pop();
        this.loopExitInstructionStack.pop();
        this.emit(gotoTopJumpInstr);

        exitLoopJumpAddr.value = nextIP();
    }

    public void visit(BLangLock lockNode) {
        if (lockNode.lockVariables.isEmpty()) {
            this.genNode(lockNode.body, this.env);
            return;
        }
        Operand gotoLockEndAddr = getOperand(-1);
        Instruction instructGotoLockEnd = InstructionFactory.get(InstructionCodes.GOTO, gotoLockEndAddr);
        Operand[] operands = getOperands(lockNode);
        ErrorTableAttributeInfo errorTable = getErrorTable(currentPkgInfo);

        int fromIP = nextIP();
        emit((InstructionCodes.LOCK), operands);

        this.genNode(lockNode.body, this.env);
        int toIP = nextIP() - 1;

        emit((InstructionCodes.UNLOCK), operands);
        emit(instructGotoLockEnd);

        ErrorTableEntry errorTableEntry = new ErrorTableEntry(fromIP, toIP, nextIP(), null);
        errorTable.addErrorTableEntry(errorTableEntry);

        emit((InstructionCodes.UNLOCK), operands);
        emit(InstructionFactory.get(InstructionCodes.PANIC, getOperand(-1)));
        gotoLockEndAddr.value = nextIP();
    }

    private Operand[] getOperands(BLangLock lockNode) {
        Operand[] operands = new Operand[(lockNode.lockVariables.size() * 3) + 1];
        int i = 0;
        operands[i++] = new Operand(lockNode.lockVariables.size());
        for (BVarSymbol varSymbol : lockNode.lockVariables) {
            BPackageSymbol pkgSymbol;
            BSymbol ownerSymbol = varSymbol.owner;
            if (ownerSymbol.tag == SymTag.SERVICE) {
                pkgSymbol = (BPackageSymbol) ownerSymbol.owner;
            } else {
                pkgSymbol = (BPackageSymbol) ownerSymbol;
            }
            int pkgRefCPIndex = addPackageRefCPEntry(currentPkgInfo, pkgSymbol.pkgID);

            int typeSigCPIndex = addUTF8CPEntry(currentPkgInfo, varSymbol.getType().getDesc());
            TypeRefCPEntry typeRefCPEntry = new TypeRefCPEntry(typeSigCPIndex);
            operands[i++] = getOperand(currentPkgInfo.addCPEntry(typeRefCPEntry));
            operands[i++] = getOperand(pkgRefCPIndex);
            operands[i++] = varSymbol.varIndex;
        }
        return operands;
    }

    public void visit(BLangTransaction transactionNode) {
        ++transactionIndex;
        Operand transactionIndexOperand = getOperand(transactionIndex);
        Operand retryCountRegIndex = new RegIndex(-1, TypeTags.INT);
        if (transactionNode.retryCount != null) {
            this.genNode(transactionNode.retryCount, this.env);
            retryCountRegIndex = transactionNode.retryCount.regIndex;
        }

        Operand committedFuncRegIndex = new RegIndex(-1, TypeTags.INVOKABLE);
        if (transactionNode.onCommitFunction != null) {
            committedFuncRegIndex.value = getFuncRefCPIndex(
                    (BInvokableSymbol) ((BLangFunctionVarRef) transactionNode.onCommitFunction).symbol);
        }

        Operand abortedFuncRegIndex = new RegIndex(-1, TypeTags.INVOKABLE);
        if (transactionNode.onAbortFunction != null) {
            abortedFuncRegIndex.value = getFuncRefCPIndex(
                    (BInvokableSymbol) ((BLangFunctionVarRef) transactionNode.onAbortFunction).symbol);
        }

        ErrorTableAttributeInfo errorTable = getErrorTable(currentPkgInfo);
        Operand transStmtEndAddr = getOperand(-1);
        Operand transStmtAbortEndAddr = getOperand(-1);
        Operand transStmtFailEndAddr = getOperand(-1);
        Instruction gotoAbortTransBlockEnd = InstructionFactory.get(InstructionCodes.GOTO, transStmtAbortEndAddr);
        Instruction gotoFailTransBlockEnd = InstructionFactory.get(InstructionCodes.GOTO, transStmtFailEndAddr);

        abortInstructions.push(gotoAbortTransBlockEnd);
        failInstructions.push(gotoFailTransBlockEnd);

        //start transaction
        this.emit(InstructionCodes.TR_BEGIN, transactionIndexOperand, retryCountRegIndex, committedFuncRegIndex,
                abortedFuncRegIndex);
        Operand transBlockStartAddr = getOperand(nextIP());

        //retry transaction;
        Operand retryEndWithThrowAddr = getOperand(-1);
        Operand retryEndWithNoThrowAddr = getOperand(-1);
        this.emit(InstructionCodes.TR_RETRY, transactionIndexOperand, retryEndWithThrowAddr, retryEndWithNoThrowAddr);

        //process transaction statements
        this.genNode(transactionNode.transactionBody, this.env);

        //end the transaction
        int transBlockEndAddr = nextIP();
        this.emit(InstructionCodes.TR_END, transactionIndexOperand, getOperand(TransactionStatus.SUCCESS.value()));

        abortInstructions.pop();
        failInstructions.pop();

        emit(InstructionCodes.GOTO, transStmtEndAddr);

        // CodeGen for error handling.
        int errorTargetIP = nextIP();
        transStmtFailEndAddr.value = errorTargetIP;
        emit(InstructionCodes.TR_END, transactionIndexOperand, getOperand(TransactionStatus.FAILED.value()));
        if (transactionNode.onRetryBody != null) {
            this.genNode(transactionNode.onRetryBody, this.env);

        }
        emit(InstructionCodes.GOTO, transBlockStartAddr);
        retryEndWithThrowAddr.value = nextIP();
        emit(InstructionCodes.TR_END, transactionIndexOperand, getOperand(TransactionStatus.END.value()));

        emit(InstructionCodes.PANIC, getOperand(-1));
        ErrorTableEntry errorTableEntry = new ErrorTableEntry(transBlockStartAddr.value, transBlockEndAddr,
                errorTargetIP, null);
        errorTable.addErrorTableEntry(errorTableEntry);

        transStmtAbortEndAddr.value = nextIP();
        emit(InstructionCodes.TR_END, transactionIndexOperand, getOperand(TransactionStatus.ABORTED.value()));

        int transactionEndIp = nextIP();
        transStmtEndAddr.value = transactionEndIp;
        retryEndWithNoThrowAddr.value = transactionEndIp;
        emit(InstructionCodes.TR_END, transactionIndexOperand, getOperand(TransactionStatus.END.value()));
    }

    public void visit(BLangAbort abortNode) {
        generateFinallyInstructions(abortNode, NodeKind.TRANSACTION);
        this.emit(abortInstructions.peek());
    }

    public void visit(BLangDone doneNode) {
        generateFinallyInstructions(doneNode, NodeKind.DONE);
        this.emit(InstructionCodes.HALT);
    }

    public void visit(BLangRetry retryNode) {
        generateFinallyInstructions(retryNode, NodeKind.TRANSACTION);
        this.emit(failInstructions.peek());
    }

    @Override
    public void visit(BLangXMLNSStatement xmlnsStmtNode) {
        xmlnsStmtNode.xmlnsDecl.accept(this);
    }

    @Override
    public void visit(BLangXMLNS xmlnsNode) {
    }

    @Override
    public void visit(BLangLocalXMLNS xmlnsNode) {
        RegIndex lvIndex = getLVIndex(TypeTags.STRING);
        BLangExpression nsURIExpr = xmlnsNode.namespaceURI;
        nsURIExpr.regIndex = createLHSRegIndex(lvIndex);
        genNode(nsURIExpr, env);

        BXMLNSSymbol nsSymbol = (BXMLNSSymbol) xmlnsNode.symbol;
        nsSymbol.nsURIIndex = lvIndex;
    }

    @Override
    public void visit(BLangPackageXMLNS xmlnsNode) {
        BLangExpression nsURIExpr = xmlnsNode.namespaceURI;
        Operand pvIndex = getPVIndex(TypeTags.STRING);
        BXMLNSSymbol nsSymbol = (BXMLNSSymbol) xmlnsNode.symbol;
        genNode(nsURIExpr, env);
        nsSymbol.nsURIIndex = pvIndex;

        int pkgIndex = addPackageRefCPEntry(this.currentPkgInfo, this.currentPkgID);
        emit(InstructionCodes.SGSTORE, getOperand(pkgIndex), nsURIExpr.regIndex, pvIndex);
    }

    @Override
    public void visit(BLangXMLQName xmlQName) {
        // If the QName is use outside of XML, treat it as string.
        if (!xmlQName.isUsedInXML) {
            xmlQName.regIndex = calcAndGetExprRegIndex(xmlQName);
            String qName = xmlQName.namespaceURI == null ? xmlQName.localname.value
                    : ("{" + xmlQName.namespaceURI + "}" + xmlQName.localname);
            xmlQName.regIndex = createStringLiteral(qName, xmlQName.regIndex, env);
            return;
        }

        // Else, treat it as QName
        RegIndex nsURIIndex = getNamespaceURIIndex(xmlQName.nsSymbol, env);
        RegIndex localnameIndex = createStringLiteral(xmlQName.localname.value, null, env);
        RegIndex prefixIndex = createStringLiteral(xmlQName.prefix.value, null, env);
        xmlQName.regIndex = calcAndGetExprRegIndex(xmlQName.regIndex, TypeTags.XML);
        emit(InstructionCodes.NEWQNAME, localnameIndex, nsURIIndex, prefixIndex, xmlQName.regIndex);
    }

    @Override
    public void visit(BLangXMLAttribute xmlAttribute) {
        SymbolEnv xmlAttributeEnv = SymbolEnv.getXMLAttributeEnv(xmlAttribute, env);
        BLangExpression attrNameExpr = xmlAttribute.name;
        attrNameExpr.regIndex = calcAndGetExprRegIndex(attrNameExpr);
        genNode(attrNameExpr, xmlAttributeEnv);
        RegIndex attrQNameRegIndex = attrNameExpr.regIndex;

        // If the attribute name is a string representation of qname
        if (attrNameExpr.getKind() != NodeKind.XML_QNAME) {
            RegIndex localNameRegIndex = getRegIndex(TypeTags.STRING);
            RegIndex uriRegIndex = getRegIndex(TypeTags.STRING);
            emit(InstructionCodes.S2QNAME, attrQNameRegIndex, localNameRegIndex, uriRegIndex);

            attrQNameRegIndex = getRegIndex(TypeTags.XML);
            generateURILookupInstructions(((BLangXMLElementLiteral) env.node).namespacesInScope, localNameRegIndex,
                    uriRegIndex, attrQNameRegIndex, xmlAttribute.pos, xmlAttributeEnv);
            attrNameExpr.regIndex = attrQNameRegIndex;
        }

        BLangExpression attrValueExpr = xmlAttribute.value;
        genNode(attrValueExpr, env);

        if (xmlAttribute.isNamespaceDeclr) {
            ((BXMLNSSymbol) xmlAttribute.symbol).nsURIIndex = attrValueExpr.regIndex;
        }
    }

    @Override
    public void visit(BLangXMLElementLiteral xmlElementLiteral) {
        SymbolEnv xmlElementEnv = SymbolEnv.getXMLElementEnv(xmlElementLiteral, env);
        xmlElementLiteral.regIndex = calcAndGetExprRegIndex(xmlElementLiteral);

        // Visit in-line namespace declarations. These needs to be visited first before visiting the 
        // attributes, start and end tag names of the element.
        xmlElementLiteral.inlineNamespaces.forEach(xmlns -> {
            genNode(xmlns, xmlElementEnv);
        });

        // Create start tag name
        BLangExpression startTagName = (BLangExpression) xmlElementLiteral.getStartTagName();
        RegIndex startTagNameRegIndex = visitXMLTagName(startTagName, xmlElementEnv, xmlElementLiteral);

        // Create end tag name. If there is no endtag name (empty XML tag), 
        // then consider start tag name as the end tag name too.
        BLangExpression endTagName = (BLangExpression) xmlElementLiteral.getEndTagName();
        RegIndex endTagNameRegIndex = endTagName == null ? startTagNameRegIndex
                : visitXMLTagName(endTagName, xmlElementEnv, xmlElementLiteral);

        // Create an XML with the given QName
        RegIndex defaultNsURIIndex = getNamespaceURIIndex(xmlElementLiteral.defaultNsSymbol, xmlElementEnv);
        emit(InstructionCodes.NEWXMLELEMENT, xmlElementLiteral.regIndex, startTagNameRegIndex, endTagNameRegIndex,
                defaultNsURIIndex);

        // Add namespaces decelerations visible to this element.
        xmlElementLiteral.namespacesInScope.forEach((name, symbol) -> {
            BLangXMLQName nsQName = new BLangXMLQName(name.getValue(), XMLConstants.XMLNS_ATTRIBUTE);
            genNode(nsQName, xmlElementEnv);
            RegIndex uriIndex = getNamespaceURIIndex(symbol, xmlElementEnv);
            emit(InstructionCodes.XMLATTRSTORE, xmlElementLiteral.regIndex, nsQName.regIndex, uriIndex);
        });

        // Add attributes
        xmlElementLiteral.attributes.forEach(attribute -> {
            genNode(attribute, xmlElementEnv);
            emit(InstructionCodes.XMLATTRSTORE, xmlElementLiteral.regIndex, attribute.name.regIndex,
                    attribute.value.regIndex);
        });

        // Add children
        xmlElementLiteral.modifiedChildren.forEach(child -> {
            genNode(child, xmlElementEnv);
            emit(InstructionCodes.XMLSEQSTORE, xmlElementLiteral.regIndex, child.regIndex);
        });
    }

    @Override
    public void visit(BLangXMLTextLiteral xmlTextLiteral) {
        if (xmlTextLiteral.type == null) {
            xmlTextLiteral.regIndex = calcAndGetExprRegIndex(xmlTextLiteral.regIndex, TypeTags.XML);
        } else {
            xmlTextLiteral.regIndex = calcAndGetExprRegIndex(xmlTextLiteral);
        }
        genNode(xmlTextLiteral.concatExpr, env);
        emit(InstructionCodes.NEWXMLTEXT, xmlTextLiteral.regIndex, xmlTextLiteral.concatExpr.regIndex);
    }

    @Override
    public void visit(BLangXMLCommentLiteral xmlCommentLiteral) {
        xmlCommentLiteral.regIndex = calcAndGetExprRegIndex(xmlCommentLiteral);
        genNode(xmlCommentLiteral.concatExpr, env);
        emit(InstructionCodes.NEWXMLCOMMENT, xmlCommentLiteral.regIndex, xmlCommentLiteral.concatExpr.regIndex);
    }

    @Override
    public void visit(BLangXMLProcInsLiteral xmlProcInsLiteral) {
        xmlProcInsLiteral.regIndex = calcAndGetExprRegIndex(xmlProcInsLiteral);
        genNode(xmlProcInsLiteral.dataConcatExpr, env);
        genNode(xmlProcInsLiteral.target, env);
        emit(InstructionCodes.NEWXMLPI, xmlProcInsLiteral.regIndex, xmlProcInsLiteral.target.regIndex,
                xmlProcInsLiteral.dataConcatExpr.regIndex);
    }

    @Override
    public void visit(BLangXMLQuotedString xmlQuotedString) {
        xmlQuotedString.concatExpr.regIndex = calcAndGetExprRegIndex(xmlQuotedString);
        genNode(xmlQuotedString.concatExpr, env);
        xmlQuotedString.regIndex = xmlQuotedString.concatExpr.regIndex;
    }

    @Override
    public void visit(BLangXMLSequenceLiteral xmlSeqLiteral) {
        xmlSeqLiteral.regIndex = calcAndGetExprRegIndex(xmlSeqLiteral);
        // It is assumed that the sequence is always empty.
        emit(InstructionCodes.NEWXMLSEQ, xmlSeqLiteral.regIndex);
    }

    @Override
    public void visit(BLangStringTemplateLiteral stringTemplateLiteral) {
        stringTemplateLiteral.concatExpr.regIndex = calcAndGetExprRegIndex(stringTemplateLiteral);
        genNode(stringTemplateLiteral.concatExpr, env);
        stringTemplateLiteral.regIndex = stringTemplateLiteral.concatExpr.regIndex;
    }

    @Override
    public void visit(BLangXMLAttributeAccess xmlAttributeAccessExpr) {
        boolean variableStore = this.varAssignment;
        this.varAssignment = false;

        genNode(xmlAttributeAccessExpr.expr, this.env);
        RegIndex varRefRegIndex = xmlAttributeAccessExpr.expr.regIndex;

        if (xmlAttributeAccessExpr.indexExpr == null) {
            RegIndex xmlValueRegIndex = calcAndGetExprRegIndex(xmlAttributeAccessExpr);
            emit(InstructionCodes.XML2XMLATTRS, varRefRegIndex, xmlValueRegIndex);
            return;
        }

        BLangExpression indexExpr = xmlAttributeAccessExpr.indexExpr;
        genNode(xmlAttributeAccessExpr.indexExpr, this.env);
        RegIndex qnameRegIndex = xmlAttributeAccessExpr.indexExpr.regIndex;

        // If this is a string representation of qname
        if (indexExpr.getKind() != NodeKind.XML_QNAME) {
            RegIndex localNameRegIndex = getRegIndex(TypeTags.STRING);
            RegIndex uriRegIndex = getRegIndex(TypeTags.STRING);
            emit(InstructionCodes.S2QNAME, qnameRegIndex, localNameRegIndex, uriRegIndex);

            qnameRegIndex = getRegIndex(TypeTags.XML);
            generateURILookupInstructions(xmlAttributeAccessExpr.namespaces, localNameRegIndex,
                    uriRegIndex, qnameRegIndex, indexExpr.pos, env);
        }

        if (variableStore) {
            emit(InstructionCodes.XMLATTRSTORE, varRefRegIndex, qnameRegIndex, xmlAttributeAccessExpr.regIndex);
        } else {
            RegIndex xmlValueRegIndex = calcAndGetExprRegIndex(xmlAttributeAccessExpr);
            emit(InstructionCodes.XMLATTRLOAD, varRefRegIndex, qnameRegIndex, xmlValueRegIndex);
        }
    }

    public void visit(BLangTryCatchFinally tryNode) {
        int toIPPlaceHolder = -1;
        Operand gotoTryCatchEndAddr = getOperand(-1);
        Instruction instructGotoTryCatchEnd = InstructionFactory.get(InstructionCodes.GOTO, gotoTryCatchEndAddr);
        List<int[]> unhandledErrorRangeList = new ArrayList<>();
        ErrorTableAttributeInfo errorTable = getErrorTable(currentPkgInfo);

        int fromIP = nextIP();
        tryCatchErrorRangeToIPStack.push(toIPPlaceHolder);
        // Handle try block.
        genNode(tryNode.tryBody, env);

        // Pop out the final additional IP pushed on to the stack, if pushed when generating finally instrructions due
        // to a return statement being present in the try block
        if (!tryCatchErrorRangeFromIPStack.empty()) {
            tryCatchErrorRangeFromIPStack.pop();
        }

        while (!tryCatchErrorRangeFromIPStack.empty() && !tryCatchErrorRangeToIPStack.empty()
                && tryCatchErrorRangeToIPStack.peek() != toIPPlaceHolder) {
            unhandledErrorRangeList.add(new int[]{tryCatchErrorRangeFromIPStack.pop(),
                    tryCatchErrorRangeToIPStack.pop()});
        }

        int toIP = tryCatchErrorRangeToIPStack.pop();
        toIP = (toIP == toIPPlaceHolder) ? (nextIP() - 1) : toIP;

        unhandledErrorRangeList.add(new int[]{fromIP, toIP});

        // Append finally block instructions.
        if (tryNode.finallyBody != null) {
            genNode(tryNode.finallyBody, env);
        }
        emit(instructGotoTryCatchEnd);

        // Handle catch blocks.
        // Temporary error range list for new error ranges identified in catch blocks
        List<int[]> unhandledCatchErrorRangeList = new ArrayList<>();
        for (BLangCatch bLangCatch : tryNode.getCatchBlocks()) {
            addLineNumberInfo(bLangCatch.pos);
            int targetIP = nextIP();
            tryCatchErrorRangeToIPStack.push(toIPPlaceHolder);
            genNode(bLangCatch, env);

            if (!tryCatchErrorRangeFromIPStack.empty()) {
                tryCatchErrorRangeFromIPStack.pop();
            }

            while (tryCatchErrorRangeFromIPStack.size() > 1 && !tryCatchErrorRangeToIPStack.empty()
                    && tryCatchErrorRangeToIPStack.peek() != toIPPlaceHolder) {
                unhandledCatchErrorRangeList.add(new int[]{tryCatchErrorRangeFromIPStack.pop(),
                        tryCatchErrorRangeToIPStack.pop()});
            }
            int catchToIP = tryCatchErrorRangeToIPStack.pop();
            catchToIP = (catchToIP == toIPPlaceHolder) ? (nextIP() - 1) : catchToIP;
            unhandledCatchErrorRangeList.add(new int[]{targetIP, catchToIP});

            // Append finally block instructions.
            if (tryNode.finallyBody != null) {
                genNode(tryNode.finallyBody, env);
            }

            emit(instructGotoTryCatchEnd);
            // Create Error table entry for this catch block
            BTypeSymbol structSymbol = bLangCatch.param.symbol.type.tsymbol;
            BPackageSymbol packageSymbol = (BPackageSymbol) bLangCatch.param.symbol.type.tsymbol.owner;
            int pkgCPIndex = addPackageRefCPEntry(currentPkgInfo, packageSymbol.pkgID);
            int structNameCPIndex = addUTF8CPEntry(currentPkgInfo, structSymbol.name.value);
            StructureRefCPEntry structureRefCPEntry = new StructureRefCPEntry(pkgCPIndex, structNameCPIndex);
            int structCPEntryIndex = currentPkgInfo.addCPEntry(structureRefCPEntry);

            for (int[] range : unhandledErrorRangeList) {
                ErrorTableEntry errorTableEntry = new ErrorTableEntry(range[0], range[1], targetIP, null);
                errorTable.addErrorTableEntry(errorTableEntry);
            }
        }

        if (tryNode.finallyBody != null) {
            unhandledErrorRangeList.addAll(unhandledCatchErrorRangeList);

            // Create Error table entry for unhandled errors in try and catch(s) blocks
            for (int[] range : unhandledErrorRangeList) {
                ErrorTableEntry errorTableEntry = new ErrorTableEntry(range[0], range[1], nextIP(), null);
                errorTable.addErrorTableEntry(errorTableEntry);
            }
            // Append finally block instruction.
            genNode(tryNode.finallyBody, env);
            emit(InstructionFactory.get(InstructionCodes.PANIC, getOperand(-1)));
        }
        gotoTryCatchEndAddr.value = nextIP();
    }

    public void visit(BLangExpressionStmt exprStmtNode) {
        genNode(exprStmtNode.expr, this.env);
    }

    @Override
    public void visit(BLangIntRangeExpression rangeExpr) {
        BLangExpression startExpr = rangeExpr.startExpr;
        BLangExpression endExpr = rangeExpr.endExpr;

        genNode(startExpr, env);
        genNode(endExpr, env);
        rangeExpr.regIndex = calcAndGetExprRegIndex(rangeExpr);

        emit(InstructionCodes.NEW_INT_RANGE, startExpr.regIndex, endExpr.regIndex, rangeExpr.regIndex);
    }

    @Override
    public void visit(BLangTypeTestExpr typeTestExpr) {
        genNode(typeTestExpr.expr, env);
        Operand typeCPIndex = getTypeCPIndex(typeTestExpr.typeNode.type);
        emit(InstructionCodes.TYPE_TEST, typeTestExpr.expr.regIndex, typeCPIndex,
                calcAndGetExprRegIndex(typeTestExpr));
    }

    // private helper methods of visitors.

    private void visitChannelSend(BLangWorkerSend channelSend) {
        //CHNSEND hasKey, keyIndex, keyTypeCPIndex  channelName, dataIndex, dataTypeCPIndex
        int i = 0;
        Operand[] argRegs;
        if (channelSend.keyExpr != null) {
            genNode(channelSend.keyExpr, this.env);
            argRegs = new Operand[6];
            argRegs[i++] = getOperand(true);

            RegIndex keyReg = channelSend.keyExpr.regIndex;
            BType keyType = channelSend.keyExpr.type;
            UTF8CPEntry keyCPEntry = new UTF8CPEntry(this.generateSig(new BType[] { keyType }));
            Operand keyCPIndex = getOperand(this.currentPkgInfo.addCPEntry(keyCPEntry));
            argRegs[i++] = keyReg;
            argRegs[i++] = keyCPIndex;
        } else {
            argRegs = new Operand[4];
            argRegs[i++] = getOperand(false);
        }
        int channelName = addUTF8CPEntry(currentPkgInfo, channelSend.env.enclPkg.symbol.name + "."
                + channelSend.getWorkerName().getValue());
        argRegs[i++] = getOperand(channelName);

        genNode(channelSend.expr, this.env);
        RegIndex dataReg = channelSend.expr.regIndex;
        BType dataType = channelSend.expr.type;
        UTF8CPEntry dataCPEntry = new UTF8CPEntry(this.generateSig(new BType[] { dataType }));
        Operand dataCPIndex = getOperand(this.currentPkgInfo.addCPEntry(dataCPEntry));
        argRegs[i++] = dataReg;
        argRegs[i] = dataCPIndex;

        emit(InstructionCodes.CHNSEND, argRegs);
    }

    private void visitChannelReceive(BLangWorkerReceive channelReceive) {
        // CHNRECEIVE hasKey, (keyTypeCPIndex, keyRegIndex), channelName, receiverTypeCPIndex, receiverRegIndex
        Operand[] chnReceiveArgRegs;
        int i = 0;
        if (channelReceive.keyExpr != null) {
            genNode(channelReceive.keyExpr, this.env);
            chnReceiveArgRegs = new Operand[6];
            chnReceiveArgRegs[i++] = getOperand(true);
            RegIndex keyReg = channelReceive.keyExpr.regIndex;
            BType keyType = channelReceive.keyExpr.type;
            UTF8CPEntry keyCPEntry = new UTF8CPEntry(this.generateSig(new BType[] { keyType }));
            Operand keyCPIndex = getOperand(this.currentPkgInfo.addCPEntry(keyCPEntry));
            chnReceiveArgRegs[i++] = keyCPIndex;
            chnReceiveArgRegs[i++] = keyReg;
        } else {
            chnReceiveArgRegs = new Operand[4];
            chnReceiveArgRegs[i++] = getOperand(false);
        }

        int chnName = addUTF8CPEntry(currentPkgInfo, channelReceive.env.enclPkg.symbol.name + "."
                + channelReceive.getWorkerName().getValue());
        chnReceiveArgRegs[i++] = getOperand(chnName);

        BLangExpression receiverExpr = channelReceive.expr;
        RegIndex regIndex;
        BType bType;
        if (receiverExpr.getKind() == NodeKind.SIMPLE_VARIABLE_REF && receiverExpr instanceof BLangLocalVarRef) {
            receiverExpr.regIndex = ((BLangLocalVarRef) receiverExpr).varSymbol.varIndex;
            regIndex = receiverExpr.regIndex;
        } else {
            receiverExpr.regIndex = getRegIndex(receiverExpr.type.tag);
            receiverExpr.regIndex.isLHSIndex = true;
            regIndex = receiverExpr.regIndex;
        }

        bType = receiverExpr.type;
        UTF8CPEntry sigCPEntry = new UTF8CPEntry(this.generateSig(new BType[] { bType }));
        Operand sigCPIndex = getOperand(currentPkgInfo.addCPEntry(sigCPEntry));
        chnReceiveArgRegs[i++] = sigCPIndex;
        chnReceiveArgRegs[i] = regIndex;

        emit(InstructionCodes.CHNRECEIVE, chnReceiveArgRegs);
    }

    private void generateForeachVarAssignment(BLangForeach foreach, Operand iteratorIndex) {
        List<BLangVariableReference> variables = foreach.varRefs.stream()
                .map(expr -> (BLangVariableReference) expr)
                .collect(Collectors.toList());
        // create Local variable Info entries.
        variables.stream()
                .filter(v -> v.type.tag != TypeTags.NONE)   // Ignoring ignored ("_") variables.
                .forEach(varRef -> visitVarSymbol((BVarSymbol) varRef.symbol, lvIndexes, localVarAttrInfo));
        List<Operand> nextOperands = new ArrayList<>();
        nextOperands.add(iteratorIndex);
        nextOperands.add(new Operand(variables.size()));
        foreach.varTypes.forEach(v -> nextOperands.add(new Operand(v.tag)));
        nextOperands.add(new Operand(variables.size()));
        for (int i = 0; i < variables.size(); i++) {
            BLangVariableReference varRef = variables.get(i);
            nextOperands.add(Optional.ofNullable(((BVarSymbol) varRef.symbol).varIndex)
                    .orElse(getRegIndex(foreach.varTypes.get(i).tag)));
        }
        this.emit(InstructionCodes.ITR_NEXT, nextOperands.toArray(new Operand[0]));
    }

    private void visitFunctionPointerLoad(BLangExpression fpExpr, BInvokableSymbol funcSymbol) {
        int pkgRefCPIndex = addPackageRefCPEntry(currentPkgInfo, funcSymbol.pkgID);
        int funcNameCPIndex = addUTF8CPEntry(currentPkgInfo, funcSymbol.name.value);
        FunctionRefCPEntry funcRefCPEntry = new FunctionRefCPEntry(pkgRefCPIndex, funcNameCPIndex);
        Operand typeCPIndex = getTypeCPIndex(funcSymbol.type);

        int funcRefCPIndex = currentPkgInfo.addCPEntry(funcRefCPEntry);
        RegIndex nextIndex = calcAndGetExprRegIndex(fpExpr);
        Operand[] operands;
        if (NodeKind.FIELD_BASED_ACCESS_EXPR == fpExpr.getKind()) {
            operands = calcObjectAttachedFPOperands((BLangStructFunctionVarRef) fpExpr, typeCPIndex, funcRefCPIndex,
                    nextIndex);
            //Separating this with a instruction code, so that at runtime, actual function can be loaded
            emit(InstructionCodes.VFPLOAD, operands);
            return;
        }
        if (NodeKind.LAMBDA == fpExpr.getKind()) {
            operands = calcClosureOperands(((BLangLambdaFunction) fpExpr).function, funcRefCPIndex, nextIndex,
                    typeCPIndex);
        } else {
            operands = new Operand[4];
            operands[0] = getOperand(funcRefCPIndex);
            operands[1] = nextIndex;
            operands[2] = typeCPIndex;
            operands[3] = new Operand(0);
        }
        emit(InstructionCodes.FPLOAD, operands);
    }

    /**
     * This is a helper method which calculate the required additional indexes needed for object attached function
     * invoked as a function pointer scenario.
     */
    private Operand[] calcObjectAttachedFPOperands(BLangStructFunctionVarRef fpExpr, Operand typeCPIndex,
                                                   int funcRefCPIndex, RegIndex nextIndex) {
        Operand[] operands = new Operand[6];
        operands[0] = getOperand(funcRefCPIndex);
        operands[1] = nextIndex;
        operands[2] = typeCPIndex;
        operands[3] = getOperand(2);
        operands[4] = getOperand(((BVarSymbol) fpExpr.expr.symbol).type.tag);
        operands[5] = getOperand(((BVarSymbol) fpExpr.expr.symbol).varIndex.value);
        return operands;
    }

    /**
     * This is a helper method which calculate the required additional indexes needed for closure scenarios.
     * If there are no closure variables found, then this method will just add 0 as the termination index
     * which is used at runtime.
     */
    private Operand[] calcClosureOperands(BLangFunction function, int funcRefCPIndex, RegIndex nextIndex,
                                          Operand typeCPIndex) {
        List<Operand> closureOperandList = new ArrayList<>();


        for (BVarSymbol symbol : function.symbol.params) {
            if (!symbol.closure || function.requiredParams.stream().anyMatch(var -> var.symbol.equals(symbol))) {
                continue;
            }
            Operand type = new Operand(symbol.type.tag);
            Operand index = new Operand(symbol.varIndex.value);
            closureOperandList.add(type);
            closureOperandList.add(index);
        }
        Operand[] operands;
        if (!closureOperandList.isEmpty()) {
            Operand[] closureIndexes = closureOperandList.toArray(new Operand[]{});
            operands = new Operand[4 + closureIndexes.length];
            operands[0] = getOperand(funcRefCPIndex);
            operands[1] = nextIndex;
            operands[2] = typeCPIndex;
            operands[3] = getOperand(closureIndexes.length);
            System.arraycopy(closureIndexes, 0, operands, 4, closureIndexes.length);
        } else {
            operands = new Operand[4];
            operands[0] = getOperand(funcRefCPIndex);
            operands[1] = nextIndex;
            operands[2] = typeCPIndex;
            operands[3] = getOperand(0);
        }
        return operands;
    }

    private void generateFinallyInstructions(BLangStatement statement) {
        generateFinallyInstructions(statement, new NodeKind[0]);
    }

    private void generateFinallyInstructions(BLangStatement statement, NodeKind... expectedParentKinds) {
        int returnInFinallyToIPPlaceHolder = -2;
        BLangStatement current = statement;
        boolean hasReturn = false;
        while (current != null && current.statementLink.parent != null) {
            BLangStatement parent = current.statementLink.parent.statement;
            for (NodeKind expected : expectedParentKinds) {
                if (expected == parent.getKind()) {
                    return;
                }
            }

            if (current.getKind() == NodeKind.RETURN) {
                hasReturn = true;
            }

            if (NodeKind.TRY == parent.getKind()) {
                boolean returnInFinally = false;
                if (hasReturn) {
                    //if generateFinallyInstructions is called due to a return statement being present in a try,
                    // catch block, maintain the current IP (before code generation for the finally block)
                    // to use as the toIP of the error table entry
                    if (!tryCatchErrorRangeToIPStack.isEmpty()) {
                        if (tryCatchErrorRangeToIPStack.peek() != returnInFinallyToIPPlaceHolder) {
                            tryCatchErrorRangeToIPStack.push(nextIP() - 1);
                        } else {
                            returnInFinally = true;
                        }
                    } else {
                        tryCatchErrorRangeToIPStack.push(nextIP() - 1);
                    }
                }

                BLangTryCatchFinally tryCatchFinally = (BLangTryCatchFinally) parent;
                if (tryCatchFinally.finallyBody != null && current != tryCatchFinally.finallyBody) {
                    tryCatchErrorRangeToIPStack.push(returnInFinallyToIPPlaceHolder);
                    genNode(tryCatchFinally.finallyBody, env);
                    tryCatchErrorRangeToIPStack.pop();
                }

                if (!returnInFinally) {
                    tryCatchErrorRangeFromIPStack.push(nextIP() + 1);
                }
            } else if (NodeKind.LOCK == parent.getKind()) {
                BLangLock lockNode = (BLangLock) parent;
                if (!lockNode.lockVariables.isEmpty()) {
                    Operand[] operands = getOperands(lockNode);
                    emit((InstructionCodes.UNLOCK), operands);
                }
            }
            current = parent;
        }
    }

    private RegIndex getNamespaceURIIndex(BXMLNSSymbol namespaceSymbol, SymbolEnv env) {
        if (namespaceSymbol == null && env.node.getKind() == NodeKind.XML_ATTRIBUTE) {
            return createStringLiteral(XMLConstants.NULL_NS_URI, null, env);
        }

        if (namespaceSymbol == null) {
            return createStringLiteral(null, null, env);
        }

        // If the namespace is defined within a callable unit or service, get the URI index in the 
        // local var registry. Otherwise get the URI index in the global var registry.
        if ((namespaceSymbol.owner.tag & SymTag.INVOKABLE) == SymTag.INVOKABLE ||
                (namespaceSymbol.owner.tag & SymTag.SERVICE) == SymTag.SERVICE) {
            return (RegIndex) namespaceSymbol.nsURIIndex;
        }

        int pkgIndex = addPackageRefCPEntry(this.currentPkgInfo, namespaceSymbol.owner.pkgID);
        RegIndex index = getRegIndex(TypeTags.STRING);
        emit(InstructionCodes.SGLOAD, getOperand(pkgIndex), namespaceSymbol.nsURIIndex, index);
        return index;
    }

    private void generateURILookupInstructions(Map<Name, BXMLNSSymbol> namespaces, RegIndex localNameRegIndex,
                                               RegIndex uriRegIndex, RegIndex targetQNameRegIndex, DiagnosticPos pos,
                                               SymbolEnv symbolEnv) {
        if (namespaces.isEmpty()) {
            createQNameWithoutPrefix(localNameRegIndex, uriRegIndex, targetQNameRegIndex);
            return;
        }

        Stack<Operand> endJumpInstrStack = new Stack<>();
        String prefix;

        for (Entry<Name, BXMLNSSymbol> keyValues : namespaces.entrySet()) {
            prefix = keyValues.getKey().getValue();

            // skip the default namespace
            if (prefix.equals(XMLConstants.DEFAULT_NS_PREFIX)) {
                continue;
            }

            // Below section creates the condition to compare the namespace URIs

            // store the comparing uri as string
            BXMLNSSymbol nsSymbol = keyValues.getValue();

            int opcode = getOpcode(TypeTags.STRING, InstructionCodes.IEQ);
            RegIndex conditionExprIndex = getRegIndex(TypeTags.BOOLEAN);
            emit(opcode, uriRegIndex, getNamespaceURIIndex(nsSymbol, symbolEnv), conditionExprIndex);

            Operand ifCondJumpAddr = getOperand(-1);
            emit(InstructionCodes.BR_FALSE, conditionExprIndex, ifCondJumpAddr);

            // Below section creates instructions to be executed, if the above condition succeeds (then body)

            // create the prefix literal
            RegIndex prefixIndex = createStringLiteral(prefix, null, env);

            // create a qname
            emit(InstructionCodes.NEWQNAME, localNameRegIndex, uriRegIndex, prefixIndex, targetQNameRegIndex);

            Operand endJumpAddr = getOperand(-1);
            emit(InstructionCodes.GOTO, endJumpAddr);
            endJumpInstrStack.add(endJumpAddr);

            ifCondJumpAddr.value = nextIP();
        }

        // else part. create a qname with empty prefix
        createQNameWithoutPrefix(localNameRegIndex, uriRegIndex, targetQNameRegIndex);

        while (!endJumpInstrStack.isEmpty()) {
            endJumpInstrStack.pop().value = nextIP();
        }
    }

    private void createQNameWithoutPrefix(RegIndex localNameRegIndex, RegIndex uriRegIndex,
                                          RegIndex targetQNameRegIndex) {
        RegIndex prefixIndex = createStringLiteral(null, null, env);
        emit(InstructionCodes.NEWQNAME, localNameRegIndex, uriRegIndex, prefixIndex, targetQNameRegIndex);
    }

    /**
     * Creates a string literal expression, generate the code and returns the registry index.
     *
     * @param value    String value to generate the string literal
     * @param regIndex String literal expression's reg index
     * @param env      Environment
     * @return String registry index of the generated string
     */
    private RegIndex createStringLiteral(String value, RegIndex regIndex, SymbolEnv env) {
        // TODO: remove RegIndex arg
        BLangLiteral prefixLiteral = (BLangLiteral) TreeBuilder.createLiteralExpression();
        prefixLiteral.value = value;
        prefixLiteral.typeTag = TypeTags.STRING;
        prefixLiteral.type = symTable.stringType;
        prefixLiteral.regIndex = regIndex;
        genNode(prefixLiteral, env);
        return prefixLiteral.regIndex;
    }

    /**
     * Visit XML tag name and return the index of the tag name in the reference registry.
     *
     * @param tagName           Tag name expression
     * @param xmlElementEnv     Environment of the XML element of the tag
     * @param xmlElementLiteral XML element literal to which the tag name belongs to
     * @return Index of the tag name, in the reference registry
     */
    private RegIndex visitXMLTagName(BLangExpression tagName, SymbolEnv xmlElementEnv,
                                     BLangXMLElementLiteral xmlElementLiteral) {
        genNode(tagName, xmlElementEnv);
        RegIndex startTagNameRegIndex = tagName.regIndex;

        // If this is a string representation of element name, generate the namespace lookup instructions
        if (tagName.getKind() != NodeKind.XML_QNAME) {
            RegIndex localNameRegIndex = getRegIndex(TypeTags.STRING);
            RegIndex uriRegIndex = getRegIndex(TypeTags.STRING);
            emit(InstructionCodes.S2QNAME, startTagNameRegIndex, localNameRegIndex, uriRegIndex);

            startTagNameRegIndex = getRegIndex(TypeTags.XML);
            generateURILookupInstructions(xmlElementLiteral.namespacesInScope, localNameRegIndex, uriRegIndex,
                    startTagNameRegIndex, xmlElementLiteral.pos, xmlElementEnv);
            tagName.regIndex = startTagNameRegIndex;
        }

        return startTagNameRegIndex;
    }

    /**
     * Get the constant pool entry index of a given type.
     *
     * @param type Type to get the constant pool entry index
     * @return constant pool entry index of the type
     */
    private Operand getTypeCPIndex(BType type) {
        int typeSigCPIndex = addUTF8CPEntry(currentPkgInfo, type.getDesc());
        TypeRefCPEntry typeRefCPEntry = new TypeRefCPEntry(typeSigCPIndex);
        return getOperand(currentPkgInfo.addCPEntry(typeRefCPEntry));
    }

    private void addDocAttachmentAttrInfo(MarkdownDocAttachment docAttachment, AttributeInfoPool attrInfoPool) {
        if (docAttachment == null) {
            return;
        }
        int docAttrIndex = addUTF8CPEntry(currentPkgInfo, AttributeInfo.Kind.DOCUMENT_ATTACHMENT_ATTRIBUTE.value());
        int descCPIndex = addUTF8CPEntry(currentPkgInfo, docAttachment.description);
        DocumentationAttributeInfo docAttributeInfo = new DocumentationAttributeInfo(docAttrIndex, descCPIndex);

        for (MarkdownDocAttachment.Parameter docAttribute : docAttachment.parameters) {
            int nameCPIndex = addUTF8CPEntry(currentPkgInfo, docAttribute.name);
            int descriptionCPIndex = addUTF8CPEntry(currentPkgInfo, docAttribute.description);
            ParameterDocumentInfo paramDocInfo = new ParameterDocumentInfo(nameCPIndex, descriptionCPIndex);
            docAttributeInfo.paramDocInfoList.add(paramDocInfo);
        }

        if (docAttachment.returnValueDescription != null) {
            docAttributeInfo.returnParameterDescriptionCPIndex = addUTF8CPEntry(currentPkgInfo,
                    docAttachment.returnValueDescription);
        }

        attrInfoPool.addAttributeInfo(AttributeInfo.Kind.DOCUMENT_ATTACHMENT_ATTRIBUTE, docAttributeInfo);
    }

    private void addParameterAttributeInfo(BInvokableSymbol funcSymbol, CallableUnitInfo callableUnitInfo) {
        // Add required params, defaultable params and rest params counts
        int paramAttrIndex =
                addUTF8CPEntry(currentPkgInfo, AttributeInfo.Kind.PARAMETERS_ATTRIBUTE.value());
        ParameterAttributeInfo paramAttrInfo =
                new ParameterAttributeInfo(paramAttrIndex);
        paramAttrInfo.requiredParamsCount = funcSymbol.params.size();
        paramAttrInfo.defaultableParamsCount = funcSymbol.defaultableParams.size();
        paramAttrInfo.restParamCount = funcSymbol.restParam != null ? 1 : 0;
        callableUnitInfo.addAttributeInfo(AttributeInfo.Kind.PARAMETERS_ATTRIBUTE, paramAttrInfo);

        // Add parameter default values
        addParameterDefaultValues(funcSymbol, callableUnitInfo);
    }

    private void addParameterDefaultValues(BInvokableSymbol funcSymbol, CallableUnitInfo callableUnitInfo) {
        int paramDefaultsAttrNameIndex =
                addUTF8CPEntry(currentPkgInfo, AttributeInfo.Kind.PARAMETER_DEFAULTS_ATTRIBUTE.value());
        ParamDefaultValueAttributeInfo paramDefaulValAttrInfo =
                new ParamDefaultValueAttributeInfo(paramDefaultsAttrNameIndex);

        // Only named parameters can have default values.
        for (BVarSymbol param : funcSymbol.defaultableParams) {
            DefaultValue defaultVal = getDefaultValue(param.defaultValue);
            paramDefaulValAttrInfo.addParamDefaultValueInfo(defaultVal);
        }

        callableUnitInfo.addAttributeInfo(AttributeInfo.Kind.PARAMETER_DEFAULTS_ATTRIBUTE, paramDefaulValAttrInfo);
    }

    private int getValueToRefTypeCastOpcode(int typeTag) {
        int opcode;
        switch (typeTag) {
            case TypeTags.INT:
                opcode = InstructionCodes.I2ANY;
                break;
            case TypeTags.BYTE:
                opcode = InstructionCodes.BI2ANY;
                break;
            case TypeTags.FLOAT:
                opcode = InstructionCodes.F2ANY;
                break;
            case TypeTags.STRING:
                opcode = InstructionCodes.S2ANY;
                break;
            case TypeTags.BOOLEAN:
                opcode = InstructionCodes.B2ANY;
                break;
            default:
                opcode = InstructionCodes.NOP;
                break;
        }
        return opcode;
    }

    private int getRefToValueTypeCastOpcode(int typeTag) {
        int opcode;
        switch (typeTag) {
            case TypeTags.INT:
                opcode = InstructionCodes.ANY2I;
                break;
            case TypeTags.BYTE:
                opcode = InstructionCodes.ANY2BI;
                break;
            case TypeTags.FLOAT:
                opcode = InstructionCodes.ANY2F;
                break;
            case TypeTags.STRING:
                opcode = InstructionCodes.ANY2S;
                break;
            case TypeTags.BOOLEAN:
                opcode = InstructionCodes.ANY2B;
                break;
            default:
                opcode = InstructionCodes.NOP;
                break;
        }
        return opcode;
    }

    private void addPackageInfo(BPackageSymbol packageSymbol, ProgramFile programFile) {
        BLangPackage pkgNode = this.packageCache.get(packageSymbol.pkgID);
        if (pkgNode == null) {
            // This is a package loaded from a BALO
            packageSymbol.imports.forEach(importPkdSymbol -> addPackageInfo(importPkdSymbol, programFile));
            if (!programFile.packageFileMap.containsKey(packageSymbol.pkgID.toString())
                    && !packageSymbol.pkgID.orgName.equals(Names.BUILTIN_ORG)) {
                programFile.packageFileMap.put(packageSymbol.pkgID.toString(), packageSymbol.packageFile);
            }
            return;
        }

        pkgNode.imports.forEach(importPkdNode -> addPackageInfo(importPkdNode.symbol, programFile));
        if (!programFile.packageFileMap.containsKey(packageSymbol.pkgID.toString())
                && !packageSymbol.pkgID.orgName.equals(Names.BUILTIN_ORG)) {
            programFile.packageFileMap.put(packageSymbol.pkgID.toString(), packageSymbol.packageFile);
        }
    }

    private byte[] getPackageBinaryContent(BLangPackage pkgNode) {
        try {
            return PackageInfoWriter.getPackageBinary(this.currentPkgInfo);
        } catch (IOException e) {
            // This code will not be executed under normal condition
            throw new BLangCompilerException("failed to generate bytecode for module '" +
                    pkgNode.packageID + "': " + e.getMessage(), e);
        }
    }

    private void storeStructField(BLangExpression fieldAccessExpr, Operand varRefRegIndex, Operand keyRegIndex) {
        int opcode;
        opcode = getValueToRefTypeCastOpcode(fieldAccessExpr.type.tag);
        if (opcode == InstructionCodes.NOP) {
            // If the field is ref type, then struct field store will pick the value from ref reg.
            emit(InstructionCodes.MAPSTORE, varRefRegIndex, keyRegIndex, fieldAccessExpr.regIndex);
        } else {
            // Cast the value to ref type and put it in ref reg.
            // Then struct field store will take the value from ref reg.
            RegIndex valueRegIndex = getRegIndex(TypeTags.ANY);
            emit(opcode, fieldAccessExpr.regIndex, valueRegIndex);
            emit(InstructionCodes.MAPSTORE, varRefRegIndex, keyRegIndex, valueRegIndex);
        }
    }

    private void loadStructField(BLangExpression fieldAccessExpr, Operand varRefRegIndex, Operand keyRegIndex,
                                 int except) {
        IntegerCPEntry exceptCPEntry = new IntegerCPEntry(except);
        Operand exceptOp = getOperand(currentPkgInfo.addCPEntry(exceptCPEntry));
        int opcode = getRefToValueTypeCastOpcode(fieldAccessExpr.type.tag);
        if (opcode == InstructionCodes.NOP) {
            emit(InstructionCodes.MAPLOAD, varRefRegIndex, keyRegIndex, calcAndGetExprRegIndex(fieldAccessExpr),
                    exceptOp);
        } else {
            // Get the value from struct, and put it in ref reg. Then cast the ref value to the value type
            RegIndex targetRegIndex = getRegIndex(TypeTags.ANY);
            emit(InstructionCodes.MAPLOAD, varRefRegIndex, keyRegIndex, targetRegIndex, exceptOp);
            emit(opcode, targetRegIndex, calcAndGetExprRegIndex(fieldAccessExpr));
        }
    }

    private void setVariableScopeStart(LocalVariableInfo localVarInfo, BLangVariable varNode) {
        if (varNode.pos != null) {
            localVarInfo.scopeStartLineNumber = varNode.pos.sLine;
        }
    }

    private void setVariableScopeEnd(LocalVariableInfo localVarInfo, BLangVariable varNode) {
        if ((varNode.parent == null) && (varNode.pos != null)) {
            localVarInfo.scopeEndLineNumber = varNode.pos.eLine;
            return;
        }
        BLangNode parentNode = varNode;
        while ((parentNode.parent != null)) {
            parentNode = parentNode.parent;
            if ((parentNode.getKind().equals(NodeKind.BLOCK)) && (parentNode.parent != null) &&
                    (parentNode.parent.pos != null)) {
                localVarInfo.scopeEndLineNumber = parentNode.parent.pos.eLine;
                break;
            }
        }
    }
}<|MERGE_RESOLUTION|>--- conflicted
+++ resolved
@@ -1243,8 +1243,6 @@
     public void visit(BLangBuiltInMethodInvocation iExpr) {
         genNode(iExpr.expr, this.env);
         RegIndex regIndex = calcAndGetExprRegIndex(iExpr);
-<<<<<<< HEAD
-
         switch (iExpr.builtInMethod) {
             case REASON:
                 emit(InstructionCodes.REASON, iExpr.expr.regIndex, regIndex);
@@ -1252,21 +1250,16 @@
             case DETAIL:
                 emit(InstructionCodes.DETAIL, iExpr.expr.regIndex, regIndex);
                 break;
+            case LENGTH:
+                Operand typeCPIndex = getTypeCPIndex(iExpr.expr.type);
+                emit(InstructionCodes.LENGTHOF, iExpr.expr.regIndex, typeCPIndex, regIndex);
+                break;
             case FREEZE:
                 emit(InstructionCodes.FREEZE, iExpr.expr.regIndex, regIndex);
                 break;
             case IS_FROZEN:
                 emit(InstructionCodes.IS_FROZEN, iExpr.expr.regIndex, regIndex);
                 break;
-=======
-        if (iExpr.builtInMethod == BLangBuiltInMethod.REASON) {
-            emit(InstructionCodes.REASON, iExpr.expr.regIndex, regIndex);
-        } else if (iExpr.builtInMethod == BLangBuiltInMethod.DETAIL) {
-            emit(InstructionCodes.DETAIL, iExpr.expr.regIndex, regIndex);
-        } else if (iExpr.builtInMethod == BLangBuiltInMethod.LENGTH) {
-            Operand typeCPIndex = getTypeCPIndex(iExpr.expr.type);
-            emit(InstructionCodes.LENGTHOF, iExpr.expr.regIndex, typeCPIndex, regIndex);
->>>>>>> 0a6e202b
         }
     }
 
