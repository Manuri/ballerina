--- conflicted
+++ resolved
@@ -1274,14 +1274,12 @@
             case IS_FROZEN:
                 emit(InstructionCodes.IS_FROZEN, iExpr.expr.regIndex, regIndex);
                 break;
-<<<<<<< HEAD
             case CLONE:
                 emit(InstructionCodes.CLONE, iExpr.expr.regIndex, regIndex);
-=======
+                break;
             case STAMP:
                 genNode(iExpr.requiredArgs.get(0), this.env);
                 emit(InstructionCodes.STAMP, iExpr.requiredArgs.get(0).regIndex, getTypeCPIndex(iExpr.type), regIndex);
->>>>>>> 2578651b
                 break;
         }
     }
