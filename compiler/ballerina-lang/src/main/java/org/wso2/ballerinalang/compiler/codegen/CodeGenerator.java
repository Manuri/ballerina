--- conflicted
+++ resolved
@@ -45,7 +45,6 @@
 import org.wso2.ballerinalang.compiler.semantics.model.symbols.Symbols;
 import org.wso2.ballerinalang.compiler.semantics.model.symbols.TaintRecord;
 import org.wso2.ballerinalang.compiler.semantics.model.types.BArrayType;
-import org.wso2.ballerinalang.compiler.semantics.model.types.BField;
 import org.wso2.ballerinalang.compiler.semantics.model.types.BInvokableType;
 import org.wso2.ballerinalang.compiler.semantics.model.types.BMapType;
 import org.wso2.ballerinalang.compiler.semantics.model.types.BObjectType;
@@ -83,7 +82,6 @@
 import org.wso2.ballerinalang.compiler.tree.expressions.BLangElvisExpr;
 import org.wso2.ballerinalang.compiler.tree.expressions.BLangExpression;
 import org.wso2.ballerinalang.compiler.tree.expressions.BLangFieldBasedAccess.BLangEnumeratorAccessExpr;
-import org.wso2.ballerinalang.compiler.tree.expressions.BLangFieldBasedAccess.BLangRecordFieldAccessExpr;
 import org.wso2.ballerinalang.compiler.tree.expressions.BLangFieldBasedAccess.BLangStructFunctionVarRef;
 import org.wso2.ballerinalang.compiler.tree.expressions.BLangIndexBasedAccess.BLangArrayAccessExpr;
 import org.wso2.ballerinalang.compiler.tree.expressions.BLangIndexBasedAccess.BLangJSONAccessExpr;
@@ -101,6 +99,7 @@
 import org.wso2.ballerinalang.compiler.tree.expressions.BLangRecordLiteral;
 import org.wso2.ballerinalang.compiler.tree.expressions.BLangRecordLiteral.BLangJSONLiteral;
 import org.wso2.ballerinalang.compiler.tree.expressions.BLangRecordLiteral.BLangMapLiteral;
+import org.wso2.ballerinalang.compiler.tree.expressions.BLangRecordLiteral.BLangRecordKey;
 import org.wso2.ballerinalang.compiler.tree.expressions.BLangRecordLiteral.BLangRecordKeyValue;
 import org.wso2.ballerinalang.compiler.tree.expressions.BLangRecordLiteral.BLangStreamLiteral;
 import org.wso2.ballerinalang.compiler.tree.expressions.BLangRecordLiteral.BLangStructLiteral;
@@ -223,12 +222,10 @@
 import java.io.IOException;
 import java.util.ArrayList;
 import java.util.Arrays;
-import java.util.HashSet;
 import java.util.List;
 import java.util.Map;
 import java.util.Map.Entry;
 import java.util.Optional;
-import java.util.Set;
 import java.util.Stack;
 import java.util.stream.Collectors;
 import javax.xml.XMLConstants;
@@ -731,9 +728,9 @@
 
     @Override
     public void visit(BLangStructLiteral structLiteral) {
-        BRecordTypeSymbol recordSymbol = (BRecordTypeSymbol) structLiteral.type.tsymbol;
-        int pkgCPIndex = addPackageRefCPEntry(currentPkgInfo, recordSymbol.pkgID);
-        int structNameCPIndex = addUTF8CPEntry(currentPkgInfo, recordSymbol.name.value);
+        BRecordTypeSymbol structSymbol = (BRecordTypeSymbol) structLiteral.type.tsymbol;
+        int pkgCPIndex = addPackageRefCPEntry(currentPkgInfo, structSymbol.pkgID);
+        int structNameCPIndex = addUTF8CPEntry(currentPkgInfo, structSymbol.name.value);
         StructureRefCPEntry structureRefCPEntry = new StructureRefCPEntry(pkgCPIndex, structNameCPIndex);
         Operand structCPIndex = getOperand(currentPkgInfo.addCPEntry(structureRefCPEntry));
 
@@ -742,8 +739,8 @@
         emit(InstructionCodes.NEWSTRUCT, structCPIndex, structRegIndex);
 
         // Invoke the struct default values init function here.
-        if (recordSymbol.defaultsValuesInitFunc != null) {
-            int funcRefCPIndex = getFuncRefCPIndex(recordSymbol.defaultsValuesInitFunc.symbol);
+        if (structSymbol.defaultsValuesInitFunc != null) {
+            int funcRefCPIndex = getFuncRefCPIndex(structSymbol.defaultsValuesInitFunc.symbol);
             // call funcRefCPIndex 1 structRegIndex 0
             Operand[] operands = new Operand[5];
             operands[0] = getOperand(funcRefCPIndex);
@@ -767,32 +764,13 @@
             emit(InstructionCodes.CALL, operands);
         }
 
-        BRecordType recordType = (BRecordType) structLiteral.type;
-        List<BField> recordFields = ((BRecordType) structLiteral.type).fields;
-        Set<String> fieldNames = recordFields.stream()
-                                            .map(f -> f.getName().value)
-                                            .collect(Collectors.toCollection(HashSet::new));
-
-        // Generate code for the record literal.
+        // Generate code the struct literal.
         for (BLangRecordKeyValue keyValue : structLiteral.keyValuePairs) {
-            BLangLiteral keyExpr = (BLangLiteral) keyValue.key.expr;
-            genNode(keyExpr, this.env);
-
-<<<<<<< HEAD
-            BLangExpression valueExpr = keyValue.valueExpr;
-            genNode(valueExpr, this.env);
-
-            int opcode;
-            if (fieldNames.contains(keyExpr.value)) {
-                opcode = getOpcode(valueExpr.type.tag, InstructionCodes.IFIELDSTORE);
-            } else {
-                opcode = getOpcode(recordType.restFieldType.tag, InstructionCodes.IFIELDSTORE);
-            }
-            emit(opcode, structRegIndex, keyExpr.regIndex, keyValue.valueExpr.regIndex);
-=======
+            BLangRecordKey key = keyValue.key;
+            genNode(key.expr, this.env);
+
             genNode(keyValue.valueExpr, this.env);
             storeStructField(keyValue.valueExpr, structRegIndex, key.expr.regIndex);
->>>>>>> c332c62e
         }
     }
 
@@ -838,7 +816,7 @@
             storeStructField(fieldVarRef, varRegIndex, fieldNameRegIndex);
             return;
         }
-        
+
         loadStructField(fieldVarRef, varRegIndex, fieldNameRegIndex);
     }
 
@@ -873,44 +851,6 @@
     public void visit(BLangTypeLoad typeLoad) {
         Operand typeCPIndex = getTypeCPIndex(typeLoad.symbol.type);
         emit(InstructionCodes.TYPELOAD, typeCPIndex, calcAndGetExprRegIndex(typeLoad));
-    }
-
-    @Override
-    public void visit(BLangRecordFieldAccessExpr fieldAccessExpr) {
-        boolean variableStore = this.varAssignment;
-        this.varAssignment = false;
-
-        genNode(fieldAccessExpr.expr, this.env);
-        Operand varRefRegIndex = fieldAccessExpr.expr.regIndex;
-
-        genNode(fieldAccessExpr.indexExpr, this.env);
-        Operand keyRegIndex = fieldAccessExpr.indexExpr.regIndex;
-
-        BRecordType recordType = (BRecordType) fieldAccessExpr.expr.type;
-        Map<String, BField> fieldsMap = recordType.fields.stream()
-                .collect(Collectors.toMap(fKey -> fKey.name.value, field -> field));
-
-        BLangLiteral indexExpr = (BLangLiteral) fieldAccessExpr.indexExpr;
-        int opcode;
-        if (variableStore) {
-            if (fieldsMap.containsKey(indexExpr.value)) {
-                BField field = fieldsMap.get(indexExpr.value);
-                opcode = getOpcode(field.type.tag, InstructionCodes.IFIELDSTORE);
-            } else {
-                opcode = getOpcode(recordType.restFieldType.tag, InstructionCodes.IFIELDSTORE);
-            }
-            emit(opcode, varRefRegIndex, keyRegIndex, fieldAccessExpr.regIndex);
-        } else {
-            if (fieldsMap.containsKey(indexExpr.value)) {
-                BField field = fieldsMap.get(indexExpr.value);
-                opcode = getOpcode(field.type.tag, InstructionCodes.IFIELDLOAD);
-            } else {
-                opcode = getOpcode(recordType.restFieldType.tag, InstructionCodes.IFIELDLOAD);
-            }
-            emit(opcode, varRefRegIndex, keyRegIndex, calcAndGetExprRegIndex(fieldAccessExpr));
-        }
-
-        this.varAssignment = variableStore;
     }
 
     @Override
