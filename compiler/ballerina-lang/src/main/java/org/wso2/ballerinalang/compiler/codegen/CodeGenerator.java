/*
 *  Copyright (c) 2017, WSO2 Inc. (http://www.wso2.org) All Rights Reserved.
 *
 *  WSO2 Inc. licenses this file to you under the Apache License,
 *  Version 2.0 (the "License"); you may not use this file except
 *  in compliance with the License.
 *  You may obtain a copy of the License at
 *
 *    http://www.apache.org/licenses/LICENSE-2.0
 *
 *  Unless required by applicable law or agreed to in writing,
 *  software distributed under the License is distributed on an
 *  "AS IS" BASIS, WITHOUT WARRANTIES OR CONDITIONS OF ANY
 *  KIND, either express or implied.  See the License for the
 *  specific language governing permissions and limitations
 *  under the License.
 */
package org.wso2.ballerinalang.compiler.codegen;

import org.ballerinalang.compiler.BLangCompilerException;
import org.ballerinalang.compiler.CompilerPhase;
import org.ballerinalang.model.Name;
import org.ballerinalang.model.TreeBuilder;
import org.ballerinalang.model.elements.MarkdownDocAttachment;
import org.ballerinalang.model.elements.PackageID;
import org.ballerinalang.model.symbols.SymbolKind;
import org.ballerinalang.model.tree.NodeKind;
import org.ballerinalang.model.tree.OperatorKind;
import org.ballerinalang.model.types.TypeKind;
import org.ballerinalang.util.FunctionFlags;
import org.ballerinalang.util.TransactionStatus;
import org.wso2.ballerinalang.compiler.PackageCache;
import org.wso2.ballerinalang.compiler.semantics.model.SymbolEnv;
import org.wso2.ballerinalang.compiler.semantics.model.SymbolTable;
import org.wso2.ballerinalang.compiler.semantics.model.symbols.BAnnotationSymbol;
import org.wso2.ballerinalang.compiler.semantics.model.symbols.BAttachedFunction;
import org.wso2.ballerinalang.compiler.semantics.model.symbols.BConstantSymbol;
import org.wso2.ballerinalang.compiler.semantics.model.symbols.BInvokableSymbol;
import org.wso2.ballerinalang.compiler.semantics.model.symbols.BObjectTypeSymbol;
import org.wso2.ballerinalang.compiler.semantics.model.symbols.BPackageSymbol;
import org.wso2.ballerinalang.compiler.semantics.model.symbols.BRecordTypeSymbol;
import org.wso2.ballerinalang.compiler.semantics.model.symbols.BSymbol;
import org.wso2.ballerinalang.compiler.semantics.model.symbols.BTypeSymbol;
import org.wso2.ballerinalang.compiler.semantics.model.symbols.BVarSymbol;
import org.wso2.ballerinalang.compiler.semantics.model.symbols.BXMLNSSymbol;
import org.wso2.ballerinalang.compiler.semantics.model.symbols.SymTag;
import org.wso2.ballerinalang.compiler.semantics.model.symbols.Symbols;
import org.wso2.ballerinalang.compiler.semantics.model.symbols.TaintRecord;
import org.wso2.ballerinalang.compiler.semantics.model.types.BArrayType;
import org.wso2.ballerinalang.compiler.semantics.model.types.BInvokableType;
import org.wso2.ballerinalang.compiler.semantics.model.types.BMapType;
import org.wso2.ballerinalang.compiler.semantics.model.types.BObjectType;
import org.wso2.ballerinalang.compiler.semantics.model.types.BRecordType;
import org.wso2.ballerinalang.compiler.semantics.model.types.BType;
import org.wso2.ballerinalang.compiler.tree.BLangAction;
import org.wso2.ballerinalang.compiler.tree.BLangAnnotation;
import org.wso2.ballerinalang.compiler.tree.BLangAnnotationAttachment;
import org.wso2.ballerinalang.compiler.tree.BLangEndpoint;
import org.wso2.ballerinalang.compiler.tree.BLangFunction;
import org.wso2.ballerinalang.compiler.tree.BLangIdentifier;
import org.wso2.ballerinalang.compiler.tree.BLangInvokableNode;
import org.wso2.ballerinalang.compiler.tree.BLangNode;
import org.wso2.ballerinalang.compiler.tree.BLangNodeVisitor;
import org.wso2.ballerinalang.compiler.tree.BLangPackage;
import org.wso2.ballerinalang.compiler.tree.BLangResource;
import org.wso2.ballerinalang.compiler.tree.BLangService;
import org.wso2.ballerinalang.compiler.tree.BLangSimpleVariable;
import org.wso2.ballerinalang.compiler.tree.BLangTypeDefinition;
import org.wso2.ballerinalang.compiler.tree.BLangVariable;
import org.wso2.ballerinalang.compiler.tree.BLangWorker;
import org.wso2.ballerinalang.compiler.tree.BLangXMLNS;
import org.wso2.ballerinalang.compiler.tree.BLangXMLNS.BLangLocalXMLNS;
import org.wso2.ballerinalang.compiler.tree.BLangXMLNS.BLangPackageXMLNS;
import org.wso2.ballerinalang.compiler.tree.expressions.BLangArrayLiteral;
import org.wso2.ballerinalang.compiler.tree.expressions.BLangArrayLiteral.BLangJSONArrayLiteral;
import org.wso2.ballerinalang.compiler.tree.expressions.BLangAwaitExpr;
import org.wso2.ballerinalang.compiler.tree.expressions.BLangBinaryExpr;
import org.wso2.ballerinalang.compiler.tree.expressions.BLangBracedOrTupleExpr;
import org.wso2.ballerinalang.compiler.tree.expressions.BLangConstant;
import org.wso2.ballerinalang.compiler.tree.expressions.BLangErrorConstructorExpr;
import org.wso2.ballerinalang.compiler.tree.expressions.BLangExpression;
import org.wso2.ballerinalang.compiler.tree.expressions.BLangFieldBasedAccess.BLangStructFunctionVarRef;
import org.wso2.ballerinalang.compiler.tree.expressions.BLangIndexBasedAccess.BLangArrayAccessExpr;
import org.wso2.ballerinalang.compiler.tree.expressions.BLangIndexBasedAccess.BLangJSONAccessExpr;
import org.wso2.ballerinalang.compiler.tree.expressions.BLangIndexBasedAccess.BLangMapAccessExpr;
import org.wso2.ballerinalang.compiler.tree.expressions.BLangIndexBasedAccess.BLangStructFieldAccessExpr;
import org.wso2.ballerinalang.compiler.tree.expressions.BLangIndexBasedAccess.BLangTupleAccessExpr;
import org.wso2.ballerinalang.compiler.tree.expressions.BLangIndexBasedAccess.BLangXMLAccessExpr;
import org.wso2.ballerinalang.compiler.tree.expressions.BLangIntRangeExpression;
import org.wso2.ballerinalang.compiler.tree.expressions.BLangInvocation;
import org.wso2.ballerinalang.compiler.tree.expressions.BLangInvocation.BFunctionPointerInvocation;
import org.wso2.ballerinalang.compiler.tree.expressions.BLangInvocation.BLangActionInvocation;
import org.wso2.ballerinalang.compiler.tree.expressions.BLangInvocation.BLangAttachedFunctionInvocation;
import org.wso2.ballerinalang.compiler.tree.expressions.BLangInvocation.BLangBuiltInMethodInvocation;
import org.wso2.ballerinalang.compiler.tree.expressions.BLangIsAssignableExpr;
import org.wso2.ballerinalang.compiler.tree.expressions.BLangLambdaFunction;
import org.wso2.ballerinalang.compiler.tree.expressions.BLangLiteral;
import org.wso2.ballerinalang.compiler.tree.expressions.BLangRecordLiteral;
import org.wso2.ballerinalang.compiler.tree.expressions.BLangRecordLiteral.BLangJSONLiteral;
import org.wso2.ballerinalang.compiler.tree.expressions.BLangRecordLiteral.BLangMapLiteral;
import org.wso2.ballerinalang.compiler.tree.expressions.BLangRecordLiteral.BLangRecordKey;
import org.wso2.ballerinalang.compiler.tree.expressions.BLangRecordLiteral.BLangRecordKeyValue;
import org.wso2.ballerinalang.compiler.tree.expressions.BLangRecordLiteral.BLangStreamLiteral;
import org.wso2.ballerinalang.compiler.tree.expressions.BLangRecordLiteral.BLangStructLiteral;
import org.wso2.ballerinalang.compiler.tree.expressions.BLangSimpleVarRef;
import org.wso2.ballerinalang.compiler.tree.expressions.BLangSimpleVarRef.BLangFieldVarRef;
import org.wso2.ballerinalang.compiler.tree.expressions.BLangSimpleVarRef.BLangFunctionVarRef;
import org.wso2.ballerinalang.compiler.tree.expressions.BLangSimpleVarRef.BLangLocalVarRef;
import org.wso2.ballerinalang.compiler.tree.expressions.BLangSimpleVarRef.BLangPackageVarRef;
import org.wso2.ballerinalang.compiler.tree.expressions.BLangSimpleVarRef.BLangTypeLoad;
import org.wso2.ballerinalang.compiler.tree.expressions.BLangStatementExpression;
import org.wso2.ballerinalang.compiler.tree.expressions.BLangStringTemplateLiteral;
import org.wso2.ballerinalang.compiler.tree.expressions.BLangTableLiteral;
import org.wso2.ballerinalang.compiler.tree.expressions.BLangTernaryExpr;
import org.wso2.ballerinalang.compiler.tree.expressions.BLangTrapExpr;
import org.wso2.ballerinalang.compiler.tree.expressions.BLangTypeConversionExpr;
import org.wso2.ballerinalang.compiler.tree.expressions.BLangTypeInit;
import org.wso2.ballerinalang.compiler.tree.expressions.BLangTypeTestExpr;
import org.wso2.ballerinalang.compiler.tree.expressions.BLangTypedescExpr;
import org.wso2.ballerinalang.compiler.tree.expressions.BLangUnaryExpr;
import org.wso2.ballerinalang.compiler.tree.expressions.BLangVariableReference;
import org.wso2.ballerinalang.compiler.tree.expressions.BLangXMLAttribute;
import org.wso2.ballerinalang.compiler.tree.expressions.BLangXMLAttributeAccess;
import org.wso2.ballerinalang.compiler.tree.expressions.BLangXMLCommentLiteral;
import org.wso2.ballerinalang.compiler.tree.expressions.BLangXMLElementLiteral;
import org.wso2.ballerinalang.compiler.tree.expressions.BLangXMLProcInsLiteral;
import org.wso2.ballerinalang.compiler.tree.expressions.BLangXMLQName;
import org.wso2.ballerinalang.compiler.tree.expressions.BLangXMLQuotedString;
import org.wso2.ballerinalang.compiler.tree.expressions.BLangXMLSequenceLiteral;
import org.wso2.ballerinalang.compiler.tree.expressions.BLangXMLTextLiteral;
import org.wso2.ballerinalang.compiler.tree.statements.BLangAbort;
import org.wso2.ballerinalang.compiler.tree.statements.BLangAssignment;
import org.wso2.ballerinalang.compiler.tree.statements.BLangBlockStmt;
import org.wso2.ballerinalang.compiler.tree.statements.BLangBreak;
import org.wso2.ballerinalang.compiler.tree.statements.BLangCatch;
import org.wso2.ballerinalang.compiler.tree.statements.BLangCompensate;
import org.wso2.ballerinalang.compiler.tree.statements.BLangContinue;
import org.wso2.ballerinalang.compiler.tree.statements.BLangDone;
import org.wso2.ballerinalang.compiler.tree.statements.BLangExpressionStmt;
import org.wso2.ballerinalang.compiler.tree.statements.BLangForeach;
import org.wso2.ballerinalang.compiler.tree.statements.BLangForever;
import org.wso2.ballerinalang.compiler.tree.statements.BLangForkJoin;
import org.wso2.ballerinalang.compiler.tree.statements.BLangIf;
import org.wso2.ballerinalang.compiler.tree.statements.BLangLock;
import org.wso2.ballerinalang.compiler.tree.statements.BLangMatch;
import org.wso2.ballerinalang.compiler.tree.statements.BLangPanic;
import org.wso2.ballerinalang.compiler.tree.statements.BLangRetry;
import org.wso2.ballerinalang.compiler.tree.statements.BLangReturn;
import org.wso2.ballerinalang.compiler.tree.statements.BLangScope;
import org.wso2.ballerinalang.compiler.tree.statements.BLangSimpleVariableDef;
import org.wso2.ballerinalang.compiler.tree.statements.BLangStatement;
import org.wso2.ballerinalang.compiler.tree.statements.BLangTransaction;
import org.wso2.ballerinalang.compiler.tree.statements.BLangTryCatchFinally;
import org.wso2.ballerinalang.compiler.tree.statements.BLangWhile;
import org.wso2.ballerinalang.compiler.tree.statements.BLangWorkerReceive;
import org.wso2.ballerinalang.compiler.tree.statements.BLangWorkerSend;
import org.wso2.ballerinalang.compiler.tree.statements.BLangXMLNSStatement;
import org.wso2.ballerinalang.compiler.tree.types.BLangFiniteTypeNode;
import org.wso2.ballerinalang.compiler.tree.types.BLangObjectTypeNode;
import org.wso2.ballerinalang.compiler.tree.types.BLangRecordTypeNode;
import org.wso2.ballerinalang.compiler.util.BArrayState;
import org.wso2.ballerinalang.compiler.util.CompilerContext;
import org.wso2.ballerinalang.compiler.util.CompilerUtils;
import org.wso2.ballerinalang.compiler.util.FieldKind;
import org.wso2.ballerinalang.compiler.util.Names;
import org.wso2.ballerinalang.compiler.util.TypeTags;
import org.wso2.ballerinalang.compiler.util.diagnotic.DiagnosticPos;
import org.wso2.ballerinalang.programfile.AnnotationInfo;
import org.wso2.ballerinalang.programfile.CallableUnitInfo;
import org.wso2.ballerinalang.programfile.CompiledBinaryFile;
import org.wso2.ballerinalang.programfile.CompiledBinaryFile.PackageFile;
import org.wso2.ballerinalang.programfile.CompiledBinaryFile.ProgramFile;
import org.wso2.ballerinalang.programfile.ConstantInfo;
import org.wso2.ballerinalang.programfile.DefaultValue;
import org.wso2.ballerinalang.programfile.ErrorTableEntry;
import org.wso2.ballerinalang.programfile.FiniteTypeInfo;
import org.wso2.ballerinalang.programfile.ForkjoinInfo;
import org.wso2.ballerinalang.programfile.FunctionInfo;
import org.wso2.ballerinalang.programfile.ImportPackageInfo;
import org.wso2.ballerinalang.programfile.Instruction;
import org.wso2.ballerinalang.programfile.Instruction.Operand;
import org.wso2.ballerinalang.programfile.Instruction.RegIndex;
import org.wso2.ballerinalang.programfile.InstructionCodes;
import org.wso2.ballerinalang.programfile.InstructionFactory;
import org.wso2.ballerinalang.programfile.LabelTypeInfo;
import org.wso2.ballerinalang.programfile.LineNumberInfo;
import org.wso2.ballerinalang.programfile.LocalVariableInfo;
import org.wso2.ballerinalang.programfile.ObjectTypeInfo;
import org.wso2.ballerinalang.programfile.PackageInfo;
import org.wso2.ballerinalang.programfile.PackageInfoWriter;
import org.wso2.ballerinalang.programfile.PackageVarInfo;
import org.wso2.ballerinalang.programfile.RecordTypeInfo;
import org.wso2.ballerinalang.programfile.ResourceInfo;
import org.wso2.ballerinalang.programfile.ServiceInfo;
import org.wso2.ballerinalang.programfile.StructFieldInfo;
import org.wso2.ballerinalang.programfile.TypeDefInfo;
import org.wso2.ballerinalang.programfile.ValueSpaceItemInfo;
import org.wso2.ballerinalang.programfile.WorkerDataChannelInfo;
import org.wso2.ballerinalang.programfile.WorkerInfo;
import org.wso2.ballerinalang.programfile.attributes.AttributeInfo;
import org.wso2.ballerinalang.programfile.attributes.AttributeInfoPool;
import org.wso2.ballerinalang.programfile.attributes.CodeAttributeInfo;
import org.wso2.ballerinalang.programfile.attributes.DefaultValueAttributeInfo;
import org.wso2.ballerinalang.programfile.attributes.DocumentationAttributeInfo;
import org.wso2.ballerinalang.programfile.attributes.DocumentationAttributeInfo.ParameterDocumentInfo;
import org.wso2.ballerinalang.programfile.attributes.ErrorTableAttributeInfo;
import org.wso2.ballerinalang.programfile.attributes.LineNumberTableAttributeInfo;
import org.wso2.ballerinalang.programfile.attributes.LocalVariableAttributeInfo;
import org.wso2.ballerinalang.programfile.attributes.ParamDefaultValueAttributeInfo;
import org.wso2.ballerinalang.programfile.attributes.ParameterAttributeInfo;
import org.wso2.ballerinalang.programfile.attributes.TaintTableAttributeInfo;
import org.wso2.ballerinalang.programfile.attributes.VarTypeCountAttributeInfo;
import org.wso2.ballerinalang.programfile.cpentries.BlobCPEntry;
import org.wso2.ballerinalang.programfile.cpentries.ByteCPEntry;
import org.wso2.ballerinalang.programfile.cpentries.ConstantPool;
import org.wso2.ballerinalang.programfile.cpentries.FloatCPEntry;
import org.wso2.ballerinalang.programfile.cpentries.ForkJoinCPEntry;
import org.wso2.ballerinalang.programfile.cpentries.FunctionRefCPEntry;
import org.wso2.ballerinalang.programfile.cpentries.IntegerCPEntry;
import org.wso2.ballerinalang.programfile.cpentries.PackageRefCPEntry;
import org.wso2.ballerinalang.programfile.cpentries.StringCPEntry;
import org.wso2.ballerinalang.programfile.cpentries.StructureRefCPEntry;
import org.wso2.ballerinalang.programfile.cpentries.TypeRefCPEntry;
import org.wso2.ballerinalang.programfile.cpentries.UTF8CPEntry;
import org.wso2.ballerinalang.programfile.cpentries.WorkerDataChannelRefCPEntry;
import org.wso2.ballerinalang.util.Flags;

import java.io.IOException;
import java.util.ArrayList;
import java.util.Arrays;
import java.util.HashMap;
import java.util.List;
import java.util.Map;
import java.util.Map.Entry;
import java.util.Optional;
import java.util.Stack;
import java.util.stream.Collectors;

import javax.xml.XMLConstants;

import static org.wso2.ballerinalang.compiler.codegen.CodeGenerator.VariableIndex.Kind.FIELD;
import static org.wso2.ballerinalang.compiler.codegen.CodeGenerator.VariableIndex.Kind.LOCAL;
import static org.wso2.ballerinalang.compiler.codegen.CodeGenerator.VariableIndex.Kind.PACKAGE;
import static org.wso2.ballerinalang.compiler.codegen.CodeGenerator.VariableIndex.Kind.REG;
import static org.wso2.ballerinalang.programfile.ProgramFileConstants.BOOL_OFFSET;
import static org.wso2.ballerinalang.programfile.ProgramFileConstants.BYTE_NEGATIVE_OFFSET;
import static org.wso2.ballerinalang.programfile.ProgramFileConstants.FLOAT_OFFSET;
import static org.wso2.ballerinalang.programfile.ProgramFileConstants.INT_OFFSET;
import static org.wso2.ballerinalang.programfile.ProgramFileConstants.REF_OFFSET;
import static org.wso2.ballerinalang.programfile.ProgramFileConstants.STRING_OFFSET;

/**
 * Generates Ballerina bytecode by visiting the AST.
 *
 * @since 0.94
 */
public class CodeGenerator extends BLangNodeVisitor {

    private static final CompilerContext.Key<CodeGenerator> CODE_GENERATOR_KEY =
            new CompilerContext.Key<>();
    /**
     * This structure holds current package-level variable indexes.
     */
    private VariableIndex pvIndexes = new VariableIndex(PACKAGE);

    /**
     * This structure holds current local variable indexes.
     */
    private VariableIndex lvIndexes = new VariableIndex(LOCAL);

    /**
     * This structure holds current field indexes.
     */
    private VariableIndex fieldIndexes = new VariableIndex(FIELD);

    /**
     * This structure holds current register indexes.
     */
    private VariableIndex regIndexes = new VariableIndex(REG);

    /**
     * This structure holds the maximum register count per type.
     * This structure is updated for every statement.
     */
    private VariableIndex maxRegIndexes = new VariableIndex(REG);

    private List<RegIndex> regIndexList = new ArrayList<>();

    /**
     * This structure holds child scopes of a given scope.
     */
    private Map<String, Stack<String>> childScopesMap = new HashMap<>();

    private SymbolEnv env;
    // TODO Remove this dependency from the code generator
    private final SymbolTable symTable;
    private final PackageCache packageCache;

    private PackageInfo currentPkgInfo;
    private PackageID currentPkgID;
    private int currentPackageRefCPIndex;

    private LineNumberTableAttributeInfo lineNoAttrInfo;
    private CallableUnitInfo currentCallableUnitInfo;
    private LocalVariableAttributeInfo localVarAttrInfo;
    private WorkerInfo currentWorkerInfo;
    private ServiceInfo currentServiceInfo;

    // Required variables to generate code for assignment statements
    private boolean varAssignment = false;

    // Disable register index reset behaviour.
    // By default register indexes get reset for every statement.
    // We need to disable this behaviour for desugared expressions.
    private boolean regIndexResetDisabled = false;

    private int transactionIndex = 0;

    private Stack<Instruction> loopResetInstructionStack = new Stack<>();
    private Stack<Instruction> loopExitInstructionStack = new Stack<>();
    private Stack<Instruction> abortInstructions = new Stack<>();
    private Stack<Instruction> failInstructions = new Stack<>();
    private Stack<Integer> tryCatchErrorRangeFromIPStack = new Stack<>();
    private Stack<Integer> tryCatchErrorRangeToIPStack = new Stack<>();

    private int workerChannelCount = 0;
    private int forkJoinCount = 0;

    public static CodeGenerator getInstance(CompilerContext context) {
        CodeGenerator codeGenerator = context.get(CODE_GENERATOR_KEY);
        if (codeGenerator == null) {
            codeGenerator = new CodeGenerator(context);
        }

        return codeGenerator;
    }

    public CodeGenerator(CompilerContext context) {
        context.put(CODE_GENERATOR_KEY, this);
        this.symTable = SymbolTable.getInstance(context);
        this.packageCache = PackageCache.getInstance(context);
    }

    public ProgramFile generateBALX(BLangPackage pkgNode) {
        ProgramFile programFile = new ProgramFile();

        // Add all the packages to the program file structure.
        addPackageInfo(pkgNode.symbol, programFile);
        programFile.entryPkgCPIndex = addPackageRefCPEntry(programFile, pkgNode.symbol.pkgID);
        // TODO Remove the following line..
        setEntryPoints(programFile, pkgNode);
        return programFile;
    }

    public BLangPackage generateBALO(BLangPackage pkgNode) {
        // Reset package level variable indexes.
        this.pvIndexes = new VariableIndex(VariableIndex.Kind.PACKAGE);
        // Generate code for the given package.
        this.currentPkgInfo = new PackageInfo();
        // Add current package info to currentPackageInfo object
        addPkgDetailsToPkgInfoObj(pkgNode);
        generatePkgNode(pkgNode);

        // Generate program file for the Testable package
        pkgNode.getTestablePkgs().forEach(testablePkgNode -> {
            // Generate code for the given package.
            generatePkgNode(testablePkgNode);
            this.currentPkgInfo = null;
        });
        this.currentPkgInfo = null;
        return pkgNode;
    }

    private void generatePkgNode(BLangPackage pkgNode) {
        genNode(pkgNode, this.symTable.pkgEnvMap.get(pkgNode.symbol));
        // Add global variable indexes to the ProgramFile
        prepareIndexes(this.pvIndexes);
        // Create Global variable attribute info
        addVarCountAttrInfo(this.currentPkgInfo, this.currentPkgInfo, pvIndexes);
        pkgNode.symbol.packageFile = new PackageFile(getPackageBinaryContent(pkgNode));
        setEntryPoints(pkgNode.symbol.packageFile, pkgNode);
    }

    private void setEntryPoints(CompiledBinaryFile compiledBinaryFile, BLangPackage pkgNode) {
        BLangFunction mainFunc = getMainFunction(pkgNode);
        if (mainFunc != null) {
            compiledBinaryFile.setMainEPAvailable(true);
            pkgNode.symbol.entryPointExists = true;
        }

        if (pkgNode.services.size() != 0) {
            compiledBinaryFile.setServiceEPAvailable(true);
            pkgNode.symbol.entryPointExists = true;
        }
    }

    private BLangFunction getMainFunction(BLangPackage pkgNode) {
        for (BLangFunction funcNode : pkgNode.functions) {
            if (CompilerUtils.isMainFunction(funcNode)) {
                return funcNode;
            }
        }
        return null;
    }

    public void visit(BLangPackage pkgNode) {
        if (pkgNode.completedPhases.contains(CompilerPhase.CODE_GEN)) {
            return;
        }
        // Visit imports
        visitImports(pkgNode);
        // Visit top level constructs
        visitTopLevelNodes(pkgNode);
        // Visit the builtin functions
        visitBuiltinFunctions(pkgNode, pkgNode.initFunction);
        visitBuiltinFunctions(pkgNode, pkgNode.startFunction);
        visitBuiltinFunctions(pkgNode, pkgNode.stopFunction);

        // We don't need to visit constants since we don't do any code generation for constants.
        pkgNode.topLevelNodes.stream()
                .filter(pkgLevelNode -> pkgLevelNode.getKind() != NodeKind.CONSTANT)
                .filter(pkgLevelNode -> pkgLevelNode.getKind() != NodeKind.VARIABLE &&
                        pkgLevelNode.getKind() != NodeKind.XMLNS)
                .forEach(pkgLevelNode -> genNode((BLangNode) pkgLevelNode, this.env));
        // Add function symbol for all functions
        pkgNode.functions.forEach(funcNode -> {
            funcNode.symbol = funcNode.originalFuncSymbol;
        });
        currentPkgInfo.addAttributeInfo(AttributeInfo.Kind.LINE_NUMBER_TABLE_ATTRIBUTE, lineNoAttrInfo);
        currentPackageRefCPIndex = -1;
        currentPkgID = null;
        pkgNode.completedPhases.add(CompilerPhase.CODE_GEN);
    }

    /**
     * Add current package info.
     *
     * @param pkgNode package node
     */
    private void addPkgDetailsToPkgInfoObj(BLangPackage pkgNode) {
        // Add the current package to the program file
        BPackageSymbol pkgSymbol = pkgNode.symbol;
        currentPkgID = pkgSymbol.pkgID;
        currentPkgInfo.orgNameCPIndex = addUTF8CPEntry(currentPkgInfo, currentPkgID.orgName.value);
        currentPkgInfo.nameCPIndex = addUTF8CPEntry(currentPkgInfo, currentPkgID.name.value);
        currentPkgInfo.versionCPIndex = addUTF8CPEntry(currentPkgInfo, currentPkgID.version.value);

        // Insert the package reference to the constant pool of the current package
        currentPackageRefCPIndex = addPackageRefCPEntry(currentPkgInfo, currentPkgID);

        // This attribute keep track of line numbers
        int lineNoAttrNameIndex = addUTF8CPEntry(currentPkgInfo,
                                                 AttributeInfo.Kind.LINE_NUMBER_TABLE_ATTRIBUTE.value());
        lineNoAttrInfo = new LineNumberTableAttributeInfo(lineNoAttrNameIndex);

        // This attribute keep package-level variable information
        int pkgVarAttrNameIndex = addUTF8CPEntry(currentPkgInfo, AttributeInfo.Kind.LOCAL_VARIABLES_ATTRIBUTE
                .value());
        currentPkgInfo.addAttributeInfo(AttributeInfo.Kind.LOCAL_VARIABLES_ATTRIBUTE,
                                        new LocalVariableAttributeInfo(pkgVarAttrNameIndex));
    }

    /**
     * Visit imports.
     *
     * @param pkgNode package node
     */
    private void visitImports(BLangPackage pkgNode) {
        pkgNode.imports.forEach(impPkgNode -> {
            int impPkgOrgNameCPIndex = addUTF8CPEntry(this.currentPkgInfo, impPkgNode.symbol.pkgID.orgName.value);
            int impPkgNameCPIndex = addUTF8CPEntry(this.currentPkgInfo, impPkgNode.symbol.pkgID.name.value);
            int impPkgVersionCPIndex = addUTF8CPEntry(this.currentPkgInfo, impPkgNode.symbol.pkgID.version.value);
            ImportPackageInfo importPkgInfo =
                    new ImportPackageInfo(impPkgOrgNameCPIndex, impPkgNameCPIndex, impPkgVersionCPIndex);
            this.currentPkgInfo.importPkgInfoSet.add(importPkgInfo);
        });
    }

    /**
     * Visit top level constructs.
     *
     * @param pkgNode package node
     */
    private void visitTopLevelNodes(BLangPackage pkgNode) {
        pkgNode.constants.forEach(this::createConstantInfo);
        pkgNode.globalVars.forEach(this::createPackageVarInfo);
        pkgNode.typeDefinitions.forEach(this::createTypeDefinitionInfoEntry);
        pkgNode.annotations.forEach(this::createAnnotationInfoEntry);
        pkgNode.functions.forEach(this::createFunctionInfoEntry);
        pkgNode.services.forEach(this::createServiceInfoEntry);
        pkgNode.functions.forEach(this::createFunctionInfoEntry);
    }

    private void visitBuiltinFunctions(BLangPackage pkgNode, BLangFunction function) {
        if (Symbols.isFlagOn(pkgNode.symbol.flags, Flags.TESTABLE)) {
            String funcName = function.getName().value;
            String builtinFuncName = funcName.substring(funcName.indexOf("<") + 1, funcName.indexOf(">"));
            String modifiedFuncName = funcName.replace(builtinFuncName, "test" + builtinFuncName);
            function.name.setValue(modifiedFuncName);
            function.originalFuncSymbol.name.value = modifiedFuncName;
            function.symbol.name.value = modifiedFuncName;
        }
        createFunctionInfoEntry(function);
        genNode(function, this.env);
    }

    public void visit(BLangService serviceNode) {
        BLangFunction initFunction = (BLangFunction) serviceNode.getInitFunction();
        visit(initFunction);

        currentServiceInfo = currentPkgInfo.getServiceInfo(serviceNode.getName().getValue());

        SymbolEnv serviceEnv = SymbolEnv.createServiceEnv(serviceNode, serviceNode.symbol.scope, this.env);
        serviceNode.resources.forEach(resource -> genNode(resource, serviceEnv));
    }

    public void visit(BLangResource resourceNode) {
        SymbolEnv resourceEnv = SymbolEnv
                .createResourceActionSymbolEnv(resourceNode, resourceNode.symbol.scope, this.env);
        currentCallableUnitInfo = currentServiceInfo.resourceInfoMap.get(resourceNode.name.getValue());
        visitInvokableNode(resourceNode, currentCallableUnitInfo, resourceEnv);
    }

    public void visit(BLangFunction funcNode) {
        SymbolEnv funcEnv = SymbolEnv.createFunctionEnv(funcNode, funcNode.symbol.scope, this.env);
        currentCallableUnitInfo = currentPkgInfo.functionInfoMap.get(funcNode.symbol.name.value);
        visitInvokableNode(funcNode, currentCallableUnitInfo, funcEnv);
    }

    public void visit(BLangBlockStmt blockNode) {
        SymbolEnv blockEnv = SymbolEnv.createBlockEnv(blockNode, this.env);

        for (BLangStatement stmt : blockNode.stmts) {
            if (stmt.getKind() != NodeKind.TRY && stmt.getKind() != NodeKind.CATCH
                    && stmt.getKind() != NodeKind.IF) {
                addLineNumberInfo(stmt.pos);
            }

            genNode(stmt, blockEnv);
            if (regIndexResetDisabled) {
                // This block node is possibly be part of a desugered expression
                continue;
            }

            // Update the maxRegIndexes structure
            setMaxRegIndexes(regIndexes, maxRegIndexes);

            // Reset the regIndexes structure for every statement
            regIndexes = new VariableIndex(REG);
        }
    }

    public void visit(BLangSimpleVariable varNode) {
        BVarSymbol varSymbol = varNode.symbol;
        int ownerSymTag = env.scope.owner.tag;
        if ((ownerSymTag & SymTag.INVOKABLE) == SymTag.INVOKABLE) {
            varSymbol.varIndex = getLVIndex(varSymbol.type.tag);
            LocalVariableInfo localVarInfo = getLocalVarAttributeInfo(varSymbol);
            setVariableScopeStart(localVarInfo, varNode);
            setVariableScopeEnd(localVarInfo, varNode);
            localVarAttrInfo.localVars.add(localVarInfo);
        } else {
            // TODO Support other variable nodes
            throw new IllegalStateException("");
        }

        BLangExpression rhsExpr = varNode.expr;
        if (rhsExpr != null) {
            rhsExpr.regIndex = varSymbol.varIndex;
            genNode(rhsExpr, this.env);
        }
    }

    // Statements

    public void visit(BLangSimpleVariableDef varDefNode) {
        genNode(varDefNode.var, this.env);
    }

    @Override
    public void visit(BLangMatch matchStmt) {
        // TODO
    }

    public void visit(BLangReturn returnNode) {
        if (returnNode.expr.type != symTable.nilType) {
            BLangExpression expr = returnNode.expr;
            this.genNode(expr, this.env);
            emit(this.typeTagToInstr(expr.type.tag), getOperand(0), expr.regIndex);
        }
        generateFinallyInstructions(returnNode);
        emit(InstructionCodes.RET);
    }

    private int typeTagToInstr(int typeTag) {
        switch (typeTag) {
            case TypeTags.INT:
                return InstructionCodes.IRET;
            case TypeTags.BYTE:
                return InstructionCodes.BRET;
            case TypeTags.FLOAT:
                return InstructionCodes.FRET;
            case TypeTags.DECIMAL:
                return InstructionCodes.DRET;
            case TypeTags.STRING:
                return InstructionCodes.SRET;
            case TypeTags.BOOLEAN:
                return InstructionCodes.BRET;
            default:
                return InstructionCodes.RRET;
        }
    }


    // Expressions

    @Override
    public void visit(BLangLiteral literalExpr) {
        int opcode;
        Operand regIndex = calcAndGetExprRegIndex(literalExpr);
        int typeTag = literalExpr.type.tag;

        switch (typeTag) {
            case TypeTags.INT:
                long longVal = (Long) literalExpr.value;
                if (longVal >= 0 && longVal <= 5) {
                    opcode = InstructionCodes.ICONST_0 + (int) longVal;
                    emit(opcode, regIndex);
                } else {
                    int intCPEntryIndex = currentPkgInfo.addCPEntry(new IntegerCPEntry(longVal));
                    emit(InstructionCodes.ICONST, getOperand(intCPEntryIndex), regIndex);
                }
                break;

            case TypeTags.BYTE:
                byte byteVal = (Byte) literalExpr.value;
                int byteCPEntryIndex = currentPkgInfo.addCPEntry(new ByteCPEntry(byteVal));
                emit(InstructionCodes.BICONST, getOperand(byteCPEntryIndex), regIndex);
                break;

            case TypeTags.FLOAT:
                double doubleVal = literalExpr.value instanceof String ?
                        Double.parseDouble((String) literalExpr.value) :
                        (Double) literalExpr.value;
                if (doubleVal == 0 || doubleVal == 1 || doubleVal == 2 ||
                        doubleVal == 3 || doubleVal == 4 || doubleVal == 5) {
                    opcode = InstructionCodes.FCONST_0 + (int) doubleVal;
                    emit(opcode, regIndex);
                } else {
                    int floatCPEntryIndex = currentPkgInfo.addCPEntry(new FloatCPEntry(doubleVal));
                    emit(InstructionCodes.FCONST, getOperand(floatCPEntryIndex), regIndex);
                }
                break;

            case TypeTags.DECIMAL:
                String decimalVal = (String) literalExpr.value;
                int decimalEntryIndex = currentPkgInfo.addCPEntry(new UTF8CPEntry(decimalVal));
                emit(InstructionCodes.DCONST, getOperand(decimalEntryIndex), regIndex);
                break;

            case TypeTags.STRING:
                String strValue = (String) literalExpr.value;
                StringCPEntry stringCPEntry = new StringCPEntry(addUTF8CPEntry(currentPkgInfo, strValue), strValue);
                int strCPIndex = currentPkgInfo.addCPEntry(stringCPEntry);
                emit(InstructionCodes.SCONST, getOperand(strCPIndex), regIndex);
                break;

            case TypeTags.BOOLEAN:
                boolean booleanVal = (Boolean) literalExpr.value;
                if (!booleanVal) {
                    opcode = InstructionCodes.BCONST_0;
                } else {
                    opcode = InstructionCodes.BCONST_1;
                }
                emit(opcode, regIndex);
                break;

            case TypeTags.ARRAY:
                if (TypeTags.BYTE == ((BArrayType) literalExpr.type).eType.tag) {
                    BlobCPEntry blobCPEntry = new BlobCPEntry((byte[]) literalExpr.value);
                    int blobCPIndex = currentPkgInfo.addCPEntry(blobCPEntry);
                    emit(InstructionCodes.BACONST, getOperand(blobCPIndex), regIndex);
                }
                break;

            case TypeTags.NIL:
                emit(InstructionCodes.RCONST_NULL, regIndex);
        }
    }

    @Override
    public void visit(BLangArrayLiteral arrayLiteral) {
        BType etype;
        if (arrayLiteral.type.tag == TypeTags.ANY) {
            etype = arrayLiteral.type;
        } else {
            etype = ((BArrayType) arrayLiteral.type).eType;
        }

        // Emit create array instruction
        int opcode = getOpcodeForArrayOperations(etype.tag, InstructionCodes.INEWARRAY);
        Operand arrayVarRegIndex = calcAndGetExprRegIndex(arrayLiteral);
        Operand typeCPIndex = getTypeCPIndex(arrayLiteral.type);

        long size = arrayLiteral.type.tag == TypeTags.ARRAY &&
                ((BArrayType) arrayLiteral.type).state != BArrayState.UNSEALED ?
                (long) ((BArrayType) arrayLiteral.type).size : -1L;
        BLangLiteral arraySizeLiteral = generateIntegerLiteralNode(arrayLiteral, size);

        emit(opcode, arrayVarRegIndex, typeCPIndex, arraySizeLiteral.regIndex);

        // Emit instructions populate initial array values;
        for (int i = 0; i < arrayLiteral.exprs.size(); i++) {
            BLangExpression argExpr = arrayLiteral.exprs.get(i);
            genNode(argExpr, this.env);

            BLangLiteral indexLiteral = new BLangLiteral();
            indexLiteral.pos = arrayLiteral.pos;
            indexLiteral.value = (long) i;
            indexLiteral.type = symTable.intType;
            genNode(indexLiteral, this.env);

            opcode = getOpcodeForArrayOperations(argExpr.type.tag, InstructionCodes.IASTORE);
            emit(opcode, arrayVarRegIndex, indexLiteral.regIndex, argExpr.regIndex);
        }
    }

    @Override
    public void visit(BLangJSONArrayLiteral arrayLiteral) {
        // Emit create array instruction
        int opcode = getOpcodeForArrayOperations(arrayLiteral.type.tag, InstructionCodes.INEWARRAY);
        Operand arrayVarRegIndex = calcAndGetExprRegIndex(arrayLiteral);
        Operand typeCPIndex = getTypeCPIndex(arrayLiteral.type);

        long size = arrayLiteral.type.tag == TypeTags.ARRAY &&
                ((BArrayType) arrayLiteral.type).state != BArrayState.UNSEALED ?
                (long) ((BArrayType) arrayLiteral.type).size : -1L;
        BLangLiteral arraySizeLiteral = generateIntegerLiteralNode(arrayLiteral, size);

        emit(opcode, arrayVarRegIndex, typeCPIndex, arraySizeLiteral.regIndex);

        for (int i = 0; i < arrayLiteral.exprs.size(); i++) {
            BLangExpression argExpr = arrayLiteral.exprs.get(i);
            genNode(argExpr, this.env);

            BLangLiteral indexLiteral = new BLangLiteral();
            indexLiteral.pos = arrayLiteral.pos;
            indexLiteral.value = (long) i;
            indexLiteral.type = symTable.intType;
            genNode(indexLiteral, this.env);
            emit(InstructionCodes.JSONASTORE, arrayLiteral.regIndex, indexLiteral.regIndex, argExpr.regIndex);
        }
    }

    @Override
    public void visit(BLangJSONLiteral jsonLiteral) {
        jsonLiteral.regIndex = calcAndGetExprRegIndex(jsonLiteral);
        Operand typeCPIndex = getTypeCPIndex(jsonLiteral.type);
        emit(InstructionCodes.NEWMAP, jsonLiteral.regIndex, typeCPIndex);

        for (BLangRecordKeyValue keyValue : jsonLiteral.keyValuePairs) {
            BLangExpression keyExpr = keyValue.key.expr;
            genNode(keyExpr, this.env);

            BLangExpression valueExpr = keyValue.valueExpr;
            genNode(valueExpr, this.env);

            emit(InstructionCodes.JSONSTORE, jsonLiteral.regIndex, keyExpr.regIndex, valueExpr.regIndex);
        }
    }

    @Override
    public void visit(BLangMapLiteral mapLiteral) {
        Operand mapVarRegIndex = calcAndGetExprRegIndex(mapLiteral);
        Operand typeCPIndex = getTypeCPIndex(mapLiteral.type);
        emit(InstructionCodes.NEWMAP, mapVarRegIndex, typeCPIndex);

        // Handle Map init stuff
        for (BLangRecordKeyValue keyValue : mapLiteral.keyValuePairs) {
            BLangExpression keyExpr = keyValue.key.expr;
            genNode(keyExpr, this.env);

            BLangExpression valueExpr = keyValue.valueExpr;
            genNode(valueExpr, this.env);

            BMapType mapType = (BMapType) mapLiteral.type;

            int opcode = getValueToRefTypeCastOpcode(mapType.constraint.tag);
            if (opcode == InstructionCodes.NOP) {
                emit(InstructionCodes.MAPSTORE, mapVarRegIndex, keyExpr.regIndex, valueExpr.regIndex);
            } else {
                RegIndex refRegMapValue = getRegIndex(TypeTags.ANY);
                emit(opcode, valueExpr.regIndex, refRegMapValue);
                emit(InstructionCodes.MAPSTORE, mapVarRegIndex, keyExpr.regIndex, refRegMapValue);
            }
        }
    }

    @Override
    public void visit(BLangStructLiteral structLiteral) {
        BRecordTypeSymbol structSymbol = (BRecordTypeSymbol) structLiteral.type.tsymbol;
        int pkgCPIndex = addPackageRefCPEntry(currentPkgInfo, structSymbol.pkgID);
        int structNameCPIndex = addUTF8CPEntry(currentPkgInfo, structSymbol.name.value);
        StructureRefCPEntry structureRefCPEntry = new StructureRefCPEntry(pkgCPIndex, structNameCPIndex);
        Operand structCPIndex = getOperand(currentPkgInfo.addCPEntry(structureRefCPEntry));

        // Emit an instruction to create a new record.
        RegIndex structRegIndex = calcAndGetExprRegIndex(structLiteral);
        emit(InstructionCodes.NEWSTRUCT, structCPIndex, structRegIndex);

        // Invoke the struct default values init function here.
        if (structSymbol.defaultsValuesInitFunc != null) {
            int funcRefCPIndex = getFuncRefCPIndex(structSymbol.defaultsValuesInitFunc.symbol);
            // call funcRefCPIndex 1 structRegIndex 0
            Operand[] operands = new Operand[6];
            operands[0] = getOperand(funcRefCPIndex);
            operands[1] = getOperand(false);
            operands[2] = getOperand(1);
            operands[3] = structRegIndex;
            // Earlier, init function did not return any value. But now all functions should return a value. So we add
            // new two operands to indicate the return value of the init function. The first one is the number of
            // return values and the second one is the type of the return value.
            operands[4] = getOperand(1);
            operands[5] = getRegIndex(TypeTags.NIL);
            emit(InstructionCodes.CALL, operands);
        }

        // Invoke the struct initializer here.
        if (structLiteral.initializer != null) {
            int funcRefCPIndex = getFuncRefCPIndex(structLiteral.initializer.symbol);
            // call funcRefCPIndex 1 structRegIndex 0
            Operand[] operands = new Operand[6];
            operands[0] = getOperand(funcRefCPIndex);
            operands[1] = getOperand(false);
            operands[2] = getOperand(1);
            operands[3] = structRegIndex;
            operands[4] = getOperand(1);
            operands[5] = getRegIndex(TypeTags.NIL);
            emit(InstructionCodes.CALL, operands);
        }

        // Generate code the struct literal.
        for (BLangRecordKeyValue keyValue : structLiteral.keyValuePairs) {
            BLangRecordKey key = keyValue.key;
            genNode(key.expr, this.env);

            genNode(keyValue.valueExpr, this.env);
            storeStructField(keyValue.valueExpr, structRegIndex, key.expr.regIndex);
        }
    }

    @Override
    public void visit(BLangTableLiteral tableLiteral) {
        tableLiteral.regIndex = calcAndGetExprRegIndex(tableLiteral);
        Operand typeCPIndex = getTypeCPIndex(tableLiteral.type);
        ArrayList<BLangExpression> dataRows = new ArrayList<>();
        for (int i = 0; i < tableLiteral.tableDataRows.size(); i++) {
            BLangExpression dataRowExpr = tableLiteral.tableDataRows.get(i);
            genNode(dataRowExpr, this.env);
            dataRows.add(dataRowExpr);
        }
        BLangArrayLiteral arrayLiteral = (BLangArrayLiteral) TreeBuilder.createArrayLiteralNode();
        arrayLiteral.exprs = dataRows;
        arrayLiteral.type = new BArrayType(symTable.anyType);
        genNode(arrayLiteral, this.env);
        genNode(tableLiteral.indexColumnsArrayLiteral, this.env);
        genNode(tableLiteral.keyColumnsArrayLiteral, this.env);
        emit(InstructionCodes.NEWTABLE, tableLiteral.regIndex, typeCPIndex,
                tableLiteral.indexColumnsArrayLiteral.regIndex, tableLiteral.keyColumnsArrayLiteral.regIndex,
                arrayLiteral.regIndex);
    }

    @Override
    public void visit(BLangStreamLiteral streamLiteral) {
        streamLiteral.regIndex = calcAndGetExprRegIndex(streamLiteral);
        Operand typeCPIndex = getTypeCPIndex(streamLiteral.type);
        StringCPEntry nameCPEntry = new StringCPEntry(addUTF8CPEntry(currentPkgInfo, streamLiteral.name.value),
                streamLiteral.name.value);
        Operand nameCPIndex = getOperand(currentPkgInfo.addCPEntry(nameCPEntry));
        emit(InstructionCodes.NEWSTREAM, streamLiteral.regIndex, typeCPIndex, nameCPIndex);
    }

    @Override
    public void visit(BLangLocalVarRef localVarRef) {
        if (localVarRef.regIndex != null && (localVarRef.regIndex.isLHSIndex || localVarRef.regIndex.isVarIndex)) {
            emit(getOpcode(localVarRef.type.tag, InstructionCodes.IMOVE),
                    localVarRef.varSymbol.varIndex, localVarRef.regIndex);
            return;
        }

        localVarRef.regIndex = localVarRef.varSymbol.varIndex;
    }

    @Override
    public void visit(BLangFieldVarRef fieldVarRef) {
        final int except = 0; // signals not to throw an exception in case the field could not be found
        String fieldName = fieldVarRef.varSymbol.name.value;
        RegIndex fieldNameRegIndex = createStringLiteral(fieldName, null, env);

        // This is a connector field.
        // the connector reference must be stored in the current reference register index.
        Operand varRegIndex = getOperand(0);
        if (varAssignment) {
            storeStructField(fieldVarRef, varRegIndex, fieldNameRegIndex);
            return;
        }

        loadStructField(fieldVarRef, varRegIndex, fieldNameRegIndex, except);
    }

    @Override
    public void visit(BLangPackageVarRef packageVarRef) {
        BPackageSymbol pkgSymbol;
        BSymbol ownerSymbol = packageVarRef.symbol.owner;
        if (ownerSymbol.tag == SymTag.SERVICE) {
            pkgSymbol = (BPackageSymbol) ownerSymbol.owner;
        } else {
            pkgSymbol = (BPackageSymbol) ownerSymbol;
        }

        Operand gvIndex = packageVarRef.varSymbol.varIndex;
        int pkgRefCPIndex = addPackageRefCPEntry(currentPkgInfo, pkgSymbol.pkgID);
        if (varAssignment) {
            int opcode = getOpcode(packageVarRef.type.tag, InstructionCodes.IGSTORE);
            emit(opcode, getOperand(pkgRefCPIndex), packageVarRef.regIndex, gvIndex);
        } else {
            int opcode = getOpcode(packageVarRef.type.tag, InstructionCodes.IGLOAD);
            packageVarRef.regIndex = calcAndGetExprRegIndex(packageVarRef);
            emit(opcode, getOperand(pkgRefCPIndex), gvIndex, packageVarRef.regIndex);
        }
    }

    @Override
    public void visit(BLangFunctionVarRef functionVarRef) {
        visitFunctionPointerLoad(functionVarRef, (BInvokableSymbol) functionVarRef.symbol);
    }

    @Override
    public void visit(BLangTypeLoad typeLoad) {
        Operand typeCPIndex = getTypeCPIndex(typeLoad.symbol.type);
        emit(InstructionCodes.TYPELOAD, typeCPIndex, calcAndGetExprRegIndex(typeLoad));
    }

    @Override
    public void visit(BLangStructFieldAccessExpr fieldAccessExpr) {
        boolean variableStore = this.varAssignment;
        this.varAssignment = false;

        genNode(fieldAccessExpr.expr, this.env);
        Operand varRefRegIndex = fieldAccessExpr.expr.regIndex;

        genNode(fieldAccessExpr.indexExpr, this.env);
        Operand keyRegIndex = fieldAccessExpr.indexExpr.regIndex;

        if (variableStore) {
            storeStructField(fieldAccessExpr, varRefRegIndex, keyRegIndex);
        } else {
            loadStructField(fieldAccessExpr, varRefRegIndex, keyRegIndex, fieldAccessExpr.except ? 1 : 0);
        }

        this.varAssignment = variableStore;
    }

    @Override
    public void visit(BLangStructFunctionVarRef functionVarRef) {
        visitFunctionPointerLoad(functionVarRef, (BInvokableSymbol) functionVarRef.symbol);
    }

    @Override
    public void visit(BLangMapAccessExpr mapKeyAccessExpr) {
        boolean variableStore = this.varAssignment;
        this.varAssignment = false;

        genNode(mapKeyAccessExpr.expr, this.env);
        Operand varRefRegIndex = mapKeyAccessExpr.expr.regIndex;

        genNode(mapKeyAccessExpr.indexExpr, this.env);
        Operand keyRegIndex = mapKeyAccessExpr.indexExpr.regIndex;

        BMapType mapType = (BMapType) mapKeyAccessExpr.expr.type;
        if (variableStore) {
            int opcode = getValueToRefTypeCastOpcode(mapType.constraint.tag);
            if (opcode == InstructionCodes.NOP || !mapKeyAccessExpr.except) {
                emit(InstructionCodes.MAPSTORE, varRefRegIndex, keyRegIndex, mapKeyAccessExpr.regIndex);
            } else {
                RegIndex refRegMapValue = getRegIndex(TypeTags.ANY);
                emit(opcode, mapKeyAccessExpr.regIndex, refRegMapValue);
                emit(InstructionCodes.MAPSTORE, varRefRegIndex, keyRegIndex, refRegMapValue);
            }
        } else {
            IntegerCPEntry exceptCPEntry = new IntegerCPEntry(mapKeyAccessExpr.except ? 1 : 0);
            Operand except = getOperand(currentPkgInfo.addCPEntry(exceptCPEntry));
            int opcode = getRefToValueTypeCastOpcode(mapType.constraint.tag);
            if (opcode == InstructionCodes.NOP || !mapKeyAccessExpr.except) {
                emit(InstructionCodes.MAPLOAD, varRefRegIndex, keyRegIndex, calcAndGetExprRegIndex(mapKeyAccessExpr),
                        except);
            } else {
                RegIndex refRegMapValue = getRegIndex(TypeTags.ANY);
                emit(InstructionCodes.MAPLOAD, varRefRegIndex, keyRegIndex, refRegMapValue, except);
                emit(opcode, refRegMapValue, calcAndGetExprRegIndex(mapKeyAccessExpr));
            }
        }

        this.varAssignment = variableStore;
    }

    @Override
    public void visit(BLangTupleAccessExpr tupleIndexAccessExpr) {
        boolean variableStore = this.varAssignment;
        this.varAssignment = false;

        genNode(tupleIndexAccessExpr.expr, this.env);
        Operand varRefRegIndex = tupleIndexAccessExpr.expr.regIndex;

        genNode(tupleIndexAccessExpr.indexExpr, this.env);
        Operand indexRegIndex = tupleIndexAccessExpr.indexExpr.regIndex;

        if (variableStore) {
            int opcode = getValueToRefTypeCastOpcode(tupleIndexAccessExpr.type.tag);
            if (opcode == InstructionCodes.NOP) {
                emit(InstructionCodes.RASTORE, varRefRegIndex, indexRegIndex, tupleIndexAccessExpr.regIndex);
            } else {
                RegIndex refRegTupleValue = getRegIndex(TypeTags.ANY);
                emit(opcode, tupleIndexAccessExpr.regIndex, refRegTupleValue);
                emit(InstructionCodes.RASTORE, varRefRegIndex, indexRegIndex, refRegTupleValue);
            }
        } else {
            int opcode = getRefToValueTypeCastOpcode(tupleIndexAccessExpr.type.tag);
            if (opcode == InstructionCodes.NOP) {
                emit(InstructionCodes.RALOAD,
                        varRefRegIndex, indexRegIndex, calcAndGetExprRegIndex(tupleIndexAccessExpr));
            } else {
                RegIndex refRegTupleValue = getRegIndex(TypeTags.ANY);
                emit(InstructionCodes.RALOAD, varRefRegIndex, indexRegIndex, refRegTupleValue);
                emit(opcode, refRegTupleValue, calcAndGetExprRegIndex(tupleIndexAccessExpr));
            }
        }

        this.varAssignment = variableStore;
    }

    @Override
    public void visit(BLangJSONAccessExpr jsonAccessExpr) {
        boolean variableStore = this.varAssignment;
        this.varAssignment = false;

        genNode(jsonAccessExpr.expr, this.env);
        Operand varRefRegIndex = jsonAccessExpr.expr.regIndex;

        genNode(jsonAccessExpr.indexExpr, this.env);
        Operand keyRegIndex = jsonAccessExpr.indexExpr.regIndex;

        if (jsonAccessExpr.indexExpr.type.tag == TypeTags.INT) {
            if (variableStore) {
                emit(InstructionCodes.JSONASTORE, varRefRegIndex, keyRegIndex, jsonAccessExpr.regIndex);
            } else {
                emit(InstructionCodes.JSONALOAD, varRefRegIndex, keyRegIndex, calcAndGetExprRegIndex(jsonAccessExpr));
            }
        } else {
            if (variableStore) {
                emit(InstructionCodes.JSONSTORE, varRefRegIndex, keyRegIndex, jsonAccessExpr.regIndex);
            } else {
                emit(InstructionCodes.JSONLOAD, varRefRegIndex, keyRegIndex, calcAndGetExprRegIndex(jsonAccessExpr));
            }
        }

        this.varAssignment = variableStore;
    }

    @Override
    public void visit(BLangXMLAccessExpr xmlIndexAccessExpr) {
        boolean variableStore = this.varAssignment;
        this.varAssignment = false;

        genNode(xmlIndexAccessExpr.expr, this.env);
        RegIndex varRefRegIndex = xmlIndexAccessExpr.expr.regIndex;

        genNode(xmlIndexAccessExpr.indexExpr, this.env);
        RegIndex indexRegIndex = xmlIndexAccessExpr.indexExpr.regIndex;

        RegIndex elementRegIndex = calcAndGetExprRegIndex(xmlIndexAccessExpr);
        if (xmlIndexAccessExpr.fieldType == FieldKind.ALL) {
            emit(InstructionCodes.XMLLOADALL, varRefRegIndex, elementRegIndex);
        } else if (xmlIndexAccessExpr.indexExpr.type.tag == TypeTags.STRING) {
            emit(InstructionCodes.XMLLOAD, varRefRegIndex, indexRegIndex, elementRegIndex);
        } else {
            emit(InstructionCodes.XMLSEQLOAD, varRefRegIndex, indexRegIndex, elementRegIndex);
        }

        this.varAssignment = variableStore;
    }

    @Override
    public void visit(BLangArrayAccessExpr arrayIndexAccessExpr) {
        boolean variableStore = this.varAssignment;
        this.varAssignment = false;

        genNode(arrayIndexAccessExpr.expr, this.env);
        Operand varRefRegIndex = arrayIndexAccessExpr.expr.regIndex;

        genNode(arrayIndexAccessExpr.indexExpr, this.env);
        Operand indexRegIndex = arrayIndexAccessExpr.indexExpr.regIndex;

        BArrayType arrayType = (BArrayType) arrayIndexAccessExpr.expr.type;
        if (variableStore) {
            int opcode = getOpcodeForArrayOperations(arrayType.eType.tag, InstructionCodes.IASTORE);
            emit(opcode, varRefRegIndex, indexRegIndex, arrayIndexAccessExpr.regIndex);
        } else {
            int opcode = getOpcodeForArrayOperations(arrayType.eType.tag, InstructionCodes.IALOAD);
            emit(opcode, varRefRegIndex, indexRegIndex, calcAndGetExprRegIndex(arrayIndexAccessExpr));
        }

        this.varAssignment = variableStore;
    }

    @Override
    public void visit(BLangBinaryExpr binaryExpr) {
        if (OperatorKind.AND.equals(binaryExpr.opKind)) {
            visitAndExpression(binaryExpr);
        } else if (OperatorKind.OR.equals(binaryExpr.opKind)) {
            visitOrExpression(binaryExpr);
        } else if (binaryExpr.opSymbol.opcode == InstructionCodes.REQ_NULL ||
                binaryExpr.opSymbol.opcode == InstructionCodes.RNE_NULL) {
            BLangExpression expr = (binaryExpr.lhsExpr.type.tag == TypeTags.NIL) ?
                    binaryExpr.rhsExpr : binaryExpr.lhsExpr;
            genNode(expr, this.env);
            emit(binaryExpr.opSymbol.opcode, expr.regIndex, calcAndGetExprRegIndex(binaryExpr));
        } else {
            genNode(binaryExpr.lhsExpr, this.env);
            genNode(binaryExpr.rhsExpr, this.env);
            RegIndex regIndex = calcAndGetExprRegIndex(binaryExpr);
            int opCode = binaryExpr.opSymbol.opcode;
            if (opCode == InstructionCodes.INT_RANGE) {
                if (binaryExpr.parent instanceof BLangForeach) {
                    // Avoid creating an array if the range is only used in a foreach statement
                    emit(InstructionCodes.NEW_INT_RANGE, binaryExpr.lhsExpr.regIndex, binaryExpr.rhsExpr.regIndex,
                            regIndex);
                } else {
                    emit(opCode, binaryExpr.lhsExpr.regIndex, binaryExpr.rhsExpr.regIndex, regIndex);
                }
            } else {
                emit(opCode, binaryExpr.lhsExpr.regIndex, binaryExpr.rhsExpr.regIndex, regIndex);
            }
        }
    }

    @Override
    public void visit(BLangIsAssignableExpr assignableExpr) {
        genNode(assignableExpr.lhsExpr, this.env);
        RegIndex regIndex = calcAndGetExprRegIndex(assignableExpr);
        Operand typeCPIndex = getTypeCPIndex(assignableExpr.targetType);
        emit(assignableExpr.opSymbol.opcode, assignableExpr.lhsExpr.regIndex, typeCPIndex, regIndex);
    }

    @Override
    public void visit(BLangErrorConstructorExpr errExpr) {
        genNode(errExpr.reasonExpr, env);
        genNode(errExpr.detailsExpr, env);
        RegIndex regIndex = calcAndGetExprRegIndex(errExpr);
        emit(InstructionCodes.ERROR, getTypeCPIndex(errExpr.type), errExpr.reasonExpr.regIndex,
                errExpr.detailsExpr.regIndex, regIndex);
    }

    @Override
    public void visit(BLangBracedOrTupleExpr bracedOrTupleExpr) {
        // Emit create array instruction
        RegIndex exprRegIndex = calcAndGetExprRegIndex(bracedOrTupleExpr);
        Operand typeCPIndex = getTypeCPIndex(bracedOrTupleExpr.type);
        BLangLiteral sizeLiteral = generateIntegerLiteralNode(bracedOrTupleExpr, bracedOrTupleExpr.expressions.size());

        emit(InstructionCodes.RNEWARRAY, exprRegIndex, typeCPIndex, sizeLiteral.regIndex);

        // Emit instructions populate initial array values;
        for (int i = 0; i < bracedOrTupleExpr.expressions.size(); i++) {
            BLangExpression argExpr = bracedOrTupleExpr.expressions.get(i);
            genNode(argExpr, this.env);

            BLangLiteral indexLiteral = new BLangLiteral();
            indexLiteral.pos = argExpr.pos;
            indexLiteral.value = (long) i;
            indexLiteral.type = symTable.intType;
            genNode(indexLiteral, this.env);
            emit(InstructionCodes.RASTORE, exprRegIndex, indexLiteral.regIndex, argExpr.regIndex);
        }
    }

    private void visitAndExpression(BLangBinaryExpr binaryExpr) {
        // Code address to jump if at least one of the expressions get evaluated to false.
        // short-circuit evaluation
        Operand falseJumpAddr = getOperand(-1);

        // Generate code for the left hand side
        genNode(binaryExpr.lhsExpr, this.env);
        emit(InstructionCodes.BR_FALSE, binaryExpr.lhsExpr.regIndex, falseJumpAddr);

        // Generate code for the right hand side
        genNode(binaryExpr.rhsExpr, this.env);
        emit(InstructionCodes.BR_FALSE, binaryExpr.rhsExpr.regIndex, falseJumpAddr);

        // If both l and r conditions are true, then load 'true'
        calcAndGetExprRegIndex(binaryExpr);
        emit(InstructionCodes.BCONST_1, binaryExpr.regIndex);

        Operand gotoAddr = getOperand(-1);
        emit(InstructionCodes.GOTO, gotoAddr);

        falseJumpAddr.value = nextIP();

        // Load 'false' if the both conditions are false;
        emit(InstructionCodes.BCONST_0, binaryExpr.regIndex);
        gotoAddr.value = nextIP();
    }

    private void visitOrExpression(BLangBinaryExpr binaryExpr) {
        // short-circuit evaluation
        // Code address to jump if the lhs expression gets evaluated to 'true'.
        Operand lExprTrueJumpAddr = getOperand(-1);

        // Code address to jump if the rhs expression gets evaluated to 'false'.
        Operand rExprFalseJumpAddr = getOperand(-1);

        // Generate code for the left hand side
        genNode(binaryExpr.lhsExpr, this.env);
        emit(InstructionCodes.BR_TRUE, binaryExpr.lhsExpr.regIndex, lExprTrueJumpAddr);

        // Generate code for the right hand side
        genNode(binaryExpr.rhsExpr, this.env);
        emit(InstructionCodes.BR_FALSE, binaryExpr.rhsExpr.regIndex, rExprFalseJumpAddr);

        lExprTrueJumpAddr.value = nextIP();
        RegIndex exprRegIndex = calcAndGetExprRegIndex(binaryExpr);
        emit(InstructionCodes.BCONST_1, exprRegIndex);

        Operand gotoAddr = getOperand(-1);
        emit(InstructionCodes.GOTO, gotoAddr);
        rExprFalseJumpAddr.value = nextIP();

        // Load 'false' if the both conditions are false;
        emit(InstructionCodes.BCONST_0, exprRegIndex);
        gotoAddr.value = nextIP();
    }

    public void visit(BLangInvocation iExpr) {
        if (iExpr.expr != null) {
            return;
        }

        Operand[] operands = getFuncOperands(iExpr);
        emit(InstructionCodes.CALL, operands);
    }

    public void visit(BLangActionInvocation aIExpr) {
    }

    @Override
    public void visit(BLangBuiltInMethodInvocation iExpr) {
        genNode(iExpr.expr, this.env);
        RegIndex regIndex = calcAndGetExprRegIndex(iExpr);
<<<<<<< HEAD
        if (iExpr.builtInMethod == BLangBuiltInMethod.REASON) {
            emit(InstructionCodes.REASON, iExpr.expr.regIndex, regIndex);
        } else if (iExpr.builtInMethod == BLangBuiltInMethod.DETAIL) {
            emit(InstructionCodes.DETAIL, iExpr.expr.regIndex, regIndex);
        } else if (iExpr.builtInMethod == BLangBuiltInMethod.LENGTH) {
            Operand typeCPIndex = getTypeCPIndex(iExpr.expr.type);
            emit(InstructionCodes.LENGTHOF, iExpr.expr.regIndex, typeCPIndex, regIndex);
        } else if (iExpr.builtInMethod == BLangBuiltInMethod.CLONE) {
            emit(InstructionCodes.CLONE, iExpr.expr.regIndex, regIndex);
=======
        switch (iExpr.builtInMethod) {
            case REASON:
                emit(InstructionCodes.REASON, iExpr.expr.regIndex, regIndex);
                break;
            case DETAIL:
                emit(InstructionCodes.DETAIL, iExpr.expr.regIndex, regIndex);
                break;
            case LENGTH:
                Operand typeCPIndex = getTypeCPIndex(iExpr.expr.type);
                emit(InstructionCodes.LENGTHOF, iExpr.expr.regIndex, typeCPIndex, regIndex);
                break;
            case FREEZE:
                emit(InstructionCodes.FREEZE, iExpr.expr.regIndex, regIndex);
                break;
            case IS_FROZEN:
                emit(InstructionCodes.IS_FROZEN, iExpr.expr.regIndex, regIndex);
                break;
>>>>>>> 2332016e
        }
    }

    public void visit(BLangTypeInit cIExpr) {
        BSymbol structSymbol = cIExpr.type.tsymbol;
        int pkgCPIndex = addPackageRefCPEntry(currentPkgInfo, structSymbol.pkgID);
        int structNameCPIndex = addUTF8CPEntry(currentPkgInfo, structSymbol.name.value);
        StructureRefCPEntry structureRefCPEntry = new StructureRefCPEntry(pkgCPIndex, structNameCPIndex);
        Operand structCPIndex = getOperand(currentPkgInfo.addCPEntry(structureRefCPEntry));

        //Emit an instruction to create a new struct.
        RegIndex structRegIndex = calcAndGetExprRegIndex(cIExpr);
        emit(InstructionCodes.NEWSTRUCT, structCPIndex, structRegIndex);

        // Invoke the struct initializer here.
        Operand[] operands = getFuncOperands(cIExpr.objectInitInvocation);

        Operand[] callOperands = new Operand[operands.length + 1];
        callOperands[0] = operands[0];
        callOperands[1] = operands[1];
        callOperands[2] = getOperand(operands[2].value + 1);
        callOperands[3] = structRegIndex;

        System.arraycopy(operands, 3, callOperands, 4, operands.length - 3);
        emit(InstructionCodes.CALL, callOperands);
    }

    public void visit(BLangAttachedFunctionInvocation iExpr) {
        Operand[] operands = getFuncOperands(iExpr);
        if (iExpr.expr.type.tag == TypeTags.OBJECT) {
            Operand[] vCallOperands = new Operand[operands.length + 1];
            vCallOperands[0] = iExpr.expr.regIndex;
            System.arraycopy(operands, 0, vCallOperands, 1, operands.length);
            emit(InstructionCodes.VCALL, vCallOperands);
        } else {
            emit(InstructionCodes.CALL, operands);
        }
    }

    public void visit(BFunctionPointerInvocation iExpr) {
        Operand[] operands = getFuncOperands(iExpr, -1);
        genNode(iExpr.expr, env);
        operands[0] = iExpr.expr.regIndex;
        emit(InstructionCodes.FPCALL, operands);
    }

    public void visit(BLangTypeConversionExpr convExpr) {
        int opcode = convExpr.conversionSymbol.opcode;

        // Figure out the reg index of the result value
        BType castExprType = convExpr.type;
        RegIndex convExprRegIndex = calcAndGetExprRegIndex(convExpr.regIndex, castExprType.tag);
        convExpr.regIndex = convExprRegIndex;
        if (opcode == InstructionCodes.NOP) {
            convExpr.expr.regIndex = createLHSRegIndex(convExprRegIndex);
            genNode(convExpr.expr, this.env);
            return;
        }

        genNode(convExpr.expr, this.env);
        if (opcode == InstructionCodes.MAP2T ||
                opcode == InstructionCodes.JSON2T ||
                opcode == InstructionCodes.ANY2T ||
                opcode == InstructionCodes.ANY2C ||
                opcode == InstructionCodes.ANY2E ||
                opcode == InstructionCodes.T2JSON ||
                opcode == InstructionCodes.MAP2JSON ||
                opcode == InstructionCodes.JSON2MAP ||
                opcode == InstructionCodes.JSON2ARRAY ||
                opcode == InstructionCodes.O2JSON ||
                opcode == InstructionCodes.CHECKCAST) {
            Operand typeCPIndex = getTypeCPIndex(convExpr.targetType);
            emit(opcode, convExpr.expr.regIndex, typeCPIndex, convExprRegIndex);
        } else {
            emit(opcode, convExpr.expr.regIndex, convExprRegIndex);
        }
    }

    public void visit(BLangRecordLiteral recordLiteral) {
        /* ignore */
    }

    public void visit(BLangTernaryExpr ternaryExpr) {
        // Determine the reg index of the ternary expression and this reg index will be used by both then and else
        // expressions to store their result
        RegIndex ternaryExprRegIndex = calcAndGetExprRegIndex(ternaryExpr);

        // Generate code for the condition
        this.genNode(ternaryExpr.expr, this.env);
        Operand ifFalseJumpAddr = getOperand(-1);
        this.emit(InstructionCodes.BR_FALSE, ternaryExpr.expr.regIndex, ifFalseJumpAddr);

        // Generate code for the then expression
        ternaryExpr.thenExpr.regIndex = createLHSRegIndex(ternaryExprRegIndex);
        this.genNode(ternaryExpr.thenExpr, this.env);
        Operand endJumpAddr = getOperand(-1);
        this.emit(InstructionCodes.GOTO, endJumpAddr);
        ifFalseJumpAddr.value = nextIP();

        // Generate code for the then expression
        ternaryExpr.elseExpr.regIndex = createLHSRegIndex(ternaryExprRegIndex);
        this.genNode(ternaryExpr.elseExpr, this.env);
        endJumpAddr.value = nextIP();
    }

    public void visit(BLangAwaitExpr awaitExpr) {
        Operand valueRegIndex;
        if (awaitExpr.type != null) {
            valueRegIndex = calcAndGetExprRegIndex(awaitExpr);
        } else {
            valueRegIndex = this.getOperand(-1);
        }
        genNode(awaitExpr.expr, this.env);
        Operand futureRegIndex = awaitExpr.expr.regIndex;
        this.emit(InstructionCodes.AWAIT, futureRegIndex, valueRegIndex);
    }

    @Override
    public void visit(BLangTrapExpr trapExpr) {
        ErrorTableAttributeInfo errorTable = getErrorTable(currentPkgInfo);

        int fromIP = nextIP();
        genNode(trapExpr.expr, env);
        RegIndex regIndex = calcAndGetExprRegIndex(trapExpr);
        emit(InstructionCodes.RMOVE, trapExpr.expr.regIndex, regIndex);
        int toIP = nextIP();
        errorTable.addErrorTableEntry(new ErrorTableEntry(fromIP, toIP, toIP, regIndex));
    }

    public void visit(BLangTypedescExpr accessExpr) {
        Operand typeCPIndex = getTypeCPIndex(accessExpr.resolvedType);
        emit(InstructionCodes.TYPELOAD, typeCPIndex, calcAndGetExprRegIndex(accessExpr));
    }

    public void visit(BLangUnaryExpr unaryExpr) {
        RegIndex exprIndex = calcAndGetExprRegIndex(unaryExpr);

        if (OperatorKind.ADD.equals(unaryExpr.operator) || OperatorKind.UNTAINT.equals(unaryExpr.operator)) {
            unaryExpr.expr.regIndex = createLHSRegIndex(unaryExpr.regIndex);
            genNode(unaryExpr.expr, this.env);
            return;
        }

        int opcode;
        genNode(unaryExpr.expr, this.env);
        if (OperatorKind.LENGTHOF.equals(unaryExpr.operator)) {
            Operand typeCPIndex = getTypeCPIndex(unaryExpr.expr.type);
            opcode = unaryExpr.opSymbol.opcode;
            emit(opcode, unaryExpr.expr.regIndex, typeCPIndex, exprIndex);
        } else {
            opcode = unaryExpr.opSymbol.opcode;
            emit(opcode, unaryExpr.expr.regIndex, exprIndex);
        }
    }

    public void visit(BLangLambdaFunction bLangLambdaFunction) {
        visitFunctionPointerLoad(bLangLambdaFunction, ((BLangFunction) bLangLambdaFunction.getFunctionNode()).symbol);
    }

    public void visit(BLangStatementExpression bLangStatementExpression) {
        bLangStatementExpression.regIndex = calcAndGetExprRegIndex(bLangStatementExpression);

        boolean prevRegIndexResetDisabledState = this.regIndexResetDisabled;
        this.regIndexResetDisabled = true;
        genNode(bLangStatementExpression.stmt, this.env);
        this.regIndexResetDisabled = prevRegIndexResetDisabledState;

        genNode(bLangStatementExpression.expr, this.env);
        emit(getOpcode(bLangStatementExpression.expr.type.tag, InstructionCodes.IMOVE),
                bLangStatementExpression.expr.regIndex, bLangStatementExpression.regIndex);
    }

    public void visit(BLangScope scopeNode) {
        // add the child nodes to the map
        childScopesMap.put(scopeNode.name.getValue(), scopeNode.childScopes);
        visit(scopeNode.scopeBody);

        // generating scope end instruction
        int pkgRefCPIndex = addPackageRefCPEntry(currentPkgInfo, currentPkgID);
        int funcNameCPIndex = addUTF8CPEntry(currentPkgInfo, Names.GEN_VAR_PREFIX + scopeNode.name.getValue());
        FunctionRefCPEntry funcRefCPEntry = new FunctionRefCPEntry(pkgRefCPIndex, funcNameCPIndex);
        int funcRefCPIndex = currentPkgInfo.addCPEntry(funcRefCPEntry);
        int i = 0;
        //functionRefCP, scopenameUTF8CP, nChild, children
        Operand[] operands = new Operand[3 + scopeNode.childScopes.size()];
        operands[i++] = getOperand(funcRefCPIndex);
        int scopeNameCPIndex = addUTF8CPEntry(currentPkgInfo, scopeNode.getScopeName().getValue());
        operands[i++] = getOperand(scopeNameCPIndex);

        operands[i++] = getOperand(scopeNode.childScopes.size());

        for (String child : scopeNode.childScopes) {
            int childScopeNameIndex = addUTF8CPEntry(currentPkgInfo, child);
            operands[i++] = getOperand(childScopeNameIndex);
        }

        Operand typeCPIndex = getTypeCPIndex(scopeNode.compensationFunction.function.symbol.type);
        RegIndex nextIndex = calcAndGetExprRegIndex(scopeNode.compensationFunction);
        Operand[] closureOperands = calcClosureOperands(scopeNode.compensationFunction.function, funcRefCPIndex,
                nextIndex, typeCPIndex);

        Operand[] finalOperands = new Operand[operands.length + closureOperands.length];
        System.arraycopy(operands, 0, finalOperands, 0, operands.length);
        System.arraycopy(closureOperands, 0, finalOperands, operands.length, closureOperands.length);

        emit(InstructionCodes.SCOPE_END, finalOperands);
    }

    public void visit(BLangCompensate compensate) {
        Operand jumpAddr = getOperand(nextIP());
        //Add child function refs
        Stack<String> children = childScopesMap.get(compensate.scopeName.getValue());

        int i = 0;
        // Operands: scopeName, child count, children, NIL return.
        Operand[] operands = new Operand[3 + children.size()];

        int scopeNameCPIndex = addUTF8CPEntry(currentPkgInfo, compensate.invocation.name.value);
        operands[i++] = getOperand(scopeNameCPIndex);

        operands[i++] = getOperand(children.size());
        while (children != null && !children.isEmpty()) {
            String childName = children.pop();
            int childNameCP = currentPkgInfo.addCPEntry(new UTF8CPEntry(childName));
            operands[i++] = getOperand(childNameCP);
        }
        // Compensation block is modeled as an anonymous function, which require a return reg.
        operands[i++] = getRegIndex(TypeTags.NIL);

        emit(InstructionCodes.COMPENSATE, operands);
        emit(InstructionCodes.LOOP_COMPENSATE, jumpAddr);
    }

    // private methods

    private <T extends BLangNode, U extends SymbolEnv> T genNode(T t, U u) {
        SymbolEnv prevEnv = this.env;
        this.env = u;
        t.accept(this);
        this.env = prevEnv;
        return t;
    }

    private String generateSig(BType[] types) {
        StringBuilder builder = new StringBuilder();
        Arrays.stream(types).forEach(e -> builder.append(e.getDesc()));
        return builder.toString();
    }

    private String generateFunctionSig(BType[] paramTypes, BType retType) {
        return "(" + generateSig(paramTypes) + ")(" + retType.getDesc() + ")";
    }

    private String generateFunctionSig(BType[] paramTypes) {
        return "(" + generateSig(paramTypes) + ")()";
    }

    private BLangLiteral generateIntegerLiteralNode(BLangNode node, long integer) {
        BLangLiteral literal = new BLangLiteral();
        literal.pos = node.pos;
        literal.value = integer;
        literal.type = symTable.intType;
        genNode(literal, this.env);
        return literal;
    }

    private int getNextIndex(int typeTag, VariableIndex indexes) {
        int index;
        switch (typeTag) {
            case TypeTags.INT:
                index = ++indexes.tInt;
                break;
            case TypeTags.BYTE:
                index = ++indexes.tBoolean;
                break;
            case TypeTags.FLOAT:
                index = ++indexes.tFloat;
                break;
            case TypeTags.STRING:
                index = ++indexes.tString;
                break;
            case TypeTags.BOOLEAN:
                index = ++indexes.tBoolean;
                break;
            default:
                index = ++indexes.tRef;
                break;
        }

        return index;
    }

    private int getOpcode(int typeTag, int baseOpcode) {
        int opcode;
        switch (typeTag) {
            case TypeTags.INT:
                opcode = baseOpcode;
                break;
            case TypeTags.FLOAT:
                opcode = baseOpcode + FLOAT_OFFSET;
                break;
            case TypeTags.STRING:
                opcode = baseOpcode + STRING_OFFSET;
                break;
            case TypeTags.BYTE:
            case TypeTags.BOOLEAN:
                opcode = baseOpcode + BOOL_OFFSET;
                break;
            default:
                opcode = baseOpcode + REF_OFFSET;
                break;
        }

        return opcode;
    }

    /**
     * This is a separate method that calculates opcode values for array related operations such as INEWARRAY, IALOAD,
     * IALOAD. A separate methods is added to adhere to the same pattern of using INT as a base opcode and to support
     * byte array related operations.
     */
    private int getOpcodeForArrayOperations(int typeTag, int baseOpcode) {
        int opcode;
        switch (typeTag) {
            case TypeTags.BYTE:
                opcode = baseOpcode - BYTE_NEGATIVE_OFFSET;
                break;
            case TypeTags.INT:
                opcode = baseOpcode;
                break;
            case TypeTags.FLOAT:
                opcode = baseOpcode + FLOAT_OFFSET;
                break;
            case TypeTags.STRING:
                opcode = baseOpcode + STRING_OFFSET;
                break;
            case TypeTags.BOOLEAN:
                opcode = baseOpcode + BOOL_OFFSET;
                break;
            default:
                opcode = baseOpcode + REF_OFFSET;
                break;
        }

        return opcode;
    }

    private Operand getOperand(int value) {
        return new Operand(value);
    }

    private Operand getOperand(boolean value) {
        return new Operand(value ? 1 : 0);
    }

    private RegIndex getLVIndex(int typeTag) {
        return getRegIndexInternal(typeTag, LOCAL);
    }

    private RegIndex getPVIndex(int typeTag) {
        return getRegIndexInternal(typeTag, PACKAGE);
    }

    private RegIndex getFieldIndex(int typeTag) {
        return getRegIndexInternal(typeTag, FIELD);
    }

    private RegIndex getRegIndex(int typeTag) {
        RegIndex regIndex = getRegIndexInternal(typeTag, REG);
        addToRegIndexList(regIndex);
        return regIndex;
    }

    private RegIndex getRegIndexInternal(int typeTag, VariableIndex.Kind varIndexKind) {
        int index;
        switch (varIndexKind) {
            case REG:
                return new RegIndex(getNextIndex(typeTag, regIndexes), typeTag);
            case PACKAGE:
                index = getNextIndex(typeTag, pvIndexes);
                break;
            case FIELD:
                index = getNextIndex(typeTag, fieldIndexes);
                break;
            default:
                index = getNextIndex(typeTag, lvIndexes);
                break;
        }

        RegIndex regIndex = new RegIndex(index, typeTag);
        regIndex.isVarIndex = true;
        return regIndex;
    }

    private RegIndex calcAndGetExprRegIndex(BLangExpression expr) {
        expr.regIndex = calcAndGetExprRegIndex(expr.regIndex, expr.type.tag);
        return expr.regIndex;
    }

    private RegIndex calcAndGetExprRegIndex(RegIndex regIndex, int typeTag) {
        if (regIndex != null && (regIndex.isVarIndex || regIndex.isLHSIndex)) {
            return regIndex;
        }

        return getRegIndex(typeTag);
    }

    private RegIndex createLHSRegIndex(RegIndex regIndex) {
        if (regIndex.isVarIndex || regIndex.isLHSIndex) {
            return regIndex;
        }

        RegIndex lhsRegIndex = new RegIndex(regIndex.value, regIndex.typeTag, true);
        addToRegIndexList(lhsRegIndex);
        return lhsRegIndex;
    }

    private void addToRegIndexList(RegIndex regIndex) {
        if (regIndex.isVarIndex) {
            throw new IllegalStateException("");
        }
        regIndexList.add(regIndex);
    }

    private LocalVariableInfo getLocalVarAttributeInfo(BVarSymbol varSymbol) {
        int varNameCPIndex = addUTF8CPEntry(currentPkgInfo, varSymbol.name.value);
        int varIndex = varSymbol.varIndex.value;
        int sigCPIndex = addUTF8CPEntry(currentPkgInfo, varSymbol.type.getDesc());
        return new LocalVariableInfo(varNameCPIndex, sigCPIndex, varIndex);
    }

    private void visitInvokableNode(BLangInvokableNode invokableNode,
                                    CallableUnitInfo callableUnitInfo,
                                    SymbolEnv invokableSymbolEnv) {
        int localVarAttrNameIndex = addUTF8CPEntry(currentPkgInfo,
                AttributeInfo.Kind.LOCAL_VARIABLES_ATTRIBUTE.value());
        LocalVariableAttributeInfo localVarAttributeInfo = new LocalVariableAttributeInfo(localVarAttrNameIndex);

        // TODO Read annotations attached to this callableUnit

        // Add local variable indexes to the parameters and return parameters
        visitInvokableNodeParams(invokableNode.symbol, callableUnitInfo, localVarAttributeInfo);

        if (invokableNode.pos != null) {
            localVarAttributeInfo.localVars.forEach(param -> {
                param.scopeStartLineNumber = invokableNode.pos.sLine;
                param.scopeEndLineNumber = invokableNode.pos.eLine;
            });
        }

        if (Symbols.isNative(invokableNode.symbol)) {
            this.processWorker(callableUnitInfo.defaultWorkerInfo, null,
                    localVarAttributeInfo, invokableSymbolEnv, null);
        } else {
            // Clone lvIndex structure here. This structure contain local variable indexes of the input and
            // out parameters and they are common for all the workers.
            VariableIndex lvIndexCopy = this.copyVarIndex(lvIndexes);
            this.processWorker(callableUnitInfo.defaultWorkerInfo, invokableNode.body,
                    localVarAttributeInfo, invokableSymbolEnv, lvIndexCopy);
            for (BLangWorker worker : invokableNode.getWorkers()) {
                this.processWorker(callableUnitInfo.getWorkerInfo(worker.name.value),
                        worker.body, localVarAttributeInfo, invokableSymbolEnv, this.copyVarIndex(lvIndexCopy));
            }
        }

        if (invokableNode.symbol.taintTable != null) {
            int taintTableAttributeNameIndex = addUTF8CPEntry(currentPkgInfo, AttributeInfo.Kind.TAINT_TABLE.value());
            TaintTableAttributeInfo taintTableAttributeInfo = new TaintTableAttributeInfo(taintTableAttributeNameIndex);
            visitTaintTable(invokableNode.symbol.taintTable, taintTableAttributeInfo);
            callableUnitInfo.addAttributeInfo(AttributeInfo.Kind.TAINT_TABLE, taintTableAttributeInfo);
        }
    }

    private void visitTaintTable(Map<Integer, TaintRecord> taintTable,
                                 TaintTableAttributeInfo taintTableAttributeInfo) {
        int rowCount = 0;
        for (Integer paramIndex : taintTable.keySet()) {
            TaintRecord taintRecord = taintTable.get(paramIndex);
            boolean added = addTaintTableEntry(taintTableAttributeInfo, paramIndex, taintRecord);
            if (added) {
                // Number of columns required is: One column per parameter and one column for return tainted status.
                taintTableAttributeInfo.columnCount = taintRecord.parameterTaintedStatusList.size() + 1;
                rowCount++;
            }
        }
        taintTableAttributeInfo.rowCount = rowCount;
    }

    private boolean addTaintTableEntry(TaintTableAttributeInfo taintTableAttributeInfo, int index,
                                       TaintRecord taintRecord) {
        // Add to attribute info only if the current record has tainted status of return, but not taint errors.
        // It is not useful to preserve the propagated taint errors, since user will not be able to correct the compiled
        // code and will not need to know internals of the already compiled code.
        if (taintRecord.taintError == null || taintRecord.taintError.isEmpty()) {
            List<Boolean> storedTaintTableValue = new ArrayList<>();
            storedTaintTableValue.add(taintRecord.returnTaintedStatus);
            storedTaintTableValue.addAll(taintRecord.parameterTaintedStatusList);
            taintTableAttributeInfo.taintTable.put(index, storedTaintTableValue);
            return true;
        }
        return false;
    }

    private void processWorker(WorkerInfo workerInfo, BLangBlockStmt body,
                               LocalVariableAttributeInfo localVarAttributeInfo, SymbolEnv invokableSymbolEnv,
                               VariableIndex lvIndexCopy) {
        workerInfo.codeAttributeInfo.attributeNameIndex = this.addUTF8CPEntry(
                this.currentPkgInfo, AttributeInfo.Kind.CODE_ATTRIBUTE.value());
        workerInfo.addAttributeInfo(AttributeInfo.Kind.LOCAL_VARIABLES_ATTRIBUTE, localVarAttributeInfo);
        if (body != null) {
            localVarAttrInfo = new LocalVariableAttributeInfo(localVarAttributeInfo.attributeNameIndex);
            localVarAttrInfo.localVars = new ArrayList<>(localVarAttributeInfo.localVars);
            workerInfo.addAttributeInfo(AttributeInfo.Kind.LOCAL_VARIABLES_ATTRIBUTE, localVarAttrInfo);
            workerInfo.codeAttributeInfo.codeAddrs = nextIP();
            this.lvIndexes = lvIndexCopy;
            this.currentWorkerInfo = workerInfo;
            this.genNode(body, invokableSymbolEnv);
        }
        this.endWorkerInfoUnit(workerInfo.codeAttributeInfo);
        this.emit(InstructionCodes.HALT);
    }

    private void visitInvokableNodeParams(BInvokableSymbol invokableSymbol, CallableUnitInfo callableUnitInfo,
                                          LocalVariableAttributeInfo localVarAttrInfo) {

        // Visit the the receiver if this is an attached function
        if (invokableSymbol.receiverSymbol != null) {
            visitVarSymbol(invokableSymbol.receiverSymbol, lvIndexes, localVarAttrInfo);
        }

        // TODO Read param and return param annotations
        invokableSymbol.params.forEach(param -> visitVarSymbol(param, lvIndexes, localVarAttrInfo));
        invokableSymbol.defaultableParams.forEach(param -> visitVarSymbol(param, lvIndexes, localVarAttrInfo));
        if (invokableSymbol.restParam != null) {
            visitVarSymbol(invokableSymbol.restParam, lvIndexes, localVarAttrInfo);
        }

        callableUnitInfo.addAttributeInfo(AttributeInfo.Kind.LOCAL_VARIABLES_ATTRIBUTE, localVarAttrInfo);
    }

    private void visitVarSymbol(BVarSymbol varSymbol, VariableIndex variableIndex,
                                LocalVariableAttributeInfo localVarAttrInfo) {
        varSymbol.varIndex = getRegIndexInternal(varSymbol.type.tag, variableIndex.kind);
        LocalVariableInfo localVarInfo = getLocalVarAttributeInfo(varSymbol);
        localVarAttrInfo.localVars.add(localVarInfo);
    }

    private VariableIndex copyVarIndex(VariableIndex that) {
        VariableIndex vIndexes = new VariableIndex(that.kind);
        vIndexes.tInt = that.tInt;
        vIndexes.tFloat = that.tFloat;
        vIndexes.tString = that.tString;
        vIndexes.tBoolean = that.tBoolean;
        vIndexes.tRef = that.tRef;
        return vIndexes;
    }

    private int nextIP() {
        return currentPkgInfo.instructionList.size();
    }

    private void endWorkerInfoUnit(CodeAttributeInfo codeAttributeInfo) {
        codeAttributeInfo.maxLongLocalVars = lvIndexes.tInt + 1;
        codeAttributeInfo.maxDoubleLocalVars = lvIndexes.tFloat + 1;
        codeAttributeInfo.maxStringLocalVars = lvIndexes.tString + 1;
        codeAttributeInfo.maxIntLocalVars = lvIndexes.tBoolean + 1;
        codeAttributeInfo.maxRefLocalVars = lvIndexes.tRef + 1;

        codeAttributeInfo.maxLongRegs = codeAttributeInfo.maxLongLocalVars + maxRegIndexes.tInt + 1;
        codeAttributeInfo.maxDoubleRegs = codeAttributeInfo.maxDoubleLocalVars + maxRegIndexes.tFloat + 1;
        codeAttributeInfo.maxStringRegs = codeAttributeInfo.maxStringLocalVars + maxRegIndexes.tString + 1;
        codeAttributeInfo.maxIntRegs = codeAttributeInfo.maxIntLocalVars + maxRegIndexes.tBoolean + 1;
        codeAttributeInfo.maxRefRegs = codeAttributeInfo.maxRefLocalVars + maxRegIndexes.tRef + 1;

        // Update register indexes.
        for (RegIndex regIndex : regIndexList) {
            switch (regIndex.typeTag) {
                case TypeTags.INT:
                    regIndex.value = regIndex.value + codeAttributeInfo.maxLongLocalVars;
                    break;
                case TypeTags.BYTE:
                    regIndex.value = regIndex.value + codeAttributeInfo.maxIntLocalVars;
                    break;
                case TypeTags.FLOAT:
                    regIndex.value = regIndex.value + codeAttributeInfo.maxDoubleLocalVars;
                    break;
                case TypeTags.STRING:
                    regIndex.value = regIndex.value + codeAttributeInfo.maxStringLocalVars;
                    break;
                case TypeTags.BOOLEAN:
                    regIndex.value = regIndex.value + codeAttributeInfo.maxIntLocalVars;
                    break;
                default:
                    regIndex.value = regIndex.value + codeAttributeInfo.maxRefLocalVars;
                    break;
            }
        }

        regIndexList = new ArrayList<>();
        lvIndexes = new VariableIndex(LOCAL);
        regIndexes = new VariableIndex(REG);
        maxRegIndexes = new VariableIndex(REG);
    }

    private void setMaxRegIndexes(VariableIndex current, VariableIndex max) {
        max.tInt = (max.tInt > current.tInt) ? max.tInt : current.tInt;
        max.tFloat = (max.tFloat > current.tFloat) ? max.tFloat : current.tFloat;
        max.tString = (max.tString > current.tString) ? max.tString : current.tString;
        max.tBoolean = (max.tBoolean > current.tBoolean) ? max.tBoolean : current.tBoolean;
        max.tRef = (max.tRef > current.tRef) ? max.tRef : current.tRef;
    }

    private void prepareIndexes(VariableIndex indexes) {
        indexes.tInt++;
        indexes.tFloat++;
        indexes.tString++;
        indexes.tBoolean++;
        indexes.tRef++;
    }

    private int emit(int opcode) {
        currentPkgInfo.instructionList.add(InstructionFactory.get(opcode));
        return currentPkgInfo.instructionList.size();
    }

    private int emit(int opcode, Operand... operands) {
        currentPkgInfo.instructionList.add(InstructionFactory.get(opcode, operands));
        return currentPkgInfo.instructionList.size();
    }

    private int emit(Instruction instr) {
        currentPkgInfo.instructionList.add(instr);
        return currentPkgInfo.instructionList.size();
    }

    private void addVarCountAttrInfo(ConstantPool constantPool,
                                     AttributeInfoPool attributeInfoPool,
                                     VariableIndex fieldCount) {
        int attrNameCPIndex = addUTF8CPEntry(constantPool,
                AttributeInfo.Kind.VARIABLE_TYPE_COUNT_ATTRIBUTE.value());
        VarTypeCountAttributeInfo varCountAttribInfo = new VarTypeCountAttributeInfo(attrNameCPIndex);
        varCountAttribInfo.setMaxLongVars(fieldCount.tInt);
        varCountAttribInfo.setMaxDoubleVars(fieldCount.tFloat);
        varCountAttribInfo.setMaxStringVars(fieldCount.tString);
        varCountAttribInfo.setMaxIntVars(fieldCount.tBoolean);
        varCountAttribInfo.setMaxRefVars(fieldCount.tRef);
        attributeInfoPool.addAttributeInfo(AttributeInfo.Kind.VARIABLE_TYPE_COUNT_ATTRIBUTE, varCountAttribInfo);
    }

    private Operand[] getFuncOperands(BLangInvocation iExpr) {
        int funcRefCPIndex = getFuncRefCPIndex((BInvokableSymbol) iExpr.symbol);
        return getFuncOperands(iExpr, funcRefCPIndex);
    }

    private int getFuncRefCPIndex(BInvokableSymbol invokableSymbol) {
        int pkgRefCPIndex = addPackageRefCPEntry(currentPkgInfo, invokableSymbol.pkgID);
        int funcNameCPIndex = addUTF8CPEntry(currentPkgInfo, invokableSymbol.name.value);
        FunctionRefCPEntry funcRefCPEntry = new FunctionRefCPEntry(pkgRefCPIndex, funcNameCPIndex);
        return currentPkgInfo.addCPEntry(funcRefCPEntry);
    }

    private Operand[] getFuncOperands(BLangInvocation iExpr, int funcRefCPIndex) {
        // call funcRefCPIndex, nArgRegs, argRegs[nArgRegs], nRetRegs, retRegs[nRetRegs]
        int i = 0;
        int nArgRegs = iExpr.requiredArgs.size() + iExpr.namedArgs.size() + iExpr.restArgs.size();
        int nRetRegs = 1; // TODO Improve balx format and VM side
        int flags = FunctionFlags.NOTHING;
        Operand[] operands = new Operand[nArgRegs + nRetRegs + 4];
        operands[i++] = getOperand(funcRefCPIndex);
        if (iExpr.async) {
            flags = FunctionFlags.markAsync(flags);
        }
        if (iExpr.actionInvocation) {
            flags = FunctionFlags.markObserved(flags);
        }
        operands[i++] = getOperand(flags);
        operands[i++] = getOperand(nArgRegs);

        // Write required arguments
        for (BLangExpression argExpr : iExpr.requiredArgs) {
            operands[i++] = genNode(argExpr, this.env).regIndex;
        }

        // Write named arguments
        i = generateNamedArgs(iExpr, operands, i);

        // Write rest arguments
        for (BLangExpression argExpr : iExpr.restArgs) {
            operands[i++] = genNode(argExpr, this.env).regIndex;
        }

        // Calculate registers to store return values
        operands[i++] = getOperand(nRetRegs);

        iExpr.regIndex = calcAndGetExprRegIndex(iExpr.regIndex, iExpr.type.tag);
        operands[i] = iExpr.regIndex;
        return operands;
    }

    private int generateNamedArgs(BLangInvocation iExpr, Operand[] operands, int currentIndex) {
        if (iExpr.namedArgs.isEmpty()) {
            return currentIndex;
        }

        if (iExpr.symbol.kind != SymbolKind.FUNCTION) {
            throw new IllegalStateException("Unsupported callable unit");
        }

        for (BLangExpression argExpr : iExpr.namedArgs) {
            operands[currentIndex++] = genNode(argExpr, this.env).regIndex;
        }

        return currentIndex;
    }

    private void addVariableCountAttributeInfo(ConstantPool constantPool,
                                               AttributeInfoPool attributeInfoPool,
                                               int[] fieldCount) {
        UTF8CPEntry attribNameCPEntry = new UTF8CPEntry(AttributeInfo.Kind.VARIABLE_TYPE_COUNT_ATTRIBUTE.toString());
        int attribNameCPIndex = constantPool.addCPEntry(attribNameCPEntry);
        VarTypeCountAttributeInfo varCountAttribInfo = new VarTypeCountAttributeInfo(attribNameCPIndex);
        varCountAttribInfo.setMaxLongVars(fieldCount[INT_OFFSET]);
        varCountAttribInfo.setMaxDoubleVars(fieldCount[FLOAT_OFFSET]);
        varCountAttribInfo.setMaxStringVars(fieldCount[STRING_OFFSET]);
        varCountAttribInfo.setMaxIntVars(fieldCount[BOOL_OFFSET]);
        varCountAttribInfo.setMaxRefVars(fieldCount[REF_OFFSET]);
        attributeInfoPool.addAttributeInfo(AttributeInfo.Kind.VARIABLE_TYPE_COUNT_ATTRIBUTE, varCountAttribInfo);
    }

    private DefaultValue getDefaultValue(Object value) {
        BType type;
        if (value == null) {
            type = symTable.nilType;
        } else if (value instanceof Long) {
            type = symTable.intType;
        } else if (value instanceof Double) {
            type = symTable.floatType;
        } else if (value instanceof String) {
            type = symTable.stringType;
        } else if (value instanceof Boolean) {
            type = symTable.booleanType;
        } else {
            throw new IllegalStateException();
        }

        return getDefaultValue(value, type);
    }

    private DefaultValue getDefaultValue(Object value, BType typeOfValue) {
        int typeDescCPIndex = addUTF8CPEntry(currentPkgInfo, typeOfValue.getDesc());
        DefaultValue defaultValue = new DefaultValue(typeDescCPIndex, typeOfValue.getDesc());
        switch (typeOfValue.tag) {
            case TypeTags.INT:
                defaultValue.intValue = (Long) value;
                defaultValue.valueCPIndex = currentPkgInfo.addCPEntry(new IntegerCPEntry(defaultValue.intValue));
                break;
            case TypeTags.BYTE:
                defaultValue.byteValue = (Byte) value;
                defaultValue.valueCPIndex = currentPkgInfo.addCPEntry(new ByteCPEntry(defaultValue.byteValue));
                break;
            case TypeTags.FLOAT:
                defaultValue.floatValue = (Double) value;
                defaultValue.valueCPIndex = currentPkgInfo.addCPEntry(new FloatCPEntry(defaultValue.floatValue));
                break;
            case TypeTags.STRING:
                defaultValue.stringValue = (String) value;
                defaultValue.valueCPIndex = currentPkgInfo.addCPEntry(new UTF8CPEntry(defaultValue.stringValue));
                break;
            case TypeTags.BOOLEAN:
                defaultValue.booleanValue = (Boolean) value;
                break;
            case TypeTags.DECIMAL:
                defaultValue.decimalValue = (String) value;
                defaultValue.valueCPIndex = currentPkgInfo.addCPEntry(new UTF8CPEntry(defaultValue.decimalValue));
                break;
            case TypeTags.NIL:
                break;
            default:
                defaultValue = null;
        }

        return defaultValue;
    }

    private DefaultValue getDefaultValue(BLangLiteral literalExpr) {
        return getDefaultValue(literalExpr.value, literalExpr.type);
    }

    private DefaultValueAttributeInfo getDefaultValueAttributeInfo(BLangLiteral literalExpr) {
        DefaultValue defaultValue = getDefaultValue(literalExpr);
        UTF8CPEntry defaultValueAttribUTF8CPEntry =
                new UTF8CPEntry(AttributeInfo.Kind.DEFAULT_VALUE_ATTRIBUTE.toString());
        int defaultValueAttribNameIndex = currentPkgInfo.addCPEntry(defaultValueAttribUTF8CPEntry);

        return new DefaultValueAttributeInfo(defaultValueAttribNameIndex, defaultValue);
    }


    // Create info entries

    private void createConstantInfo(BLangConstant constant) {
        BConstantSymbol constantSymbol = constant.symbol;
        int constantNameCPIndex = addUTF8CPEntry(currentPkgInfo, constantSymbol.name.value);
        int finiteTypeSigCPIndex = addUTF8CPEntry(currentPkgInfo, constantSymbol.type.getDesc());
        int valueTypeSigCPIndex = addUTF8CPEntry(currentPkgInfo, constantSymbol.literalValueType.getDesc());

        ConstantInfo constantInfo = new ConstantInfo(constantNameCPIndex, finiteTypeSigCPIndex, valueTypeSigCPIndex,
                constantSymbol.flags);
        currentPkgInfo.constantInfoMap.put(constantSymbol.name.value, constantInfo);

        BLangLiteral literal = new BLangLiteral();
        literal.pos = constant.pos;
        literal.value = ((BLangLiteral) constant.value).value;
        literal.type = ((BLangLiteral) constant.value).type;
        literal.typeTag = ((BLangLiteral) constant.value).typeTag;

        DefaultValueAttributeInfo value = getDefaultValueAttributeInfo(literal);
        constantInfo.addAttributeInfo(AttributeInfo.Kind.DEFAULT_VALUE_ATTRIBUTE, value);

        // Add documentation attributes.
        addDocAttachmentAttrInfo(constant.symbol.markdownDocumentation, constantInfo);
    }

    private void createPackageVarInfo(BLangSimpleVariable varNode) {
        BVarSymbol varSymbol = varNode.symbol;
        varSymbol.varIndex = getPVIndex(varSymbol.type.tag);

        int varNameCPIndex = addUTF8CPEntry(currentPkgInfo, varSymbol.name.value);
        int typeSigCPIndex = addUTF8CPEntry(currentPkgInfo, varSymbol.type.getDesc());
        PackageVarInfo pkgVarInfo = new PackageVarInfo(varNameCPIndex, typeSigCPIndex, varSymbol.flags,
                varSymbol.varIndex.value);
        currentPkgInfo.pkgVarInfoMap.put(varSymbol.name.value, pkgVarInfo);

        LocalVariableInfo localVarInfo = getLocalVarAttributeInfo(varSymbol);
        LocalVariableAttributeInfo pkgVarAttrInfo = (LocalVariableAttributeInfo)
                currentPkgInfo.getAttributeInfo(AttributeInfo.Kind.LOCAL_VARIABLES_ATTRIBUTE);
        pkgVarAttrInfo.localVars.add(localVarInfo);

        // TODO Populate annotation attribute

        // Add documentation attributes
        addDocAttachmentAttrInfo(varNode.symbol.markdownDocumentation, pkgVarInfo);
    }

    public void visit(BLangTypeDefinition typeDefinition) {
        //TODO
    }

    private void createAnnotationInfoEntry(BLangAnnotation annotation) {
        int nameCPIndex = addUTF8CPEntry(currentPkgInfo, annotation.name.value);
        int typeSigCPIndex = -1;
        if (annotation.typeNode != null) {
            typeSigCPIndex = addUTF8CPEntry(currentPkgInfo, annotation.typeNode.type.getDesc());
        }

        AnnotationInfo annotationInfo = new AnnotationInfo(nameCPIndex, typeSigCPIndex,
                annotation.symbol.flags, ((BAnnotationSymbol) annotation.symbol).attachPoints);
        currentPkgInfo.annotationInfoMap.put(annotation.name.value, annotationInfo);
    }

    private void createTypeDefinitionInfoEntry(BLangTypeDefinition typeDefinition) {
        BTypeSymbol typeDefSymbol = typeDefinition.symbol;
        int typeDefNameCPIndex = addUTF8CPEntry(currentPkgInfo, typeDefSymbol.name.value);
        TypeDefInfo typeDefInfo = new TypeDefInfo(currentPackageRefCPIndex,
                typeDefNameCPIndex, typeDefSymbol.flags);
        typeDefInfo.isLabel = typeDefinition.symbol.isLabel;

        typeDefInfo.typeTag = typeDefSymbol.type.tag;

        if (typeDefinition.symbol.isLabel) {
            createLabelTypeTypeDef(typeDefinition, typeDefInfo);
            // Add documentation attributes
            addDocAttachmentAttrInfo(typeDefinition.symbol.markdownDocumentation, typeDefInfo);

            currentPkgInfo.addTypeDefInfo(typeDefSymbol.name.value, typeDefInfo);
            return;
        }

        switch (typeDefinition.symbol.tag) {
            case SymTag.OBJECT:
                createObjectTypeTypeDef(typeDefinition, typeDefInfo, typeDefSymbol);
                break;
            case SymTag.RECORD:
                createRecordTypeTypeDef(typeDefinition, typeDefInfo, typeDefSymbol);
                break;
            case SymTag.FINITE_TYPE:
                createFiniteTypeTypeDef(typeDefinition, typeDefInfo);
                break;
            default:
                createLabelTypeTypeDef(typeDefinition, typeDefInfo);
                break;
        }
        // Add documentation attributes
        addDocAttachmentAttrInfo(typeDefinition.symbol.markdownDocumentation, typeDefInfo);

        currentPkgInfo.addTypeDefInfo(typeDefSymbol.name.value, typeDefInfo);
    }

    private void createObjectTypeTypeDef(BLangTypeDefinition typeDefinition,
                                         TypeDefInfo typeDefInfo, BTypeSymbol typeDefSymbol) {
        ObjectTypeInfo objInfo = new ObjectTypeInfo();
        BObjectTypeSymbol objectSymbol = (BObjectTypeSymbol) typeDefSymbol;
        // Add Struct name as an UTFCPEntry to the constant pool
        objInfo.objectType = (BObjectType) objectSymbol.type;

        BLangObjectTypeNode objectTypeNode = (BLangObjectTypeNode) typeDefinition.typeNode;

        List<BLangSimpleVariable> objFields = objectTypeNode.fields;
        for (BLangSimpleVariable objField : objFields) {
            // Create StructFieldInfo Entry
            int fieldNameCPIndex = addUTF8CPEntry(currentPkgInfo, objField.name.value);
            int sigCPIndex = addUTF8CPEntry(currentPkgInfo, objField.type.getDesc());

            objField.symbol.varIndex = getFieldIndex(objField.symbol.type.tag);
            StructFieldInfo objFieldInfo = new StructFieldInfo(fieldNameCPIndex,
                    sigCPIndex, objField.symbol.flags, objField.symbol.varIndex.value);
            objFieldInfo.fieldType = objField.type;

            // Populate default values
            if (objField.expr != null && (objField.expr.getKind() == NodeKind.LITERAL &&
                    objField.expr.type.getKind() != TypeKind.ARRAY)) {
                DefaultValueAttributeInfo defaultVal = getDefaultValueAttributeInfo((BLangLiteral) objField.expr);
                objFieldInfo.addAttributeInfo(AttributeInfo.Kind.DEFAULT_VALUE_ATTRIBUTE, defaultVal);
            }

            objInfo.fieldInfoEntries.add(objFieldInfo);

            // Add documentation attributes
            addDocAttachmentAttrInfo(objField.symbol.markdownDocumentation, objFieldInfo);
        }

        // Create variable count attribute info
        prepareIndexes(fieldIndexes);
        int[] fieldCount = new int[]{fieldIndexes.tInt, fieldIndexes.tFloat, fieldIndexes.tString,
                fieldIndexes.tBoolean, fieldIndexes.tRef};
        addVariableCountAttributeInfo(currentPkgInfo, objInfo, fieldCount);
        fieldIndexes = new VariableIndex(FIELD);

        for (BAttachedFunction attachedFunc : objectSymbol.referencedFunctions) {
            createAttachedFunctionInfo(attachedFunc.funcName, attachedFunc.symbol, objectSymbol);
        }

        //TODO decide what happens to documentations for interface functions and their implementations.

        typeDefInfo.typeInfo = objInfo;
    }

    private void createAttachedFunctionInfo(Name funcName, BInvokableSymbol funcSymbol,
                                            BObjectTypeSymbol objectSymbol) {
        // Add function name as an UTFCPEntry to the constant pool
        int funcNameCPIndex = this.addUTF8CPEntry(currentPkgInfo, funcName.getValue());

        FunctionInfo funcInfo = new FunctionInfo(currentPackageRefCPIndex, funcNameCPIndex);
        BInvokableType funcType = (BInvokableType) funcSymbol.type;
        funcInfo.paramTypes = funcType.paramTypes.toArray(new BType[0]);
        populateInvokableSignature(funcType, funcInfo);

        funcInfo.flags = funcSymbol.flags;
        funcInfo.attachedToTypeCPIndex = getTypeCPIndex(objectSymbol.type).value;

        // Add local var attributes. This will not be added automatically since this attached
        // function doesn't have a body, and wont get visited in the normal flow.
        int localVarAttNameIndex = addUTF8CPEntry(currentPkgInfo, AttributeInfo.Kind.LOCAL_VARIABLES_ATTRIBUTE.value());
        LocalVariableAttributeInfo localVarAttributeInfo = new LocalVariableAttributeInfo(localVarAttNameIndex);
        visitInvokableNodeParams(funcSymbol, funcInfo, localVarAttributeInfo);

        // Add parameter default value info
        addParameterAttributeInfo(funcSymbol, funcInfo);

        // Add documentation attributes
        addDocAttachmentAttrInfo(funcSymbol.markdownDocumentation, funcInfo);

        this.currentPkgInfo.functionInfoMap.put(funcSymbol.name.value, funcInfo);
    }

    private void createRecordTypeTypeDef(BLangTypeDefinition typeDefinition,
                                         TypeDefInfo typeDefInfo, BTypeSymbol typeDefSymbol) {
        RecordTypeInfo recordInfo = new RecordTypeInfo();
        BRecordTypeSymbol recordSymbol = (BRecordTypeSymbol) typeDefSymbol;
        // Add Struct name as an UTFCPEntry to the constant pool
        recordInfo.recordType = (BRecordType) recordSymbol.type;

        if (!recordInfo.recordType.sealed) {
            recordInfo.restFieldTypeSigCPIndex = addUTF8CPEntry(currentPkgInfo,
                    recordInfo.recordType.restFieldType.getDesc());
        }

        BLangRecordTypeNode recordTypeNode = (BLangRecordTypeNode) typeDefinition.typeNode;

        List<BLangSimpleVariable> recordFields = recordTypeNode.fields;
        for (BLangSimpleVariable recordField : recordFields) {
            // Create StructFieldInfo Entry
            int fieldNameCPIndex = addUTF8CPEntry(currentPkgInfo, recordField.name.value);
            int sigCPIndex = addUTF8CPEntry(currentPkgInfo, recordField.type.getDesc());

            recordField.symbol.varIndex = getFieldIndex(recordField.symbol.type.tag);
            StructFieldInfo recordFieldInfo = new StructFieldInfo(fieldNameCPIndex,
                    sigCPIndex, recordField.symbol.flags, recordField.symbol.varIndex.value);
            recordFieldInfo.fieldType = recordField.type;

            // Populate default values
            if (recordField.expr != null && (recordField.expr.getKind() == NodeKind.LITERAL &&
                    recordField.expr.type.getKind() != TypeKind.ARRAY)) {
                DefaultValueAttributeInfo defaultVal
                        = getDefaultValueAttributeInfo((BLangLiteral) recordField.expr);
                recordFieldInfo.addAttributeInfo(AttributeInfo.Kind.DEFAULT_VALUE_ATTRIBUTE, defaultVal);
            }

            recordInfo.fieldInfoEntries.add(recordFieldInfo);

            // Add documentation attributes
            addDocAttachmentAttrInfo(recordField.symbol.markdownDocumentation, recordFieldInfo);
        }

        // Create variable count attribute info
        prepareIndexes(fieldIndexes);
        int[] fieldCount = new int[]{fieldIndexes.tInt, fieldIndexes.tFloat, fieldIndexes.tString,
                fieldIndexes.tBoolean, fieldIndexes.tRef};
        addVariableCountAttributeInfo(currentPkgInfo, recordInfo, fieldCount);
        fieldIndexes = new VariableIndex(FIELD);
        typeDefInfo.typeInfo = recordInfo;
    }

    private void createFiniteTypeTypeDef(BLangTypeDefinition typeDefinition,
                                         TypeDefInfo typeDefInfo) {
        BLangFiniteTypeNode typeNode = (BLangFiniteTypeNode) typeDefinition.typeNode;
        FiniteTypeInfo typeInfo = new FiniteTypeInfo();

        for (BLangExpression literal : typeNode.valueSpace) {
            typeInfo.valueSpaceItemInfos.add(new ValueSpaceItemInfo(getDefaultValue((BLangLiteral) literal)));
        }

        typeDefInfo.typeInfo = typeInfo;
    }

    private void createLabelTypeTypeDef(BLangTypeDefinition typeDefinition,
                                        TypeDefInfo typeDefInfo) {
        int sigCPIndex = addUTF8CPEntry(currentPkgInfo, typeDefinition.typeNode.type.getDesc());
        typeDefInfo.typeInfo = new LabelTypeInfo(sigCPIndex);
    }

    /**
     * Creates a {@code FunctionInfo} from the given function node in AST.
     *
     * @param funcNode function node in AST
     */
    private void createFunctionInfoEntry(BLangFunction funcNode) {
        BInvokableSymbol funcSymbol = funcNode.symbol;
        BInvokableType funcType = (BInvokableType) funcSymbol.type;

        // Add function name as an UTFCPEntry to the constant pool
        int funcNameCPIndex = this.addUTF8CPEntry(currentPkgInfo, funcNode.name.value);

        FunctionInfo funcInfo = new FunctionInfo(currentPackageRefCPIndex, funcNameCPIndex);
        funcInfo.paramTypes = funcType.paramTypes.toArray(new BType[0]);
        populateInvokableSignature(funcType, funcInfo);

        funcInfo.flags = funcSymbol.flags;
        if (funcNode.receiver != null) {
            funcInfo.attachedToTypeCPIndex = getTypeCPIndex(funcNode.receiver.type).value;
        }

        this.addWorkerInfoEntries(funcInfo, funcNode.getWorkers());

        // Add parameter default value info
        addParameterAttributeInfo(funcSymbol, funcInfo);

        // Add documentation attributes
        addDocAttachmentAttrInfo(funcNode.symbol.markdownDocumentation, funcInfo);

        this.currentPkgInfo.functionInfoMap.put(funcSymbol.name.value, funcInfo);
    }

    private void populateInvokableSignature(BInvokableType bInvokableType, CallableUnitInfo callableUnitInfo) {
        callableUnitInfo.retParamTypes = new BType[1];
        callableUnitInfo.retParamTypes[0] = bInvokableType.retType;
        callableUnitInfo.signatureCPIndex = addUTF8CPEntry(this.currentPkgInfo,
                generateFunctionSig(callableUnitInfo.paramTypes, bInvokableType.retType));
    }

    private void addWorkerInfoEntries(CallableUnitInfo callableUnitInfo, List<BLangWorker> workers) {
        UTF8CPEntry workerNameCPEntry = new UTF8CPEntry("default");
        int workerNameCPIndex = this.currentPkgInfo.addCPEntry(workerNameCPEntry);
        WorkerInfo defaultWorkerInfo = new WorkerInfo(workerNameCPIndex, "default");
        callableUnitInfo.defaultWorkerInfo = defaultWorkerInfo;
        for (BLangWorker worker : workers) {
            workerNameCPEntry = new UTF8CPEntry(worker.name.value);
            workerNameCPIndex = currentPkgInfo.addCPEntry(workerNameCPEntry);
            WorkerInfo workerInfo = new WorkerInfo(workerNameCPIndex, worker.getName().value);
            callableUnitInfo.addWorkerInfo(worker.getName().value, workerInfo);
        }
    }

    @Override
    public void visit(BLangEndpoint endpointNode) {
    }

    private void createServiceInfoEntry(BLangService serviceNode) {
        // Add service name as an UTFCPEntry to the constant pool
        int serviceNameCPIndex = addUTF8CPEntry(currentPkgInfo, serviceNode.name.value);
        //Create service info
        if (serviceNode.endpointType != null) {
            String endPointQName = serviceNode.endpointType.tsymbol.toString();
            //TODO: bvmAlias needed?
            int epNameCPIndex = addUTF8CPEntry(currentPkgInfo, endPointQName);
            ServiceInfo serviceInfo = new ServiceInfo(currentPackageRefCPIndex, serviceNameCPIndex,
                    serviceNode.symbol.flags, epNameCPIndex);
            // Add service level variables
            int localVarAttNameIndex = addUTF8CPEntry(currentPkgInfo,
                    AttributeInfo.Kind.LOCAL_VARIABLES_ATTRIBUTE.value());
            LocalVariableAttributeInfo localVarAttributeInfo = new LocalVariableAttributeInfo(localVarAttNameIndex);
            serviceNode.vars.forEach(var -> visitVarSymbol(var.var.symbol, pvIndexes, localVarAttributeInfo));
            serviceInfo.addAttributeInfo(AttributeInfo.Kind.LOCAL_VARIABLES_ATTRIBUTE, localVarAttributeInfo);
            // Create the init function info
            BLangFunction serviceInitFunction = (BLangFunction) serviceNode.getInitFunction();
            createFunctionInfoEntry(serviceInitFunction);
            serviceInfo.initFuncInfo = currentPkgInfo.functionInfoMap.get(serviceInitFunction.name.toString());
            currentPkgInfo.addServiceInfo(serviceNode.name.value, serviceInfo);
            // Create resource info entries for all resources
            serviceNode.resources.forEach(res -> createResourceInfoEntry(res, serviceInfo));

            // Add documentation attributes
            addDocAttachmentAttrInfo(serviceNode.symbol.markdownDocumentation, serviceInfo);
        }
    }

    private void createResourceInfoEntry(BLangResource resourceNode, ServiceInfo serviceInfo) {
        BInvokableType resourceType = (BInvokableType) resourceNode.symbol.type;
        // Add resource name as an UTFCPEntry to the constant pool
        int serviceNameCPIndex = addUTF8CPEntry(currentPkgInfo, resourceNode.name.value);
        ResourceInfo resourceInfo = new ResourceInfo(currentPackageRefCPIndex, serviceNameCPIndex);
        resourceInfo.paramTypes = resourceType.paramTypes.toArray(new BType[0]);
        setParameterNames(resourceNode, resourceInfo);
        resourceInfo.retParamTypes = new BType[1];
        resourceInfo.retParamTypes[0] = resourceNode.symbol.retType;
        resourceInfo.signatureCPIndex = addUTF8CPEntry(currentPkgInfo,
                generateFunctionSig(resourceInfo.paramTypes, resourceNode.symbol.retType));
        // Add worker info
        int workerNameCPIndex = addUTF8CPEntry(currentPkgInfo, "default");
        resourceInfo.defaultWorkerInfo = new WorkerInfo(workerNameCPIndex, "default");
        resourceNode.workers.forEach(worker -> addWorkerInfoEntry(worker, resourceInfo));
        // Add resource info to the service info
        serviceInfo.resourceInfoMap.put(resourceNode.name.getValue(), resourceInfo);

        // Add documentation attributes
        addDocAttachmentAttrInfo(resourceNode.symbol.markdownDocumentation, resourceInfo);
    }

    private void addWorkerInfoEntry(BLangWorker worker, CallableUnitInfo callableUnitInfo) {
        int workerNameCPIndex = addUTF8CPEntry(currentPkgInfo, worker.name.value);
        WorkerInfo workerInfo = new WorkerInfo(workerNameCPIndex, worker.name.value);
        callableUnitInfo.addWorkerInfo(worker.name.value, workerInfo);
    }

    private ErrorTableAttributeInfo getErrorTable(PackageInfo packageInfo) {
        ErrorTableAttributeInfo errorTable =
                (ErrorTableAttributeInfo) packageInfo.getAttributeInfo(AttributeInfo.Kind.ERROR_TABLE);
        if (errorTable == null) {
            UTF8CPEntry attribNameCPEntry = new UTF8CPEntry(AttributeInfo.Kind.ERROR_TABLE.toString());
            int attribNameCPIndex = packageInfo.addCPEntry(attribNameCPEntry);
            errorTable = new ErrorTableAttributeInfo(attribNameCPIndex);
            packageInfo.addAttributeInfo(AttributeInfo.Kind.ERROR_TABLE, errorTable);
        }
        return errorTable;
    }

    private void addLineNumberInfo(DiagnosticPos pos) {
        LineNumberInfo lineNumInfo = createLineNumberInfo(pos, currentPkgInfo, currentPkgInfo.instructionList.size());
        lineNoAttrInfo.addLineNumberInfo(lineNumInfo);
    }

    private LineNumberInfo createLineNumberInfo(DiagnosticPos pos, PackageInfo packageInfo, int ip) {
        UTF8CPEntry fileNameUTF8CPEntry = new UTF8CPEntry(pos.src.cUnitName);
        int fileNameCPEntryIndex = packageInfo.addCPEntry(fileNameUTF8CPEntry);
        LineNumberInfo lineNumberInfo = new LineNumberInfo(pos.sLine, fileNameCPEntryIndex, pos.src.cUnitName, ip);
        lineNumberInfo.setPackageInfo(packageInfo);
        lineNumberInfo.setIp(ip);
        return lineNumberInfo;
    }

    private void setParameterNames(BLangResource resourceNode, ResourceInfo resourceInfo) {
        int paramCount = resourceNode.requiredParams.size();
        resourceInfo.paramNameCPIndexes = new int[paramCount];
        for (int i = 0; i < paramCount; i++) {
            BLangSimpleVariable paramVar = resourceNode.requiredParams.get(i);
            String paramName = null;
            boolean isAnnotated = false;
            for (BLangAnnotationAttachment annotationAttachment : paramVar.annAttachments) {
                String attachmentName = annotationAttachment.getAnnotationName().getValue();
                if ("PathParam".equalsIgnoreCase(attachmentName) || "QueryParam".equalsIgnoreCase(attachmentName)) {
                    //TODO:
                    //paramName = annotationAttachment.getAttributeNameValuePairs().get("value")
                    // .getLiteralValue().stringValue();
                    isAnnotated = true;
                    break;
                }
            }
            if (!isAnnotated) {
                paramName = paramVar.name.getValue();
            }
            int paramNameCPIndex = addUTF8CPEntry(currentPkgInfo, paramName);
            resourceInfo.paramNameCPIndexes[i] = paramNameCPIndex;
        }
    }

    private WorkerDataChannelInfo getWorkerDataChannelInfo(CallableUnitInfo callableUnit,
                                                           String source, String target) {
        WorkerDataChannelInfo workerDataChannelInfo = callableUnit.getWorkerDataChannelInfo(
                WorkerDataChannelInfo.generateChannelName(source, target));
        if (workerDataChannelInfo == null) {
            UTF8CPEntry sourceCPEntry = new UTF8CPEntry(source);
            int sourceCPIndex = this.currentPkgInfo.addCPEntry(sourceCPEntry);
            UTF8CPEntry targetCPEntry = new UTF8CPEntry(target);
            int targetCPIndex = this.currentPkgInfo.addCPEntry(targetCPEntry);
            workerDataChannelInfo = new WorkerDataChannelInfo(sourceCPIndex, source, targetCPIndex, target);
            workerDataChannelInfo.setUniqueName(workerDataChannelInfo.getChannelName() + this.workerChannelCount);
            String uniqueName = workerDataChannelInfo.getUniqueName();
            UTF8CPEntry uniqueNameCPEntry = new UTF8CPEntry(uniqueName);
            int uniqueNameCPIndex = this.currentPkgInfo.addCPEntry(uniqueNameCPEntry);
            workerDataChannelInfo.setUniqueNameCPIndex(uniqueNameCPIndex);
            callableUnit.addWorkerDataChannelInfo(workerDataChannelInfo);
            this.workerChannelCount++;
        }
        return workerDataChannelInfo;
    }

    // Constant pool related utility classes

    private int addUTF8CPEntry(ConstantPool pool, String value) {
        UTF8CPEntry pkgPathCPEntry = new UTF8CPEntry(value);
        return pool.addCPEntry(pkgPathCPEntry);
    }

    private int addPackageRefCPEntry(ConstantPool pool, PackageID pkgID) {
        int nameCPIndex = addUTF8CPEntry(pool, pkgID.toString());
        int versionCPIndex = addUTF8CPEntry(pool, pkgID.version.value);
        PackageRefCPEntry packageRefCPEntry = new PackageRefCPEntry(nameCPIndex, versionCPIndex);
        return pool.addCPEntry(packageRefCPEntry);
    }

    /**
     * Holds the variable index per type.
     *
     * @since 0.94
     */
    static class VariableIndex {
        public enum Kind {
            LOCAL,
            FIELD,
            PACKAGE,
            REG
        }

        int tInt = -1;
        int tFloat = -1;
        int tString = -1;
        int tBoolean = -1;
        int tRef = -1;
        Kind kind;

        VariableIndex(Kind kind) {
            this.kind = kind;
        }

        public int[] toArray() {
            int[] result = new int[5];
            result[0] = this.tInt;
            result[1] = this.tFloat;
            result[2] = this.tString;
            result[3] = this.tBoolean;
            result[4] = this.tRef;
            return result;
        }

    }

    public void visit(BLangWorker workerNode) {
        this.genNode(workerNode.body, this.env);
    }

    /* visit the workers within fork-join block */
    private void processJoinWorkers(BLangForkJoin forkJoin, ForkjoinInfo forkjoinInfo,
                                    SymbolEnv forkJoinEnv) {
        UTF8CPEntry codeUTF8CPEntry = new UTF8CPEntry(AttributeInfo.Kind.CODE_ATTRIBUTE.toString());
        int codeAttribNameIndex = this.currentPkgInfo.addCPEntry(codeUTF8CPEntry);
        for (BLangWorker worker : forkJoin.workers) {
            VariableIndex lvIndexesCopy = copyVarIndex(this.lvIndexes);
            this.regIndexes = new VariableIndex(REG);
            VariableIndex regIndexesCopy = this.regIndexes;
            this.regIndexes = new VariableIndex(REG);
            VariableIndex maxRegIndexesCopy = this.maxRegIndexes;
            this.maxRegIndexes = new VariableIndex(REG);
            List<RegIndex> regIndexListCopy = this.regIndexList;
            this.regIndexList = new ArrayList<>();

            WorkerInfo workerInfo = forkjoinInfo.getWorkerInfo(worker.name.value);
            workerInfo.codeAttributeInfo.attributeNameIndex = codeAttribNameIndex;
            workerInfo.codeAttributeInfo.codeAddrs = this.nextIP();
            this.currentWorkerInfo = workerInfo;
            this.genNode(worker.body, forkJoinEnv);
            this.endWorkerInfoUnit(workerInfo.codeAttributeInfo);
            this.emit(InstructionCodes.HALT);

            this.lvIndexes = lvIndexesCopy;
            this.regIndexes = regIndexesCopy;
            this.maxRegIndexes = maxRegIndexesCopy;
            this.regIndexList = regIndexListCopy;
        }
    }

    private void populateForkJoinWorkerInfo(BLangForkJoin forkJoin, ForkjoinInfo forkjoinInfo) {
        for (BLangWorker worker : forkJoin.workers) {
            UTF8CPEntry workerNameCPEntry = new UTF8CPEntry(worker.name.value);
            int workerNameCPIndex = this.currentPkgInfo.addCPEntry(workerNameCPEntry);
            WorkerInfo workerInfo = new WorkerInfo(workerNameCPIndex, worker.name.value);
            forkjoinInfo.addWorkerInfo(worker.name.value, workerInfo);
        }
    }

    /* generate code for Join block */
    private void processJoinBlock(BLangForkJoin forkJoin, ForkjoinInfo forkjoinInfo, SymbolEnv forkJoinEnv,
                                  RegIndex joinVarRegIndex, Operand joinBlockAddr) {
        UTF8CPEntry joinType = new UTF8CPEntry(forkJoin.joinType.name());
        int joinTypeCPIndex = this.currentPkgInfo.addCPEntry(joinType);
        forkjoinInfo.setJoinType(forkJoin.joinType.name());
        forkjoinInfo.setJoinTypeCPIndex(joinTypeCPIndex);
        joinBlockAddr.value = nextIP();

        if (forkJoin.joinResultVar != null) {
            visitForkJoinParameterDefs(forkJoin.joinResultVar, forkJoinEnv);
            joinVarRegIndex.value = forkJoin.joinResultVar.symbol.varIndex.value;
        }

        if (forkJoin.joinedBody != null) {
            this.genNode(forkJoin.joinedBody, forkJoinEnv);
        }
    }

    /* generate code for timeout block */
    private void processTimeoutBlock(BLangForkJoin forkJoin, SymbolEnv forkJoinEnv,
                                     RegIndex timeoutVarRegIndex, Operand timeoutBlockAddr) {
        /* emit a GOTO instruction to jump out of the timeout block */
        Operand gotoAddr = getOperand(-1);
        this.emit(InstructionCodes.GOTO, gotoAddr);
        timeoutBlockAddr.value = nextIP();

        if (forkJoin.timeoutVariable != null) {
            visitForkJoinParameterDefs(forkJoin.timeoutVariable, forkJoinEnv);
            timeoutVarRegIndex.value = forkJoin.timeoutVariable.symbol.varIndex.value;
        }

        if (forkJoin.timeoutBody != null) {
            this.genNode(forkJoin.timeoutBody, forkJoinEnv);
        }
        gotoAddr.value = nextIP();
    }

    public void visit(BLangForkJoin forkJoin) {
        SymbolEnv forkJoinEnv = SymbolEnv.createForkJoinSymbolEnv(forkJoin, this.env);
        ForkjoinInfo forkjoinInfo = new ForkjoinInfo(this.lvIndexes.toArray());
        this.populateForkJoinWorkerInfo(forkJoin, forkjoinInfo);
        int forkJoinInfoIndex = this.forkJoinCount++;
        /* was I already inside a fork/join */
        if (this.env.forkJoin != null) {
            this.currentWorkerInfo.addForkJoinInfo(forkjoinInfo);
        } else {
            this.currentCallableUnitInfo.defaultWorkerInfo.addForkJoinInfo(forkjoinInfo);
        }
        ForkJoinCPEntry forkJoinCPEntry = new ForkJoinCPEntry(forkJoinInfoIndex);
        Operand forkJoinCPIndex = getOperand(this.currentPkgInfo.addCPEntry(forkJoinCPEntry));
        forkjoinInfo.setIndexCPIndex(forkJoinCPIndex.value);

        RegIndex timeoutRegIndex = new RegIndex(-1, TypeTags.INT);
        addToRegIndexList(timeoutRegIndex);

        if (forkJoin.timeoutExpression != null) {
            forkjoinInfo.setTimeoutAvailable(true);
            this.genNode(forkJoin.timeoutExpression, forkJoinEnv);
            timeoutRegIndex.value = forkJoin.timeoutExpression.regIndex.value;
        }

        // FORKJOIN forkJoinCPIndex timeoutRegIndex joinVarRegIndex joinBlockAddr timeoutVarRegIndex timeoutBlockAddr
        RegIndex joinVarRegIndex = new RegIndex(-1, TypeTags.MAP);
        Operand joinBlockAddr = getOperand(-1);
        RegIndex timeoutVarRegIndex = new RegIndex(-1, TypeTags.MAP);
        Operand timeoutBlockAddr = getOperand(-1);
        this.emit(InstructionCodes.FORKJOIN, forkJoinCPIndex, timeoutRegIndex,
                joinVarRegIndex, joinBlockAddr, timeoutVarRegIndex, timeoutBlockAddr);

        VariableIndex lvIndexesCopy = copyVarIndex(this.lvIndexes);
        VariableIndex regIndexesCopy = this.regIndexes;
        VariableIndex maxRegIndexesCopy = this.maxRegIndexes;
        List<RegIndex> regIndexListCopy = this.regIndexList;

        this.processJoinWorkers(forkJoin, forkjoinInfo, forkJoinEnv);

        this.lvIndexes = lvIndexesCopy;
        this.regIndexes = regIndexesCopy;
        this.maxRegIndexes = maxRegIndexesCopy;
        this.regIndexList = regIndexListCopy;

        int i = 0;
        int[] joinWrkrNameCPIndexes = new int[forkJoin.joinedWorkers.size()];
        String[] joinWrkrNames = new String[joinWrkrNameCPIndexes.length];
        for (BLangIdentifier workerName : forkJoin.joinedWorkers) {
            UTF8CPEntry workerNameCPEntry = new UTF8CPEntry(workerName.value);
            int workerNameCPIndex = this.currentPkgInfo.addCPEntry(workerNameCPEntry);
            joinWrkrNameCPIndexes[i] = workerNameCPIndex;
            joinWrkrNames[i] = workerName.value;
            i++;
        }
        forkjoinInfo.setJoinWrkrNameIndexes(joinWrkrNameCPIndexes);
        forkjoinInfo.setJoinWorkerNames(joinWrkrNames);
        forkjoinInfo.setWorkerCount(forkJoin.joinedWorkerCount);
        this.processJoinBlock(forkJoin, forkjoinInfo, forkJoinEnv, joinVarRegIndex, joinBlockAddr);
        this.processTimeoutBlock(forkJoin, forkJoinEnv, timeoutVarRegIndex, timeoutBlockAddr);
    }

    private void visitForkJoinParameterDefs(BLangSimpleVariable parameterDef, SymbolEnv forkJoinEnv) {
        LocalVariableAttributeInfo localVariableAttributeInfo = new LocalVariableAttributeInfo(1);
        parameterDef.symbol.varIndex = getLVIndex(parameterDef.type.tag);
        this.genNode(parameterDef, forkJoinEnv);
        LocalVariableInfo localVariableDetails = this.getLocalVarAttributeInfo(parameterDef.symbol);
        localVariableAttributeInfo.localVars.add(localVariableDetails);
    }

    public void visit(BLangWorkerSend workerSendStmt) {
        if (workerSendStmt.isChannel) {
            visitChannelSend(workerSendStmt);
            return;
        }
        WorkerDataChannelInfo workerDataChannelInfo = this.getWorkerDataChannelInfo(this.currentCallableUnitInfo,
                this.currentWorkerInfo.getWorkerName(), workerSendStmt.workerIdentifier.value);
        WorkerDataChannelRefCPEntry wrkrInvRefCPEntry = new WorkerDataChannelRefCPEntry(workerDataChannelInfo
                .getUniqueNameCPIndex(), workerDataChannelInfo.getUniqueName());
        wrkrInvRefCPEntry.setWorkerDataChannelInfo(workerDataChannelInfo);
        Operand wrkrInvRefCPIndex = getOperand(currentPkgInfo.addCPEntry(wrkrInvRefCPEntry));
        if (workerSendStmt.isForkJoinSend) {
            this.currentWorkerInfo.setWrkrDtChnlRefCPIndex(wrkrInvRefCPIndex.value);
            this.currentWorkerInfo.setWorkerDataChannelInfoForForkJoin(workerDataChannelInfo);
        }
        workerDataChannelInfo.setDataChannelRefIndex(wrkrInvRefCPIndex.value);

        genNode(workerSendStmt.expr, this.env);
        RegIndex argReg = workerSendStmt.expr.regIndex;
        BType bType = workerSendStmt.expr.type;
        UTF8CPEntry sigCPEntry = new UTF8CPEntry(this.generateSig(new BType[]{bType}));
        Operand sigCPIndex = getOperand(this.currentPkgInfo.addCPEntry(sigCPEntry));

        // WRKSEND wrkrInvRefCPIndex typesCPIndex regIndex
        Operand[] wrkSendArgRegs = new Operand[3];
        wrkSendArgRegs[0] = wrkrInvRefCPIndex;
        wrkSendArgRegs[1] = sigCPIndex;
        wrkSendArgRegs[2] = argReg;
        this.emit(InstructionCodes.WRKSEND, wrkSendArgRegs);
    }

    public void visit(BLangWorkerReceive workerReceiveStmt) {
        if (workerReceiveStmt.isChannel) {
            visitChannelReceive(workerReceiveStmt);
            return;
        }
        WorkerDataChannelInfo workerDataChannelInfo = this.getWorkerDataChannelInfo(this.currentCallableUnitInfo,
                workerReceiveStmt.workerIdentifier.value, this.currentWorkerInfo.getWorkerName());
        WorkerDataChannelRefCPEntry wrkrChnlRefCPEntry = new WorkerDataChannelRefCPEntry(workerDataChannelInfo
                .getUniqueNameCPIndex(), workerDataChannelInfo.getUniqueName());
        wrkrChnlRefCPEntry.setWorkerDataChannelInfo(workerDataChannelInfo);
        Operand wrkrRplyRefCPIndex = getOperand(currentPkgInfo.addCPEntry(wrkrChnlRefCPEntry));
        workerDataChannelInfo.setDataChannelRefIndex(wrkrRplyRefCPIndex.value);

        BLangExpression lExpr = workerReceiveStmt.expr;
        RegIndex regIndex;
        BType bType;
        if (lExpr.getKind() == NodeKind.SIMPLE_VARIABLE_REF && lExpr instanceof BLangLocalVarRef) {
            lExpr.regIndex = ((BLangLocalVarRef) lExpr).varSymbol.varIndex;
            regIndex = lExpr.regIndex;
        } else {
            lExpr.regIndex = getRegIndex(lExpr.type.tag);
            lExpr.regIndex.isLHSIndex = true;
            regIndex = lExpr.regIndex;
        }
        bType = lExpr.type;

        UTF8CPEntry sigCPEntry = new UTF8CPEntry(this.generateSig(new BType[]{bType}));
        Operand sigCPIndex = getOperand(currentPkgInfo.addCPEntry(sigCPEntry));

        // WRKRECEIVE wrkrRplyRefCPIndex typesCPIndex regIndex
        Operand[] wrkReceiveArgRegs = new Operand[3];
        wrkReceiveArgRegs[0] = wrkrRplyRefCPIndex;
        wrkReceiveArgRegs[1] = sigCPIndex;
        wrkReceiveArgRegs[2] = regIndex;
        emit(InstructionCodes.WRKRECEIVE, wrkReceiveArgRegs);

        if (!(lExpr.getKind() == NodeKind.SIMPLE_VARIABLE_REF &&
                lExpr instanceof BLangLocalVarRef)) {
            this.varAssignment = true;
            this.genNode(lExpr, this.env);
            this.varAssignment = false;
        }
    }

    public void visit(BLangAction actionNode) {
    }

    public void visit(BLangForever foreverStatement) {
        /* ignore */
    }

    public void visit(BLangSimpleVarRef varRefExpr) {
        /* ignore */
    }

    public void visit(BLangIdentifier identifierNode) {
        /* ignore */
    }

    public void visit(BLangAnnotation annotationNode) {
        /* ignore */
    }

    public void visit(BLangAnnotationAttachment annAttachmentNode) {
        /* ignore */
    }

    public void visit(BLangAssignment assignNode) {
        BLangExpression lhrExpr = assignNode.varRef;
        if (assignNode.declaredWithVar) {
            BLangVariableReference varRef = (BLangVariableReference) lhrExpr;
            visitVarSymbol((BVarSymbol) varRef.symbol, lvIndexes, localVarAttrInfo);
        }

        BLangExpression rhsExpr = assignNode.expr;
        if (lhrExpr.type.tag != TypeTags.NONE && lhrExpr.getKind() == NodeKind.SIMPLE_VARIABLE_REF &&
                lhrExpr instanceof BLangLocalVarRef) {
            lhrExpr.regIndex = ((BVarSymbol) ((BLangVariableReference) lhrExpr).symbol).varIndex;
            rhsExpr.regIndex = lhrExpr.regIndex;
        }

        genNode(rhsExpr, this.env);
        if (lhrExpr.type.tag == TypeTags.NONE ||
                (lhrExpr.getKind() == NodeKind.SIMPLE_VARIABLE_REF &&
                        lhrExpr instanceof BLangLocalVarRef)) {
            return;
        }

        varAssignment = true;
        lhrExpr.regIndex = rhsExpr.regIndex;
        genNode(lhrExpr, this.env);
        varAssignment = false;
    }

    public void visit(BLangContinue continueNode) {
        generateFinallyInstructions(continueNode, NodeKind.WHILE, NodeKind.FOREACH);
        this.emit(this.loopResetInstructionStack.peek());
    }

    public void visit(BLangBreak breakNode) {
        generateFinallyInstructions(breakNode, NodeKind.WHILE, NodeKind.FOREACH);
        this.emit(this.loopExitInstructionStack.peek());
    }

    public void visit(BLangPanic panicNode) {
        genNode(panicNode.expr, env);
        emit(InstructionFactory.get(InstructionCodes.PANIC, panicNode.expr.regIndex));
    }

    public void visit(BLangIf ifNode) {
        addLineNumberInfo(ifNode.pos);

        // Generate code for the if condition evaluation
        genNode(ifNode.expr, this.env);
        Operand ifCondJumpAddr = getOperand(-1);
        emit(InstructionCodes.BR_FALSE, ifNode.expr.regIndex, ifCondJumpAddr);

        // Generate code for the then body
        genNode(ifNode.body, this.env);
        Operand endJumpAddr = getOperand(-1);
        emit(InstructionCodes.GOTO, endJumpAddr);
        ifCondJumpAddr.value = nextIP();

        // Visit else statement if any
        if (ifNode.elseStmt != null) {
            genNode(ifNode.elseStmt, this.env);
        }
        endJumpAddr.value = nextIP();
    }

    public void visit(BLangForeach foreach) {
        // Calculate temporary scope variables for iteration.
        Operand iteratorVar = getLVIndex(TypeTags.ITERATOR);
        Operand conditionVar = getLVIndex(TypeTags.BOOLEAN);

        // Create new Iterator for given collection.
        this.genNode(foreach.collection, env);
        this.emit(InstructionCodes.ITR_NEW, foreach.collection.regIndex, iteratorVar);

        Operand foreachStartAddress = new Operand(nextIP());
        Operand foreachEndAddress = new Operand(-1);
        Instruction gotoStartInstruction = InstructionFactory.get(InstructionCodes.GOTO, foreachStartAddress);
        Instruction gotoEndInstruction = InstructionFactory.get(InstructionCodes.GOTO, foreachEndAddress);

        // Checks given iterator has a next value.
        this.emit(InstructionCodes.ITR_HAS_NEXT, iteratorVar, conditionVar);
        this.emit(InstructionCodes.BR_FALSE, conditionVar, foreachEndAddress);

        // assign variables.
        generateForeachVarAssignment(foreach, iteratorVar);

        this.loopResetInstructionStack.push(gotoStartInstruction);
        this.loopExitInstructionStack.push(gotoEndInstruction);
        this.genNode(foreach.body, env);                        // generate foreach body.
        this.loopResetInstructionStack.pop();
        this.loopExitInstructionStack.pop();

        this.emit(gotoStartInstruction);  // move to next iteration.
        foreachEndAddress.value = this.nextIP();
    }

    public void visit(BLangWhile whileNode) {
        Instruction gotoTopJumpInstr = InstructionFactory.get(InstructionCodes.GOTO, getOperand(this.nextIP()));
        this.genNode(whileNode.expr, this.env);

        Operand exitLoopJumpAddr = getOperand(-1);
        Instruction exitLoopJumpInstr = InstructionFactory.get(InstructionCodes.GOTO, exitLoopJumpAddr);
        emit(InstructionCodes.BR_FALSE, whileNode.expr.regIndex, exitLoopJumpAddr);

        this.loopResetInstructionStack.push(gotoTopJumpInstr);
        this.loopExitInstructionStack.push(exitLoopJumpInstr);
        this.genNode(whileNode.body, this.env);
        this.loopResetInstructionStack.pop();
        this.loopExitInstructionStack.pop();
        this.emit(gotoTopJumpInstr);

        exitLoopJumpAddr.value = nextIP();
    }

    public void visit(BLangLock lockNode) {
        if (lockNode.lockVariables.isEmpty()) {
            this.genNode(lockNode.body, this.env);
            return;
        }
        Operand gotoLockEndAddr = getOperand(-1);
        Instruction instructGotoLockEnd = InstructionFactory.get(InstructionCodes.GOTO, gotoLockEndAddr);
        Operand[] operands = getOperands(lockNode);
        ErrorTableAttributeInfo errorTable = getErrorTable(currentPkgInfo);

        int fromIP = nextIP();
        emit((InstructionCodes.LOCK), operands);

        this.genNode(lockNode.body, this.env);
        int toIP = nextIP() - 1;

        emit((InstructionCodes.UNLOCK), operands);
        emit(instructGotoLockEnd);

        ErrorTableEntry errorTableEntry = new ErrorTableEntry(fromIP, toIP, nextIP(), null);
        errorTable.addErrorTableEntry(errorTableEntry);

        emit((InstructionCodes.UNLOCK), operands);
        emit(InstructionFactory.get(InstructionCodes.PANIC, getOperand(-1)));
        gotoLockEndAddr.value = nextIP();
    }

    private Operand[] getOperands(BLangLock lockNode) {
        Operand[] operands = new Operand[(lockNode.lockVariables.size() * 3) + 1];
        int i = 0;
        operands[i++] = new Operand(lockNode.lockVariables.size());
        for (BVarSymbol varSymbol : lockNode.lockVariables) {
            BPackageSymbol pkgSymbol;
            BSymbol ownerSymbol = varSymbol.owner;
            if (ownerSymbol.tag == SymTag.SERVICE) {
                pkgSymbol = (BPackageSymbol) ownerSymbol.owner;
            } else {
                pkgSymbol = (BPackageSymbol) ownerSymbol;
            }
            int pkgRefCPIndex = addPackageRefCPEntry(currentPkgInfo, pkgSymbol.pkgID);

            int typeSigCPIndex = addUTF8CPEntry(currentPkgInfo, varSymbol.getType().getDesc());
            TypeRefCPEntry typeRefCPEntry = new TypeRefCPEntry(typeSigCPIndex);
            operands[i++] = getOperand(currentPkgInfo.addCPEntry(typeRefCPEntry));
            operands[i++] = getOperand(pkgRefCPIndex);
            operands[i++] = varSymbol.varIndex;
        }
        return operands;
    }

    public void visit(BLangTransaction transactionNode) {
        ++transactionIndex;
        Operand transactionIndexOperand = getOperand(transactionIndex);
        Operand retryCountRegIndex = new RegIndex(-1, TypeTags.INT);
        if (transactionNode.retryCount != null) {
            this.genNode(transactionNode.retryCount, this.env);
            retryCountRegIndex = transactionNode.retryCount.regIndex;
        }

        Operand committedFuncRegIndex = new RegIndex(-1, TypeTags.INVOKABLE);
        if (transactionNode.onCommitFunction != null) {
            committedFuncRegIndex.value = getFuncRefCPIndex(
                    (BInvokableSymbol) ((BLangFunctionVarRef) transactionNode.onCommitFunction).symbol);
        }

        Operand abortedFuncRegIndex = new RegIndex(-1, TypeTags.INVOKABLE);
        if (transactionNode.onAbortFunction != null) {
            abortedFuncRegIndex.value = getFuncRefCPIndex(
                    (BInvokableSymbol) ((BLangFunctionVarRef) transactionNode.onAbortFunction).symbol);
        }

        ErrorTableAttributeInfo errorTable = getErrorTable(currentPkgInfo);
        Operand transStmtEndAddr = getOperand(-1);
        Operand transStmtAbortEndAddr = getOperand(-1);
        Operand transStmtFailEndAddr = getOperand(-1);
        Instruction gotoAbortTransBlockEnd = InstructionFactory.get(InstructionCodes.GOTO, transStmtAbortEndAddr);
        Instruction gotoFailTransBlockEnd = InstructionFactory.get(InstructionCodes.GOTO, transStmtFailEndAddr);

        abortInstructions.push(gotoAbortTransBlockEnd);
        failInstructions.push(gotoFailTransBlockEnd);

        //start transaction
        this.emit(InstructionCodes.TR_BEGIN, transactionIndexOperand, retryCountRegIndex, committedFuncRegIndex,
                abortedFuncRegIndex);
        Operand transBlockStartAddr = getOperand(nextIP());

        //retry transaction;
        Operand retryEndWithThrowAddr = getOperand(-1);
        Operand retryEndWithNoThrowAddr = getOperand(-1);
        this.emit(InstructionCodes.TR_RETRY, transactionIndexOperand, retryEndWithThrowAddr, retryEndWithNoThrowAddr);

        //process transaction statements
        this.genNode(transactionNode.transactionBody, this.env);

        //end the transaction
        int transBlockEndAddr = nextIP();
        this.emit(InstructionCodes.TR_END, transactionIndexOperand, getOperand(TransactionStatus.SUCCESS.value()));

        abortInstructions.pop();
        failInstructions.pop();

        emit(InstructionCodes.GOTO, transStmtEndAddr);

        // CodeGen for error handling.
        int errorTargetIP = nextIP();
        transStmtFailEndAddr.value = errorTargetIP;
        emit(InstructionCodes.TR_END, transactionIndexOperand, getOperand(TransactionStatus.FAILED.value()));
        if (transactionNode.onRetryBody != null) {
            this.genNode(transactionNode.onRetryBody, this.env);

        }
        emit(InstructionCodes.GOTO, transBlockStartAddr);
        retryEndWithThrowAddr.value = nextIP();
        emit(InstructionCodes.TR_END, transactionIndexOperand, getOperand(TransactionStatus.END.value()));

        emit(InstructionCodes.PANIC, getOperand(-1));
        ErrorTableEntry errorTableEntry = new ErrorTableEntry(transBlockStartAddr.value, transBlockEndAddr,
                errorTargetIP, null);
        errorTable.addErrorTableEntry(errorTableEntry);

        transStmtAbortEndAddr.value = nextIP();
        emit(InstructionCodes.TR_END, transactionIndexOperand, getOperand(TransactionStatus.ABORTED.value()));

        int transactionEndIp = nextIP();
        transStmtEndAddr.value = transactionEndIp;
        retryEndWithNoThrowAddr.value = transactionEndIp;
        emit(InstructionCodes.TR_END, transactionIndexOperand, getOperand(TransactionStatus.END.value()));
    }

    public void visit(BLangAbort abortNode) {
        generateFinallyInstructions(abortNode, NodeKind.TRANSACTION);
        this.emit(abortInstructions.peek());
    }

    public void visit(BLangDone doneNode) {
        generateFinallyInstructions(doneNode, NodeKind.DONE);
        this.emit(InstructionCodes.HALT);
    }

    public void visit(BLangRetry retryNode) {
        generateFinallyInstructions(retryNode, NodeKind.TRANSACTION);
        this.emit(failInstructions.peek());
    }

    @Override
    public void visit(BLangXMLNSStatement xmlnsStmtNode) {
        xmlnsStmtNode.xmlnsDecl.accept(this);
    }

    @Override
    public void visit(BLangXMLNS xmlnsNode) {
    }

    @Override
    public void visit(BLangLocalXMLNS xmlnsNode) {
        RegIndex lvIndex = getLVIndex(TypeTags.STRING);
        BLangExpression nsURIExpr = xmlnsNode.namespaceURI;
        nsURIExpr.regIndex = createLHSRegIndex(lvIndex);
        genNode(nsURIExpr, env);

        BXMLNSSymbol nsSymbol = (BXMLNSSymbol) xmlnsNode.symbol;
        nsSymbol.nsURIIndex = lvIndex;
    }

    @Override
    public void visit(BLangPackageXMLNS xmlnsNode) {
        BLangExpression nsURIExpr = xmlnsNode.namespaceURI;
        Operand pvIndex = getPVIndex(TypeTags.STRING);
        BXMLNSSymbol nsSymbol = (BXMLNSSymbol) xmlnsNode.symbol;
        genNode(nsURIExpr, env);
        nsSymbol.nsURIIndex = pvIndex;

        int pkgIndex = addPackageRefCPEntry(this.currentPkgInfo, this.currentPkgID);
        emit(InstructionCodes.SGSTORE, getOperand(pkgIndex), nsURIExpr.regIndex, pvIndex);
    }

    @Override
    public void visit(BLangXMLQName xmlQName) {
        // If the QName is use outside of XML, treat it as string.
        if (!xmlQName.isUsedInXML) {
            xmlQName.regIndex = calcAndGetExprRegIndex(xmlQName);
            String qName = xmlQName.namespaceURI == null ? xmlQName.localname.value
                    : ("{" + xmlQName.namespaceURI + "}" + xmlQName.localname);
            xmlQName.regIndex = createStringLiteral(qName, xmlQName.regIndex, env);
            return;
        }

        // Else, treat it as QName
        RegIndex nsURIIndex = getNamespaceURIIndex(xmlQName.nsSymbol, env);
        RegIndex localnameIndex = createStringLiteral(xmlQName.localname.value, null, env);
        RegIndex prefixIndex = createStringLiteral(xmlQName.prefix.value, null, env);
        xmlQName.regIndex = calcAndGetExprRegIndex(xmlQName.regIndex, TypeTags.XML);
        emit(InstructionCodes.NEWQNAME, localnameIndex, nsURIIndex, prefixIndex, xmlQName.regIndex);
    }

    @Override
    public void visit(BLangXMLAttribute xmlAttribute) {
        SymbolEnv xmlAttributeEnv = SymbolEnv.getXMLAttributeEnv(xmlAttribute, env);
        BLangExpression attrNameExpr = xmlAttribute.name;
        attrNameExpr.regIndex = calcAndGetExprRegIndex(attrNameExpr);
        genNode(attrNameExpr, xmlAttributeEnv);
        RegIndex attrQNameRegIndex = attrNameExpr.regIndex;

        // If the attribute name is a string representation of qname
        if (attrNameExpr.getKind() != NodeKind.XML_QNAME) {
            RegIndex localNameRegIndex = getRegIndex(TypeTags.STRING);
            RegIndex uriRegIndex = getRegIndex(TypeTags.STRING);
            emit(InstructionCodes.S2QNAME, attrQNameRegIndex, localNameRegIndex, uriRegIndex);

            attrQNameRegIndex = getRegIndex(TypeTags.XML);
            generateURILookupInstructions(((BLangXMLElementLiteral) env.node).namespacesInScope, localNameRegIndex,
                    uriRegIndex, attrQNameRegIndex, xmlAttribute.pos, xmlAttributeEnv);
            attrNameExpr.regIndex = attrQNameRegIndex;
        }

        BLangExpression attrValueExpr = xmlAttribute.value;
        genNode(attrValueExpr, env);

        if (xmlAttribute.isNamespaceDeclr) {
            ((BXMLNSSymbol) xmlAttribute.symbol).nsURIIndex = attrValueExpr.regIndex;
        }
    }

    @Override
    public void visit(BLangXMLElementLiteral xmlElementLiteral) {
        SymbolEnv xmlElementEnv = SymbolEnv.getXMLElementEnv(xmlElementLiteral, env);
        xmlElementLiteral.regIndex = calcAndGetExprRegIndex(xmlElementLiteral);

        // Visit in-line namespace declarations. These needs to be visited first before visiting the 
        // attributes, start and end tag names of the element.
        xmlElementLiteral.inlineNamespaces.forEach(xmlns -> {
            genNode(xmlns, xmlElementEnv);
        });

        // Create start tag name
        BLangExpression startTagName = (BLangExpression) xmlElementLiteral.getStartTagName();
        RegIndex startTagNameRegIndex = visitXMLTagName(startTagName, xmlElementEnv, xmlElementLiteral);

        // Create end tag name. If there is no endtag name (empty XML tag), 
        // then consider start tag name as the end tag name too.
        BLangExpression endTagName = (BLangExpression) xmlElementLiteral.getEndTagName();
        RegIndex endTagNameRegIndex = endTagName == null ? startTagNameRegIndex
                : visitXMLTagName(endTagName, xmlElementEnv, xmlElementLiteral);

        // Create an XML with the given QName
        RegIndex defaultNsURIIndex = getNamespaceURIIndex(xmlElementLiteral.defaultNsSymbol, xmlElementEnv);
        emit(InstructionCodes.NEWXMLELEMENT, xmlElementLiteral.regIndex, startTagNameRegIndex, endTagNameRegIndex,
                defaultNsURIIndex);

        // Add namespaces decelerations visible to this element.
        xmlElementLiteral.namespacesInScope.forEach((name, symbol) -> {
            BLangXMLQName nsQName = new BLangXMLQName(name.getValue(), XMLConstants.XMLNS_ATTRIBUTE);
            genNode(nsQName, xmlElementEnv);
            RegIndex uriIndex = getNamespaceURIIndex(symbol, xmlElementEnv);
            emit(InstructionCodes.XMLATTRSTORE, xmlElementLiteral.regIndex, nsQName.regIndex, uriIndex);
        });

        // Add attributes
        xmlElementLiteral.attributes.forEach(attribute -> {
            genNode(attribute, xmlElementEnv);
            emit(InstructionCodes.XMLATTRSTORE, xmlElementLiteral.regIndex, attribute.name.regIndex,
                    attribute.value.regIndex);
        });

        // Add children
        xmlElementLiteral.modifiedChildren.forEach(child -> {
            genNode(child, xmlElementEnv);
            emit(InstructionCodes.XMLSEQSTORE, xmlElementLiteral.regIndex, child.regIndex);
        });
    }

    @Override
    public void visit(BLangXMLTextLiteral xmlTextLiteral) {
        if (xmlTextLiteral.type == null) {
            xmlTextLiteral.regIndex = calcAndGetExprRegIndex(xmlTextLiteral.regIndex, TypeTags.XML);
        } else {
            xmlTextLiteral.regIndex = calcAndGetExprRegIndex(xmlTextLiteral);
        }
        genNode(xmlTextLiteral.concatExpr, env);
        emit(InstructionCodes.NEWXMLTEXT, xmlTextLiteral.regIndex, xmlTextLiteral.concatExpr.regIndex);
    }

    @Override
    public void visit(BLangXMLCommentLiteral xmlCommentLiteral) {
        xmlCommentLiteral.regIndex = calcAndGetExprRegIndex(xmlCommentLiteral);
        genNode(xmlCommentLiteral.concatExpr, env);
        emit(InstructionCodes.NEWXMLCOMMENT, xmlCommentLiteral.regIndex, xmlCommentLiteral.concatExpr.regIndex);
    }

    @Override
    public void visit(BLangXMLProcInsLiteral xmlProcInsLiteral) {
        xmlProcInsLiteral.regIndex = calcAndGetExprRegIndex(xmlProcInsLiteral);
        genNode(xmlProcInsLiteral.dataConcatExpr, env);
        genNode(xmlProcInsLiteral.target, env);
        emit(InstructionCodes.NEWXMLPI, xmlProcInsLiteral.regIndex, xmlProcInsLiteral.target.regIndex,
                xmlProcInsLiteral.dataConcatExpr.regIndex);
    }

    @Override
    public void visit(BLangXMLQuotedString xmlQuotedString) {
        xmlQuotedString.concatExpr.regIndex = calcAndGetExprRegIndex(xmlQuotedString);
        genNode(xmlQuotedString.concatExpr, env);
        xmlQuotedString.regIndex = xmlQuotedString.concatExpr.regIndex;
    }

    @Override
    public void visit(BLangXMLSequenceLiteral xmlSeqLiteral) {
        xmlSeqLiteral.regIndex = calcAndGetExprRegIndex(xmlSeqLiteral);
        // It is assumed that the sequence is always empty.
        emit(InstructionCodes.NEWXMLSEQ, xmlSeqLiteral.regIndex);
    }

    @Override
    public void visit(BLangStringTemplateLiteral stringTemplateLiteral) {
        stringTemplateLiteral.concatExpr.regIndex = calcAndGetExprRegIndex(stringTemplateLiteral);
        genNode(stringTemplateLiteral.concatExpr, env);
        stringTemplateLiteral.regIndex = stringTemplateLiteral.concatExpr.regIndex;
    }

    @Override
    public void visit(BLangXMLAttributeAccess xmlAttributeAccessExpr) {
        boolean variableStore = this.varAssignment;
        this.varAssignment = false;

        genNode(xmlAttributeAccessExpr.expr, this.env);
        RegIndex varRefRegIndex = xmlAttributeAccessExpr.expr.regIndex;

        if (xmlAttributeAccessExpr.indexExpr == null) {
            RegIndex xmlValueRegIndex = calcAndGetExprRegIndex(xmlAttributeAccessExpr);
            emit(InstructionCodes.XML2XMLATTRS, varRefRegIndex, xmlValueRegIndex);
            return;
        }

        BLangExpression indexExpr = xmlAttributeAccessExpr.indexExpr;
        genNode(xmlAttributeAccessExpr.indexExpr, this.env);
        RegIndex qnameRegIndex = xmlAttributeAccessExpr.indexExpr.regIndex;

        // If this is a string representation of qname
        if (indexExpr.getKind() != NodeKind.XML_QNAME) {
            RegIndex localNameRegIndex = getRegIndex(TypeTags.STRING);
            RegIndex uriRegIndex = getRegIndex(TypeTags.STRING);
            emit(InstructionCodes.S2QNAME, qnameRegIndex, localNameRegIndex, uriRegIndex);

            qnameRegIndex = getRegIndex(TypeTags.XML);
            generateURILookupInstructions(xmlAttributeAccessExpr.namespaces, localNameRegIndex,
                    uriRegIndex, qnameRegIndex, indexExpr.pos, env);
        }

        if (variableStore) {
            emit(InstructionCodes.XMLATTRSTORE, varRefRegIndex, qnameRegIndex, xmlAttributeAccessExpr.regIndex);
        } else {
            RegIndex xmlValueRegIndex = calcAndGetExprRegIndex(xmlAttributeAccessExpr);
            emit(InstructionCodes.XMLATTRLOAD, varRefRegIndex, qnameRegIndex, xmlValueRegIndex);
        }
    }

    public void visit(BLangTryCatchFinally tryNode) {
        int toIPPlaceHolder = -1;
        Operand gotoTryCatchEndAddr = getOperand(-1);
        Instruction instructGotoTryCatchEnd = InstructionFactory.get(InstructionCodes.GOTO, gotoTryCatchEndAddr);
        List<int[]> unhandledErrorRangeList = new ArrayList<>();
        ErrorTableAttributeInfo errorTable = getErrorTable(currentPkgInfo);

        int fromIP = nextIP();
        tryCatchErrorRangeToIPStack.push(toIPPlaceHolder);
        // Handle try block.
        genNode(tryNode.tryBody, env);

        // Pop out the final additional IP pushed on to the stack, if pushed when generating finally instrructions due
        // to a return statement being present in the try block
        if (!tryCatchErrorRangeFromIPStack.empty()) {
            tryCatchErrorRangeFromIPStack.pop();
        }

        while (!tryCatchErrorRangeFromIPStack.empty() && !tryCatchErrorRangeToIPStack.empty()
                && tryCatchErrorRangeToIPStack.peek() != toIPPlaceHolder) {
            unhandledErrorRangeList.add(new int[]{tryCatchErrorRangeFromIPStack.pop(),
                    tryCatchErrorRangeToIPStack.pop()});
        }

        int toIP = tryCatchErrorRangeToIPStack.pop();
        toIP = (toIP == toIPPlaceHolder) ? (nextIP() - 1) : toIP;

        unhandledErrorRangeList.add(new int[]{fromIP, toIP});

        // Append finally block instructions.
        if (tryNode.finallyBody != null) {
            genNode(tryNode.finallyBody, env);
        }
        emit(instructGotoTryCatchEnd);

        // Handle catch blocks.
        // Temporary error range list for new error ranges identified in catch blocks
        List<int[]> unhandledCatchErrorRangeList = new ArrayList<>();
        for (BLangCatch bLangCatch : tryNode.getCatchBlocks()) {
            addLineNumberInfo(bLangCatch.pos);
            int targetIP = nextIP();
            tryCatchErrorRangeToIPStack.push(toIPPlaceHolder);
            genNode(bLangCatch, env);

            if (!tryCatchErrorRangeFromIPStack.empty()) {
                tryCatchErrorRangeFromIPStack.pop();
            }

            while (tryCatchErrorRangeFromIPStack.size() > 1 && !tryCatchErrorRangeToIPStack.empty()
                    && tryCatchErrorRangeToIPStack.peek() != toIPPlaceHolder) {
                unhandledCatchErrorRangeList.add(new int[]{tryCatchErrorRangeFromIPStack.pop(),
                        tryCatchErrorRangeToIPStack.pop()});
            }
            int catchToIP = tryCatchErrorRangeToIPStack.pop();
            catchToIP = (catchToIP == toIPPlaceHolder) ? (nextIP() - 1) : catchToIP;
            unhandledCatchErrorRangeList.add(new int[]{targetIP, catchToIP});

            // Append finally block instructions.
            if (tryNode.finallyBody != null) {
                genNode(tryNode.finallyBody, env);
            }

            emit(instructGotoTryCatchEnd);
            // Create Error table entry for this catch block
            BTypeSymbol structSymbol = bLangCatch.param.symbol.type.tsymbol;
            BPackageSymbol packageSymbol = (BPackageSymbol) bLangCatch.param.symbol.type.tsymbol.owner;
            int pkgCPIndex = addPackageRefCPEntry(currentPkgInfo, packageSymbol.pkgID);
            int structNameCPIndex = addUTF8CPEntry(currentPkgInfo, structSymbol.name.value);
            StructureRefCPEntry structureRefCPEntry = new StructureRefCPEntry(pkgCPIndex, structNameCPIndex);
            int structCPEntryIndex = currentPkgInfo.addCPEntry(structureRefCPEntry);

            for (int[] range : unhandledErrorRangeList) {
                ErrorTableEntry errorTableEntry = new ErrorTableEntry(range[0], range[1], targetIP, null);
                errorTable.addErrorTableEntry(errorTableEntry);
            }
        }

        if (tryNode.finallyBody != null) {
            unhandledErrorRangeList.addAll(unhandledCatchErrorRangeList);

            // Create Error table entry for unhandled errors in try and catch(s) blocks
            for (int[] range : unhandledErrorRangeList) {
                ErrorTableEntry errorTableEntry = new ErrorTableEntry(range[0], range[1], nextIP(), null);
                errorTable.addErrorTableEntry(errorTableEntry);
            }
            // Append finally block instruction.
            genNode(tryNode.finallyBody, env);
            emit(InstructionFactory.get(InstructionCodes.PANIC, getOperand(-1)));
        }
        gotoTryCatchEndAddr.value = nextIP();
    }

    public void visit(BLangExpressionStmt exprStmtNode) {
        genNode(exprStmtNode.expr, this.env);
    }

    @Override
    public void visit(BLangIntRangeExpression rangeExpr) {
        BLangExpression startExpr = rangeExpr.startExpr;
        BLangExpression endExpr = rangeExpr.endExpr;

        genNode(startExpr, env);
        genNode(endExpr, env);
        rangeExpr.regIndex = calcAndGetExprRegIndex(rangeExpr);

        emit(InstructionCodes.NEW_INT_RANGE, startExpr.regIndex, endExpr.regIndex, rangeExpr.regIndex);
    }

    @Override
    public void visit(BLangTypeTestExpr typeTestExpr) {
        genNode(typeTestExpr.expr, env);
        Operand typeCPIndex = getTypeCPIndex(typeTestExpr.typeNode.type);
        emit(InstructionCodes.TYPE_TEST, typeTestExpr.expr.regIndex, typeCPIndex,
                calcAndGetExprRegIndex(typeTestExpr));
    }

    // private helper methods of visitors.

    private void visitChannelSend(BLangWorkerSend channelSend) {
        //CHNSEND hasKey, keyIndex, keyTypeCPIndex  channelName, dataIndex, dataTypeCPIndex
        int i = 0;
        Operand[] argRegs;
        if (channelSend.keyExpr != null) {
            genNode(channelSend.keyExpr, this.env);
            argRegs = new Operand[6];
            argRegs[i++] = getOperand(true);

            RegIndex keyReg = channelSend.keyExpr.regIndex;
            BType keyType = channelSend.keyExpr.type;
            UTF8CPEntry keyCPEntry = new UTF8CPEntry(this.generateSig(new BType[] { keyType }));
            Operand keyCPIndex = getOperand(this.currentPkgInfo.addCPEntry(keyCPEntry));
            argRegs[i++] = keyReg;
            argRegs[i++] = keyCPIndex;
        } else {
            argRegs = new Operand[4];
            argRegs[i++] = getOperand(false);
        }
        int channelName = addUTF8CPEntry(currentPkgInfo, channelSend.env.enclPkg.symbol.name + "."
                + channelSend.getWorkerName().getValue());
        argRegs[i++] = getOperand(channelName);

        genNode(channelSend.expr, this.env);
        RegIndex dataReg = channelSend.expr.regIndex;
        BType dataType = channelSend.expr.type;
        UTF8CPEntry dataCPEntry = new UTF8CPEntry(this.generateSig(new BType[] { dataType }));
        Operand dataCPIndex = getOperand(this.currentPkgInfo.addCPEntry(dataCPEntry));
        argRegs[i++] = dataReg;
        argRegs[i] = dataCPIndex;

        emit(InstructionCodes.CHNSEND, argRegs);
    }

    private void visitChannelReceive(BLangWorkerReceive channelReceive) {
        // CHNRECEIVE hasKey, (keyTypeCPIndex, keyRegIndex), channelName, receiverTypeCPIndex, receiverRegIndex
        Operand[] chnReceiveArgRegs;
        int i = 0;
        if (channelReceive.keyExpr != null) {
            genNode(channelReceive.keyExpr, this.env);
            chnReceiveArgRegs = new Operand[6];
            chnReceiveArgRegs[i++] = getOperand(true);
            RegIndex keyReg = channelReceive.keyExpr.regIndex;
            BType keyType = channelReceive.keyExpr.type;
            UTF8CPEntry keyCPEntry = new UTF8CPEntry(this.generateSig(new BType[] { keyType }));
            Operand keyCPIndex = getOperand(this.currentPkgInfo.addCPEntry(keyCPEntry));
            chnReceiveArgRegs[i++] = keyCPIndex;
            chnReceiveArgRegs[i++] = keyReg;
        } else {
            chnReceiveArgRegs = new Operand[4];
            chnReceiveArgRegs[i++] = getOperand(false);
        }

        int chnName = addUTF8CPEntry(currentPkgInfo, channelReceive.env.enclPkg.symbol.name + "."
                + channelReceive.getWorkerName().getValue());
        chnReceiveArgRegs[i++] = getOperand(chnName);

        BLangExpression receiverExpr = channelReceive.expr;
        RegIndex regIndex;
        BType bType;
        if (receiverExpr.getKind() == NodeKind.SIMPLE_VARIABLE_REF && receiverExpr instanceof BLangLocalVarRef) {
            receiverExpr.regIndex = ((BLangLocalVarRef) receiverExpr).varSymbol.varIndex;
            regIndex = receiverExpr.regIndex;
        } else {
            receiverExpr.regIndex = getRegIndex(receiverExpr.type.tag);
            receiverExpr.regIndex.isLHSIndex = true;
            regIndex = receiverExpr.regIndex;
        }

        bType = receiverExpr.type;
        UTF8CPEntry sigCPEntry = new UTF8CPEntry(this.generateSig(new BType[] { bType }));
        Operand sigCPIndex = getOperand(currentPkgInfo.addCPEntry(sigCPEntry));
        chnReceiveArgRegs[i++] = sigCPIndex;
        chnReceiveArgRegs[i] = regIndex;

        emit(InstructionCodes.CHNRECEIVE, chnReceiveArgRegs);
    }

    private void generateForeachVarAssignment(BLangForeach foreach, Operand iteratorIndex) {
        List<BLangVariableReference> variables = foreach.varRefs.stream()
                .map(expr -> (BLangVariableReference) expr)
                .collect(Collectors.toList());
        // create Local variable Info entries.
        variables.stream()
                .filter(v -> v.type.tag != TypeTags.NONE)   // Ignoring ignored ("_") variables.
                .forEach(varRef -> visitVarSymbol((BVarSymbol) varRef.symbol, lvIndexes, localVarAttrInfo));
        List<Operand> nextOperands = new ArrayList<>();
        nextOperands.add(iteratorIndex);
        nextOperands.add(new Operand(variables.size()));
        foreach.varTypes.forEach(v -> nextOperands.add(new Operand(v.tag)));
        nextOperands.add(new Operand(variables.size()));
        for (int i = 0; i < variables.size(); i++) {
            BLangVariableReference varRef = variables.get(i);
            nextOperands.add(Optional.ofNullable(((BVarSymbol) varRef.symbol).varIndex)
                    .orElse(getRegIndex(foreach.varTypes.get(i).tag)));
        }
        this.emit(InstructionCodes.ITR_NEXT, nextOperands.toArray(new Operand[0]));
    }

    private void visitFunctionPointerLoad(BLangExpression fpExpr, BInvokableSymbol funcSymbol) {
        int pkgRefCPIndex = addPackageRefCPEntry(currentPkgInfo, funcSymbol.pkgID);
        int funcNameCPIndex = addUTF8CPEntry(currentPkgInfo, funcSymbol.name.value);
        FunctionRefCPEntry funcRefCPEntry = new FunctionRefCPEntry(pkgRefCPIndex, funcNameCPIndex);
        Operand typeCPIndex = getTypeCPIndex(funcSymbol.type);

        int funcRefCPIndex = currentPkgInfo.addCPEntry(funcRefCPEntry);
        RegIndex nextIndex = calcAndGetExprRegIndex(fpExpr);
        Operand[] operands;
        if (NodeKind.FIELD_BASED_ACCESS_EXPR == fpExpr.getKind()) {
            operands = calcObjectAttachedFPOperands((BLangStructFunctionVarRef) fpExpr, typeCPIndex, funcRefCPIndex,
                    nextIndex);
            //Separating this with a instruction code, so that at runtime, actual function can be loaded
            emit(InstructionCodes.VFPLOAD, operands);
            return;
        }
        if (NodeKind.LAMBDA == fpExpr.getKind()) {
            operands = calcClosureOperands(((BLangLambdaFunction) fpExpr).function, funcRefCPIndex, nextIndex,
                    typeCPIndex);
        } else {
            operands = new Operand[4];
            operands[0] = getOperand(funcRefCPIndex);
            operands[1] = nextIndex;
            operands[2] = typeCPIndex;
            operands[3] = new Operand(0);
        }
        emit(InstructionCodes.FPLOAD, operands);
    }

    /**
     * This is a helper method which calculate the required additional indexes needed for object attached function
     * invoked as a function pointer scenario.
     */
    private Operand[] calcObjectAttachedFPOperands(BLangStructFunctionVarRef fpExpr, Operand typeCPIndex,
                                                   int funcRefCPIndex, RegIndex nextIndex) {
        Operand[] operands = new Operand[6];
        operands[0] = getOperand(funcRefCPIndex);
        operands[1] = nextIndex;
        operands[2] = typeCPIndex;
        operands[3] = getOperand(2);
        operands[4] = getOperand(((BVarSymbol) ((BLangVariableReference) fpExpr.expr).symbol).type.tag);
        operands[5] = getOperand(((BVarSymbol) ((BLangVariableReference) fpExpr.expr).symbol).varIndex.value);
        return operands;
    }

    /**
     * This is a helper method which calculate the required additional indexes needed for closure scenarios.
     * If there are no closure variables found, then this method will just add 0 as the termination index
     * which is used at runtime.
     */
    private Operand[] calcClosureOperands(BLangFunction function, int funcRefCPIndex, RegIndex nextIndex,
                                          Operand typeCPIndex) {
        List<Operand> closureOperandList = new ArrayList<>();


        for (BVarSymbol symbol : function.symbol.params) {
            if (!symbol.closure || function.requiredParams.stream().anyMatch(var -> var.symbol.equals(symbol))) {
                continue;
            }
            Operand type = new Operand(symbol.type.tag);
            Operand index = new Operand(symbol.varIndex.value);
            closureOperandList.add(type);
            closureOperandList.add(index);
        }
        Operand[] operands;
        if (!closureOperandList.isEmpty()) {
            Operand[] closureIndexes = closureOperandList.toArray(new Operand[]{});
            operands = new Operand[4 + closureIndexes.length];
            operands[0] = getOperand(funcRefCPIndex);
            operands[1] = nextIndex;
            operands[2] = typeCPIndex;
            operands[3] = getOperand(closureIndexes.length);
            System.arraycopy(closureIndexes, 0, operands, 4, closureIndexes.length);
        } else {
            operands = new Operand[4];
            operands[0] = getOperand(funcRefCPIndex);
            operands[1] = nextIndex;
            operands[2] = typeCPIndex;
            operands[3] = getOperand(0);
        }
        return operands;
    }

    private void generateFinallyInstructions(BLangStatement statement) {
        generateFinallyInstructions(statement, new NodeKind[0]);
    }

    private void generateFinallyInstructions(BLangStatement statement, NodeKind... expectedParentKinds) {
        int returnInFinallyToIPPlaceHolder = -2;
        BLangStatement current = statement;
        boolean hasReturn = false;
        while (current != null && current.statementLink.parent != null) {
            BLangStatement parent = current.statementLink.parent.statement;
            for (NodeKind expected : expectedParentKinds) {
                if (expected == parent.getKind()) {
                    return;
                }
            }

            if (current.getKind() == NodeKind.RETURN) {
                hasReturn = true;
            }

            if (NodeKind.TRY == parent.getKind()) {
                boolean returnInFinally = false;
                if (hasReturn) {
                    //if generateFinallyInstructions is called due to a return statement being present in a try,
                    // catch block, maintain the current IP (before code generation for the finally block)
                    // to use as the toIP of the error table entry
                    if (!tryCatchErrorRangeToIPStack.isEmpty()) {
                        if (tryCatchErrorRangeToIPStack.peek() != returnInFinallyToIPPlaceHolder) {
                            tryCatchErrorRangeToIPStack.push(nextIP() - 1);
                        } else {
                            returnInFinally = true;
                        }
                    } else {
                        tryCatchErrorRangeToIPStack.push(nextIP() - 1);
                    }
                }

                BLangTryCatchFinally tryCatchFinally = (BLangTryCatchFinally) parent;
                if (tryCatchFinally.finallyBody != null && current != tryCatchFinally.finallyBody) {
                    tryCatchErrorRangeToIPStack.push(returnInFinallyToIPPlaceHolder);
                    genNode(tryCatchFinally.finallyBody, env);
                    tryCatchErrorRangeToIPStack.pop();
                }

                if (!returnInFinally) {
                    tryCatchErrorRangeFromIPStack.push(nextIP() + 1);
                }
            } else if (NodeKind.LOCK == parent.getKind()) {
                BLangLock lockNode = (BLangLock) parent;
                if (!lockNode.lockVariables.isEmpty()) {
                    Operand[] operands = getOperands(lockNode);
                    emit((InstructionCodes.UNLOCK), operands);
                }
            }
            current = parent;
        }
    }

    private RegIndex getNamespaceURIIndex(BXMLNSSymbol namespaceSymbol, SymbolEnv env) {
        if (namespaceSymbol == null && env.node.getKind() == NodeKind.XML_ATTRIBUTE) {
            return createStringLiteral(XMLConstants.NULL_NS_URI, null, env);
        }

        if (namespaceSymbol == null) {
            return createStringLiteral(null, null, env);
        }

        // If the namespace is defined within a callable unit or service, get the URI index in the 
        // local var registry. Otherwise get the URI index in the global var registry.
        if ((namespaceSymbol.owner.tag & SymTag.INVOKABLE) == SymTag.INVOKABLE ||
                (namespaceSymbol.owner.tag & SymTag.SERVICE) == SymTag.SERVICE) {
            return (RegIndex) namespaceSymbol.nsURIIndex;
        }

        int pkgIndex = addPackageRefCPEntry(this.currentPkgInfo, namespaceSymbol.owner.pkgID);
        RegIndex index = getRegIndex(TypeTags.STRING);
        emit(InstructionCodes.SGLOAD, getOperand(pkgIndex), namespaceSymbol.nsURIIndex, index);
        return index;
    }

    private void generateURILookupInstructions(Map<Name, BXMLNSSymbol> namespaces, RegIndex localNameRegIndex,
                                               RegIndex uriRegIndex, RegIndex targetQNameRegIndex, DiagnosticPos pos,
                                               SymbolEnv symbolEnv) {
        if (namespaces.isEmpty()) {
            createQNameWithoutPrefix(localNameRegIndex, uriRegIndex, targetQNameRegIndex);
            return;
        }

        Stack<Operand> endJumpInstrStack = new Stack<>();
        String prefix;

        for (Entry<Name, BXMLNSSymbol> keyValues : namespaces.entrySet()) {
            prefix = keyValues.getKey().getValue();

            // skip the default namespace
            if (prefix.equals(XMLConstants.DEFAULT_NS_PREFIX)) {
                continue;
            }

            // Below section creates the condition to compare the namespace URIs

            // store the comparing uri as string
            BXMLNSSymbol nsSymbol = keyValues.getValue();

            int opcode = getOpcode(TypeTags.STRING, InstructionCodes.IEQ);
            RegIndex conditionExprIndex = getRegIndex(TypeTags.BOOLEAN);
            emit(opcode, uriRegIndex, getNamespaceURIIndex(nsSymbol, symbolEnv), conditionExprIndex);

            Operand ifCondJumpAddr = getOperand(-1);
            emit(InstructionCodes.BR_FALSE, conditionExprIndex, ifCondJumpAddr);

            // Below section creates instructions to be executed, if the above condition succeeds (then body)

            // create the prefix literal
            RegIndex prefixIndex = createStringLiteral(prefix, null, env);

            // create a qname
            emit(InstructionCodes.NEWQNAME, localNameRegIndex, uriRegIndex, prefixIndex, targetQNameRegIndex);

            Operand endJumpAddr = getOperand(-1);
            emit(InstructionCodes.GOTO, endJumpAddr);
            endJumpInstrStack.add(endJumpAddr);

            ifCondJumpAddr.value = nextIP();
        }

        // else part. create a qname with empty prefix
        createQNameWithoutPrefix(localNameRegIndex, uriRegIndex, targetQNameRegIndex);

        while (!endJumpInstrStack.isEmpty()) {
            endJumpInstrStack.pop().value = nextIP();
        }
    }

    private void createQNameWithoutPrefix(RegIndex localNameRegIndex, RegIndex uriRegIndex,
                                          RegIndex targetQNameRegIndex) {
        RegIndex prefixIndex = createStringLiteral(null, null, env);
        emit(InstructionCodes.NEWQNAME, localNameRegIndex, uriRegIndex, prefixIndex, targetQNameRegIndex);
    }

    /**
     * Creates a string literal expression, generate the code and returns the registry index.
     *
     * @param value    String value to generate the string literal
     * @param regIndex String literal expression's reg index
     * @param env      Environment
     * @return String registry index of the generated string
     */
    private RegIndex createStringLiteral(String value, RegIndex regIndex, SymbolEnv env) {
        // TODO: remove RegIndex arg
        BLangLiteral prefixLiteral = (BLangLiteral) TreeBuilder.createLiteralExpression();
        prefixLiteral.value = value;
        prefixLiteral.typeTag = TypeTags.STRING;
        prefixLiteral.type = symTable.stringType;
        prefixLiteral.regIndex = regIndex;
        genNode(prefixLiteral, env);
        return prefixLiteral.regIndex;
    }

    /**
     * Visit XML tag name and return the index of the tag name in the reference registry.
     *
     * @param tagName           Tag name expression
     * @param xmlElementEnv     Environment of the XML element of the tag
     * @param xmlElementLiteral XML element literal to which the tag name belongs to
     * @return Index of the tag name, in the reference registry
     */
    private RegIndex visitXMLTagName(BLangExpression tagName, SymbolEnv xmlElementEnv,
                                     BLangXMLElementLiteral xmlElementLiteral) {
        genNode(tagName, xmlElementEnv);
        RegIndex startTagNameRegIndex = tagName.regIndex;

        // If this is a string representation of element name, generate the namespace lookup instructions
        if (tagName.getKind() != NodeKind.XML_QNAME) {
            RegIndex localNameRegIndex = getRegIndex(TypeTags.STRING);
            RegIndex uriRegIndex = getRegIndex(TypeTags.STRING);
            emit(InstructionCodes.S2QNAME, startTagNameRegIndex, localNameRegIndex, uriRegIndex);

            startTagNameRegIndex = getRegIndex(TypeTags.XML);
            generateURILookupInstructions(xmlElementLiteral.namespacesInScope, localNameRegIndex, uriRegIndex,
                    startTagNameRegIndex, xmlElementLiteral.pos, xmlElementEnv);
            tagName.regIndex = startTagNameRegIndex;
        }

        return startTagNameRegIndex;
    }

    /**
     * Get the constant pool entry index of a given type.
     *
     * @param type Type to get the constant pool entry index
     * @return constant pool entry index of the type
     */
    private Operand getTypeCPIndex(BType type) {
        int typeSigCPIndex = addUTF8CPEntry(currentPkgInfo, type.getDesc());
        TypeRefCPEntry typeRefCPEntry = new TypeRefCPEntry(typeSigCPIndex);
        return getOperand(currentPkgInfo.addCPEntry(typeRefCPEntry));
    }

    private void addDocAttachmentAttrInfo(MarkdownDocAttachment docAttachment, AttributeInfoPool attrInfoPool) {
        if (docAttachment == null) {
            return;
        }
        int docAttrIndex = addUTF8CPEntry(currentPkgInfo, AttributeInfo.Kind.DOCUMENT_ATTACHMENT_ATTRIBUTE.value());
        int descCPIndex = addUTF8CPEntry(currentPkgInfo, docAttachment.description);
        DocumentationAttributeInfo docAttributeInfo = new DocumentationAttributeInfo(docAttrIndex, descCPIndex);

        for (MarkdownDocAttachment.Parameter docAttribute : docAttachment.parameters) {
            int nameCPIndex = addUTF8CPEntry(currentPkgInfo, docAttribute.name);
            int descriptionCPIndex = addUTF8CPEntry(currentPkgInfo, docAttribute.description);
            ParameterDocumentInfo paramDocInfo = new ParameterDocumentInfo(nameCPIndex, descriptionCPIndex);
            docAttributeInfo.paramDocInfoList.add(paramDocInfo);
        }

        if (docAttachment.returnValueDescription != null) {
            docAttributeInfo.returnParameterDescriptionCPIndex = addUTF8CPEntry(currentPkgInfo,
                    docAttachment.returnValueDescription);
        }

        attrInfoPool.addAttributeInfo(AttributeInfo.Kind.DOCUMENT_ATTACHMENT_ATTRIBUTE, docAttributeInfo);
    }

    private void addParameterAttributeInfo(BInvokableSymbol funcSymbol, CallableUnitInfo callableUnitInfo) {
        // Add required params, defaultable params and rest params counts
        int paramAttrIndex =
                addUTF8CPEntry(currentPkgInfo, AttributeInfo.Kind.PARAMETERS_ATTRIBUTE.value());
        ParameterAttributeInfo paramAttrInfo =
                new ParameterAttributeInfo(paramAttrIndex);
        paramAttrInfo.requiredParamsCount = funcSymbol.params.size();
        paramAttrInfo.defaultableParamsCount = funcSymbol.defaultableParams.size();
        paramAttrInfo.restParamCount = funcSymbol.restParam != null ? 1 : 0;
        callableUnitInfo.addAttributeInfo(AttributeInfo.Kind.PARAMETERS_ATTRIBUTE, paramAttrInfo);

        // Add parameter default values
        addParameterDefaultValues(funcSymbol, callableUnitInfo);
    }

    private void addParameterDefaultValues(BInvokableSymbol funcSymbol, CallableUnitInfo callableUnitInfo) {
        int paramDefaultsAttrNameIndex =
                addUTF8CPEntry(currentPkgInfo, AttributeInfo.Kind.PARAMETER_DEFAULTS_ATTRIBUTE.value());
        ParamDefaultValueAttributeInfo paramDefaulValAttrInfo =
                new ParamDefaultValueAttributeInfo(paramDefaultsAttrNameIndex);

        // Only named parameters can have default values.
        for (BVarSymbol param : funcSymbol.defaultableParams) {
            DefaultValue defaultVal = getDefaultValue(param.defaultValue);
            paramDefaulValAttrInfo.addParamDefaultValueInfo(defaultVal);
        }

        callableUnitInfo.addAttributeInfo(AttributeInfo.Kind.PARAMETER_DEFAULTS_ATTRIBUTE, paramDefaulValAttrInfo);
    }

    private int getValueToRefTypeCastOpcode(int typeTag) {
        int opcode;
        switch (typeTag) {
            case TypeTags.INT:
                opcode = InstructionCodes.I2ANY;
                break;
            case TypeTags.BYTE:
                opcode = InstructionCodes.BI2ANY;
                break;
            case TypeTags.FLOAT:
                opcode = InstructionCodes.F2ANY;
                break;
            case TypeTags.STRING:
                opcode = InstructionCodes.S2ANY;
                break;
            case TypeTags.BOOLEAN:
                opcode = InstructionCodes.B2ANY;
                break;
            default:
                opcode = InstructionCodes.NOP;
                break;
        }
        return opcode;
    }

    private int getRefToValueTypeCastOpcode(int typeTag) {
        int opcode;
        switch (typeTag) {
            case TypeTags.INT:
                opcode = InstructionCodes.ANY2I;
                break;
            case TypeTags.BYTE:
                opcode = InstructionCodes.ANY2BI;
                break;
            case TypeTags.FLOAT:
                opcode = InstructionCodes.ANY2F;
                break;
            case TypeTags.DECIMAL:
                opcode = InstructionCodes.ANY2D;
                break;
            case TypeTags.STRING:
                opcode = InstructionCodes.ANY2S;
                break;
            case TypeTags.BOOLEAN:
                opcode = InstructionCodes.ANY2B;
                break;
            default:
                opcode = InstructionCodes.NOP;
                break;
        }
        return opcode;
    }

    private void addPackageInfo(BPackageSymbol packageSymbol, ProgramFile programFile) {
        BLangPackage pkgNode = this.packageCache.get(packageSymbol.pkgID);
        if (pkgNode == null) {
            // This is a package loaded from a BALO
            packageSymbol.imports.forEach(importPkdSymbol -> addPackageInfo(importPkdSymbol, programFile));
            if (!programFile.packageFileMap.containsKey(packageSymbol.pkgID.toString())
                    && !packageSymbol.pkgID.orgName.equals(Names.BUILTIN_ORG)) {
                programFile.packageFileMap.put(packageSymbol.pkgID.toString(), packageSymbol.packageFile);
            }
            return;
        }

        pkgNode.imports.forEach(importPkdNode -> addPackageInfo(importPkdNode.symbol, programFile));
        if (!programFile.packageFileMap.containsKey(packageSymbol.pkgID.toString())
                && !packageSymbol.pkgID.orgName.equals(Names.BUILTIN_ORG)) {
            programFile.packageFileMap.put(packageSymbol.pkgID.toString(), packageSymbol.packageFile);
        }
    }

    private byte[] getPackageBinaryContent(BLangPackage pkgNode) {
        try {
            return PackageInfoWriter.getPackageBinary(this.currentPkgInfo);
        } catch (IOException e) {
            // This code will not be executed under normal condition
            throw new BLangCompilerException("failed to generate bytecode for module '" +
                    pkgNode.packageID + "': " + e.getMessage(), e);
        }
    }

    private void storeStructField(BLangExpression fieldAccessExpr, Operand varRefRegIndex, Operand keyRegIndex) {
        int opcode;
        opcode = getValueToRefTypeCastOpcode(fieldAccessExpr.type.tag);
        if (opcode == InstructionCodes.NOP) {
            // If the field is ref type, then struct field store will pick the value from ref reg.
            emit(InstructionCodes.MAPSTORE, varRefRegIndex, keyRegIndex, fieldAccessExpr.regIndex);
        } else {
            // Cast the value to ref type and put it in ref reg.
            // Then struct field store will take the value from ref reg.
            RegIndex valueRegIndex = getRegIndex(TypeTags.ANY);
            emit(opcode, fieldAccessExpr.regIndex, valueRegIndex);
            emit(InstructionCodes.MAPSTORE, varRefRegIndex, keyRegIndex, valueRegIndex);
        }
    }

    private void loadStructField(BLangExpression fieldAccessExpr, Operand varRefRegIndex, Operand keyRegIndex,
                                 int except) {
        IntegerCPEntry exceptCPEntry = new IntegerCPEntry(except);
        Operand exceptOp = getOperand(currentPkgInfo.addCPEntry(exceptCPEntry));
        int opcode = getRefToValueTypeCastOpcode(fieldAccessExpr.type.tag);
        if (opcode == InstructionCodes.NOP) {
            emit(InstructionCodes.MAPLOAD, varRefRegIndex, keyRegIndex, calcAndGetExprRegIndex(fieldAccessExpr),
                    exceptOp);
        } else {
            // Get the value from struct, and put it in ref reg. Then cast the ref value to the value type
            RegIndex targetRegIndex = getRegIndex(TypeTags.ANY);
            emit(InstructionCodes.MAPLOAD, varRefRegIndex, keyRegIndex, targetRegIndex, exceptOp);
            emit(opcode, targetRegIndex, calcAndGetExprRegIndex(fieldAccessExpr));
        }
    }

    private void setVariableScopeStart(LocalVariableInfo localVarInfo, BLangVariable varNode) {
        if (varNode.pos != null) {
            localVarInfo.scopeStartLineNumber = varNode.pos.sLine;
        }
    }

    private void setVariableScopeEnd(LocalVariableInfo localVarInfo, BLangVariable varNode) {
        if ((varNode.parent == null) && (varNode.pos != null)) {
            localVarInfo.scopeEndLineNumber = varNode.pos.eLine;
            return;
        }
        BLangNode parentNode = varNode;
        while ((parentNode.parent != null)) {
            parentNode = parentNode.parent;
            if ((parentNode.getKind().equals(NodeKind.BLOCK)) && (parentNode.parent != null) &&
                    (parentNode.parent.pos != null)) {
                localVarInfo.scopeEndLineNumber = parentNode.parent.pos.eLine;
                break;
            }
        }
    }
}<|MERGE_RESOLUTION|>--- conflicted
+++ resolved
@@ -1256,17 +1256,6 @@
     public void visit(BLangBuiltInMethodInvocation iExpr) {
         genNode(iExpr.expr, this.env);
         RegIndex regIndex = calcAndGetExprRegIndex(iExpr);
-<<<<<<< HEAD
-        if (iExpr.builtInMethod == BLangBuiltInMethod.REASON) {
-            emit(InstructionCodes.REASON, iExpr.expr.regIndex, regIndex);
-        } else if (iExpr.builtInMethod == BLangBuiltInMethod.DETAIL) {
-            emit(InstructionCodes.DETAIL, iExpr.expr.regIndex, regIndex);
-        } else if (iExpr.builtInMethod == BLangBuiltInMethod.LENGTH) {
-            Operand typeCPIndex = getTypeCPIndex(iExpr.expr.type);
-            emit(InstructionCodes.LENGTHOF, iExpr.expr.regIndex, typeCPIndex, regIndex);
-        } else if (iExpr.builtInMethod == BLangBuiltInMethod.CLONE) {
-            emit(InstructionCodes.CLONE, iExpr.expr.regIndex, regIndex);
-=======
         switch (iExpr.builtInMethod) {
             case REASON:
                 emit(InstructionCodes.REASON, iExpr.expr.regIndex, regIndex);
@@ -1284,7 +1273,6 @@
             case IS_FROZEN:
                 emit(InstructionCodes.IS_FROZEN, iExpr.expr.regIndex, regIndex);
                 break;
->>>>>>> 2332016e
         }
     }
 
