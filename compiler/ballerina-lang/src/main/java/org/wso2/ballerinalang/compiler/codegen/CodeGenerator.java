--- conflicted
+++ resolved
@@ -3725,13 +3725,8 @@
                 new ParamDefaultValueAttributeInfo(paramDefaultsAttrNameIndex);
 
         // Only named parameters can have default values.
-<<<<<<< HEAD
-        for (BLangSimpleVariableDef param : invokableNode.defaultableParams) {
-            DefaultValue defaultVal = getDefaultValue((BLangLiteral) param.var.expr);
-=======
         for (BVarSymbol param : funcSymbol.defaultableParams) {
             DefaultValue defaultVal = getDefaultValue(param.defaultValue);
->>>>>>> 71ee9f39
             paramDefaulValAttrInfo.addParamDefaultValueInfo(defaultVal);
         }
 
