/*
 *  Copyright (c) 2017, WSO2 Inc. (http://www.wso2.org) All Rights Reserved.
 *
 *  WSO2 Inc. licenses this file to you under the Apache License,
 *  Version 2.0 (the "License"); you may not use this file except
 *  in compliance with the License.
 *  You may obtain a copy of the License at
 *
 *    http://www.apache.org/licenses/LICENSE-2.0
 *
 *  Unless required by applicable law or agreed to in writing,
 *  software distributed under the License is distributed on an
 *  "AS IS" BASIS, WITHOUT WARRANTIES OR CONDITIONS OF ANY
 *  KIND, either express or implied.  See the License for the
 *  specific language governing permissions and limitations
 *  under the License.
 */
package org.wso2.ballerinalang.compiler.semantics.analyzer;

import org.ballerinalang.compiler.CompilerPhase;
import org.ballerinalang.model.TreeBuilder;
import org.ballerinalang.model.elements.DocTag;
import org.ballerinalang.model.elements.Flag;
import org.ballerinalang.model.elements.PackageID;
import org.ballerinalang.model.symbols.SymbolKind;
import org.ballerinalang.model.tree.IdentifierNode;
import org.ballerinalang.model.tree.NodeKind;
import org.ballerinalang.model.tree.TopLevelNode;
import org.ballerinalang.model.tree.statements.StatementNode;
import org.ballerinalang.model.types.TypeKind;
import org.ballerinalang.util.diagnostic.DiagnosticCode;
import org.wso2.ballerinalang.compiler.PackageCache;
import org.wso2.ballerinalang.compiler.PackageLoader;
import org.wso2.ballerinalang.compiler.desugar.ASTBuilderUtil;
import org.wso2.ballerinalang.compiler.semantics.model.Scope;
import org.wso2.ballerinalang.compiler.semantics.model.SymbolEnv;
import org.wso2.ballerinalang.compiler.semantics.model.SymbolTable;
import org.wso2.ballerinalang.compiler.semantics.model.symbols.BAnnotationAttributeSymbol;
import org.wso2.ballerinalang.compiler.semantics.model.symbols.BAnnotationSymbol;
import org.wso2.ballerinalang.compiler.semantics.model.symbols.BAttachedFunction;
import org.wso2.ballerinalang.compiler.semantics.model.symbols.BConnectorSymbol;
import org.wso2.ballerinalang.compiler.semantics.model.symbols.BEndpointVarSymbol;
import org.wso2.ballerinalang.compiler.semantics.model.symbols.BInvokableSymbol;
import org.wso2.ballerinalang.compiler.semantics.model.symbols.BObjectTypeSymbol;
import org.wso2.ballerinalang.compiler.semantics.model.symbols.BPackageSymbol;
import org.wso2.ballerinalang.compiler.semantics.model.symbols.BRecordTypeSymbol;
import org.wso2.ballerinalang.compiler.semantics.model.symbols.BServiceSymbol;
import org.wso2.ballerinalang.compiler.semantics.model.symbols.BSymbol;
import org.wso2.ballerinalang.compiler.semantics.model.symbols.BTransformerSymbol;
import org.wso2.ballerinalang.compiler.semantics.model.symbols.BTypeSymbol;
import org.wso2.ballerinalang.compiler.semantics.model.symbols.BVarSymbol;
import org.wso2.ballerinalang.compiler.semantics.model.symbols.BXMLAttributeSymbol;
import org.wso2.ballerinalang.compiler.semantics.model.symbols.BXMLNSSymbol;
import org.wso2.ballerinalang.compiler.semantics.model.symbols.SymTag;
import org.wso2.ballerinalang.compiler.semantics.model.symbols.Symbols;
import org.wso2.ballerinalang.compiler.semantics.model.types.BAnnotationType;
import org.wso2.ballerinalang.compiler.semantics.model.types.BEnumType;
import org.wso2.ballerinalang.compiler.semantics.model.types.BField;
import org.wso2.ballerinalang.compiler.semantics.model.types.BInvokableType;
import org.wso2.ballerinalang.compiler.semantics.model.types.BServiceType;
import org.wso2.ballerinalang.compiler.semantics.model.types.BStructureType;
import org.wso2.ballerinalang.compiler.semantics.model.types.BType;
import org.wso2.ballerinalang.compiler.tree.BLangAction;
import org.wso2.ballerinalang.compiler.tree.BLangAnnotAttribute;
import org.wso2.ballerinalang.compiler.tree.BLangAnnotation;
import org.wso2.ballerinalang.compiler.tree.BLangAnnotationAttachment;
import org.wso2.ballerinalang.compiler.tree.BLangCompilationUnit;
import org.wso2.ballerinalang.compiler.tree.BLangConnector;
import org.wso2.ballerinalang.compiler.tree.BLangEndpoint;
import org.wso2.ballerinalang.compiler.tree.BLangEnum;
import org.wso2.ballerinalang.compiler.tree.BLangEnum.BLangEnumerator;
import org.wso2.ballerinalang.compiler.tree.BLangFunction;
import org.wso2.ballerinalang.compiler.tree.BLangIdentifier;
import org.wso2.ballerinalang.compiler.tree.BLangImportPackage;
import org.wso2.ballerinalang.compiler.tree.BLangInvokableNode;
import org.wso2.ballerinalang.compiler.tree.BLangNode;
import org.wso2.ballerinalang.compiler.tree.BLangNodeVisitor;
import org.wso2.ballerinalang.compiler.tree.BLangPackage;
import org.wso2.ballerinalang.compiler.tree.BLangResource;
import org.wso2.ballerinalang.compiler.tree.BLangService;
import org.wso2.ballerinalang.compiler.tree.BLangTransformer;
import org.wso2.ballerinalang.compiler.tree.BLangTypeDefinition;
import org.wso2.ballerinalang.compiler.tree.BLangVariable;
import org.wso2.ballerinalang.compiler.tree.BLangWorker;
import org.wso2.ballerinalang.compiler.tree.BLangXMLNS;
import org.wso2.ballerinalang.compiler.tree.expressions.BLangExpression;
import org.wso2.ballerinalang.compiler.tree.expressions.BLangLiteral;
import org.wso2.ballerinalang.compiler.tree.expressions.BLangSimpleVarRef;
import org.wso2.ballerinalang.compiler.tree.expressions.BLangXMLAttribute;
import org.wso2.ballerinalang.compiler.tree.expressions.BLangXMLQName;
import org.wso2.ballerinalang.compiler.tree.statements.BLangAssignment;
import org.wso2.ballerinalang.compiler.tree.statements.BLangBlockStmt;
import org.wso2.ballerinalang.compiler.tree.statements.BLangReturn;
import org.wso2.ballerinalang.compiler.tree.statements.BLangStatement;
import org.wso2.ballerinalang.compiler.tree.statements.BLangVariableDef;
import org.wso2.ballerinalang.compiler.tree.statements.BLangXMLNSStatement;
import org.wso2.ballerinalang.compiler.tree.types.BLangObjectTypeNode;
import org.wso2.ballerinalang.compiler.tree.types.BLangRecordTypeNode;
import org.wso2.ballerinalang.compiler.tree.types.BLangStructureTypeNode;
import org.wso2.ballerinalang.compiler.tree.types.BLangUserDefinedType;
import org.wso2.ballerinalang.compiler.tree.types.BLangValueType;
import org.wso2.ballerinalang.compiler.util.CompilerContext;
import org.wso2.ballerinalang.compiler.util.Name;
import org.wso2.ballerinalang.compiler.util.Names;
import org.wso2.ballerinalang.compiler.util.TypeTags;
import org.wso2.ballerinalang.compiler.util.diagnotic.BLangDiagnosticLog;
import org.wso2.ballerinalang.compiler.util.diagnotic.DiagnosticPos;
import org.wso2.ballerinalang.util.Flags;

import java.util.ArrayList;
import java.util.EnumSet;
import java.util.List;
import java.util.Set;
import java.util.stream.Collectors;
import javax.xml.XMLConstants;

import static org.ballerinalang.model.tree.NodeKind.IMPORT;

/**
 * @since 0.94
 */
public class SymbolEnter extends BLangNodeVisitor {

    private static final CompilerContext.Key<SymbolEnter> SYMBOL_ENTER_KEY =
            new CompilerContext.Key<>();

    private final PackageLoader pkgLoader;
    private final SymbolTable symTable;
    private final PackageCache packageCache;
    private final Names names;
    private final SymbolResolver symResolver;
    private final BLangDiagnosticLog dlog;
    private final EndpointSPIAnalyzer endpointSPIAnalyzer;
    private final Types types;
    private List<BLangTypeDefinition> unresolvedTypes;

    private SymbolEnv env;

    public static SymbolEnter getInstance(CompilerContext context) {
        SymbolEnter symbolEnter = context.get(SYMBOL_ENTER_KEY);
        if (symbolEnter == null) {
            symbolEnter = new SymbolEnter(context);
        }

        return symbolEnter;
    }

    public SymbolEnter(CompilerContext context) {
        context.put(SYMBOL_ENTER_KEY, this);

        this.pkgLoader = PackageLoader.getInstance(context);
        this.symTable = SymbolTable.getInstance(context);
        this.packageCache = PackageCache.getInstance(context);
        this.names = Names.getInstance(context);
        this.symResolver = SymbolResolver.getInstance(context);
        this.endpointSPIAnalyzer = EndpointSPIAnalyzer.getInstance(context);
        this.dlog = BLangDiagnosticLog.getInstance(context);
        this.types = Types.getInstance(context);
    }

    public BLangPackage definePackage(BLangPackage pkgNode) {
        populatePackageNode(pkgNode);
        defineNode(pkgNode, null);
        return pkgNode;
    }

    public void defineNode(BLangNode node, SymbolEnv env) {
        SymbolEnv prevEnv = this.env;
        this.env = env;
        node.accept(this);
        this.env = prevEnv;
    }


    // Visitor methods

    @Override
    public void visit(BLangPackage pkgNode) {
        if (pkgNode.completedPhases.contains(CompilerPhase.DEFINE)) {
            return;
        }

        // Create PackageSymbol
        BPackageSymbol pkgSymbol = Symbols.createPackageSymbol(pkgNode.packageID, this.symTable);
        pkgNode.symbol = pkgSymbol;
        SymbolEnv builtinEnv = this.symTable.pkgEnvMap.get(symTable.builtInPackageSymbol);
        SymbolEnv pkgEnv = SymbolEnv.createPkgEnv(pkgNode, pkgSymbol.scope, builtinEnv);
        this.symTable.pkgEnvMap.put(pkgSymbol, pkgEnv);

        createPackageInitFunctions(pkgNode);
        // visit the package node recursively and define all package level symbols.
        // And maintain a list of created package symbols.
        pkgNode.imports.forEach(importNode -> defineNode(importNode, pkgEnv));

        // Define type definitions.
        defineTypeNodes(pkgNode.typeDefinitions, pkgEnv);

        // Define type def fields (if any)
        defineFields(pkgNode.typeDefinitions, pkgEnv);

        // Define type def members (if any)
        defineMembers(pkgNode.typeDefinitions, pkgEnv);

        // Enabled logging errors after type def visit.
        // TODO: Do this in a cleaner way
        pkgEnv.logErrors = true;

        // Define service and resource nodes.
        pkgNode.services.forEach(service -> defineNode(service, pkgEnv));

<<<<<<< HEAD
        // Define type definitions.
        pkgNode.typeDefinitions.forEach(typeDefinition -> defineNode(typeDefinition, pkgEnv));

        // Define struct field nodes.
        defineRecordFields(pkgNode.records, pkgEnv);

        // Define struct field nodes.
        defineStructFields(pkgNode.structs, pkgEnv);

        // Need to visit global variables before object fields. Otherwise shadowed fields cannot be identified.
        pkgNode.globalVars.forEach(var -> defineNode(var, pkgEnv));

        // Define object field nodes.
        defineObjectFields(pkgNode.objects, pkgEnv);

        // Define connector action nodes.
        defineConnectorMembers(pkgNode.connectors, pkgEnv);

        // Define object functions
        defineObjectMembers(pkgNode.objects, pkgEnv);

=======
>>>>>>> 7648e7da
        // Define function nodes.
        pkgNode.functions.forEach(func -> defineNode(func, pkgEnv));

        // Define transformer params
        defineTransformerMembers(pkgNode.transformers, pkgEnv);

        // Define service resource nodes.
        defineServiceMembers(pkgNode.services, pkgEnv);

        // Define annotation nodes.
        pkgNode.annotations.forEach(annot -> defineNode(annot, pkgEnv));

        resolveAnnotationAttributeTypes(pkgNode.annotations, pkgEnv);

        pkgNode.globalEndpoints.forEach(ep -> defineNode(ep, pkgEnv));

        definePackageInitFunctions(pkgNode, pkgEnv);
        pkgNode.completedPhases.add(CompilerPhase.DEFINE);
    }

    @Deprecated
    private void resolveAnnotationAttributeTypes(List<BLangAnnotation> annotations, SymbolEnv pkgEnv) {
        annotations.forEach(annotation -> {
            annotation.attributes.forEach(attribute -> {
                SymbolEnv annotationEnv = SymbolEnv.createAnnotationEnv(annotation, annotation.symbol.scope, pkgEnv);
                BType actualType = this.symResolver.resolveTypeNode(attribute.typeNode, annotationEnv);
                attribute.symbol.type = actualType;
            });
        });
    }

    public void visit(BLangAnnotation annotationNode) {
        BSymbol annotationSymbol = Symbols.createAnnotationSymbol(Flags.asMask(annotationNode.flagSet), names.
                fromIdNode(annotationNode.name), env.enclPkg.symbol.pkgID, null, env.scope.owner);
        annotationSymbol.type = new BAnnotationType((BAnnotationSymbol) annotationSymbol);
        annotationNode.attachmentPoints.forEach(point ->
                ((BAnnotationSymbol) annotationSymbol).attachmentPoints.add(point));
        annotationNode.symbol = annotationSymbol;
        defineSymbol(annotationNode.pos, annotationSymbol);
        SymbolEnv annotationEnv = SymbolEnv.createAnnotationEnv(annotationNode, annotationSymbol.scope, env);
        annotationNode.attributes.forEach(att -> this.defineNode(att, annotationEnv));
        if (annotationNode.typeNode != null) {
            BType structType = this.symResolver.resolveTypeNode(annotationNode.typeNode, annotationEnv);
            ((BAnnotationSymbol) annotationSymbol).attachedType = structType.tsymbol;
        }
    }

    public void visit(BLangAnnotAttribute annotationAttribute) {
        BAnnotationAttributeSymbol annotationAttributeSymbol = Symbols.createAnnotationAttributeSymbol(names.
                        fromIdNode(annotationAttribute.name), env.enclPkg.symbol.pkgID,
                null, env.scope.owner);
        annotationAttributeSymbol.docTag = DocTag.FIELD;
        annotationAttributeSymbol.expr = annotationAttribute.expr;
        annotationAttribute.symbol = annotationAttributeSymbol;
        ((BAnnotationSymbol) env.scope.owner).attributes.add(annotationAttributeSymbol);
        defineSymbol(annotationAttribute.pos, annotationAttributeSymbol);
    }

    @Override
    public void visit(BLangImportPackage importPkgNode) {
        Name pkgAlias = names.fromIdNode(importPkgNode.alias);
        if (symResolver.lookupSymbol(env, pkgAlias, SymTag.IMPORT) != symTable.notFoundSymbol) {
            dlog.error(importPkgNode.pos, DiagnosticCode.REDECLARED_SYMBOL, pkgAlias);
            return;
        }

        // TODO Clean this code up. Can we move the this to BLangPackageBuilder class
        // Create import package symbol
        Name orgName;
        if (importPkgNode.orgName.value == null || importPkgNode.orgName.value.isEmpty()) {
            // means it's in 'import <pkg-name>' style
            orgName = env.enclPkg.packageID.orgName;
        } else {
            // means it's in 'import <org-name>/<pkg-name>' style
            orgName = names.fromIdNode(importPkgNode.orgName);
        }
        List<Name> nameComps = importPkgNode.pkgNameComps.stream()
                .map(identifier -> names.fromIdNode(identifier))
                .collect(Collectors.toList());

        String version = names.fromIdNode(importPkgNode.version).getValue();
        PackageID pkgId = new PackageID(orgName, nameComps, new Name(version));
        if (pkgId.name.getValue().startsWith(Names.BUILTIN_PACKAGE.value)) {
            dlog.error(importPkgNode.pos, DiagnosticCode.PACKAGE_NOT_FOUND,
                    importPkgNode.getQualifiedPackageName());
            return;
        }

        BPackageSymbol pkgSymbol = pkgLoader.loadPackageSymbol(pkgId, env.enclPkg.packageRepository);
        if (pkgSymbol == null) {
            dlog.error(importPkgNode.pos, DiagnosticCode.PACKAGE_NOT_FOUND,
                    importPkgNode.getQualifiedPackageName());
            return;
        }

        // define the import package symbol in the current package scope
        importPkgNode.symbol = pkgSymbol;
        this.env.scope.define(pkgAlias, pkgSymbol);
    }

    @Override
    public void visit(BLangXMLNS xmlnsNode) {
        String nsURI = (String) ((BLangLiteral) xmlnsNode.namespaceURI).value;

        if (xmlnsNode.prefix.value != null && nsURI.isEmpty()) {
            dlog.error(xmlnsNode.pos, DiagnosticCode.INVALID_NAMESPACE_DECLARATION, xmlnsNode.prefix);
        }

        // set the prefix of the default namespace
        if (xmlnsNode.prefix.value == null) {
            xmlnsNode.prefix.value = XMLConstants.DEFAULT_NS_PREFIX;
        }

        BXMLNSSymbol xmlnsSymbol = Symbols.createXMLNSSymbol(names.fromIdNode(xmlnsNode.prefix), nsURI,
                env.enclPkg.symbol.pkgID, env.scope.owner);
        xmlnsNode.symbol = xmlnsSymbol;

        // First check for package-imports with the same alias.
        // Here we do not check for owner equality, since package import is always at the package
        // level, but the namespace declaration can be at any level.
        BSymbol foundSym = symResolver.lookupSymbol(env, xmlnsSymbol.name, SymTag.PACKAGE);
        if (foundSym != symTable.notFoundSymbol) {
            dlog.error(xmlnsNode.pos, DiagnosticCode.REDECLARED_SYMBOL, xmlnsSymbol.name);
            return;
        }

        // Define it in the enclosing scope. Here we check for the owner equality,
        // to support overriding of namespace declarations defined at package level.
        defineSymbol(xmlnsNode.pos, xmlnsSymbol);
    }

    public void visit(BLangXMLNSStatement xmlnsStmtNode) {
        defineNode(xmlnsStmtNode.xmlnsDecl, env);
    }

    private void defineTypeNodes(List<BLangTypeDefinition> typeDefs, SymbolEnv env) {
        if (typeDefs.size() == 0) {
            return;
        }
        this.unresolvedTypes = new ArrayList<>();
        for (BLangTypeDefinition typeDef : typeDefs) {
            defineNode(typeDef, env);
        }
        if (typeDefs.size() <= unresolvedTypes.size()) {
            dlog.error(typeDefs.get(0).pos, DiagnosticCode.CYCLIC_TYPE_REFERENCE, unresolvedTypes);
            return;
        }
        defineTypeNodes(unresolvedTypes, env);
    }

    @Override
    public void visit(BLangTypeDefinition typeDefinition) {
        BType definedType = symResolver.resolveTypeNode(typeDefinition.typeNode, env);
        if (definedType == symTable.noType) {
            this.unresolvedTypes.add(typeDefinition);
            return;
        }
        BTypeSymbol typeDefSymbol;
        if (definedType.tsymbol.name != Names.EMPTY) {
            typeDefSymbol = definedType.tsymbol.copy();
        } else  {
            typeDefSymbol = definedType.tsymbol;
        }
        typeDefSymbol.name = names.fromIdNode(typeDefinition.getName());
        typeDefSymbol.pkgID = env.enclPkg.packageID;
        typeDefSymbol.flags = Flags.asMask(typeDefinition.flagSet);

        typeDefinition.symbol = typeDefSymbol;

        defineSymbol(typeDefinition.pos, typeDefSymbol);
    }

    @Override
    public void visit(BLangEnum enumNode) {
        BTypeSymbol enumSymbol = Symbols.createEnumSymbol(Flags.asMask(enumNode.flagSet),
                names.fromIdNode(enumNode.name), env.enclPkg.symbol.pkgID, null, env.scope.owner);
        enumNode.symbol = enumSymbol;
        defineSymbol(enumNode.pos, enumSymbol);

        BEnumType enumType = new BEnumType(enumSymbol, null);
        enumSymbol.type = enumType;

        SymbolEnv enumEnv = SymbolEnv.createPkgLevelSymbolEnv(enumNode, enumSymbol.scope, this.env);
        for (int i = 0; i < enumNode.enumerators.size(); i++) {
            BLangEnumerator enumerator = enumNode.enumerators.get(i);
            BVarSymbol enumeratorSymbol = new BVarSymbol(Flags.PUBLIC,
                    names.fromIdNode(enumerator.name), enumSymbol.pkgID, enumType, enumSymbol);
            enumeratorSymbol.docTag = DocTag.FIELD;
            enumerator.symbol = enumeratorSymbol;

            if (symResolver.checkForUniqueSymbol(enumerator.pos, enumEnv, enumeratorSymbol, enumeratorSymbol.tag)) {
                enumEnv.scope.define(enumeratorSymbol.name, enumeratorSymbol);
            }
        }
    }

    @Override
    public void visit(BLangWorker workerNode) {
        BInvokableSymbol workerSymbol = Symbols.createWorkerSymbol(Flags.asMask(workerNode.flagSet),
                names.fromIdNode(workerNode.name), env.enclPkg.symbol.pkgID, null, env.scope.owner);
        workerNode.symbol = workerSymbol;
        defineSymbolWithCurrentEnvOwner(workerNode.pos, workerSymbol);
    }

    @Override
    public void visit(BLangConnector connectorNode) {
        BConnectorSymbol conSymbol = Symbols.createConnectorSymbol(Flags.asMask(connectorNode.flagSet),
                names.fromIdNode(connectorNode.name), env.enclPkg.symbol.pkgID, null, env.scope.owner);
        connectorNode.symbol = conSymbol;
        defineSymbol(connectorNode.pos, conSymbol);
        SymbolEnv connectorEnv = SymbolEnv.createConnectorEnv(connectorNode, conSymbol.scope, env);
        connectorNode.endpoints.forEach(ep -> defineNode(ep, connectorEnv));
    }

    @Override
    public void visit(BLangService serviceNode) {
        BServiceSymbol serviceSymbol = Symbols.createServiceSymbol(Flags.asMask(serviceNode.flagSet),
                names.fromIdNode(serviceNode.name), env.enclPkg.symbol.pkgID, serviceNode.type, env.scope.owner);
        serviceNode.symbol = serviceSymbol;
        serviceNode.symbol.type = new BServiceType(serviceSymbol);
        defineSymbol(serviceNode.pos, serviceSymbol);
    }

    @Override
    public void visit(BLangFunction funcNode) {
        boolean validAttachedFunc = validateFuncReceiver(funcNode);
        if (funcNode.attachedOuterFunction) {
            if (funcNode.receiver.type.tsymbol.kind == SymbolKind.RECORD) {
                dlog.error(funcNode.pos, DiagnosticCode.CANNOT_ATTACH_FUNCTIONS_TO_RECORDS, funcNode.name,
                        funcNode.receiver.type.tsymbol.name);
                createDummyFunctionSymbol(funcNode);
                visitObjectAttachedFunction(funcNode);
                return;
            }
            SymbolEnv objectEnv = SymbolEnv.createTypeDefEnv(null, funcNode.receiver.type.
                    tsymbol.scope, env);
            BSymbol funcSymbol = symResolver.lookupSymbol(objectEnv, getFuncSymbolName(funcNode), SymTag.FUNCTION);
            if (funcSymbol == symTable.notFoundSymbol) {
                dlog.error(funcNode.pos, DiagnosticCode.CANNOT_FIND_MATCHING_FUNCTION, funcNode.name,
                        funcNode.receiver.type.tsymbol.name);
                createDummyFunctionSymbol(funcNode);
                visitObjectAttachedFunction(funcNode);
                return;
            }
            funcNode.symbol = (BInvokableSymbol) funcSymbol;
            if (funcNode.symbol.bodyExist) {
                dlog.error(funcNode.pos, DiagnosticCode.IMPLEMENTATION_ALREADY_EXIST, funcNode.name);
            }
            validateAttachedFunction(funcNode, funcNode.receiver.type.tsymbol.name);
            visitObjectAttachedFunction(funcNode);
            return;
        }
        BInvokableSymbol funcSymbol = Symbols.createFunctionSymbol(Flags.asMask(funcNode.flagSet),
                getFuncSymbolName(funcNode), env.enclPkg.symbol.pkgID, null, env.scope.owner, funcNode.body != null);
        SymbolEnv invokableEnv = SymbolEnv.createFunctionEnv(funcNode, funcSymbol.scope, env);
        defineInvokableSymbol(funcNode, funcSymbol, invokableEnv);
        // Define function receiver if any.
        if (funcNode.receiver != null) {
            defineAttachedFunctions(funcNode, funcSymbol, invokableEnv, validAttachedFunc);
        }
    }

    private void createDummyFunctionSymbol(BLangFunction funcNode) {
        // This is only to keep the flow running so that at the end there will be proper semantic errors
        funcNode.symbol = Symbols.createFunctionSymbol(Flags.asMask(funcNode.flagSet),
                getFuncSymbolName(funcNode), env.enclPkg.symbol.pkgID, null, env.scope.owner, true);
        funcNode.symbol.scope = new Scope(funcNode.symbol);
    }

    private void visitObjectAttachedFunction(BLangFunction funcNode) {
        //TODO check function parameters and return types
        SymbolEnv invokableEnv = SymbolEnv.createFunctionEnv(funcNode, funcNode.symbol.scope, env);

        invokableEnv.scope = funcNode.symbol.scope;
        defineObjectAttachedInvokableSymbolParams(funcNode, invokableEnv);

        if (env.enclPkg.objAttachedFunctions.contains(funcNode.symbol)) {
            dlog.error(funcNode.pos, DiagnosticCode.IMPLEMENTATION_ALREADY_EXIST, funcNode.name);
            return;
        }

        env.enclPkg.objAttachedFunctions.add(funcNode.symbol);

        funcNode.receiver.symbol = funcNode.symbol.receiverSymbol;
    }

    private void validateAttachedFunction(BLangFunction funcNode, Name objName) {
        SymbolEnv invokableEnv = SymbolEnv.createDummyEnv(funcNode, env.scope, env);
        List<BType> paramTypes = funcNode.requiredParams.stream()
                        .peek(varNode -> varNode.type = symResolver.resolveTypeNode(varNode.typeNode, invokableEnv))
                        .map(varNode -> varNode.type)
                        .collect(Collectors.toList());

        funcNode.defaultableParams.forEach(p -> paramTypes.add(symResolver
                .resolveTypeNode(p.var.typeNode, invokableEnv)));

        if (!funcNode.desugaredReturnType) {
            symResolver.resolveTypeNode(funcNode.returnTypeNode, invokableEnv);
        }

        if (funcNode.restParam != null) {
            if (!funcNode.symbol.restParam.name.equals(names.fromIdNode(funcNode.restParam.name))) {
                dlog.error(funcNode.pos, DiagnosticCode.CANNOT_FIND_MATCHING_INTERFACE, funcNode.name, objName);
                return;
            }
            defineNode(funcNode.restParam, invokableEnv);
            paramTypes.add(funcNode.restParam.symbol.type);
        }

        BInvokableType sourceType = (BInvokableType) funcNode.symbol.type;
        int flags = Flags.asMask(funcNode.flagSet);
        if (((flags & Flags.NATIVE) != (funcNode.symbol.flags & Flags.NATIVE))
                || ((flags & Flags.PUBLIC) != (funcNode.symbol.flags & Flags.PUBLIC))) {
            dlog.error(funcNode.pos, DiagnosticCode.CANNOT_FIND_MATCHING_INTERFACE, funcNode.name, objName);
            return;
        }

        if (typesMissMatch(paramTypes, sourceType.paramTypes)
                || namesMissMatch(funcNode.requiredParams, funcNode.symbol.params)
                || namesMissMatchDef(funcNode.defaultableParams, funcNode.symbol.defaultableParams)) {
            dlog.error(funcNode.pos, DiagnosticCode.CANNOT_FIND_MATCHING_INTERFACE, funcNode.name, objName);
            return;
        }

        if (funcNode.returnTypeNode.type == null && sourceType.retType == null) {
            return;
        } else if (funcNode.returnTypeNode.type == null || sourceType.retType == null) {
            dlog.error(funcNode.pos, DiagnosticCode.CANNOT_FIND_MATCHING_INTERFACE, funcNode.name, objName);
            return;
        }

        if (funcNode.returnTypeNode.type.tag != sourceType.retType.tag) {
            dlog.error(funcNode.pos, DiagnosticCode.CANNOT_FIND_MATCHING_INTERFACE, funcNode.name, objName);
            return;
        }
        //Reset symbol flags to remove interface flag
        funcNode.symbol.flags = funcNode.symbol.flags ^ Flags.INTERFACE;
    }

    private boolean typesMissMatch(List<BType> lhs, List<BType> rhs) {
        if (lhs.size() != rhs.size()) {
            return true;
        }

        for (int i = 0; i < lhs.size(); i++) {
            if (!types.isSameType(lhs.get(i), rhs.get(i))) {
                return true;
            }
        }
        return false;
    }

    private boolean namesMissMatch(List<BLangVariable> lhs, List<BVarSymbol> rhs) {
        if (lhs.size() != rhs.size()) {
            return true;
        }

        for (int i = 0; i < lhs.size(); i++) {
            if (!rhs.get(i).name.equals(names.fromIdNode(lhs.get(i).name))) {
                return true;
            }
        }
        return false;
    }

    private boolean namesMissMatchDef(List<BLangVariableDef> lhs, List<BVarSymbol> rhs) {
        if (lhs.size() != rhs.size()) {
            return true;
        }

        for (int i = 0; i < lhs.size(); i++) {
            if (!rhs.get(i).name.equals(names.fromIdNode(lhs.get(i).var.name))) {
                return true;
            }
        }
        return false;
    }

    private void defineObjectAttachedInvokableSymbolParams(BLangInvokableNode invokableNode, SymbolEnv invokableEnv) {
        // visit required params of the function
        invokableNode.requiredParams.forEach(varNode -> {
            visitObjectAttachedFunctionParam(varNode, invokableEnv);
        });

        invokableNode.defaultableParams.forEach(varDefNode -> {
            visitObjectAttachedFunctionParam(varDefNode.var, invokableEnv);
        });

        if (invokableNode.returnTypeNode != null) {
            invokableNode.returnTypeNode.type = symResolver.resolveTypeNode(invokableNode.returnTypeNode, env);
        }

        if (invokableNode.restParam != null) {
            visitObjectAttachedFunctionParam(invokableNode.restParam, invokableEnv);
        }
    }

    void visitObjectAttachedFunctionParam(BLangVariable variable, SymbolEnv invokableEnv) {
        // assign the type to var type node
        if (variable.type == null) {
            variable.type = symResolver.resolveTypeNode(variable.typeNode, env);
        }

        visitObjectAttachedFunctionParamSymbol(variable, invokableEnv);
    }

    void visitObjectAttachedFunctionParamSymbol(BLangVariable variable, SymbolEnv invokableEnv) {
        BSymbol varSymbol = symResolver.lookupSymbol(invokableEnv, names.fromIdNode(variable.name),
                SymTag.VARIABLE);
        if (varSymbol == symTable.notFoundSymbol) {
            defineNode(variable, invokableEnv);
        } else {
            variable.symbol = (BVarSymbol) varSymbol;
        }
        if (variable.expr == null) {
            return;
        }
        if (variable.expr.getKind() != NodeKind.LITERAL) {
            this.dlog.error(variable.expr.pos, DiagnosticCode.INVALID_DEFAULT_PARAM_VALUE, variable.name);
            return;
        }
        BLangLiteral literal = (BLangLiteral) variable.expr;
        variable.symbol.defaultValue = literal.value;
    }

    @Override
    public void visit(BLangTransformer transformerNode) {
        validateTransformerMappingTypes(transformerNode);

        boolean safeConversion = transformerNode.retParams.size() == 1;
        Name name = getTransformerSymbolName(transformerNode);
        BTransformerSymbol transformerSymbol = Symbols.createTransformerSymbol(Flags.asMask(transformerNode.flagSet),
                name, env.enclPkg.symbol.pkgID, null, safeConversion, env.scope.owner);
        transformerNode.symbol = transformerSymbol;

        // If this is a default transformer, check whether this transformer conflicts with a built-in conversion
        if (transformerNode.name.value.isEmpty()) {
            BType targetType = transformerNode.retParams.get(0).type;
            BSymbol symbol = symResolver.resolveConversionOperator(transformerNode.source.type, targetType);
            if (symbol != symTable.notFoundSymbol) {
                dlog.error(transformerNode.pos, DiagnosticCode.TRANSFORMER_CONFLICTS_WITH_CONVERSION,
                        transformerNode.source.type, targetType);
                return;
            }
        }

        // Define the transformer
        SymbolEnv transformerEnv = SymbolEnv.createTransformerEnv(transformerNode, transformerSymbol.scope, env);

        transformerNode.symbol = transformerSymbol;
        defineSymbol(transformerNode.pos, transformerSymbol);
        transformerEnv.scope = transformerSymbol.scope;

        // Define transformer source.
        defineNode(transformerNode.source, transformerEnv);
    }

    @Override
    public void visit(BLangAction actionNode) {
        BInvokableSymbol actionSymbol = Symbols
                .createActionSymbol(Flags.asMask(actionNode.flagSet), names.fromIdNode(actionNode.name),
                        env.enclPkg.symbol.pkgID, null, env.scope.owner);
        SymbolEnv invokableEnv = SymbolEnv.createResourceActionSymbolEnv(actionNode, actionSymbol.scope, env);
        defineInvokableSymbol(actionNode, actionSymbol, invokableEnv);
        actionNode.endpoints.forEach(ep -> defineNode(ep, invokableEnv));
    }

    @Override
    public void visit(BLangResource resourceNode) {
        BInvokableSymbol resourceSymbol = Symbols
                .createResourceSymbol(Flags.asMask(resourceNode.flagSet), names.fromIdNode(resourceNode.name),
                        env.enclPkg.symbol.pkgID, null, env.scope.owner);
        SymbolEnv invokableEnv = SymbolEnv.createResourceActionSymbolEnv(resourceNode, resourceSymbol.scope, env);
        if (!resourceNode.getParameters().isEmpty()
                && resourceNode.getParameters().get(0) != null
                && resourceNode.getParameters().get(0).typeNode == null) {
            // This is endpoint variable. Setting temporary type for now till we find actual type at semantic phase.
            resourceNode.getParameters().get(0).type = symTable.endpointType;
        }
        defineInvokableSymbol(resourceNode, resourceSymbol, invokableEnv);
    }

    @Override
    public void visit(BLangVariable varNode) {
        // this is a field variable defined for object init function
        if (varNode.isField) {
            Name varName = names.fromIdNode(varNode.name);
            BSymbol symbol = symResolver.resolveObjectField(varNode.pos, env, varName,
                    env.enclTypeDefinition.symbol.type.tsymbol);

            if (symbol == symTable.notFoundSymbol) {
                dlog.error(varNode.pos, DiagnosticCode.UNDEFINED_OBJECT_FIELD, varName, env.enclTypeDefinition.name);
            }
            varNode.type = symbol.type;
            Name updatedVarName = getFieldSymbolName(((BLangFunction) env.enclInvokable).receiver, varNode);
            BVarSymbol varSymbol = defineVarSymbol(varNode.pos, varNode.flagSet, varNode.type, updatedVarName, env);

            // Reset the name of the symbol to the original var name
            varSymbol.name = varName;

            // This means enclosing type definition is a object type defintion
            BLangObjectTypeNode objectTypeNode = (BLangObjectTypeNode) env.enclTypeDefinition.typeNode;
            objectTypeNode.initFunction.initFunctionStmts.put(symbol,
                    (BLangStatement) createAssignmentStmt(varNode, varSymbol, symbol));
            varSymbol.docTag = varNode.docTag;
            varNode.symbol = varSymbol;
            return;
        }

        // assign the type to var type node
        if (varNode.type == null) {
            varNode.type = symResolver.resolveTypeNode(varNode.typeNode, env);
        }

        Name varName = names.fromIdNode(varNode.name);
        if (varName == Names.EMPTY || varName == Names.IGNORE) {
            // This is a variable created for a return type
            // e.g. function foo() (int);
            return;
        }

        //Check annotations attached to the variable
        if (varNode.annAttachments.size() > 0) {
            if (hasAnnotation(varNode.annAttachments, Names.ANNOTATION_FINAL.getValue())) {
                varNode.flagSet.add(Flag.FINAL);
            }
            if (hasAnnotation(varNode.annAttachments, Names.ANNOTATION_READONLY.getValue())) {
                varNode.flagSet.add(Flag.READONLY);
            }
        }

        BVarSymbol varSymbol = defineVarSymbol(varNode.pos, varNode.flagSet,
                varNode.type, varName, env);
        varSymbol.docTag = varNode.docTag;
        varNode.symbol = varSymbol;
    }

    @Override
    public void visit(BLangEndpoint endpoint) {
        BType varType = symResolver.resolveTypeNode(endpoint.endpointTypeNode, env);
        Name varName = names.fromIdNode(endpoint.name);
        endpoint.type = varType;
        endpoint.symbol = defineEndpointVarSymbol(endpoint.pos, endpoint.flagSet, varType, varName, env);
        endpointSPIAnalyzer.resolveEndpointSymbol(endpoint);
    }

    public void visit(BLangXMLAttribute bLangXMLAttribute) {
        if (!(bLangXMLAttribute.name.getKind() == NodeKind.XML_QNAME)) {
            return;
        }

        BLangXMLQName qname = (BLangXMLQName) bLangXMLAttribute.name;

        // If the attribute is not an in-line namespace declaration, check for duplicate attributes.
        // If no duplicates, then define this attribute symbol.
        if (!bLangXMLAttribute.isNamespaceDeclr) {
            BXMLAttributeSymbol attrSymbol = new BXMLAttributeSymbol(qname.localname.value, qname.namespaceURI,
                    env.enclPkg.symbol.pkgID, env.scope.owner);
            if (symResolver.checkForUniqueMemberSymbol(bLangXMLAttribute.pos, env, attrSymbol)) {
                env.scope.define(attrSymbol.name, attrSymbol);
                bLangXMLAttribute.symbol = attrSymbol;
            }
            return;
        }

        List<BLangExpression> exprs = bLangXMLAttribute.value.textFragments;
        String nsURI = null;

        // We reach here if the attribute is an in-line namesapce declaration.
        // Get the namespace URI, only if it is statically defined. Then define the namespace symbol.
        // This namespace URI is later used by the attributes, when they lookup for duplicate attributes.
        // TODO: find a better way to get the statically defined URI.
        if (exprs.size() == 1 && exprs.get(0).getKind() == NodeKind.LITERAL) {
            nsURI = (String) ((BLangLiteral) exprs.get(0)).value;
        }

        String symbolName = qname.localname.value;
        if (symbolName.equals(XMLConstants.XMLNS_ATTRIBUTE)) {
            symbolName = XMLConstants.DEFAULT_NS_PREFIX;
        }
        BXMLNSSymbol xmlnsSymbol =
                new BXMLNSSymbol(names.fromString(symbolName), nsURI, env.enclPkg.symbol.pkgID, env.scope.owner);
        if (symResolver.checkForUniqueMemberSymbol(bLangXMLAttribute.pos, env, xmlnsSymbol)) {
            env.scope.define(xmlnsSymbol.name, xmlnsSymbol);
            bLangXMLAttribute.symbol = xmlnsSymbol;
        }
    }


    // Private methods

    private boolean hasAnnotation(List<BLangAnnotationAttachment> annotationAttachmentList, String expectedAnnotation) {
        return annotationAttachmentList.stream()
                .filter(annotation -> annotation.annotationName.value.equals(expectedAnnotation)).count() > 0;
    }

    /**
     * Visit each compilation unit (.bal file) and add each top-level node
     * in the compilation unit to the package node.
     *
     * @param pkgNode current package node
     */
    private void populatePackageNode(BLangPackage pkgNode) {
        List<BLangCompilationUnit> compUnits = pkgNode.getCompilationUnits();
        compUnits.forEach(compUnit -> populateCompilationUnit(pkgNode, compUnit));
    }

    /**
     * Visit each top-level node and add it to the package node.
     *
     * @param pkgNode  current package node
     * @param compUnit current compilation unit
     */
    private void populateCompilationUnit(BLangPackage pkgNode, BLangCompilationUnit compUnit) {
        compUnit.getTopLevelNodes().forEach(node -> addTopLevelNode(pkgNode, node));
    }

    private void addTopLevelNode(BLangPackage pkgNode, TopLevelNode node) {
        NodeKind kind = node.getKind();

        // Here we keep all the top-level nodes of a compilation unit (aka file) in exact same
        // order as they appear in the compilation unit. This list contains all the top-level
        // nodes of all the compilation units grouped by the compilation unit.
        // This allows other compiler phases to visit top-level nodes in the exact same order
        // as they appear in compilation units. This is required for error reporting.
        if (kind != NodeKind.PACKAGE_DECLARATION && kind != IMPORT) {
            pkgNode.topLevelNodes.add(node);
        }

        switch (kind) {
            case IMPORT:
                // TODO Verify the rules..
                // TODO Check whether the same package alias (if any) has been used for the same import
                // TODO The version of an import package can be specified only once for a package
                if (!pkgNode.imports.contains(node)) {
                    pkgNode.imports.add((BLangImportPackage) node);
                }
                break;
            case FUNCTION:
                pkgNode.functions.add((BLangFunction) node);
                break;
            case ENUM:
                pkgNode.enums.add((BLangEnum) node);
                break;
            case TYPE_DEFINITION:
                pkgNode.typeDefinitions.add((BLangTypeDefinition) node);
                break;
            case CONNECTOR:
                pkgNode.connectors.add((BLangConnector) node);
                break;
            case SERVICE:
                pkgNode.services.add((BLangService) node);
                break;
            case VARIABLE:
                pkgNode.globalVars.add((BLangVariable) node);
                // TODO There are two kinds of package level variables, constant and regular variables.
                break;
            case ANNOTATION:
                // TODO
                pkgNode.annotations.add((BLangAnnotation) node);
                break;
            case XMLNS:
                pkgNode.xmlnsList.add((BLangXMLNS) node);
                break;
            case TRANSFORMER:
                pkgNode.transformers.add((BLangTransformer) node);
                break;
            case ENDPOINT:
                pkgNode.globalEndpoints.add((BLangEndpoint) node);
                break;
        }
    }

    private void defineFields(List<BLangTypeDefinition> typeDefNodes, SymbolEnv pkgEnv) {
        for (BLangTypeDefinition typeDef : typeDefNodes) {
            if (typeDef.typeNode.getKind() == NodeKind.USER_DEFINED_TYPE) {
                continue;
            }
            if (typeDef.symbol.kind == SymbolKind.OBJECT || typeDef.symbol.kind == SymbolKind.RECORD) {
                // Create typeDef type
                BStructureType structureType = (BStructureType) typeDef.symbol.type;
                BLangStructureTypeNode structureTypeNode = (BLangStructureTypeNode) typeDef.typeNode;
                SymbolEnv typeDefEnv = SymbolEnv.createTypeDefEnv(typeDef, typeDef.symbol.scope, pkgEnv);
                structureType.fields = structureTypeNode.fields.stream()
                        .peek(field -> defineNode(field, typeDefEnv))
                        .map(field -> new BField(names.fromIdNode(field.name),
                                field.symbol, field.expr != null))
                        .collect(Collectors.toList());
            }
        }
    }

    private void defineMembers(List<BLangTypeDefinition> typeDefNodes, SymbolEnv pkgEnv) {
        for (BLangTypeDefinition typeDef : typeDefNodes) {
            if (typeDef.typeNode.getKind() == NodeKind.USER_DEFINED_TYPE) {
                continue;
            }
            if (typeDef.symbol.kind == SymbolKind.OBJECT) {
                BLangObjectTypeNode objTypeNode = (BLangObjectTypeNode) typeDef.typeNode;
                SymbolEnv objEnv = SymbolEnv.createTypeDefEnv(typeDef, typeDef.symbol.scope, pkgEnv);
                defineObjectInitFunction(objTypeNode, objEnv);
                objTypeNode.functions.forEach(f -> {
                    f.setReceiver(createReceiver(typeDef.pos, typeDef.symbol.type));
                    defineNode(f, objEnv);
                });
            } else if (typeDef.symbol.kind == SymbolKind.RECORD) {
                // Create typeDef type
                BLangRecordTypeNode recordTypeNode = (BLangRecordTypeNode) typeDef.typeNode;
                SymbolEnv typeDefEnv = SymbolEnv.createPkgLevelSymbolEnv(recordTypeNode, typeDef.symbol.scope, pkgEnv);
                defineRecordInitFunction(typeDef, typeDefEnv);
            }
        }
    }

    private void defineServiceMembers(List<BLangService> services, SymbolEnv pkgEnv) {
        services.forEach(service -> {
            SymbolEnv serviceEnv = SymbolEnv.createServiceEnv(service, service.symbol.scope, pkgEnv);
            service.nsDeclarations.forEach(xmlns -> defineNode(xmlns, serviceEnv));
            service.vars.forEach(varDef -> defineNode(varDef.var, serviceEnv));
            defineServiceInitFunction(service, serviceEnv);
            service.resources.stream()
                    .peek(action -> action.flagSet.add(Flag.PUBLIC))
                    .forEach(resource -> defineNode(resource, serviceEnv));
        });
    }

    private void defineInvokableSymbol(BLangInvokableNode invokableNode, BInvokableSymbol funcSymbol,
                                       SymbolEnv invokableEnv) {
        invokableNode.symbol = funcSymbol;
        defineSymbol(invokableNode.pos, funcSymbol);
        invokableEnv.scope = funcSymbol.scope;
        defineInvokableSymbolParams(invokableNode, funcSymbol, invokableEnv);
    }

    private void defineInvokableSymbolParams(BLangInvokableNode invokableNode, BInvokableSymbol invokableSymbol,
                                             SymbolEnv invokableEnv) {
        List<BVarSymbol> paramSymbols =
                invokableNode.requiredParams.stream()
                        .peek(varNode -> defineNode(varNode, invokableEnv))
                        .map(varNode -> varNode.symbol)
                        .collect(Collectors.toList());

        List<BVarSymbol> namedParamSymbols =
                invokableNode.defaultableParams.stream()
                        .peek(varDefNode -> defineNode(varDefNode.var, invokableEnv))
                        .map(varDefNode -> {
                            BVarSymbol varSymbol = varDefNode.var.symbol;
                            if (varDefNode.var.expr.getKind() != NodeKind.LITERAL) {
                                this.dlog.error(varDefNode.var.expr.pos, DiagnosticCode.INVALID_DEFAULT_PARAM_VALUE,
                                        varDefNode.var.name);
                            } else {
                                BLangLiteral literal = (BLangLiteral) varDefNode.var.expr;
                                varSymbol.defaultValue = literal.value;
                            }
                            return varSymbol;
                        })
                        .collect(Collectors.toList());

        if (!invokableNode.desugaredReturnType) {
            symResolver.resolveTypeNode(invokableNode.returnTypeNode, invokableEnv);
        }
        invokableSymbol.params = paramSymbols;
        invokableSymbol.retType = invokableNode.returnTypeNode.type;
        invokableSymbol.defaultableParams = namedParamSymbols;

        // Create function type
        List<BType> paramTypes = paramSymbols.stream()
                .map(paramSym -> paramSym.type)
                .collect(Collectors.toList());
        namedParamSymbols.forEach(paramSymbol -> paramTypes.add(paramSymbol.type));

        if (invokableNode.restParam != null) {
            defineNode(invokableNode.restParam, invokableEnv);
            invokableSymbol.restParam = invokableNode.restParam.symbol;
            paramTypes.add(invokableSymbol.restParam.type);
        }
        invokableSymbol.type = new BInvokableType(paramTypes, invokableNode.returnTypeNode.type, null);
    }

    private void defineSymbol(DiagnosticPos pos, BSymbol symbol) {
        symbol.scope = new Scope(symbol);
        if (symResolver.checkForUniqueSymbol(pos, env, symbol, symbol.tag)) {
            env.scope.define(symbol.name, symbol);
        }
    }

    private void defineSymbolWithCurrentEnvOwner(DiagnosticPos pos, BSymbol symbol) {
        symbol.scope = new Scope(env.scope.owner);
        if (symResolver.checkForUniqueSymbol(pos, env, symbol, symbol.tag)) {
            env.scope.define(symbol.name, symbol);
        }
    }

    public BVarSymbol defineVarSymbol(DiagnosticPos pos, Set<Flag> flagSet, BType varType, Name varName,
                                      SymbolEnv env) {
        // Create variable symbol
        Scope enclScope = env.scope;
        BVarSymbol varSymbol = createVarSymbol(flagSet, varType, varName, env);

        // Add it to the enclosing scope
        if (!symResolver.checkForUniqueSymbol(pos, env, varSymbol, SymTag.VARIABLE_NAME)) {
            varSymbol.type = symTable.errType;
        }
        enclScope.define(varSymbol.name, varSymbol);
        return varSymbol;
    }

    private BVarSymbol createVarSymbol(Set<Flag> flagSet, BType varType, Name varName, SymbolEnv env) {
        BVarSymbol varSymbol;
        if (varType.tag == TypeTags.INVOKABLE) {
            varSymbol = new BInvokableSymbol(SymTag.VARIABLE, Flags.asMask(flagSet), varName,
                    env.enclPkg.symbol.pkgID, varType, env.scope.owner);
        } else {
            varSymbol = new BVarSymbol(Flags.asMask(flagSet), varName,
                    env.enclPkg.symbol.pkgID, varType, env.scope.owner);
        }
        return varSymbol;
    }

    public BEndpointVarSymbol defineEndpointVarSymbol(DiagnosticPos pos, Set<Flag> flagSet, BType varType,
                                                      Name varName, SymbolEnv env) {
        // Create variable symbol
        Scope enclScope = env.scope;
        BEndpointVarSymbol varSymbol = new BEndpointVarSymbol(Flags.asMask(flagSet), varName, env.enclPkg.symbol
                .pkgID, varType, enclScope.owner);
        Scope.ScopeEntry scopeEntry = enclScope.entries.get(names.fromString("$" + varName.value));
        if (scopeEntry != null && scopeEntry.symbol != null && scopeEntry.symbol instanceof BVarSymbol) {
            varSymbol.docTag = ((BVarSymbol) scopeEntry.symbol).docTag;
        }

        // Add it to the enclosing scope
        // Find duplicates
        if (!symResolver.checkForUniqueSymbol(pos, env, varSymbol, SymTag.VARIABLE_NAME)) {
            varSymbol.type = symTable.errType;
        }
        enclScope.define(varSymbol.name, varSymbol);
        return varSymbol;
    }

    private void defineObjectInitFunction(BLangObjectTypeNode object, SymbolEnv conEnv) {
        BLangFunction initFunction = object.initFunction;
        if (initFunction == null) {
            initFunction = createInitFunction(object.pos, "", Names.OBJECT_INIT_SUFFIX);
        }

        initFunction.attachedFunction = true;

        //Set cached receiver to the init function
        initFunction.receiver = createReceiver(object.pos, object.type);

        initFunction.flagSet.add(Flag.ATTACHED);

        object.initFunction = initFunction;

        defineNode(object.initFunction, conEnv);
    }

    private BLangVariable createReceiver(DiagnosticPos pos, BType type) {
        BLangVariable receiver = (BLangVariable) TreeBuilder.createVariableNode();
        receiver.pos = pos;
        IdentifierNode identifier = createIdentifier(Names.SELF.getValue());
        receiver.setName(identifier);
        receiver.docTag = DocTag.RECEIVER;

        receiver.type = type;
        return receiver;
    }

    private void defineRecordInitFunction(BLangTypeDefinition typeDef, SymbolEnv conEnv) {
        BLangRecordTypeNode recordTypeNode = (BLangRecordTypeNode) typeDef.typeNode;
        recordTypeNode.initFunction = createInitFunction(typeDef.pos, "", Names.INIT_FUNCTION_SUFFIX);

        recordTypeNode.initFunction.receiver = createReceiver(typeDef.pos, typeDef.name);
        recordTypeNode.initFunction.attachedFunction = true;
        recordTypeNode.initFunction.flagSet.add(Flag.ATTACHED);

        // Adding record level variables to the init function is done at desugar phase

        defineNode(recordTypeNode.initFunction, conEnv);
    }

    private void defineServiceInitFunction(BLangService service, SymbolEnv conEnv) {
        BLangFunction initFunction = createInitFunction(service.pos, service.getName().getValue(),
                Names.INIT_FUNCTION_SUFFIX);
        service.initFunction = initFunction;
        defineNode(service.initFunction, conEnv);
    }

    private void defineAttachedFunctions(BLangFunction funcNode, BInvokableSymbol funcSymbol,
                                         SymbolEnv invokableEnv, boolean isValidAttachedFunc) {
        BTypeSymbol typeSymbol = funcNode.receiver.type.tsymbol;

        // Check whether there exists a struct field with the same name as the function name.
        if (isValidAttachedFunc) {
            if (typeSymbol.tag == SymTag.OBJECT) {
                validateFunctionsAttachedToObject(funcNode, funcSymbol, invokableEnv);
            } else if (typeSymbol.tag == SymTag.RECORD) {
                validateFunctionsAttachedToRecords(funcNode, funcSymbol, invokableEnv);
            }
        }

        defineNode(funcNode.receiver, invokableEnv);
        funcSymbol.receiverSymbol = funcNode.receiver.symbol;
    }

    private void validateFunctionsAttachedToRecords(BLangFunction funcNode, BInvokableSymbol funcSymbol,
                                                    SymbolEnv invokableEnv) {
        BInvokableType funcType = (BInvokableType) funcSymbol.type;
        BRecordTypeSymbol recordSymbol = (BRecordTypeSymbol) funcNode.receiver.type.tsymbol;
        BSymbol symbol = symResolver.lookupMemberSymbol(
                funcNode.receiver.pos, recordSymbol.scope, invokableEnv,
                names.fromIdNode(funcNode.name), SymTag.VARIABLE);
        if (symbol != symTable.notFoundSymbol) {
            dlog.error(funcNode.pos, DiagnosticCode.STRUCT_FIELD_AND_FUNC_WITH_SAME_NAME,
                    funcNode.name.value, funcNode.receiver.type.toString());
            return;
        }

        BAttachedFunction attachedFunc = new BAttachedFunction(
                names.fromIdNode(funcNode.name), funcSymbol, funcType);

        // Check whether this attached function is a struct initializer.
        if (!Names.INIT_FUNCTION_SUFFIX.value.equals(funcNode.name.value)) {
            dlog.error(funcNode.pos, DiagnosticCode.INVALID_STRUCT_INITIALIZER_FUNCTION,
                    funcNode.name.value, funcNode.receiver.type.toString());
            return;
        }

        if (!funcNode.requiredParams.isEmpty() || funcNode.returnTypeNode.type != symTable.nilType) {
            dlog.error(funcNode.pos, DiagnosticCode.INVALID_STRUCT_INITIALIZER_FUNCTION,
                    funcNode.name.value, funcNode.receiver.type.toString());
        }
        recordSymbol.initializerFunc = attachedFunc;
    }

    private void validateFunctionsAttachedToObject(BLangFunction funcNode, BInvokableSymbol funcSymbol,
                                                    SymbolEnv invokableEnv) {

        BInvokableType funcType = (BInvokableType) funcSymbol.type;
        BObjectTypeSymbol objectSymbol = (BObjectTypeSymbol) funcNode.receiver.type.tsymbol;
        BSymbol symbol = symResolver.lookupMemberSymbol(funcNode.receiver.pos, objectSymbol.scope, invokableEnv,
                names.fromIdNode(funcNode.name), SymTag.VARIABLE);
        if (symbol != symTable.notFoundSymbol) {
            dlog.error(funcNode.pos, DiagnosticCode.STRUCT_FIELD_AND_FUNC_WITH_SAME_NAME,
                    funcNode.name.value, funcNode.receiver.type.toString());
            return;
        }

        BAttachedFunction attachedFunc = new BAttachedFunction(
                names.fromIdNode(funcNode.name), funcSymbol, funcType);
        objectSymbol.attachedFuncs.add(attachedFunc);

        // Check whether this attached function is a object initializer.
        if (!Names.OBJECT_INIT_SUFFIX.value.equals(funcNode.name.value)) {
            // Not a object initializer.
            return;
        }

        if (funcNode.returnTypeNode.type != symTable.nilType) {
            //TODO change message
            dlog.error(funcNode.pos, DiagnosticCode.INVALID_STRUCT_INITIALIZER_FUNCTION,
                    funcNode.name.value, funcNode.receiver.type.toString());
        }
        objectSymbol.initializerFunc = attachedFunc;
    }

    private StatementNode createAssignmentStmt(BLangVariable variable, BVarSymbol varSym, BSymbol fieldVar) {
        //Create LHS reference variable
        BLangSimpleVarRef varRef = (BLangSimpleVarRef) TreeBuilder.createSimpleVariableReferenceNode();
        varRef.pos = variable.pos;
        varRef.variableName = (BLangIdentifier) createIdentifier(fieldVar.name.getValue());
        varRef.pkgAlias = (BLangIdentifier) TreeBuilder.createIdentifierNode();
        varRef.symbol = fieldVar;
        varRef.type = fieldVar.type;

        //Create RHS variable reference
        BLangSimpleVarRef exprVar = (BLangSimpleVarRef) TreeBuilder.createSimpleVariableReferenceNode();
        exprVar.pos = variable.pos;
        exprVar.variableName = (BLangIdentifier) createIdentifier(varSym.name.getValue());
        exprVar.pkgAlias = (BLangIdentifier) TreeBuilder.createIdentifierNode();
        exprVar.symbol = varSym;
        exprVar.type = varSym.type;

        //Create assignment statement
        BLangAssignment assignmentStmt = (BLangAssignment) TreeBuilder.createAssignmentNode();
        assignmentStmt.expr = exprVar;
        assignmentStmt.pos = variable.pos;
        assignmentStmt.setVariable(varRef);
        return assignmentStmt;
    }

    private BLangVariable createReceiver(DiagnosticPos pos, BLangIdentifier name) {
        BLangVariable receiver = (BLangVariable) TreeBuilder.createVariableNode();
        receiver.pos = pos;
        IdentifierNode identifier = createIdentifier(Names.SELF.getValue());
        receiver.setName(identifier);
        receiver.docTag = DocTag.RECEIVER;

        BLangUserDefinedType structTypeNode = (BLangUserDefinedType) TreeBuilder.createUserDefinedTypeNode();
        structTypeNode.pkgAlias = new BLangIdentifier();
        structTypeNode.typeName = name;
        receiver.setTypeNode(structTypeNode);
        return receiver;
    }

    private void definePackageInitFunctions(BLangPackage pkgNode, SymbolEnv env) {
        BLangFunction initFunction = pkgNode.initFunction;
        // Add package level namespace declarations to the init function
        pkgNode.xmlnsList.forEach(xmlns -> {
            initFunction.body.addStatement(createNamespaceDeclrStatement(xmlns));
        });

        defineNode(pkgNode.initFunction, env);
        pkgNode.symbol.initFunctionSymbol = pkgNode.initFunction.symbol;

        addInitReturnStatement(pkgNode.startFunction.body);
        defineNode(pkgNode.startFunction, env);
        pkgNode.symbol.startFunctionSymbol = pkgNode.startFunction.symbol;

        addInitReturnStatement(pkgNode.stopFunction.body);
        defineNode(pkgNode.stopFunction, env);
        pkgNode.symbol.stopFunctionSymbol = pkgNode.stopFunction.symbol;
    }

    private void createPackageInitFunctions(BLangPackage pkgNode) {
        String alias = pkgNode.symbol.pkgID.bvmAlias();
        pkgNode.initFunction = createInitFunction(pkgNode.pos, alias,
                Names.INIT_FUNCTION_SUFFIX);
        pkgNode.startFunction = createInitFunction(pkgNode.pos, alias,
                Names.START_FUNCTION_SUFFIX);
        pkgNode.stopFunction = createInitFunction(pkgNode.pos, alias,
                Names.STOP_FUNCTION_SUFFIX);
    }

    private BLangFunction createInitFunction(DiagnosticPos pos, String name, Name sufix) {
        BLangFunction initFunction = (BLangFunction) TreeBuilder.createFunctionNode();
        initFunction.setName(createIdentifier(name + sufix.getValue()));
        initFunction.flagSet = EnumSet.of(Flag.PUBLIC);
        initFunction.pos = pos;

        BLangValueType typeNode = (BLangValueType) TreeBuilder.createValueTypeNode();
        typeNode.pos = pos;
        typeNode.typeKind = TypeKind.NIL;
        initFunction.returnTypeNode = typeNode;

        //Create body of the init function
        BLangBlockStmt body = (BLangBlockStmt) TreeBuilder.createBlockNode();
        body.pos = pos;
        initFunction.setBody(body);
        return initFunction;
    }

    private IdentifierNode createIdentifier(String value) {
        IdentifierNode node = TreeBuilder.createIdentifierNode();
        if (value != null) {
            node.setValue(value);
        }
        return node;
    }

    private void addInitReturnStatement(BLangBlockStmt bLangBlockStmt) {
        BLangReturn returnStmt = ASTBuilderUtil.createNilReturnStmt(bLangBlockStmt.pos, symTable.nilType);
        bLangBlockStmt.addStatement(returnStmt);
    }

    private BLangXMLNSStatement createNamespaceDeclrStatement(BLangXMLNS xmlns) {
        BLangXMLNSStatement xmlnsStmt = (BLangXMLNSStatement) TreeBuilder.createXMLNSDeclrStatementNode();
        xmlnsStmt.xmlnsDecl = xmlns;
        xmlnsStmt.pos = xmlns.pos;
        return xmlnsStmt;
    }

    private boolean validateFuncReceiver(BLangFunction funcNode) {
        if (funcNode.receiver == null) {
            return true;
        }

        if (funcNode.receiver.type == null) {
            funcNode.receiver.type = symResolver.resolveTypeNode(funcNode.receiver.typeNode, env);
        }
        if (funcNode.receiver.type.tag == TypeTags.ERROR) {
            return true;
        }

        if (funcNode.receiver.type.tag != TypeTags.BOOLEAN
                && funcNode.receiver.type.tag != TypeTags.STRING
                && funcNode.receiver.type.tag != TypeTags.INT
                && funcNode.receiver.type.tag != TypeTags.FLOAT
                && funcNode.receiver.type.tag != TypeTags.BLOB
                && funcNode.receiver.type.tag != TypeTags.JSON
                && funcNode.receiver.type.tag != TypeTags.XML
                && funcNode.receiver.type.tag != TypeTags.MAP
                && funcNode.receiver.type.tag != TypeTags.TABLE
                && funcNode.receiver.type.tag != TypeTags.STREAM
                && funcNode.receiver.type.tag != TypeTags.FUTURE
                && funcNode.receiver.type.tag != TypeTags.OBJECT
                && funcNode.receiver.type.tag != TypeTags.RECORD) {
            dlog.error(funcNode.receiver.pos, DiagnosticCode.FUNC_DEFINED_ON_NOT_SUPPORTED_TYPE,
                    funcNode.name.value, funcNode.receiver.type.toString());
            return false;
        }

        if (!this.env.enclPkg.symbol.pkgID.equals(funcNode.receiver.type.tsymbol.pkgID)) {
            dlog.error(funcNode.receiver.pos, DiagnosticCode.FUNC_DEFINED_ON_NON_LOCAL_TYPE,
                    funcNode.name.value, funcNode.receiver.type.toString());
            return false;
        }
        return true;
    }

    private Name getFuncSymbolName(BLangFunction funcNode) {
        if (funcNode.receiver != null) {
            return names.fromString(Symbols.getAttachedFuncSymbolName(
                    funcNode.receiver.type.tsymbol.name.value, funcNode.name.value));
        }
        return names.fromIdNode(funcNode.name);
    }

    private Name getTransformerSymbolName(BLangTransformer transformerNode) {
        if (transformerNode.name.value.isEmpty()) {
            return names.fromString(Names.TRANSFORMER.value + "<" + transformerNode.source.type + ","
                    + transformerNode.retParams.get(0).type + ">");
        }
        return names.fromIdNode(transformerNode.name);
    }

    private void validateTransformerMappingTypes(BLangTransformer transformerNode) {
        BType varType = symResolver.resolveTypeNode(transformerNode.source.typeNode, env);
        transformerNode.source.type = varType;

        symResolver.resolveTypeNode(transformerNode.returnTypeNode, env);
//        transformerNode.retParams.forEach(returnParams -> {
//            BType targetType = symResolver.resolveTypeNode(returnParams.typeNode, env);
//            returnParams.type = targetType;
//        });
    }

    private void defineTransformerMembers(List<BLangTransformer> transformers, SymbolEnv pkgEnv) {
        transformers.forEach(transformer -> {
            SymbolEnv transformerEnv = SymbolEnv.createTransformerEnv(transformer, transformer.symbol.scope, pkgEnv);
            defineInvokableSymbolParams(transformer, transformer.symbol, transformerEnv);
        });
    }

    private Name getFieldSymbolName(BLangVariable receiver, BLangVariable variable) {
        return names.fromString(Symbols.getAttachedFuncSymbolName(
                receiver.type.tsymbol.name.value, variable.name.value));
    }
}<|MERGE_RESOLUTION|>--- conflicted
+++ resolved
@@ -208,30 +208,9 @@
         // Define service and resource nodes.
         pkgNode.services.forEach(service -> defineNode(service, pkgEnv));
 
-<<<<<<< HEAD
-        // Define type definitions.
-        pkgNode.typeDefinitions.forEach(typeDefinition -> defineNode(typeDefinition, pkgEnv));
-
-        // Define struct field nodes.
-        defineRecordFields(pkgNode.records, pkgEnv);
-
-        // Define struct field nodes.
-        defineStructFields(pkgNode.structs, pkgEnv);
-
         // Need to visit global variables before object fields. Otherwise shadowed fields cannot be identified.
         pkgNode.globalVars.forEach(var -> defineNode(var, pkgEnv));
 
-        // Define object field nodes.
-        defineObjectFields(pkgNode.objects, pkgEnv);
-
-        // Define connector action nodes.
-        defineConnectorMembers(pkgNode.connectors, pkgEnv);
-
-        // Define object functions
-        defineObjectMembers(pkgNode.objects, pkgEnv);
-
-=======
->>>>>>> 7648e7da
         // Define function nodes.
         pkgNode.functions.forEach(func -> defineNode(func, pkgEnv));
 
