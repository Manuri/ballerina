/*
 *  Copyright (c) 2017, WSO2 Inc. (http://www.wso2.org) All Rights Reserved.
 *
 *  WSO2 Inc. licenses this file to you under the Apache License,
 *  Version 2.0 (the "License"); you may not use this file except
 *  in compliance with the License.
 *  You may obtain a copy of the License at
 *
 *    http://www.apache.org/licenses/LICENSE-2.0
 *
 *  Unless required by applicable law or agreed to in writing,
 *  software distributed under the License is distributed on an
 *  "AS IS" BASIS, WITHOUT WARRANTIES OR CONDITIONS OF ANY
 *  KIND, either express or implied.  See the License for the
 *  specific language governing permissions and limitations
 *  under the License.
 */
package org.wso2.ballerinalang.compiler.semantics.analyzer;

import org.ballerinalang.compiler.CompilerPhase;
import org.ballerinalang.model.TreeBuilder;
import org.ballerinalang.model.elements.Flag;
import org.ballerinalang.model.elements.MarkdownDocAttachment;
import org.ballerinalang.model.elements.PackageID;
import org.ballerinalang.model.symbols.SymbolKind;
import org.ballerinalang.model.tree.IdentifierNode;
import org.ballerinalang.model.tree.NodeKind;
import org.ballerinalang.model.tree.TopLevelNode;
import org.ballerinalang.model.tree.TypeDefinition;
import org.ballerinalang.model.tree.statements.StatementNode;
import org.ballerinalang.util.diagnostic.DiagnosticCode;
import org.wso2.ballerinalang.compiler.PackageLoader;
import org.wso2.ballerinalang.compiler.desugar.ASTBuilderUtil;
import org.wso2.ballerinalang.compiler.semantics.model.Scope;
import org.wso2.ballerinalang.compiler.semantics.model.SymbolEnv;
import org.wso2.ballerinalang.compiler.semantics.model.SymbolTable;
import org.wso2.ballerinalang.compiler.semantics.model.symbols.BAnnotationSymbol;
import org.wso2.ballerinalang.compiler.semantics.model.symbols.BAttachedFunction;
import org.wso2.ballerinalang.compiler.semantics.model.symbols.BConstantSymbol;
import org.wso2.ballerinalang.compiler.semantics.model.symbols.BInvokableSymbol;
import org.wso2.ballerinalang.compiler.semantics.model.symbols.BObjectTypeSymbol;
import org.wso2.ballerinalang.compiler.semantics.model.symbols.BPackageSymbol;
import org.wso2.ballerinalang.compiler.semantics.model.symbols.BRecordTypeSymbol;
import org.wso2.ballerinalang.compiler.semantics.model.symbols.BServiceSymbol;
import org.wso2.ballerinalang.compiler.semantics.model.symbols.BSymbol;
import org.wso2.ballerinalang.compiler.semantics.model.symbols.BTypeSymbol;
import org.wso2.ballerinalang.compiler.semantics.model.symbols.BVarSymbol;
import org.wso2.ballerinalang.compiler.semantics.model.symbols.BXMLAttributeSymbol;
import org.wso2.ballerinalang.compiler.semantics.model.symbols.BXMLNSSymbol;
import org.wso2.ballerinalang.compiler.semantics.model.symbols.SymTag;
import org.wso2.ballerinalang.compiler.semantics.model.symbols.Symbols;
import org.wso2.ballerinalang.compiler.semantics.model.types.BAnnotationType;
import org.wso2.ballerinalang.compiler.semantics.model.types.BArrayType;
import org.wso2.ballerinalang.compiler.semantics.model.types.BErrorType;
import org.wso2.ballerinalang.compiler.semantics.model.types.BField;
import org.wso2.ballerinalang.compiler.semantics.model.types.BFutureType;
import org.wso2.ballerinalang.compiler.semantics.model.types.BInvokableType;
import org.wso2.ballerinalang.compiler.semantics.model.types.BRecordType;
import org.wso2.ballerinalang.compiler.semantics.model.types.BServiceType;
import org.wso2.ballerinalang.compiler.semantics.model.types.BStructureType;
import org.wso2.ballerinalang.compiler.semantics.model.types.BType;
import org.wso2.ballerinalang.compiler.semantics.model.types.BUnionType;
import org.wso2.ballerinalang.compiler.tree.BLangAnnotation;
import org.wso2.ballerinalang.compiler.tree.BLangAnnotationAttachment;
import org.wso2.ballerinalang.compiler.tree.BLangCompilationUnit;
import org.wso2.ballerinalang.compiler.tree.BLangEndpoint;
import org.wso2.ballerinalang.compiler.tree.BLangErrorVariable;
import org.wso2.ballerinalang.compiler.tree.BLangFunction;
import org.wso2.ballerinalang.compiler.tree.BLangIdentifier;
import org.wso2.ballerinalang.compiler.tree.BLangImportPackage;
import org.wso2.ballerinalang.compiler.tree.BLangInvokableNode;
import org.wso2.ballerinalang.compiler.tree.BLangMarkdownDocumentation;
import org.wso2.ballerinalang.compiler.tree.BLangNode;
import org.wso2.ballerinalang.compiler.tree.BLangNodeVisitor;
import org.wso2.ballerinalang.compiler.tree.BLangPackage;
import org.wso2.ballerinalang.compiler.tree.BLangRecordVariable;
import org.wso2.ballerinalang.compiler.tree.BLangResource;
import org.wso2.ballerinalang.compiler.tree.BLangService;
import org.wso2.ballerinalang.compiler.tree.BLangSimpleVariable;
import org.wso2.ballerinalang.compiler.tree.BLangTestablePackage;
import org.wso2.ballerinalang.compiler.tree.BLangTupleVariable;
import org.wso2.ballerinalang.compiler.tree.BLangTypeDefinition;
import org.wso2.ballerinalang.compiler.tree.BLangWorker;
import org.wso2.ballerinalang.compiler.tree.BLangXMLNS;
import org.wso2.ballerinalang.compiler.tree.expressions.BLangConstant;
import org.wso2.ballerinalang.compiler.tree.expressions.BLangExpression;
import org.wso2.ballerinalang.compiler.tree.expressions.BLangLambdaFunction;
import org.wso2.ballerinalang.compiler.tree.expressions.BLangLiteral;
import org.wso2.ballerinalang.compiler.tree.expressions.BLangSimpleVarRef;
import org.wso2.ballerinalang.compiler.tree.expressions.BLangXMLAttribute;
import org.wso2.ballerinalang.compiler.tree.expressions.BLangXMLQName;
import org.wso2.ballerinalang.compiler.tree.statements.BLangAssignment;
import org.wso2.ballerinalang.compiler.tree.statements.BLangSimpleVariableDef;
import org.wso2.ballerinalang.compiler.tree.statements.BLangStatement;
import org.wso2.ballerinalang.compiler.tree.statements.BLangXMLNSStatement;
import org.wso2.ballerinalang.compiler.tree.types.BLangArrayType;
import org.wso2.ballerinalang.compiler.tree.types.BLangConstrainedType;
import org.wso2.ballerinalang.compiler.tree.types.BLangErrorType;
import org.wso2.ballerinalang.compiler.tree.types.BLangFiniteTypeNode;
import org.wso2.ballerinalang.compiler.tree.types.BLangObjectTypeNode;
import org.wso2.ballerinalang.compiler.tree.types.BLangRecordTypeNode;
import org.wso2.ballerinalang.compiler.tree.types.BLangStructureTypeNode;
import org.wso2.ballerinalang.compiler.tree.types.BLangTupleTypeNode;
import org.wso2.ballerinalang.compiler.tree.types.BLangType;
import org.wso2.ballerinalang.compiler.tree.types.BLangUnionTypeNode;
import org.wso2.ballerinalang.compiler.tree.types.BLangUserDefinedType;
import org.wso2.ballerinalang.compiler.util.CompilerContext;
import org.wso2.ballerinalang.compiler.util.Name;
import org.wso2.ballerinalang.compiler.util.Names;
import org.wso2.ballerinalang.compiler.util.TypeTags;
import org.wso2.ballerinalang.compiler.util.diagnotic.BLangDiagnosticLog;
import org.wso2.ballerinalang.compiler.util.diagnotic.DiagnosticPos;
import org.wso2.ballerinalang.util.Flags;

import java.util.ArrayList;
import java.util.Comparator;
import java.util.Iterator;
import java.util.LinkedList;
import java.util.List;
import java.util.Optional;
import java.util.Set;
import java.util.stream.Collectors;
import java.util.stream.Stream;

import javax.xml.XMLConstants;

import static org.ballerinalang.model.tree.NodeKind.IMPORT;

/**
 * @since 0.94
 */
public class SymbolEnter extends BLangNodeVisitor {

    private static final CompilerContext.Key<SymbolEnter> SYMBOL_ENTER_KEY =
            new CompilerContext.Key<>();

    private final PackageLoader pkgLoader;
    private final SymbolTable symTable;
    private final Names names;
    private final SymbolResolver symResolver;
    private final BLangDiagnosticLog dlog;
    private final Types types;
    private List<TypeDefinition> unresolvedTypes;
    private List<PackageID> importedPackages;
    private int typePrecedence;

    private SymbolEnv env;

    public static SymbolEnter getInstance(CompilerContext context) {
        SymbolEnter symbolEnter = context.get(SYMBOL_ENTER_KEY);
        if (symbolEnter == null) {
            symbolEnter = new SymbolEnter(context);
        }

        return symbolEnter;
    }

    public SymbolEnter(CompilerContext context) {
        context.put(SYMBOL_ENTER_KEY, this);

        this.pkgLoader = PackageLoader.getInstance(context);
        this.symTable = SymbolTable.getInstance(context);
        this.names = Names.getInstance(context);
        this.symResolver = SymbolResolver.getInstance(context);
        this.dlog = BLangDiagnosticLog.getInstance(context);
        this.types = Types.getInstance(context);
        this.importedPackages = new ArrayList<>();
    }

    public BLangPackage definePackage(BLangPackage pkgNode) {
        populatePackageNode(pkgNode);
        defineNode(pkgNode, this.symTable.pkgEnvMap.get(symTable.builtInPackageSymbol));
        return pkgNode;
    }

    public void defineNode(BLangNode node, SymbolEnv env) {
        SymbolEnv prevEnv = this.env;
        this.env = env;
        node.accept(this);
        this.env = prevEnv;
    }

    public BLangPackage defineTestablePackage(BLangTestablePackage pkgNode, SymbolEnv env,
                                              List<BLangImportPackage> enclPkgImports) {
        populatePackageNode(pkgNode, enclPkgImports);
        defineNode(pkgNode, env);
        return pkgNode;
    }

    // Visitor methods

    @Override
    public void visit(BLangPackage pkgNode) {
        if (pkgNode.completedPhases.contains(CompilerPhase.DEFINE)) {
            return;
        }

        // Create PackageSymbol
        BPackageSymbol pkgSymbol;
        if (Symbols.isFlagOn(Flags.asMask(pkgNode.flagSet), Flags.TESTABLE)) {
            pkgSymbol = Symbols.createPackageSymbol(pkgNode.packageID, this.symTable, Flags.asMask(pkgNode.flagSet));
        } else {
            pkgSymbol = Symbols.createPackageSymbol(pkgNode.packageID, this.symTable);
        }

        pkgNode.symbol = pkgSymbol;
        SymbolEnv pkgEnv = SymbolEnv.createPkgEnv(pkgNode, pkgSymbol.scope, this.env);
        this.symTable.pkgEnvMap.put(pkgSymbol, pkgEnv);

        // Add the current package node's ID to the imported package list. This is used to identify cyclic module
        // imports.
        importedPackages.add(pkgNode.packageID);

        defineConstructs(pkgNode, pkgEnv);
        pkgNode.getTestablePkgs().forEach(testablePackage -> defineTestablePackage(testablePackage, pkgEnv,
                                                                                   pkgNode.imports));
        pkgNode.completedPhases.add(CompilerPhase.DEFINE);

        // After we have visited a package node, we need to remove it from the imports list.
        importedPackages.remove(pkgNode.packageID);
    }

    private void defineConstructs(BLangPackage pkgNode, SymbolEnv pkgEnv) {
        // visit the package node recursively and define all package level symbols.
        // And maintain a list of created package symbols.
        pkgNode.imports.forEach(importNode -> defineNode(importNode, pkgEnv));

        // Define type definitions.
        this.typePrecedence = 0;

        // Treat constants and type definitions in the same manner, since constants can be used as
        // types. Also, there can be references between constant and type definitions in both ways.
        // Thus visit them according to the precedence.
        List<TypeDefinition> typDefs = new ArrayList<>();
        pkgNode.constants.forEach(constant -> typDefs.add(constant));
        pkgNode.typeDefinitions.forEach(typDef -> typDefs.add(typDef));
        defineTypeNodes(typDefs, pkgEnv);

        pkgNode.globalVars.forEach(var -> defineNode(var, pkgEnv));

        // Enabled logging errors after type def visit.
        // TODO: Do this in a cleaner way
        pkgEnv.logErrors = true;

        // Sort type definitions with precedence, before defining their members.
        pkgNode.typeDefinitions.sort(Comparator.comparing(t -> t.precedence));

        // Define error details
        defineErrorDetails(pkgNode.typeDefinitions, pkgEnv);

        // Define type def fields (if any)
        defineFields(pkgNode.typeDefinitions, pkgEnv);

        // Define type def members (if any)
        defineMembers(pkgNode.typeDefinitions, pkgEnv);

        // Define service and resource nodes.
        pkgNode.services.forEach(service -> defineNode(service, pkgEnv));

        // Define function nodes.
        pkgNode.functions.forEach(func -> defineNode(func, pkgEnv));

        // Define annotation nodes.
        pkgNode.annotations.forEach(annot -> defineNode(annot, pkgEnv));

        // Update globalVar for endpoints.
        pkgNode.globalVars.stream().filter(var -> var.symbol.type.tsymbol != null && Symbols
                .isFlagOn(var.symbol.type.tsymbol.flags, Flags.CLIENT)).map(varNode -> varNode.symbol)
                .forEach(varSymbol -> varSymbol.tag = SymTag.ENDPOINT);
    }

    public void visit(BLangAnnotation annotationNode) {
        BAnnotationSymbol annotationSymbol = Symbols.createAnnotationSymbol(Flags.asMask(annotationNode.flagSet),
                                                                            annotationNode.getAttachPoints(),
                                                                            names.fromIdNode(annotationNode.name),
                                                                            env.enclPkg.symbol.pkgID, null,
                                                                            env.scope.owner);
        annotationSymbol.markdownDocumentation =
                getMarkdownDocAttachment(annotationNode.markdownDocumentationAttachment);
        annotationSymbol.type = new BAnnotationType(annotationSymbol);
        annotationNode.symbol = annotationSymbol;
        defineSymbol(annotationNode.name.pos, annotationSymbol);
        SymbolEnv annotationEnv = SymbolEnv.createAnnotationEnv(annotationNode, annotationSymbol.scope, env);
        BLangType annotTypeNode = annotationNode.typeNode;
        if (annotTypeNode != null) {
            BType type = this.symResolver.resolveTypeNode(annotTypeNode, annotationEnv);
            annotationSymbol.attachedType = type.tsymbol;
            if (!isValidAnnotationType(type)) {
                dlog.error(annotTypeNode.pos, DiagnosticCode.ANNOTATION_INVALID_TYPE, type);
            }

            if (annotationNode.flagSet.contains(Flag.CONSTANT)) {
                if (!isAllowedConstantType(annotationSymbol,
                                           annotTypeNode.getKind() == NodeKind.ARRAY_TYPE ?
                                                   ((BLangArrayType) annotTypeNode).elemtype : annotTypeNode)) {
                    dlog.error(annotTypeNode.pos, DiagnosticCode.CANNOT_DEFINE_CONSTANT_WITH_TYPE, type);
                }
            }
        }

        if (!annotationNode.flagSet.contains(Flag.CONSTANT) &&
                annotationNode.getAttachPoints().stream().anyMatch(attachPoint -> attachPoint.source)) {
            dlog.error(annotationNode.pos, DiagnosticCode.ANNOTATION_REQUIRES_CONST);
        }
    }

    @Override
    public void visit(BLangImportPackage importPkgNode) {
        Name pkgAlias = names.fromIdNode(importPkgNode.alias);
        if (symResolver.lookupSymbol(env, pkgAlias, SymTag.IMPORT) != symTable.notFoundSymbol) {
            dlog.error(importPkgNode.pos, DiagnosticCode.REDECLARED_SYMBOL, pkgAlias);
            return;
        }

        // TODO Clean this code up. Can we move the this to BLangPackageBuilder class
        // Create import package symbol
        Name orgName;
        Name version;
        PackageID enclPackageID = env.enclPkg.packageID;
        if (importPkgNode.orgName.value == null || importPkgNode.orgName.value.isEmpty()) {
            // means it's in 'import <pkg-name>' style
            orgName = enclPackageID.orgName;
            version = (Names.DEFAULT_VERSION.equals(enclPackageID.version)) ? new Name("") : enclPackageID.version;
        } else if (importPkgNode.orgName.value.equals(enclPackageID.orgName.value)) {
            // means it's in 'import <org-name>/<pkg-name>' style and <org-name> is used to import within same project
            orgName = names.fromIdNode(importPkgNode.orgName);
            // Here we set the version to enclosing package version. Following cases will be handled properly:
            // 1) Suppose the import is from the same project, then the enclosing package version set here will be used
            //    to lookup package symbol cache, avoiding re-defining package symbol.
            // 2) Suppose the import is from Ballerina Central or another project which has the same org, then the
            //    version is set when loading the import module.
            version = (Names.DEFAULT_VERSION.equals(enclPackageID.version)) ? new Name("") : enclPackageID.version;
        } else {
            // means it's in 'import <org-name>/<pkg-name>' style
            orgName = names.fromIdNode(importPkgNode.orgName);
            version = names.fromIdNode(importPkgNode.version);
        }
        List<Name> nameComps = importPkgNode.pkgNameComps.stream()
                .map(identifier -> names.fromIdNode(identifier))
                .collect(Collectors.toList());

        PackageID pkgId = new PackageID(orgName, nameComps, version);
        if (pkgId.name.getValue().startsWith(Names.BUILTIN_PACKAGE.value)) {
            dlog.error(importPkgNode.pos, DiagnosticCode.MODULE_NOT_FOUND,
                    importPkgNode.getQualifiedPackageName());
            return;
        }

        // Detect cyclic module dependencies. This will not detect cycles which starts with the entry package because
        // entry package has a version. So we check import cycles which starts with the entry package in next step.
        if (importedPackages.contains(pkgId)) {
            int index = importedPackages.indexOf(pkgId);
            // Generate the import cycle.
            StringBuilder stringBuilder = new StringBuilder();
            for (int i = index; i < importedPackages.size(); i++) {
                stringBuilder.append(importedPackages.get(i).toString()).append(" -> ");
            }
            // Append the current package to complete the cycle.
            stringBuilder.append(pkgId);
            dlog.error(importPkgNode.pos, DiagnosticCode.CYCLIC_MODULE_IMPORTS_DETECTED, stringBuilder.toString());
            return;
        }

        boolean samePkg = false;
        // Get the entry package.
        PackageID entryPackage = importedPackages.get(0);
        if (entryPackage.isUnnamed == pkgId.isUnnamed) {
            samePkg = (!entryPackage.isUnnamed) || (entryPackage.sourceFileName.equals(pkgId.sourceFileName));
        }
        // Check whether the package which we have encountered is the same as the entry package. We don't need to
        // check the version here because we cannot import two different versions of the same package at the moment.
        if (samePkg && entryPackage.orgName.equals(pkgId.orgName) && entryPackage.name.equals(pkgId.name)) {
            StringBuilder stringBuilder = new StringBuilder();
            String entryPackageString = importedPackages.get(0).toString();
            // We need to remove the package.
            int packageIndex = entryPackageString.indexOf(":");
            if (packageIndex != -1) {
                entryPackageString = entryPackageString.substring(0, packageIndex);
            }
            // Generate the import cycle.
            stringBuilder.append(entryPackageString).append(" -> ");
            for (int i = 1; i < importedPackages.size(); i++) {
                stringBuilder.append(importedPackages.get(i).toString()).append(" -> ");
            }
            stringBuilder.append(pkgId);
            dlog.error(importPkgNode.pos, DiagnosticCode.CYCLIC_MODULE_IMPORTS_DETECTED, stringBuilder.toString());
            return;
        }

        BPackageSymbol pkgSymbol = pkgLoader.loadPackageSymbol(pkgId, enclPackageID, this.env.enclPkg.repos);
        if (pkgSymbol == null) {
            dlog.error(importPkgNode.pos, DiagnosticCode.MODULE_NOT_FOUND,
                    importPkgNode.getQualifiedPackageName());
            return;
        }

        // define the import package symbol in the current package scope
        importPkgNode.symbol = pkgSymbol;
        ((BPackageSymbol) this.env.scope.owner).imports.add(pkgSymbol);
        this.env.scope.define(pkgAlias, pkgSymbol);
    }

    @Override
    public void visit(BLangXMLNS xmlnsNode) {
        String nsURI = (String) ((BLangLiteral) xmlnsNode.namespaceURI).value;

        if (xmlnsNode.prefix.value != null && nsURI.isEmpty()) {
            dlog.error(xmlnsNode.pos, DiagnosticCode.INVALID_NAMESPACE_DECLARATION, xmlnsNode.prefix);
        }

        // set the prefix of the default namespace
        if (xmlnsNode.prefix.value == null) {
            xmlnsNode.prefix.value = XMLConstants.DEFAULT_NS_PREFIX;
        }

        BXMLNSSymbol xmlnsSymbol = Symbols.createXMLNSSymbol(names.fromIdNode(xmlnsNode.prefix), nsURI,
                env.enclPkg.symbol.pkgID, env.scope.owner);
        xmlnsNode.symbol = xmlnsSymbol;

        // First check for package-imports with the same alias.
        // Here we do not check for owner equality, since package import is always at the package
        // level, but the namespace declaration can be at any level.
        BSymbol foundSym = symResolver.lookupSymbol(env, xmlnsSymbol.name, SymTag.PACKAGE);
        if (foundSym != symTable.notFoundSymbol) {
            dlog.error(xmlnsNode.pos, DiagnosticCode.REDECLARED_SYMBOL, xmlnsSymbol.name);
            return;
        }

        // Define it in the enclosing scope. Here we check for the owner equality,
        // to support overriding of namespace declarations defined at package level.
        defineSymbol(xmlnsNode.prefix.pos, xmlnsSymbol);
    }

    public void visit(BLangXMLNSStatement xmlnsStmtNode) {
        defineNode(xmlnsStmtNode.xmlnsDecl, env);
    }

    private void defineTypeNodes(List<? extends TypeDefinition> typeDefs, SymbolEnv env) {
        if (typeDefs.size() == 0) {
            return;
        }

        this.unresolvedTypes = new ArrayList<>();
        for (TypeDefinition typeDef : typeDefs) {
            defineNode((BLangNode) typeDef, env);
        }

        if (typeDefs.size() <= unresolvedTypes.size()) {
            // This situation can occur due to either a cyclic dependency or at least one of member types in type
            // definition node cannot be resolved. So we iterate through each node recursively looking for cyclic
            // dependencies or undefined types in type node.

            // We need to maintain a list to keep track of all encountered unresolved types. We need to keep track of
            // the location as well since the same unknown type can be specified in multiple places.
            LinkedList<LocationData> unknownTypes = new LinkedList<>();
            for (TypeDefinition unresolvedType : unresolvedTypes) {
                // We need to keep track of all visited types to print cyclic dependency.
                LinkedList<String> references = new LinkedList<>();
                references.add(unresolvedType.getName().getValue());
                checkErrors(unresolvedType, (BLangType) unresolvedType.getTypeNode(), references, unknownTypes);
            }

            // Create and define dummy symbols and continue. This done to keep the remaining compiler
            // phases running, and to make the semantic validations happen properly.
            unresolvedTypes.forEach(type -> createDummyTypeDefSymbol(type, env));
            unresolvedTypes.forEach(type -> defineNode((BLangNode) type, env));
            return;
        }
        defineTypeNodes(unresolvedTypes, env);
    }

    private void checkErrors(TypeDefinition unresolvedType, BLangType currentTypeNode, List<String> visitedNodes,
                             List<LocationData> encounteredUnknownTypes) {
        String unresolvedTypeNodeName = unresolvedType.getName().getValue();

        // Check errors in the type definition.
        List<BLangType> memberTypeNodes;
        switch (currentTypeNode.getKind()) {
            case ARRAY_TYPE:
                checkErrors(unresolvedType, ((BLangArrayType) currentTypeNode).elemtype, visitedNodes,
                        encounteredUnknownTypes);
                break;
            case UNION_TYPE_NODE:
                // If the current type node is a union type node, we need to check all member nodes.
                memberTypeNodes = ((BLangUnionTypeNode) currentTypeNode).memberTypeNodes;
                // Recursively check all members.
                for (BLangType memberTypeNode : memberTypeNodes) {
                    checkErrors(unresolvedType, memberTypeNode, visitedNodes, encounteredUnknownTypes);
                }
                break;
            case TUPLE_TYPE_NODE:
                memberTypeNodes = ((BLangTupleTypeNode) currentTypeNode).memberTypeNodes;
                for (BLangType memberTypeNode : memberTypeNodes) {
                    checkErrors(unresolvedType, memberTypeNode, visitedNodes, encounteredUnknownTypes);
                }
                break;
            case CONSTRAINED_TYPE:
                checkErrors(unresolvedType, ((BLangConstrainedType) currentTypeNode).constraint, visitedNodes,
                        encounteredUnknownTypes);
                break;
            case USER_DEFINED_TYPE:
                String currentTypeNodeName = ((BLangUserDefinedType) currentTypeNode).typeName.value;
                // Skip all types defined as anonymous types.
                if (currentTypeNodeName.startsWith("$")) {
                    return;
                }

                if (unresolvedTypeNodeName.equals(currentTypeNodeName)) {
                    // Cyclic dependency detected. We need to add the `unresolvedTypeNodeName` or the
                    // `memberTypeNodeName` to the end of the list to complete the cyclic dependency when
                    // printing the error.
                    visitedNodes.add(currentTypeNodeName);
                    dlog.error((DiagnosticPos) unresolvedType.getPosition(), DiagnosticCode.CYCLIC_TYPE_REFERENCE,
                            visitedNodes);
                    // We need to remove the last occurrence since we use this list in a recursive call.
                    // Otherwise, unwanted types will get printed in the cyclic dependency error.
                    visitedNodes.remove(visitedNodes.lastIndexOf(currentTypeNodeName));
                } else if (visitedNodes.contains(currentTypeNodeName)) {
                    // Cyclic dependency detected. But in here, all the types in the list might not be necessary for the
                    // cyclic dependency error message.
                    //
                    // Eg - A -> B -> C -> B // Last B is what we are currently checking
                    //
                    // In such case, we create a new list with relevant type names.
                    List<String> dependencyList = new LinkedList<>();
                    for (int i = visitedNodes.indexOf(currentTypeNodeName); i < visitedNodes.size(); i++) {
                        dependencyList.add(visitedNodes.get(i));
                    }
                    // Add the `currentTypeNodeName` to complete the cycle.
                    dependencyList.add(currentTypeNodeName);
                    dlog.error((DiagnosticPos) unresolvedType.getPosition(), DiagnosticCode.CYCLIC_TYPE_REFERENCE,
                            dependencyList);
                } else {
                    // Check whether the current type node is in the unresolved list. If it is in the list, we need to
                    // check it recursively.
                    List<TypeDefinition> typeDefinitions = unresolvedTypes.stream()
                            .filter(typeDefinition -> typeDefinition.getName().getValue().equals(currentTypeNodeName))
                            .collect(Collectors.toList());
                    if (typeDefinitions.isEmpty()) {
                        // If a type is declared, it should either get defined successfully or added to the unresolved
                        // types list. If a type is not in either one of them, that means it is an undefined type.
                        LocationData locationData = new LocationData(currentTypeNodeName, currentTypeNode.pos.sLine,
                                currentTypeNode.pos.sCol);
                        if (!encounteredUnknownTypes.contains(locationData)) {
                            dlog.error(currentTypeNode.pos, DiagnosticCode.UNKNOWN_TYPE, currentTypeNodeName);
                            encounteredUnknownTypes.add(locationData);
                        }
                    } else {
                        for (TypeDefinition typeDefinition : typeDefinitions) {
                            String typeName = typeDefinition.getName().getValue();
                            // Add the node name to the list.
                            visitedNodes.add(typeName);
                            // Recursively check for errors.
                            checkErrors(unresolvedType, (BLangType) typeDefinition.getTypeNode(), visitedNodes,
                                    encounteredUnknownTypes);
                            // We need to remove the added type node here since we have finished checking errors.
                            visitedNodes.remove(visitedNodes.lastIndexOf(typeName));
                        }
                    }
                }
                break;
            case BUILT_IN_REF_TYPE:
                // Eg - `xml`. This is not needed to be checked because no types are available in the `xml`.
            case FINITE_TYPE_NODE:
            case FUNCTION_TYPE:
            case VALUE_TYPE:
            case RECORD_TYPE:
            case OBJECT_TYPE:
            case ERROR_TYPE:
                // Do nothing.
                break;
            default:
                throw new RuntimeException("unhandled type kind: " + currentTypeNode.getKind());
        }
    }

    @Override
    public void visit(BLangTypeDefinition typeDefinition) {
        BType definedType = symResolver.resolveTypeNode(typeDefinition.typeNode, env);
        if (definedType == symTable.noType) {
            // This is to prevent concurrent modification exception.
            if (!this.unresolvedTypes.contains(typeDefinition)) {
                this.unresolvedTypes.add(typeDefinition);
            }
            return;
        }

        // Check for any circular type references
        if (typeDefinition.typeNode.getKind() == NodeKind.OBJECT_TYPE ||
                typeDefinition.typeNode.getKind() == NodeKind.RECORD_TYPE) {
            BLangStructureTypeNode structureTypeNode = (BLangStructureTypeNode) typeDefinition.typeNode;
            // For each referenced type, check whether the types are already resolved.
            // If not, then that type should get a higher precedence.
            for (BLangType typeRef : structureTypeNode.typeRefs) {
                BType referencedType = symResolver.resolveTypeNode(typeRef, env);
                if (referencedType == symTable.noType) {
                    if (!this.unresolvedTypes.contains(typeDefinition)) {
                        this.unresolvedTypes.add(typeDefinition);
                    }
                    return;
                }
            }
        }

        if (typeDefinition.typeNode.getKind() == NodeKind.FUNCTION_TYPE && definedType.tsymbol == null) {
            definedType.tsymbol = Symbols.createTypeSymbol(SymTag.FUNCTION_TYPE, Flags.asMask(typeDefinition.flagSet),
                                                           Names.EMPTY, env.enclPkg.symbol.pkgID, definedType,
                                                           env.scope.owner);
        }

        typeDefinition.precedence = this.typePrecedence++;
        BTypeSymbol typeDefSymbol;
        if (definedType.tsymbol.name != Names.EMPTY) {
            typeDefSymbol = definedType.tsymbol.createLabelSymbol();
        } else {
            typeDefSymbol = definedType.tsymbol;
        }
        typeDefSymbol.markdownDocumentation = getMarkdownDocAttachment(typeDefinition.markdownDocumentationAttachment);
        typeDefSymbol.name = names.fromIdNode(typeDefinition.getName());
        typeDefSymbol.pkgID = env.enclPkg.packageID;
        typeDefSymbol.flags |= Flags.asMask(typeDefinition.flagSet);

        typeDefinition.symbol = typeDefSymbol;
        defineSymbol(typeDefinition.name.pos, typeDefSymbol);
    }

    @Override
    public void visit(BLangWorker workerNode) {
        BInvokableSymbol workerSymbol = Symbols.createWorkerSymbol(Flags.asMask(workerNode.flagSet),
                names.fromIdNode(workerNode.name), env.enclPkg.symbol.pkgID, null, env.scope.owner);
        workerSymbol.markdownDocumentation = getMarkdownDocAttachment(workerNode.markdownDocumentationAttachment);
        workerNode.symbol = workerSymbol;
        defineSymbolWithCurrentEnvOwner(workerNode.pos, workerSymbol);
    }

    @Override
    public void visit(BLangService serviceNode) {
        BServiceSymbol serviceSymbol = Symbols.createServiceSymbol(Flags.asMask(serviceNode.flagSet),
                names.fromIdNode(serviceNode.name), env.enclPkg.symbol.pkgID, serviceNode.type, env.scope.owner);
        serviceSymbol.markdownDocumentation = getMarkdownDocAttachment(serviceNode.markdownDocumentationAttachment);

        BType serviceObjectType = serviceNode.serviceTypeDefinition.symbol.type;
        serviceNode.symbol = serviceSymbol;
        serviceNode.symbol.type = new BServiceType(serviceObjectType.tsymbol);
        defineSymbol(serviceNode.name.pos, serviceSymbol);

        // Caching values future validation.
        if (serviceNode.serviceTypeDefinition.typeNode.getKind() == NodeKind.OBJECT_TYPE) {
            BLangObjectTypeNode objectTypeNode = (BLangObjectTypeNode) serviceNode.serviceTypeDefinition.typeNode;
            objectTypeNode.functions.stream().filter(func -> func.flagSet.contains(Flag.RESOURCE))
                    .forEach(func -> serviceNode.resourceFunctions.add(func));
        }
    }

    @Override
    public void visit(BLangFunction funcNode) {
        boolean validAttachedFunc = validateFuncReceiver(funcNode);
        boolean remoteFlagSetOnNode = Symbols.isFlagOn(Flags.asMask(funcNode.flagSet), Flags.REMOTE);
        if (funcNode.attachedOuterFunction) {
            if (funcNode.receiver.type.tsymbol.kind == SymbolKind.RECORD) {
                dlog.error(funcNode.pos, DiagnosticCode.CANNOT_ATTACH_FUNCTIONS_TO_RECORDS, funcNode.name,
                        funcNode.receiver.type.tsymbol.name);
                createDummyFunctionSymbol(funcNode);
                visitObjectAttachedFunction(funcNode);
                return;
            }

            BSymbol funcSymbol = symTable.notFoundSymbol;
            if (funcNode.receiver.type.tag == TypeTags.OBJECT) {
                SymbolEnv objectEnv = SymbolEnv.createObjectMethodsEnv(null, (BObjectTypeSymbol) funcNode.receiver.type.
                        tsymbol, env);
                funcSymbol = symResolver.lookupSymbol(objectEnv, getFuncSymbolName(funcNode), SymTag.FUNCTION);
            }

            if (funcSymbol == symTable.notFoundSymbol) {
                dlog.error(funcNode.pos, DiagnosticCode.CANNOT_FIND_MATCHING_FUNCTION, funcNode.name,
                        funcNode.receiver.type.tsymbol.name);
                createDummyFunctionSymbol(funcNode);
                visitObjectAttachedFunction(funcNode);
                return;
            }

            if (Symbols.isPublic(funcSymbol) ^ Symbols.isFlagOn(Flags.asMask(funcNode.flagSet), Flags.PUBLIC)) {
                dlog.error(funcNode.pos, DiagnosticCode.INVALID_VISIBILITY_ON_INTERFACE_FUNCTION_IMPL, funcNode.name,
                        funcNode.receiver.type);
                createDummyFunctionSymbol(funcNode);
                visitObjectAttachedFunction(funcNode);
                return;
            }

            if (Symbols.isPrivate(funcSymbol) ^ Symbols.isFlagOn(Flags.asMask(funcNode.flagSet), Flags.PRIVATE)) {
                dlog.error(funcNode.pos, DiagnosticCode.INVALID_VISIBILITY_ON_INTERFACE_FUNCTION_IMPL, funcNode.name,
                        funcNode.receiver.type);
                createDummyFunctionSymbol(funcNode);
                visitObjectAttachedFunction(funcNode);
                return;
            }

            funcNode.symbol = (BInvokableSymbol) funcSymbol;
            if (funcNode.symbol.bodyExist) {
                dlog.error(funcNode.pos, DiagnosticCode.IMPLEMENTATION_ALREADY_EXIST, funcNode.name);
            }
            if (remoteFlagSetOnNode && !Symbols.isFlagOn(funcSymbol.flags, Flags.REMOTE)) {
                dlog.error(funcNode.pos, DiagnosticCode.REMOTE_ON_NON_REMOTE_FUNCTION, funcNode.name.value);
            }
            if (!remoteFlagSetOnNode && Symbols.isFlagOn(funcSymbol.flags, Flags.REMOTE)) {
                dlog.error(funcNode.pos, DiagnosticCode.REMOTE_REQUIRED_ON_REMOTE_FUNCTION);
            }
            validateAttachedFunction(funcNode, funcNode.receiver.type.tsymbol.name);
            visitObjectAttachedFunction(funcNode);
            return;
        }

        if (!funcNode.attachedFunction && Symbols.isFlagOn(Flags.asMask(funcNode.flagSet), Flags.PRIVATE)) {
            dlog.error(funcNode.pos, DiagnosticCode.PRIVATE_FUNCTION_VISIBILITY, funcNode.name);
        }

        if (funcNode.receiver == null && !funcNode.attachedFunction && remoteFlagSetOnNode) {
            dlog.error(funcNode.pos, DiagnosticCode.REMOTE_IN_NON_OBJECT_FUNCTION, funcNode.name.value);
        }
        BInvokableSymbol funcSymbol = Symbols.createFunctionSymbol(Flags.asMask(funcNode.flagSet),
                getFuncSymbolName(funcNode), env.enclPkg.symbol.pkgID, null, env.scope.owner, funcNode.body != null);
        funcSymbol.markdownDocumentation = getMarkdownDocAttachment(funcNode.markdownDocumentationAttachment);
        SymbolEnv invokableEnv = SymbolEnv.createFunctionEnv(funcNode, funcSymbol.scope, env);
        defineInvokableSymbol(funcNode, funcSymbol, invokableEnv);
        // Define function receiver if any.
        if (funcNode.receiver != null) {
            defineAttachedFunctions(funcNode, funcSymbol, invokableEnv, validAttachedFunc);
        }
    }

    private void createDummyFunctionSymbol(BLangFunction funcNode) {
        // This is only to keep the flow running so that at the end there will be proper semantic errors
        BInvokableType type = new BInvokableType(new ArrayList<>(), symTable.noType, null);
        funcNode.symbol = Symbols.createFunctionSymbol(Flags.asMask(funcNode.flagSet),
                getFuncSymbolName(funcNode), env.enclPkg.symbol.pkgID, type, env.scope.owner, true);
        funcNode.symbol.scope = new Scope(funcNode.symbol);
    }

    private void visitObjectAttachedFunction(BLangFunction funcNode) {
        //TODO check function parameters and return types
        SymbolEnv invokableEnv = SymbolEnv.createFunctionEnv(funcNode, funcNode.symbol.scope, env);

        invokableEnv.scope = funcNode.symbol.scope;
        defineObjectAttachedInvokableSymbolParams(funcNode, invokableEnv);
        if (env.enclPkg.objAttachedFunctions.contains(funcNode.symbol)) {
            dlog.error(funcNode.pos, DiagnosticCode.IMPLEMENTATION_ALREADY_EXIST, funcNode.name);
            return;
        }

        if (!funcNode.objInitFunction) {
            env.enclPkg.objAttachedFunctions.add(funcNode.symbol);
        }
        funcNode.receiver.symbol = funcNode.symbol.receiverSymbol;
    }

    private void validateAttachedFunction(BLangFunction funcNode, Name objName) {
        SymbolEnv invokableEnv = SymbolEnv.createDummyEnv(funcNode, funcNode.symbol.scope, env);
        List<BType> paramTypes = funcNode.requiredParams.stream()
                .peek(varNode -> varNode.type = symResolver.resolveTypeNode(varNode.typeNode, invokableEnv))
                .map(varNode -> varNode.type)
                .collect(Collectors.toList());

        funcNode.defaultableParams.forEach(p -> paramTypes.add(symResolver
                .resolveTypeNode(p.var.typeNode, invokableEnv)));

        if (!funcNode.desugaredReturnType) {
            symResolver.resolveTypeNode(funcNode.returnTypeNode, invokableEnv);
        }

        if (funcNode.restParam != null) {
            if (!funcNode.symbol.restParam.name.equals(names.fromIdNode(funcNode.restParam.name))) {
                dlog.error(funcNode.pos, DiagnosticCode.CANNOT_FIND_MATCHING_INTERFACE, funcNode.name, objName);
                return;
            }
            BType restParamType = symResolver.resolveTypeNode(funcNode.restParam.typeNode, invokableEnv);
            paramTypes.add(restParamType);
        }

        BInvokableType sourceType = (BInvokableType) funcNode.symbol.type;

        // If the function definition specifies the function to be an external function, but the function declaration
        // does not, set the external flag for the declaration.
        int flags = Flags.asMask(funcNode.flagSet);
        if ((flags & Flags.NATIVE) != (funcNode.symbol.flags & Flags.NATIVE) &&
                (flags & Flags.NATIVE) == Flags.NATIVE) {
            Set<Flag> symFlags = funcNode.symbol.getFlags();
            symFlags.add(Flag.NATIVE);
            funcNode.symbol.flags = Flags.asMask(symFlags);
        }
        //this was used earlier to one to one match object declaration with definitions for attached functions
        // keeping this commented as we may need uncomment this later.
        //        int flags = Flags.asMask(funcNode.flagSet);
        //        if (((flags & Flags.NATIVE) != (funcNode.symbol.flags & Flags.NATIVE))
        //                || ((flags & Flags.PUBLIC) != (funcNode.symbol.flags & Flags.PUBLIC))) {
        //            dlog.error(funcNode.pos, DiagnosticCode.CANNOT_FIND_MATCHING_INTERFACE, funcNode.name, objName);
        //            return;
        //        }

        if (typesMissMatch(paramTypes, sourceType.paramTypes)
                || namesMissMatch(funcNode.requiredParams, funcNode.symbol.params)
                || namesMissMatchDef(funcNode.defaultableParams, funcNode.symbol.defaultableParams)) {
            dlog.error(funcNode.pos, DiagnosticCode.CANNOT_FIND_MATCHING_INTERFACE, funcNode.name, objName);
            return;
        }

        if (funcNode.returnTypeNode.type == null && sourceType.retType == null) {
            return;
        } else if (funcNode.returnTypeNode.type == null || sourceType.retType == null) {
            dlog.error(funcNode.pos, DiagnosticCode.CANNOT_FIND_MATCHING_INTERFACE, funcNode.name, objName);
            return;
        }

        if (funcNode.returnTypeNode.type.tag != sourceType.retType.tag) {
            dlog.error(funcNode.pos, DiagnosticCode.CANNOT_FIND_MATCHING_INTERFACE, funcNode.name, objName);
            return;
        }
        //Reset symbol flags to remove interface flag
        funcNode.symbol.flags = funcNode.symbol.flags ^ Flags.INTERFACE;
    }

    private boolean typesMissMatch(List<BType> lhs, List<BType> rhs) {
        if (lhs.size() != rhs.size()) {
            return true;
        }

        for (int i = 0; i < lhs.size(); i++) {
            if (!types.isSameType(lhs.get(i), rhs.get(i))) {
                return true;
            }
        }
        return false;
    }

    private boolean namesMissMatch(List<BLangSimpleVariable> lhs, List<BVarSymbol> rhs) {
        if (lhs.size() != rhs.size()) {
            return true;
        }

        for (int i = 0; i < lhs.size(); i++) {
            if (!rhs.get(i).name.equals(names.fromIdNode(lhs.get(i).name))) {
                return true;
            }
        }
        return false;
    }

    private boolean namesMissMatchDef(List<BLangSimpleVariableDef> lhs, List<BVarSymbol> rhs) {
        if (lhs.size() != rhs.size()) {
            return true;
        }

        for (int i = 0; i < lhs.size(); i++) {
            if (!rhs.get(i).name.equals(names.fromIdNode(lhs.get(i).var.name))) {
                return true;
            }
        }
        return false;
    }

    private void defineObjectAttachedInvokableSymbolParams(BLangInvokableNode invokableNode, SymbolEnv invokableEnv) {
        // visit required params of the function
        invokableNode.requiredParams.forEach(varNode -> {
            visitObjectAttachedFunctionParam(varNode, invokableEnv);
        });

        invokableNode.defaultableParams.forEach(varDefNode -> {
            visitObjectAttachedFunctionParam(varDefNode.var, invokableEnv);
        });

        if (invokableNode.returnTypeNode != null) {
            invokableNode.returnTypeNode.type = symResolver.resolveTypeNode(invokableNode.returnTypeNode, env);
        }

        if (invokableNode.restParam != null) {
            visitObjectAttachedFunctionParam(invokableNode.restParam, invokableEnv);
        }
    }

    void visitObjectAttachedFunctionParam(BLangSimpleVariable variable, SymbolEnv invokableEnv) {
        // assign the type to var type node
        if (variable.type == null) {
            variable.type = symResolver.resolveTypeNode(variable.typeNode, env);
        }

        visitObjectAttachedFunctionParamSymbol(variable, invokableEnv);
    }

    void visitObjectAttachedFunctionParamSymbol(BLangSimpleVariable variable, SymbolEnv invokableEnv) {
        BSymbol varSymbol = symResolver.lookupSymbol(invokableEnv, names.fromIdNode(variable.name),
                SymTag.VARIABLE);
        if (varSymbol == symTable.notFoundSymbol) {
            defineNode(variable, invokableEnv);
        } else {
            variable.symbol = (BVarSymbol) varSymbol;
        }
        if (variable.expr == null) {
            return;
        }
        variable.symbol.defaultExpression = variable.expr;
    }

    @Override
    public void visit(BLangResource resourceNode) {
    }

    @Override
    public void visit(BLangConstant constant) {
        BType staticType;
        if (constant.typeNode != null) {
            staticType = symResolver.resolveTypeNode(constant.typeNode, env);
            if (staticType == symTable.noType) {
                // This is to prevent concurrent modification exception.
                if (!this.unresolvedTypes.contains(constant)) {
                    this.unresolvedTypes.add(constant);
                }
                return;
            }
        } else {
            staticType = symTable.semanticError;
        }

        // Create a new constant symbol.
        Name name = names.fromIdNode(constant.name);
        PackageID pkgID = env.enclPkg.symbol.pkgID;
        BConstantSymbol constantSymbol = new BConstantSymbol(Flags.asMask(constant.flagSet), name, pkgID,
                symTable.semanticError, symTable.noType, env.scope.owner);
        constant.symbol = constantSymbol;

        NodeKind nodeKind = constant.expr.getKind();
        if (nodeKind == NodeKind.LITERAL || nodeKind == NodeKind.NUMERIC_LITERAL) {
            if (constant.typeNode != null) {
                if (types.isValidLiteral((BLangLiteral) constant.expr, staticType)) {
                    // A literal type constant is defined with correct type.
                    // Update the type of the finiteType node to the static type.
                    // This is done to make the type inferring work. 
                    // eg: const decimal d = 5.0;
                    BLangFiniteTypeNode finiteType = (BLangFiniteTypeNode) constant.associatedTypeDefinition.typeNode;
                    BLangExpression valueSpaceExpr = finiteType.valueSpace.iterator().next();
                    valueSpaceExpr.type = staticType;
                    defineNode(constant.associatedTypeDefinition, env);

                    constantSymbol.type = constant.associatedTypeDefinition.symbol.type;
                    constantSymbol.literalType = staticType;
                } else {
                    // A literal type constant is defined with some incorrect type. Set the original
                    // types and continue the flow and let it fail at semantic analyzer.
                    defineNode(constant.associatedTypeDefinition, env);
                    constantSymbol.type = staticType;
                    constantSymbol.literalType = constant.expr.type;
                }
            } else {
                // A literal type constant is defined without the type.
                // Then the type of the symbol is the finite type.
                defineNode(constant.associatedTypeDefinition, env);
                constantSymbol.type = constant.associatedTypeDefinition.symbol.type;
                constantSymbol.literalType = constant.expr.type;
            }
        } else if (constant.typeNode != null) {
            constantSymbol.type = constantSymbol.literalType = staticType;
        } 

        constantSymbol.markdownDocumentation = getMarkdownDocAttachment(constant.markdownDocumentationAttachment);

        // Add the symbol to the enclosing scope.
        if (!symResolver.checkForUniqueSymbol(constant.name.pos, env, constantSymbol, SymTag.VARIABLE_NAME)) {
            return;
        }

        // Add the symbol to the enclosing scope.
        env.scope.define(constantSymbol.name, constantSymbol);
    }

    @Override
    public void visit(BLangSimpleVariable varNode) {
        // assign the type to var type node
        if (varNode.type == null) {
            if (varNode.typeNode != null) {
                varNode.type = symResolver.resolveTypeNode(varNode.typeNode, env);
            } else {
                varNode.type = symTable.noType;
            }
        }

        Name varName = names.fromIdNode(varNode.name);
        if (varName == Names.EMPTY || varName == Names.IGNORE) {
            // This is a variable created for a return type
            // e.g. function foo() (int);
            return;
        }

        BVarSymbol varSymbol = defineVarSymbol(varNode.name.pos, varNode.flagSet, varNode.type, varName, env);
        varSymbol.markdownDocumentation = getMarkdownDocAttachment(varNode.markdownDocumentationAttachment);
        varNode.symbol = varSymbol;
        if (varNode.symbol.type.tsymbol != null && Symbols.isFlagOn(varNode.symbol.type.tsymbol.flags, Flags.CLIENT)) {
            varSymbol.tag = SymTag.ENDPOINT;
        }

        if (varSymbol.type.tag == TypeTags.FUTURE && ((BFutureType) varSymbol.type).workerDerivative) {
            Iterator<BLangLambdaFunction> lambdaFunctions = env.enclPkg.lambdaFunctions.iterator();
            while (lambdaFunctions.hasNext()) {
                BLangLambdaFunction lambdaFunction = lambdaFunctions.next();
                // let's inject future symbol to all the lambdas
                // last lambda needs to be skipped to avoid self reference
                // lambda's form others functions also need to be skiped
                BLangInvokableNode enclInvokable = lambdaFunction.cachedEnv.enclInvokable;
                if (lambdaFunctions.hasNext() && enclInvokable != null && varSymbol.owner == enclInvokable.symbol) {
                    lambdaFunction.cachedEnv.scope.define(varSymbol.name, varSymbol);
                }
            }
        }
    }

    @Override
    public void visit(BLangTupleVariable varNode) {
        // assign the type to var type node
        if (varNode.type == null) {
            varNode.type = symResolver.resolveTypeNode(varNode.typeNode, env);
        }
    }

    @Override
    public void visit(BLangRecordVariable varNode) {
        if (varNode.type == null) {
            varNode.type = symResolver.resolveTypeNode(varNode.typeNode, env);
        }
    }

    @Override
    public void visit(BLangErrorVariable varNode) {
        if (varNode.type == null) {
            varNode.type = symResolver.resolveTypeNode(varNode.typeNode, env);
        }
    }

    @Override
    public void visit(BLangEndpoint endpoint) {
    }

    public void visit(BLangXMLAttribute bLangXMLAttribute) {
        if (!(bLangXMLAttribute.name.getKind() == NodeKind.XML_QNAME)) {
            return;
        }

        BLangXMLQName qname = (BLangXMLQName) bLangXMLAttribute.name;

        // If the attribute is not an in-line namespace declaration, check for duplicate attributes.
        // If no duplicates, then define this attribute symbol.
        if (!bLangXMLAttribute.isNamespaceDeclr) {
            BXMLAttributeSymbol attrSymbol = new BXMLAttributeSymbol(qname.localname.value, qname.namespaceURI,
                    env.enclPkg.symbol.pkgID, env.scope.owner);
            if (symResolver.checkForUniqueMemberSymbol(bLangXMLAttribute.pos, env, attrSymbol)) {
                env.scope.define(attrSymbol.name, attrSymbol);
                bLangXMLAttribute.symbol = attrSymbol;
            }
            return;
        }

        List<BLangExpression> exprs = bLangXMLAttribute.value.textFragments;
        String nsURI = null;

        // We reach here if the attribute is an in-line namesapce declaration.
        // Get the namespace URI, only if it is statically defined. Then define the namespace symbol.
        // This namespace URI is later used by the attributes, when they lookup for duplicate attributes.
        // TODO: find a better way to get the statically defined URI.
        NodeKind nodeKind = exprs.get(0).getKind();
        if (exprs.size() == 1 && (nodeKind == NodeKind.LITERAL || nodeKind == NodeKind.NUMERIC_LITERAL)) {
            nsURI = (String) ((BLangLiteral) exprs.get(0)).value;
        }

        String symbolName = qname.localname.value;
        if (symbolName.equals(XMLConstants.XMLNS_ATTRIBUTE)) {
            symbolName = XMLConstants.DEFAULT_NS_PREFIX;
        }
        BXMLNSSymbol xmlnsSymbol =
                new BXMLNSSymbol(names.fromString(symbolName), nsURI, env.enclPkg.symbol.pkgID, env.scope.owner);
        if (symResolver.checkForUniqueMemberSymbol(bLangXMLAttribute.pos, env, xmlnsSymbol)) {
            env.scope.define(xmlnsSymbol.name, xmlnsSymbol);
            bLangXMLAttribute.symbol = xmlnsSymbol;
        }
    }

    /**
     * Checks whether the given expression type is allowed as an expression in a constant.
     *
     * @param expression the expression which needs to be checked
     * @return {@code true} if the given expression is allowed, {@code false} otherwise.
     */
    boolean isValidConstantExpression(BLangExpression expression) {
        switch (expression.getKind()) {
            case LITERAL:
            case NUMERIC_LITERAL:
            case RECORD_LITERAL_EXPR:
                return true;
        }
        return false;
    }

    // Private methods

<<<<<<< HEAD
    private void resolveConstantTypeNode(List<BLangConstant> constants, SymbolEnv env) {
        // Resolve the type node and update the type of the typeNode.
        for (BLangConstant constant : constants) {
            // Constant symbol type will be an error type if the RHS of the constant definition node is invalid.
            if (constant.symbol.type == symTable.semanticError) {
                continue;
            }

            if (constant.typeNode != null) {
                constant.symbol.literalValueType = symResolver.resolveTypeNode(constant.typeNode, env);
            } else {
                constant.symbol.literalValueType = symTable.getTypeFromTag(constant.symbol.literalValueTypeTag);
            }

            if (isAllowedConstantType(constant.symbol, constant.typeNode)) {
                continue;
            }
            // Constant might not have a typeNode.
            if (constant.typeNode != null) {
                dlog.error(constant.typeNode.pos, DiagnosticCode.CANNOT_DEFINE_CONSTANT_WITH_TYPE, constant.typeNode);
            }
        }
    }

    private boolean isAllowedConstantType(BSymbol symbol, BLangType typeNode) {
        int typeTag = symbol.getKind() == SymbolKind.CONSTANT ?
                ((BConstantSymbol) symbol).literalValueType.tag : typeNode.type.tag;

        switch (typeTag) {
            case TypeTags.BOOLEAN:
            case TypeTags.INT:
            case TypeTags.BYTE:
            case TypeTags.FLOAT:
            case TypeTags.DECIMAL:
            case TypeTags.STRING:
            case TypeTags.NIL:
                return true;
            case TypeTags.MAP:
                return isAllowedMapConstraintType(typeNode);
        }
        return false;
    }

    private boolean isAllowedMapConstraintType(BLangType typeNode) {
        switch (typeNode.type.tag) {
            case TypeTags.INT:
            case TypeTags.BYTE:
            case TypeTags.FLOAT:
            case TypeTags.DECIMAL:
            case TypeTags.STRING:
            case TypeTags.BOOLEAN:
            case TypeTags.NIL:
                return true;
            case TypeTags.MAP:
                return isAllowedMapConstraintType(((BLangConstrainedType) typeNode).constraint);
            default:
                dlog.error(typeNode.pos, DiagnosticCode.CANNOT_DEFINE_CONSTANT_WITH_TYPE, typeNode);
                break;
        }
        // Return true anyway since otherwise there will be two errors logged for this.
        return true;
    }

    private boolean isValidAnnotationType(BType type) {
        if (type == symTable.semanticError) {
            return false;
        }

        switch (type.tag) {
            case TypeTags.RECORD:
//                BRecordType recordType = (BRecordType) type;
//                return recordType.fields.stream().allMatch(field -> types.isAnydata(field.type)) &&
//                        (recordType.sealed || types.isAnydata(recordType.restFieldType));
            case TypeTags.MAP:
//                return types.isAnydata(((BMapType) type).constraint);
                return true;
            case TypeTags.ARRAY:
                BType elementType = ((BArrayType) type).eType;
                return (elementType.tag == TypeTags.MAP || elementType.tag == TypeTags.RECORD) &&
                        isValidAnnotationType(elementType);
        }

        return types.isAssignable(type, symTable.trueType);
    }

=======
>>>>>>> b75d9a8b
    private boolean hasAnnotation(List<BLangAnnotationAttachment> annotationAttachmentList, String expectedAnnotation) {
        return annotationAttachmentList.stream()
                .filter(annotation -> annotation.annotationName.value.equals(expectedAnnotation)).count() > 0;
    }

    /**
     * Visit each compilation unit (.bal file) and add each top-level node
     * in the compilation unit to the package node.
     *
     * @param pkgNode current package node
     */
    private void populatePackageNode(BLangPackage pkgNode) {
        List<BLangCompilationUnit> compUnits = pkgNode.getCompilationUnits();
        compUnits.forEach(compUnit -> populateCompilationUnit(pkgNode, compUnit));
    }

    /**
     * Visit each compilation unit (.bal file) and add each top-level node in the compilation unit to the
     * testable package node.
     *
     * @param pkgNode current package node
     * @param enclPkgImports imports of the enclosed package
     */
    private void populatePackageNode(BLangTestablePackage pkgNode, List<BLangImportPackage> enclPkgImports) {
        populatePackageNode(pkgNode);
        // Remove recurring imports from the testable package which appears in the enclosing bLangPackage
        pkgNode.getImports().removeIf(enclPkgImports::contains);
    }

    /**
     * Visit each top-level node and add it to the package node.
     *
     * @param pkgNode  current package node
     * @param compUnit current compilation unit
     */
    private void populateCompilationUnit(BLangPackage pkgNode, BLangCompilationUnit compUnit) {
        compUnit.getTopLevelNodes().forEach(node -> addTopLevelNode(pkgNode, node));
    }

    private void addTopLevelNode(BLangPackage pkgNode, TopLevelNode node) {
        NodeKind kind = node.getKind();

        // Here we keep all the top-level nodes of a compilation unit (aka file) in exact same
        // order as they appear in the compilation unit. This list contains all the top-level
        // nodes of all the compilation units grouped by the compilation unit.
        // This allows other compiler phases to visit top-level nodes in the exact same order
        // as they appear in compilation units. This is required for error reporting.
        if (kind != NodeKind.PACKAGE_DECLARATION && kind != IMPORT) {
            pkgNode.topLevelNodes.add(node);
        }

        switch (kind) {
            case IMPORT:
                // TODO Verify the rules..
                // TODO Check whether the same package alias (if any) has been used for the same import
                // TODO The version of an import package can be specified only once for a package
                if (!pkgNode.imports.contains(node)) {
                    pkgNode.imports.add((BLangImportPackage) node);
                }
                break;
            case FUNCTION:
                pkgNode.functions.add((BLangFunction) node);
                break;
            case TYPE_DEFINITION:
                pkgNode.typeDefinitions.add((BLangTypeDefinition) node);
                break;
            case SERVICE:
                pkgNode.services.add((BLangService) node);
                break;
            case VARIABLE:
                pkgNode.globalVars.add((BLangSimpleVariable) node);
                // TODO There are two kinds of package level variables, constant and regular variables.
                break;
            case ANNOTATION:
                // TODO
                pkgNode.annotations.add((BLangAnnotation) node);
                break;
            case XMLNS:
                pkgNode.xmlnsList.add((BLangXMLNS) node);
                break;
            case CONSTANT:
                pkgNode.constants.add((BLangConstant) node);
                break;
        }
    }

    private void defineErrorDetails(List<BLangTypeDefinition> typeDefNodes, SymbolEnv pkgEnv) {
        for (BLangTypeDefinition typeDef : typeDefNodes) {
            if (typeDef.typeNode.getKind() != NodeKind.ERROR_TYPE) {
                continue;
            }

            BLangErrorType errorTypeNode = (BLangErrorType) typeDef.typeNode;
            SymbolEnv typeDefEnv = SymbolEnv.createTypeEnv(errorTypeNode, typeDef.symbol.scope, pkgEnv);

            BType reasonType = Optional.ofNullable(errorTypeNode.reasonType)
                                        .map(bLangType -> symResolver.resolveTypeNode(bLangType, typeDefEnv))
                                        .orElse(symTable.stringType);
            BType detailType = Optional.ofNullable(errorTypeNode.detailType)
                                        .map(bLangType -> symResolver.resolveTypeNode(bLangType, typeDefEnv))
                                        .orElse(symTable.pureTypeConstrainedMap);

            if (reasonType == symTable.stringType && detailType == symTable.pureTypeConstrainedMap) {
                typeDef.symbol.type = symTable.errorType;
                continue;
            }

            BErrorType errorType = (BErrorType) typeDef.symbol.type;
            errorType.reasonType = reasonType;
            errorType.detailType = detailType;
        }
    }

    private void defineFields(List<BLangTypeDefinition> typeDefNodes, SymbolEnv pkgEnv) {
        for (BLangTypeDefinition typeDef : typeDefNodes) {
            if (typeDef.typeNode.getKind() == NodeKind.USER_DEFINED_TYPE ||
                    (typeDef.symbol.type.tag != TypeTags.OBJECT && typeDef.symbol.type.tag != TypeTags.RECORD)) {
                continue;
            }

            // Create typeDef type
            BStructureType structureType = (BStructureType) typeDef.symbol.type;
            BLangStructureTypeNode structureTypeNode = (BLangStructureTypeNode) typeDef.typeNode;
            SymbolEnv typeDefEnv = SymbolEnv.createTypeEnv(structureTypeNode, typeDef.symbol.scope, pkgEnv);

            // Resolve and add the fields of the referenced types to this object.
            resolveReferencedFields(structureTypeNode, typeDefEnv);

            // Define all the fields
            structureType.fields =
                    Stream.concat(structureTypeNode.fields.stream(), structureTypeNode.referencedFields.stream())
                            .peek(field -> defineNode(field, typeDefEnv))
                            .filter(field -> field.symbol.type != symTable.semanticError) // filter out erroneous fields
                            .map(field -> new BField(names.fromIdNode(field.name), field.pos, field.symbol))
                            .collect(Collectors.toList());

            if (typeDef.symbol.kind != SymbolKind.RECORD) {
                continue;
            }

            BLangRecordTypeNode recordTypeNode = (BLangRecordTypeNode) structureTypeNode;
            BRecordType recordType = (BRecordType) structureType;
            recordType.sealed = recordTypeNode.sealed;
            if (recordTypeNode.sealed && recordTypeNode.restFieldType != null) {
                dlog.error(recordTypeNode.restFieldType.pos, DiagnosticCode.REST_FIELD_NOT_ALLOWED_IN_SEALED_RECORDS);
                continue;
            }

            if (recordTypeNode.restFieldType == null) {
                if (recordTypeNode.sealed) {
                    recordType.restFieldType = symTable.noType;
                    continue;
                }
                recordType.restFieldType = symTable.pureType;
                continue;
            }

            recordType.restFieldType = symResolver.resolveTypeNode(recordTypeNode.restFieldType, typeDefEnv);
        }
    }

    private void defineMembers(List<BLangTypeDefinition> typeDefNodes, SymbolEnv pkgEnv) {
        for (BLangTypeDefinition typeDef : typeDefNodes) {
            if (typeDef.typeNode.getKind() == NodeKind.USER_DEFINED_TYPE) {
                continue;
            }
            if (typeDef.symbol.kind == SymbolKind.OBJECT) {
                BLangObjectTypeNode objTypeNode = (BLangObjectTypeNode) typeDef.typeNode;
                SymbolEnv objMethodsEnv =
                        SymbolEnv.createObjectMethodsEnv(objTypeNode, (BObjectTypeSymbol) objTypeNode.symbol, pkgEnv);

                // Define the functions defined within the object
                defineObjectInitFunction(objTypeNode, objMethodsEnv);
                objTypeNode.functions.forEach(f -> {
                    f.setReceiver(ASTBuilderUtil.createReceiver(typeDef.pos, typeDef.symbol.type));
                    defineNode(f, objMethodsEnv);
                });

                // Add the attached functions of the referenced types to this object.
                // Here it is assumed that all the attached functions of the referred type are
                // resolved by the time we reach here. It is achieved by ordering the typeDefs
                // according to the precedence.
                for (BLangType typeRef : objTypeNode.typeRefs) {
                    if (typeRef.type.tsymbol.kind != SymbolKind.OBJECT) {
                        continue;
                    }

                    List<BAttachedFunction> functions = ((BObjectTypeSymbol) typeRef.type.tsymbol).attachedFuncs;
                    for (BAttachedFunction function : functions) {
                        defineReferencedFunction(typeDef, objMethodsEnv, typeRef, function);
                    }
                }
            } else if (typeDef.symbol.kind == SymbolKind.RECORD) {
                // Create typeDef type
                BLangRecordTypeNode recordTypeNode = (BLangRecordTypeNode) typeDef.typeNode;
                SymbolEnv typeDefEnv = SymbolEnv.createPkgLevelSymbolEnv(recordTypeNode, typeDef.symbol.scope, pkgEnv);
                defineRecordInitFunction(typeDef, typeDefEnv);
            }
        }
    }

    private void defineInvokableSymbol(BLangInvokableNode invokableNode, BInvokableSymbol funcSymbol,
                                       SymbolEnv invokableEnv) {
        invokableNode.symbol = funcSymbol;
        defineSymbol(invokableNode.name.pos, funcSymbol);
        invokableEnv.scope = funcSymbol.scope;
        defineInvokableSymbolParams(invokableNode, funcSymbol, invokableEnv);
    }

    private void defineInvokableSymbolParams(BLangInvokableNode invokableNode, BInvokableSymbol invokableSymbol,
                                             SymbolEnv invokableEnv) {
        List<BVarSymbol> paramSymbols =
                invokableNode.requiredParams.stream()
                        .peek(varNode -> defineNode(varNode, invokableEnv))
                        .map(varNode -> varNode.symbol)
                        .collect(Collectors.toList());

        List<BVarSymbol> namedParamSymbols =
                invokableNode.defaultableParams.stream()
                        .peek(varDefNode -> defineNode(varDefNode.var, invokableEnv))
                        .map(varDefNode -> {
                            BVarSymbol varSymbol = varDefNode.var.symbol;
                            varSymbol.defaultExpression = varDefNode.var.expr;
                            return varSymbol;
                        })
                        .collect(Collectors.toList());

        if (!invokableNode.desugaredReturnType) {
            symResolver.resolveTypeNode(invokableNode.returnTypeNode, invokableEnv);
        }
        invokableSymbol.params = paramSymbols;
        invokableSymbol.retType = invokableNode.returnTypeNode.type;
        invokableSymbol.defaultableParams = namedParamSymbols;

        // Create function type
        List<BType> paramTypes = paramSymbols.stream()
                .map(paramSym -> paramSym.type)
                .collect(Collectors.toList());
        namedParamSymbols.forEach(paramSymbol -> paramTypes.add(paramSymbol.type));

        if (invokableNode.restParam != null) {
            defineNode(invokableNode.restParam, invokableEnv);
            invokableSymbol.restParam = invokableNode.restParam.symbol;
            paramTypes.add(invokableSymbol.restParam.type);
        }
        invokableSymbol.type = new BInvokableType(paramTypes, invokableNode.returnTypeNode.type, null);
    }

    private void defineSymbol(DiagnosticPos pos, BSymbol symbol) {
        symbol.scope = new Scope(symbol);
        if (symResolver.checkForUniqueSymbol(pos, env, symbol, symbol.tag)) {
            env.scope.define(symbol.name, symbol);
        }
    }

    public void defineSymbol(DiagnosticPos pos, BSymbol symbol, SymbolEnv env) {
        symbol.scope = new Scope(symbol);
        if (symResolver.checkForUniqueSymbol(pos, env, symbol, symbol.tag)) {
            env.scope.define(symbol.name, symbol);
        }
    }

    /**
     * Define a symbol that is unique only for the current scope.
     *
     * @param pos Line number information of the source file
     * @param symbol Symbol to be defines
     * @param env Environment to define the symbol
     */
    public void defineShadowedSymbol(DiagnosticPos pos, BSymbol symbol, SymbolEnv env) {
        symbol.scope = new Scope(symbol);
        if (symResolver.checkForUniqueSymbolInCurrentScope(pos, env, symbol, symbol.tag)) {
            env.scope.define(symbol.name, symbol);
        }
    }

    public void defineTypeNarrowedSymbol(DiagnosticPos pos, SymbolEnv targetEnv, BVarSymbol symbol, BType type) {
        if (symbol.owner.tag == SymTag.PACKAGE) {
            // Avoid defining shadowed symbol for global vars, since the type is not narrowed.
            return;
        }

        BVarSymbol varSymbol = createVarSymbol(symbol.flags, type, symbol.name, targetEnv);
        varSymbol.owner = symbol.owner;
        varSymbol.originalSymbol = symbol;
        defineShadowedSymbol(pos, varSymbol, targetEnv);
    }

    private void defineSymbolWithCurrentEnvOwner(DiagnosticPos pos, BSymbol symbol) {
        symbol.scope = new Scope(env.scope.owner);
        if (symResolver.checkForUniqueSymbol(pos, env, symbol, symbol.tag)) {
            env.scope.define(symbol.name, symbol);
        }
    }

    public BVarSymbol defineVarSymbol(DiagnosticPos pos, Set<Flag> flagSet, BType varType, Name varName,
                                      SymbolEnv env) {
        // Create variable symbol
        Scope enclScope = env.scope;
        BVarSymbol varSymbol = createVarSymbol(flagSet, varType, varName, env);

        // Add it to the enclosing scope
        if (!symResolver.checkForUniqueSymbol(pos, env, varSymbol, SymTag.VARIABLE_NAME)) {
            varSymbol.type = symTable.semanticError;
        }
        enclScope.define(varSymbol.name, varSymbol);
        return varSymbol;
    }

    public BVarSymbol createVarSymbol(Set<Flag> flagSet, BType varType, Name varName, SymbolEnv env) {
        return createVarSymbol(Flags.asMask(flagSet), varType, varName, env);
    }

    public BVarSymbol createVarSymbol(int flags, BType varType, Name varName, SymbolEnv env) {
        BType safeType = types.getSafeType(varType, false);
        BVarSymbol varSymbol;
        if (safeType.tag == TypeTags.INVOKABLE) {
            varSymbol = new BInvokableSymbol(SymTag.VARIABLE, flags, varName, env.enclPkg.symbol.pkgID, varType,
                                             env.scope.owner);
            varSymbol.kind = SymbolKind.FUNCTION;
        } else {
            varSymbol = new BVarSymbol(flags, varName, env.enclPkg.symbol.pkgID, varType, env.scope.owner);
            if (varType.tsymbol != null && Symbols.isFlagOn(varType.tsymbol.flags, Flags.CLIENT)) {
                varSymbol.tag = SymTag.ENDPOINT;
            }
        }
        return varSymbol;
    }

    private void defineObjectInitFunction(BLangObjectTypeNode object, SymbolEnv conEnv) {
        BLangFunction initFunction = object.initFunction;
        if (initFunction == null) {
            return;
        }

        //Set cached receiver to the init function
        initFunction.receiver = ASTBuilderUtil.createReceiver(object.pos, object.type);

        initFunction.attachedFunction = true;
        initFunction.flagSet.add(Flag.ATTACHED);
        defineNode(initFunction, conEnv);
    }

    private void defineRecordInitFunction(BLangTypeDefinition typeDef, SymbolEnv conEnv) {
        BLangRecordTypeNode recordTypeNode = (BLangRecordTypeNode) typeDef.typeNode;
        recordTypeNode.initFunction = ASTBuilderUtil.createInitFunction(typeDef.pos, "", Names.INIT_FUNCTION_SUFFIX);

        recordTypeNode.initFunction.receiver = createReceiver(typeDef.pos, typeDef.name);
        recordTypeNode.initFunction.attachedFunction = true;
        recordTypeNode.initFunction.flagSet.add(Flag.ATTACHED);

        // Adding record level variables to the init function is done at desugar phase

        defineNode(recordTypeNode.initFunction, conEnv);
    }

    private void defineAttachedFunctions(BLangFunction funcNode, BInvokableSymbol funcSymbol,
                                         SymbolEnv invokableEnv, boolean isValidAttachedFunc) {
        BTypeSymbol typeSymbol = funcNode.receiver.type.tsymbol;

        // Check whether there exists a struct field with the same name as the function name.
        if (isValidAttachedFunc) {
            if (typeSymbol.tag == SymTag.OBJECT) {
                validateFunctionsAttachedToObject(funcNode, funcSymbol, invokableEnv);
            } else if (typeSymbol.tag == SymTag.RECORD) {
                validateFunctionsAttachedToRecords(funcNode, funcSymbol, invokableEnv);
            }
        }

        defineNode(funcNode.receiver, invokableEnv);
        funcSymbol.receiverSymbol = funcNode.receiver.symbol;
    }

    private void validateFunctionsAttachedToRecords(BLangFunction funcNode, BInvokableSymbol funcSymbol,
                                                    SymbolEnv invokableEnv) {
        BInvokableType funcType = (BInvokableType) funcSymbol.type;
        BRecordTypeSymbol recordSymbol = (BRecordTypeSymbol) funcNode.receiver.type.tsymbol;

        recordSymbol.initializerFunc = new BAttachedFunction(
                names.fromIdNode(funcNode.name), funcSymbol, funcType);
    }

    private void validateFunctionsAttachedToObject(BLangFunction funcNode, BInvokableSymbol funcSymbol,
                                                   SymbolEnv invokableEnv) {

        BInvokableType funcType = (BInvokableType) funcSymbol.type;
        BObjectTypeSymbol objectSymbol = (BObjectTypeSymbol) funcNode.receiver.type.tsymbol;
        BSymbol symbol = symResolver.lookupMemberSymbol(funcNode.receiver.pos, objectSymbol.scope, invokableEnv,
                names.fromIdNode(funcNode.name), SymTag.VARIABLE);
        if (symbol != symTable.notFoundSymbol) {
            dlog.error(funcNode.pos, DiagnosticCode.OBJECT_FIELD_AND_FUNC_WITH_SAME_NAME,
                    funcNode.name.value, funcNode.receiver.type.toString());
            return;
        }

        BAttachedFunction attachedFunc = new BAttachedFunction(
                names.fromIdNode(funcNode.name), funcSymbol, funcType);

        validateRemoteFunctionAttachedToObject(funcNode, objectSymbol);
        validateResourceFunctionAttachedToObject(funcNode, objectSymbol);

        // Check whether this attached function is a object initializer.
        if (!funcNode.objInitFunction) {
            objectSymbol.attachedFuncs.add(attachedFunc);
            return;
        }

        validateObjectInitFnReturnSignature(funcNode);
        objectSymbol.initializerFunc = attachedFunc;
    }

    private void validateObjectInitFnReturnSignature(BLangFunction objectInitFn) {
        BType returnType = objectInitFn.returnTypeNode.type;

        if (returnType.tag == TypeTags.UNION) {
            Set<BType> memberTypes = ((BUnionType) returnType).getMemberTypes();
            if (memberTypes.stream().noneMatch(type -> type.tag != TypeTags.NIL && type.tag != TypeTags.ERROR)
                    && memberTypes.contains(symTable.nilType)) {
                return;
            }
        }

        if (returnType.tag == TypeTags.NIL) {
            return;
        }

        dlog.error(objectInitFn.pos, DiagnosticCode.INVALID_OBJECT_CONSTRUCTOR, objectInitFn.receiver.type.toString(),
                   objectInitFn.returnTypeNode.type.toString());
    }

    private void validateRemoteFunctionAttachedToObject(BLangFunction funcNode, BObjectTypeSymbol objectSymbol) {
        if (!Symbols.isFlagOn(Flags.asMask(funcNode.flagSet), Flags.REMOTE)) {
            return;
        }
        funcNode.symbol.flags |= Flags.REMOTE;

        if (!Symbols.isFlagOn(objectSymbol.flags, Flags.CLIENT)) {
            this.dlog.error(funcNode.pos, DiagnosticCode.REMOTE_FUNCTION_IN_NON_CLIENT_OBJECT);
        }
    }

    private void validateResourceFunctionAttachedToObject(BLangFunction funcNode, BObjectTypeSymbol objectSymbol) {
        if (!Symbols.isFlagOn(Flags.asMask(funcNode.flagSet), Flags.RESOURCE)) {
            return;
        }
        funcNode.symbol.flags |= Flags.RESOURCE;

        if (!Symbols.isFlagOn(objectSymbol.flags, Flags.SERVICE)) {
            this.dlog.error(funcNode.pos, DiagnosticCode.RESOURCE_FUNCTION_IN_NON_SERVICE_OBJECT);
        }
    }

    private StatementNode createAssignmentStmt(BLangSimpleVariable variable, BVarSymbol varSym, BSymbol fieldVar) {
        //Create LHS reference variable
        BLangSimpleVarRef varRef = (BLangSimpleVarRef) TreeBuilder.createSimpleVariableReferenceNode();
        varRef.pos = variable.pos;
        varRef.variableName = (BLangIdentifier) createIdentifier(fieldVar.name.getValue());
        varRef.pkgAlias = (BLangIdentifier) TreeBuilder.createIdentifierNode();
        varRef.symbol = fieldVar;
        varRef.type = fieldVar.type;

        //Create RHS variable reference
        BLangSimpleVarRef exprVar = (BLangSimpleVarRef) TreeBuilder.createSimpleVariableReferenceNode();
        exprVar.pos = variable.pos;
        exprVar.variableName = (BLangIdentifier) createIdentifier(varSym.name.getValue());
        exprVar.pkgAlias = (BLangIdentifier) TreeBuilder.createIdentifierNode();
        exprVar.symbol = varSym;
        exprVar.type = varSym.type;

        //Create assignment statement
        BLangAssignment assignmentStmt = (BLangAssignment) TreeBuilder.createAssignmentNode();
        assignmentStmt.expr = exprVar;
        assignmentStmt.pos = variable.pos;
        assignmentStmt.setVariable(varRef);
        return assignmentStmt;
    }

    private BLangSimpleVariable createReceiver(DiagnosticPos pos, BLangIdentifier name) {
        BLangSimpleVariable receiver = (BLangSimpleVariable) TreeBuilder.createSimpleVariableNode();
        receiver.pos = pos;
        IdentifierNode identifier = createIdentifier(Names.SELF.getValue());
        receiver.setName(identifier);
        BLangUserDefinedType structTypeNode = (BLangUserDefinedType) TreeBuilder.createUserDefinedTypeNode();
        structTypeNode.pkgAlias = new BLangIdentifier();
        structTypeNode.typeName = name;
        receiver.setTypeNode(structTypeNode);
        return receiver;
    }

    private IdentifierNode createIdentifier(String value) {
        IdentifierNode node = TreeBuilder.createIdentifierNode();
        if (value != null) {
            node.setValue(value);
        }
        return node;
    }

    private boolean validateFuncReceiver(BLangFunction funcNode) {
        if (funcNode.receiver == null) {
            return true;
        }

        if (funcNode.receiver.type == null) {
            funcNode.receiver.type = symResolver.resolveTypeNode(funcNode.receiver.typeNode, env);
        }
        if (funcNode.receiver.type.tag == TypeTags.SEMANTIC_ERROR) {
            return true;
        }

        if (funcNode.receiver.type.tag != TypeTags.BOOLEAN
                && funcNode.receiver.type.tag != TypeTags.STRING
                && funcNode.receiver.type.tag != TypeTags.INT
                && funcNode.receiver.type.tag != TypeTags.FLOAT
                && funcNode.receiver.type.tag != TypeTags.DECIMAL
                && funcNode.receiver.type.tag != TypeTags.JSON
                && funcNode.receiver.type.tag != TypeTags.XML
                && funcNode.receiver.type.tag != TypeTags.MAP
                && funcNode.receiver.type.tag != TypeTags.TABLE
                && funcNode.receiver.type.tag != TypeTags.STREAM
                && funcNode.receiver.type.tag != TypeTags.FUTURE
                && funcNode.receiver.type.tag != TypeTags.OBJECT
                && funcNode.receiver.type.tag != TypeTags.RECORD) {
            dlog.error(funcNode.receiver.pos, DiagnosticCode.FUNC_DEFINED_ON_NOT_SUPPORTED_TYPE,
                    funcNode.name.value, funcNode.receiver.type.toString());
            return false;
        }

        if (!this.env.enclPkg.symbol.pkgID.equals(funcNode.receiver.type.tsymbol.pkgID)) {
            dlog.error(funcNode.receiver.pos, DiagnosticCode.FUNC_DEFINED_ON_NON_LOCAL_TYPE,
                    funcNode.name.value, funcNode.receiver.type.toString());
            return false;
        }
        return true;
    }

    private Name getFuncSymbolName(BLangFunction funcNode) {
        if (funcNode.receiver != null) {
            return names.fromString(Symbols.getAttachedFuncSymbolName(
                    funcNode.receiver.type.tsymbol.name.value, funcNode.name.value));
        }
        return names.fromIdNode(funcNode.name);
    }

    private Name getFieldSymbolName(BLangSimpleVariable receiver, BLangSimpleVariable variable) {
        return names.fromString(Symbols.getAttachedFuncSymbolName(
                receiver.type.tsymbol.name.value, variable.name.value));
    }

    private MarkdownDocAttachment getMarkdownDocAttachment(BLangMarkdownDocumentation docNode) {
        if (docNode == null) {
            return new MarkdownDocAttachment();
        }
        MarkdownDocAttachment docAttachment = new MarkdownDocAttachment();
        docAttachment.description = docNode.getDocumentation();

        docNode.getParameters().forEach(p ->
                docAttachment.parameters.add(new MarkdownDocAttachment.Parameter(p.parameterName.value,
                        p.getParameterDocumentation())));

        docAttachment.returnValueDescription = docNode.getReturnParameterDocumentation();
        return docAttachment;
    }

    private void createDummyTypeDefSymbol(TypeDefinition typeDefNode, SymbolEnv env) {
        if (typeDefNode.getKind() == NodeKind.CONSTANT) {
            return;
        }

        BLangTypeDefinition typeDef = (BLangTypeDefinition) typeDefNode;
        // This is only to keep the flow running so that at the end there will be proper semantic errors
        typeDef.symbol = Symbols.createTypeSymbol(SymTag.TYPE_DEF, Flags.asMask(typeDef.flagSet),
                names.fromIdNode(typeDef.name), env.enclPkg.symbol.pkgID, typeDef.typeNode.type, env.scope.owner);
        typeDef.symbol.scope = env.scope;

        // Todo - Add more kinds.
        switch (typeDef.typeNode.type.tag) {
            case TypeTags.RECORD:
            case TypeTags.OBJECT:
                typeDef.symbol.kind = ((BLangStructureTypeNode) typeDef.typeNode).symbol.kind;
                ((BLangStructureTypeNode) typeDef.typeNode).symbol.scope = env.scope;
                break;
        }

        defineSymbol(typeDef.pos, typeDef.symbol, env);
    }

    private void resolveReferencedFields(BLangStructureTypeNode structureTypeNode, SymbolEnv typeDefEnv) {
        List<BSymbol> referencedTypes = new ArrayList<>();
        // Get the inherited fields from the type references
        structureTypeNode.referencedFields = structureTypeNode.typeRefs.stream().flatMap(typeRef -> {
            BType referredType = symResolver.resolveTypeNode(typeRef, typeDefEnv);
            if (referredType == symTable.semanticError) {
                return Stream.empty();
            }

            // Check for duplicate type references
            if (referencedTypes.contains(referredType.tsymbol)) {
                dlog.error(typeRef.pos, DiagnosticCode.REDECLARED_TYPE_REFERENCE, typeRef);
                return Stream.empty();
            }

            if (structureTypeNode.type.tag == TypeTags.OBJECT && (referredType.tag != TypeTags.OBJECT || !Symbols
                    .isFlagOn(referredType.tsymbol.flags, Flags.ABSTRACT))) {
                dlog.error(typeRef.pos, DiagnosticCode.INCOMPATIBLE_TYPE_REFERENCE, typeRef);
                return Stream.empty();
            }

            if (structureTypeNode.type.tag == TypeTags.RECORD && referredType.tag != TypeTags.RECORD) {
                dlog.error(typeRef.pos, DiagnosticCode.INCOMPATIBLE_RECORD_TYPE_REFERENCE, typeRef);
                return Stream.empty();
            }

            referencedTypes.add(referredType.tsymbol);

            // Here it is assumed that all the fields of the referenced types are resolved
            // by the time we reach here. It is achieved by ordering the typeDefs according
            // to the precedence.
            // Default values of fields are not inherited.
            return ((BStructureType) referredType).fields.stream().map(field -> {
                BLangSimpleVariable var = ASTBuilderUtil.createVariable(typeRef.pos, field.name.value, field.type);
                var.flagSet = field.symbol.getFlags();
                return var;
            });
        }).collect(Collectors.toList());
    }

    private void defineReferencedFunction(BLangTypeDefinition typeDef, SymbolEnv objEnv, BLangType typeRef,
                                          BAttachedFunction function) {
        Name funcName = names.fromString(
                Symbols.getAttachedFuncSymbolName(typeDef.symbol.name.value, function.funcName.value));
        BSymbol foundSymbol = symResolver.lookupSymbol(objEnv, funcName, SymTag.VARIABLE);
        if (foundSymbol != symTable.notFoundSymbol) {
            if (Symbols.isFlagOn(foundSymbol.flags, Flags.INTERFACE) &&
                    Symbols.isFlagOn(function.symbol.flags, Flags.INTERFACE)) {
                dlog.error(typeRef.pos, DiagnosticCode.REDECLARED_FUNCTION_FROM_TYPE_REFERENCE, function.funcName,
                        typeRef);
            }
            return;
        }

        if (Symbols.isPrivate(function.symbol)) {
            // we should not copy private functions.
            return;
        }

        // If not, define the function symbol within the object.
        // Take a copy of the symbol, with the new name, and the package ID same as the object type.
        BInvokableSymbol funcSymbol = ASTBuilderUtil.duplicateInvokableSymbol(function.symbol, typeDef.symbol, funcName,
                typeDef.symbol.pkgID);
        defineSymbol(typeRef.pos, funcSymbol, objEnv);

        // Create and define the parameters and receiver. This should be done after defining the function symbol.
        SymbolEnv funcEnv = SymbolEnv.createFunctionEnv(null, funcSymbol.scope, objEnv);
        funcSymbol.params.forEach(param -> defineSymbol(typeRef.pos, param, funcEnv));
        funcSymbol.defaultableParams.forEach(param -> defineSymbol(typeRef.pos, param, funcEnv));
        if (funcSymbol.restParam != null) {
            defineSymbol(typeRef.pos, funcSymbol.restParam, funcEnv);
        }
        funcSymbol.receiverSymbol =
                defineVarSymbol(typeDef.pos, typeDef.flagSet, typeDef.symbol.type, Names.SELF, funcEnv);

        // Cache the function symbol.
        BAttachedFunction attachedFunc =
                new BAttachedFunction(function.funcName, funcSymbol, (BInvokableType) funcSymbol.type);
        ((BObjectTypeSymbol) typeDef.symbol).attachedFuncs.add(attachedFunc);
        ((BObjectTypeSymbol) typeDef.symbol).referencedFunctions.add(attachedFunc);
    }

    private void defineInitFunctionParam(BLangSimpleVariable varNode) {
        Name varName = names.fromIdNode(varNode.name);

        // Here it is assumed that initFunctions are always for objects.
        BLangObjectTypeNode objectTypeNode = (BLangObjectTypeNode) env.enclType;
        BTypeSymbol objectTypeSumbol = objectTypeNode.type.tsymbol;
        BSymbol fieldSymbol = symResolver.resolveObjectField(varNode.pos, env, varName, objectTypeSumbol);

        if (fieldSymbol == symTable.notFoundSymbol) {
            dlog.error(varNode.pos, DiagnosticCode.UNDEFINED_STRUCTURE_FIELD, varName,
                    env.enclType.type.getKind().typeName(), env.enclType.type.tsymbol.name);
        }

        // Define a new symbol for the constructor param, with the same type as the object field.
        varNode.type = fieldSymbol.type;
        BVarSymbol paramSymbol;
        if (fieldSymbol.kind == SymbolKind.FUNCTION) {
            paramSymbol = ASTBuilderUtil.duplicateInvokableSymbol((BInvokableSymbol) fieldSymbol,
                    objectTypeNode.initFunction.symbol, fieldSymbol.name, objectTypeSumbol.pkgID);
        } else {
            paramSymbol = new BVarSymbol(Flags.asMask(varNode.flagSet), varName, env.enclPkg.symbol.pkgID, varNode.type,
                    env.scope.owner);
        }
        defineShadowedSymbol(varNode.pos, paramSymbol, env);

        // Create an assignment to the actual field.
        // i.e.: self.x = x
        objectTypeNode.initFunction.initFunctionStmts.put(fieldSymbol,
                (BLangStatement) createAssignmentStmt(varNode, paramSymbol, fieldSymbol));
        varNode.symbol = paramSymbol;
        return;
    }

    /**
     * Used to store location data for encountered unknown types in `checkErrors` method.
     *
     * @since 0.985.0
     */
    class LocationData {

        private String name;
        private int row;
        private int column;

        LocationData(String name, int row, int column) {
            this.name = name;
            this.row = row;
            this.column = column;
        }

        @Override
        public boolean equals(Object o) {
            if (!(o instanceof LocationData)) {
                return false;
            }
            LocationData data = (LocationData) o;
            return name.equals(data.name) && row == data.row && column == data.column;
        }
    }
}<|MERGE_RESOLUTION|>--- conflicted
+++ resolved
@@ -933,7 +933,7 @@
                 if (types.isValidLiteral((BLangLiteral) constant.expr, staticType)) {
                     // A literal type constant is defined with correct type.
                     // Update the type of the finiteType node to the static type.
-                    // This is done to make the type inferring work. 
+                    // This is done to make the type inferring work.
                     // eg: const decimal d = 5.0;
                     BLangFiniteTypeNode finiteType = (BLangFiniteTypeNode) constant.associatedTypeDefinition.typeNode;
                     BLangExpression valueSpaceExpr = finiteType.valueSpace.iterator().next();
@@ -958,7 +958,7 @@
             }
         } else if (constant.typeNode != null) {
             constantSymbol.type = constantSymbol.literalType = staticType;
-        } 
+        }
 
         constantSymbol.markdownDocumentation = getMarkdownDocAttachment(constant.markdownDocumentationAttachment);
 
@@ -1097,71 +1097,6 @@
     }
 
     // Private methods
-
-<<<<<<< HEAD
-    private void resolveConstantTypeNode(List<BLangConstant> constants, SymbolEnv env) {
-        // Resolve the type node and update the type of the typeNode.
-        for (BLangConstant constant : constants) {
-            // Constant symbol type will be an error type if the RHS of the constant definition node is invalid.
-            if (constant.symbol.type == symTable.semanticError) {
-                continue;
-            }
-
-            if (constant.typeNode != null) {
-                constant.symbol.literalValueType = symResolver.resolveTypeNode(constant.typeNode, env);
-            } else {
-                constant.symbol.literalValueType = symTable.getTypeFromTag(constant.symbol.literalValueTypeTag);
-            }
-
-            if (isAllowedConstantType(constant.symbol, constant.typeNode)) {
-                continue;
-            }
-            // Constant might not have a typeNode.
-            if (constant.typeNode != null) {
-                dlog.error(constant.typeNode.pos, DiagnosticCode.CANNOT_DEFINE_CONSTANT_WITH_TYPE, constant.typeNode);
-            }
-        }
-    }
-
-    private boolean isAllowedConstantType(BSymbol symbol, BLangType typeNode) {
-        int typeTag = symbol.getKind() == SymbolKind.CONSTANT ?
-                ((BConstantSymbol) symbol).literalValueType.tag : typeNode.type.tag;
-
-        switch (typeTag) {
-            case TypeTags.BOOLEAN:
-            case TypeTags.INT:
-            case TypeTags.BYTE:
-            case TypeTags.FLOAT:
-            case TypeTags.DECIMAL:
-            case TypeTags.STRING:
-            case TypeTags.NIL:
-                return true;
-            case TypeTags.MAP:
-                return isAllowedMapConstraintType(typeNode);
-        }
-        return false;
-    }
-
-    private boolean isAllowedMapConstraintType(BLangType typeNode) {
-        switch (typeNode.type.tag) {
-            case TypeTags.INT:
-            case TypeTags.BYTE:
-            case TypeTags.FLOAT:
-            case TypeTags.DECIMAL:
-            case TypeTags.STRING:
-            case TypeTags.BOOLEAN:
-            case TypeTags.NIL:
-                return true;
-            case TypeTags.MAP:
-                return isAllowedMapConstraintType(((BLangConstrainedType) typeNode).constraint);
-            default:
-                dlog.error(typeNode.pos, DiagnosticCode.CANNOT_DEFINE_CONSTANT_WITH_TYPE, typeNode);
-                break;
-        }
-        // Return true anyway since otherwise there will be two errors logged for this.
-        return true;
-    }
-
     private boolean isValidAnnotationType(BType type) {
         if (type == symTable.semanticError) {
             return false;
@@ -1184,8 +1119,6 @@
         return types.isAssignable(type, symTable.trueType);
     }
 
-=======
->>>>>>> b75d9a8b
     private boolean hasAnnotation(List<BLangAnnotationAttachment> annotationAttachmentList, String expectedAnnotation) {
         return annotationAttachmentList.stream()
                 .filter(annotation -> annotation.annotationName.value.equals(expectedAnnotation)).count() > 0;
