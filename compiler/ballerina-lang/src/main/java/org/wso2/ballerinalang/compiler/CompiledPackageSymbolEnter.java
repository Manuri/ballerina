--- conflicted
+++ resolved
@@ -768,34 +768,16 @@
     private Object readSimpleLiteralValue(DataInputStream dataInStream, int typeTag) throws IOException {
         // Get the value.
         int valueCPIndex;
-<<<<<<< HEAD
         switch (typeTag) {
             case TypeTags.BOOLEAN:
                 return dataInStream.readBoolean();
+            case TypeTags.BYTE:
             case TypeTags.INT:
                 valueCPIndex = dataInStream.readInt();
                 IntegerCPEntry integerCPEntry = (IntegerCPEntry) this.env.constantPool[valueCPIndex];
                 return integerCPEntry.getValue();
-            case TypeTags.BYTE:
-                valueCPIndex = dataInStream.readInt();
-                ByteCPEntry byteCPEntry = (ByteCPEntry) this.env.constantPool[valueCPIndex];
-                return byteCPEntry.getValue();
             case TypeTags.FLOAT:
                 valueCPIndex = dataInStream.readInt();
-=======
-        switch (typeDesc) {
-            case TypeDescriptor.SIG_BOOLEAN:
-                literal.value = documentDataStream.readBoolean();
-                break;
-            case TypeDescriptor.SIG_INT:
-            case TypeDescriptor.SIG_BYTE:
-                valueCPIndex = documentDataStream.readInt();
-                IntegerCPEntry integerCPEntry = (IntegerCPEntry) this.env.constantPool[valueCPIndex];
-                literal.value = integerCPEntry.getValue();
-                break;
-            case TypeDescriptor.SIG_FLOAT:
-                valueCPIndex = documentDataStream.readInt();
->>>>>>> df74b705
                 FloatCPEntry floatCPEntry = (FloatCPEntry) this.env.constantPool[valueCPIndex];
                 return floatCPEntry.getValue();
             case TypeTags.DECIMAL:
