--- conflicted
+++ resolved
@@ -340,12 +340,8 @@
 
     public void visit(BIRNonTerminator.IsLike birIsLike) {
         writePosition(birIsLike.pos);
-<<<<<<< HEAD
+        buf.writeByte(birIsLike.kind.getValue());
         writeType(birIsLike.type);
-=======
-        buf.writeByte(birIsLike.kind.getValue());
-        typeWriter.visitType(birIsLike.type);
->>>>>>> 42baa0ec
         birIsLike.lhsOp.accept(this);
         birIsLike.rhsOp.accept(this);
     }
