--- conflicted
+++ resolved
@@ -665,7 +665,6 @@
           Consider anydata (a, b) = foo();
           Here, the type of 'a'and type of 'b' will be both anydata.
          */
-<<<<<<< HEAD
             switch (varNode.type.tag) {
                 case TypeTags.UNION:
                     BUnionType unionType = ((BUnionType) varNode.type);
@@ -692,18 +691,6 @@
                     break;
                 case TypeTags.ANY:
                 case TypeTags.ANYDATA:
-=======
-        switch (varNode.type.tag) {
-            case TypeTags.UNION:
-                BUnionType unionType = ((BUnionType) varNode.type);
-
-                List<BTupleType> possibleTypes = unionType.memberTypes.stream()
-                        .filter(type -> TypeTags.TUPLE == type.tag).map(BTupleType.class::cast)
-                        .filter(tupleType -> varNode.memberVariables.size() == tupleType.tupleTypes.size())
-                        .collect(Collectors.toList());
-
-                if (possibleTypes.size() > 1) {
->>>>>>> be716878
                     List<BType> memberTupleTypes = new ArrayList<>();
                     for (int i = 0; i < varNode.memberVariables.size(); i++) {
                         memberTupleTypes.add(varNode.type);
