--- conflicted
+++ resolved
@@ -261,19 +261,15 @@
             this.analyzeDef(funcNode.restParam, funcEnv);
         }
 
-<<<<<<< HEAD
         // Check for native functions
         if (Symbols.isNative(funcNode.symbol)) {
             return;
         }
 
-        funcNode.endpoints.forEach(e -> analyzeDef(e, env));
-=======
         funcNode.endpoints.forEach(e -> {
             symbolEnter.defineNode(e, funcEnv);
             analyzeDef(e, funcEnv);
         });
->>>>>>> 0fadab3b
         analyzeStmt(funcNode.body, funcEnv);
 
         this.processWorkers(funcNode, funcEnv);
