/*
*  Copyright (c) 2017, WSO2 Inc. (http://www.wso2.org) All Rights Reserved.
*
*  WSO2 Inc. licenses this file to you under the Apache License,
*  Version 2.0 (the "License"); you may not use this file except
*  in compliance with the License.
*  You may obtain a copy of the License at
*
*    http://www.apache.org/licenses/LICENSE-2.0
*
*  Unless required by applicable law or agreed to in writing,
*  software distributed under the License is distributed on an
*  "AS IS" BASIS, WITHOUT WARRANTIES OR CONDITIONS OF ANY
*  KIND, either express or implied.  See the License for the
*  specific language governing permissions and limitations
*  under the License.
*/
package org.wso2.ballerinalang.compiler.semantics.analyzer;

import org.ballerinalang.compiler.CompilerPhase;
import org.ballerinalang.model.TreeBuilder;
import org.ballerinalang.model.elements.AttachPoint;
import org.ballerinalang.model.elements.Flag;
import org.ballerinalang.model.symbols.SymbolKind;
import org.ballerinalang.model.tree.NodeKind;
import org.ballerinalang.model.tree.OperatorKind;
import org.ballerinalang.model.tree.clauses.GroupByNode;
import org.ballerinalang.model.tree.clauses.HavingNode;
import org.ballerinalang.model.tree.clauses.JoinStreamingInput;
import org.ballerinalang.model.tree.clauses.OrderByNode;
import org.ballerinalang.model.tree.clauses.OrderByVariableNode;
import org.ballerinalang.model.tree.clauses.PatternStreamingEdgeInputNode;
import org.ballerinalang.model.tree.clauses.SelectClauseNode;
import org.ballerinalang.model.tree.clauses.SelectExpressionNode;
import org.ballerinalang.model.tree.clauses.StreamActionNode;
import org.ballerinalang.model.tree.clauses.StreamingInput;
import org.ballerinalang.model.tree.clauses.WhereNode;
import org.ballerinalang.model.tree.clauses.WindowClauseNode;
import org.ballerinalang.model.tree.expressions.ExpressionNode;
import org.ballerinalang.model.tree.expressions.VariableReferenceNode;
import org.ballerinalang.model.tree.statements.StatementNode;
import org.ballerinalang.model.tree.statements.StreamingQueryStatementNode;
import org.ballerinalang.model.tree.types.BuiltInReferenceTypeNode;
import org.ballerinalang.model.types.TypeKind;
import org.ballerinalang.util.diagnostic.DiagnosticCode;
import org.wso2.ballerinalang.compiler.semantics.model.SymbolEnv;
import org.wso2.ballerinalang.compiler.semantics.model.SymbolTable;
<<<<<<< HEAD
import org.wso2.ballerinalang.compiler.semantics.model.iterable.IterableContext;
import org.wso2.ballerinalang.compiler.semantics.model.symbols.BAnnotationAttributeSymbol;
=======
>>>>>>> ec0ef48a
import org.wso2.ballerinalang.compiler.semantics.model.symbols.BAnnotationSymbol;
import org.wso2.ballerinalang.compiler.semantics.model.symbols.BAttachedFunction;
import org.wso2.ballerinalang.compiler.semantics.model.symbols.BEndpointVarSymbol;
import org.wso2.ballerinalang.compiler.semantics.model.symbols.BInvokableSymbol;
import org.wso2.ballerinalang.compiler.semantics.model.symbols.BObjectTypeSymbol;
import org.wso2.ballerinalang.compiler.semantics.model.symbols.BOperatorSymbol;
import org.wso2.ballerinalang.compiler.semantics.model.symbols.BServiceSymbol;
import org.wso2.ballerinalang.compiler.semantics.model.symbols.BSymbol;
import org.wso2.ballerinalang.compiler.semantics.model.symbols.BTypeSymbol;
import org.wso2.ballerinalang.compiler.semantics.model.symbols.BVarSymbol;
import org.wso2.ballerinalang.compiler.semantics.model.symbols.SymTag;
import org.wso2.ballerinalang.compiler.semantics.model.symbols.Symbols;
import org.wso2.ballerinalang.compiler.semantics.model.types.BArrayType;
import org.wso2.ballerinalang.compiler.semantics.model.types.BField;
import org.wso2.ballerinalang.compiler.semantics.model.types.BInvokableType;
import org.wso2.ballerinalang.compiler.semantics.model.types.BObjectType;
import org.wso2.ballerinalang.compiler.semantics.model.types.BStreamType;
import org.wso2.ballerinalang.compiler.semantics.model.types.BStructureType;
import org.wso2.ballerinalang.compiler.semantics.model.types.BTupleType;
import org.wso2.ballerinalang.compiler.semantics.model.types.BType;
import org.wso2.ballerinalang.compiler.semantics.model.types.BUnionType;
import org.wso2.ballerinalang.compiler.tree.BLangAction;
import org.wso2.ballerinalang.compiler.tree.BLangAnnotation;
import org.wso2.ballerinalang.compiler.tree.BLangAnnotationAttachment;
import org.wso2.ballerinalang.compiler.tree.BLangDocumentation;
import org.wso2.ballerinalang.compiler.tree.BLangEndpoint;
import org.wso2.ballerinalang.compiler.tree.BLangFunction;
import org.wso2.ballerinalang.compiler.tree.BLangIdentifier;
import org.wso2.ballerinalang.compiler.tree.BLangInvokableNode;
import org.wso2.ballerinalang.compiler.tree.BLangNode;
import org.wso2.ballerinalang.compiler.tree.BLangNodeVisitor;
import org.wso2.ballerinalang.compiler.tree.BLangPackage;
import org.wso2.ballerinalang.compiler.tree.BLangResource;
import org.wso2.ballerinalang.compiler.tree.BLangService;
import org.wso2.ballerinalang.compiler.tree.BLangTypeDefinition;
import org.wso2.ballerinalang.compiler.tree.BLangVariable;
import org.wso2.ballerinalang.compiler.tree.BLangWorker;
import org.wso2.ballerinalang.compiler.tree.BLangXMLNS;
import org.wso2.ballerinalang.compiler.tree.clauses.BLangGroupBy;
import org.wso2.ballerinalang.compiler.tree.clauses.BLangHaving;
import org.wso2.ballerinalang.compiler.tree.clauses.BLangJoinStreamingInput;
import org.wso2.ballerinalang.compiler.tree.clauses.BLangOrderBy;
import org.wso2.ballerinalang.compiler.tree.clauses.BLangOrderByVariable;
import org.wso2.ballerinalang.compiler.tree.clauses.BLangPatternClause;
import org.wso2.ballerinalang.compiler.tree.clauses.BLangPatternStreamingEdgeInput;
import org.wso2.ballerinalang.compiler.tree.clauses.BLangPatternStreamingInput;
import org.wso2.ballerinalang.compiler.tree.clauses.BLangSelectClause;
import org.wso2.ballerinalang.compiler.tree.clauses.BLangSelectExpression;
import org.wso2.ballerinalang.compiler.tree.clauses.BLangSetAssignment;
import org.wso2.ballerinalang.compiler.tree.clauses.BLangStreamAction;
import org.wso2.ballerinalang.compiler.tree.clauses.BLangStreamingInput;
import org.wso2.ballerinalang.compiler.tree.clauses.BLangWhere;
import org.wso2.ballerinalang.compiler.tree.clauses.BLangWindow;
import org.wso2.ballerinalang.compiler.tree.expressions.BLangBinaryExpr;
import org.wso2.ballerinalang.compiler.tree.expressions.BLangBracedOrTupleExpr;
import org.wso2.ballerinalang.compiler.tree.expressions.BLangDocumentationAttribute;
import org.wso2.ballerinalang.compiler.tree.expressions.BLangExpression;
import org.wso2.ballerinalang.compiler.tree.expressions.BLangFieldBasedAccess;
import org.wso2.ballerinalang.compiler.tree.expressions.BLangIndexBasedAccess;
import org.wso2.ballerinalang.compiler.tree.expressions.BLangInvocation;
import org.wso2.ballerinalang.compiler.tree.expressions.BLangLambdaFunction;
import org.wso2.ballerinalang.compiler.tree.expressions.BLangLiteral;
import org.wso2.ballerinalang.compiler.tree.expressions.BLangSimpleVarRef;
import org.wso2.ballerinalang.compiler.tree.expressions.BLangTableLiteral;
import org.wso2.ballerinalang.compiler.tree.expressions.BLangTernaryExpr;
import org.wso2.ballerinalang.compiler.tree.expressions.BLangTypeInit;
import org.wso2.ballerinalang.compiler.tree.expressions.BLangVariableReference;
import org.wso2.ballerinalang.compiler.tree.statements.BLangAbort;
import org.wso2.ballerinalang.compiler.tree.statements.BLangAssignment;
import org.wso2.ballerinalang.compiler.tree.statements.BLangBlockStmt;
import org.wso2.ballerinalang.compiler.tree.statements.BLangBreak;
import org.wso2.ballerinalang.compiler.tree.statements.BLangCatch;
import org.wso2.ballerinalang.compiler.tree.statements.BLangCompensate;
import org.wso2.ballerinalang.compiler.tree.statements.BLangCompoundAssignment;
import org.wso2.ballerinalang.compiler.tree.statements.BLangContinue;
import org.wso2.ballerinalang.compiler.tree.statements.BLangDone;
import org.wso2.ballerinalang.compiler.tree.statements.BLangExpressionStmt;
import org.wso2.ballerinalang.compiler.tree.statements.BLangForeach;
import org.wso2.ballerinalang.compiler.tree.statements.BLangForever;
import org.wso2.ballerinalang.compiler.tree.statements.BLangForkJoin;
import org.wso2.ballerinalang.compiler.tree.statements.BLangIf;
import org.wso2.ballerinalang.compiler.tree.statements.BLangLock;
import org.wso2.ballerinalang.compiler.tree.statements.BLangMatch;
import org.wso2.ballerinalang.compiler.tree.statements.BLangMatch.BLangMatchStmtPatternClause;
import org.wso2.ballerinalang.compiler.tree.statements.BLangPostIncrement;
import org.wso2.ballerinalang.compiler.tree.statements.BLangRetry;
import org.wso2.ballerinalang.compiler.tree.statements.BLangReturn;
import org.wso2.ballerinalang.compiler.tree.statements.BLangScope;
import org.wso2.ballerinalang.compiler.tree.statements.BLangStatement;
import org.wso2.ballerinalang.compiler.tree.statements.BLangStreamingQueryStatement;
import org.wso2.ballerinalang.compiler.tree.statements.BLangThrow;
import org.wso2.ballerinalang.compiler.tree.statements.BLangTransaction;
import org.wso2.ballerinalang.compiler.tree.statements.BLangTryCatchFinally;
import org.wso2.ballerinalang.compiler.tree.statements.BLangTupleDestructure;
import org.wso2.ballerinalang.compiler.tree.statements.BLangVariableDef;
import org.wso2.ballerinalang.compiler.tree.statements.BLangWhile;
import org.wso2.ballerinalang.compiler.tree.statements.BLangWorkerReceive;
import org.wso2.ballerinalang.compiler.tree.statements.BLangWorkerSend;
import org.wso2.ballerinalang.compiler.tree.statements.BLangXMLNSStatement;
import org.wso2.ballerinalang.compiler.tree.types.BLangObjectTypeNode;
import org.wso2.ballerinalang.compiler.tree.types.BLangRecordTypeNode;
import org.wso2.ballerinalang.compiler.tree.types.BLangType;
import org.wso2.ballerinalang.compiler.util.CompilerContext;
import org.wso2.ballerinalang.compiler.util.Name;
import org.wso2.ballerinalang.compiler.util.Names;
import org.wso2.ballerinalang.compiler.util.TypeTags;
import org.wso2.ballerinalang.compiler.util.diagnotic.BLangDiagnosticLog;
import org.wso2.ballerinalang.compiler.util.diagnotic.DiagnosticPos;
import org.wso2.ballerinalang.util.AttachPoints;
import org.wso2.ballerinalang.util.Flags;
import org.wso2.ballerinalang.util.Lists;

import java.util.ArrayList;
import java.util.Collections;
import java.util.EnumSet;
import java.util.HashMap;
import java.util.HashSet;
import java.util.List;
import java.util.Map;
import java.util.Set;
import java.util.stream.Collectors;

/**
 * @since 0.94
 */
public class SemanticAnalyzer extends BLangNodeVisitor {

    private static final CompilerContext.Key<SemanticAnalyzer> SYMBOL_ANALYZER_KEY =
            new CompilerContext.Key<>();

    private SymbolTable symTable;
    private SymbolEnter symbolEnter;
    private Names names;
    private SymbolResolver symResolver;
    private TypeChecker typeChecker;
    private Types types;
    private EndpointSPIAnalyzer endpointSPIAnalyzer;
    private BLangDiagnosticLog dlog;

    private SymbolEnv env;
    private BType expType;
    private DiagnosticCode diagCode;
    private BType resType;
    private boolean isSiddhiRuntimeEnabled;
    private boolean isGroupByAvailable;
    private boolean isWindowAvailable;

    private Map<BLangBlockStmt, SymbolEnv> blockStmtEnvMap = new HashMap<>();

    public static SemanticAnalyzer getInstance(CompilerContext context) {
        SemanticAnalyzer semAnalyzer = context.get(SYMBOL_ANALYZER_KEY);
        if (semAnalyzer == null) {
            semAnalyzer = new SemanticAnalyzer(context);
        }

        return semAnalyzer;
    }

    public SemanticAnalyzer(CompilerContext context) {
        context.put(SYMBOL_ANALYZER_KEY, this);

        this.symTable = SymbolTable.getInstance(context);
        this.symbolEnter = SymbolEnter.getInstance(context);
        this.names = Names.getInstance(context);
        this.symResolver = SymbolResolver.getInstance(context);
        this.typeChecker = TypeChecker.getInstance(context);
        this.types = Types.getInstance(context);
        this.endpointSPIAnalyzer = EndpointSPIAnalyzer.getInstance(context);
        this.dlog = BLangDiagnosticLog.getInstance(context);
    }

    public BLangPackage analyze(BLangPackage pkgNode) {
        pkgNode.accept(this);
        return pkgNode;
    }


    // Visitor methods

    public void visit(BLangPackage pkgNode) {
        if (pkgNode.completedPhases.contains(CompilerPhase.TYPE_CHECK)) {
            return;
        }
        SymbolEnv pkgEnv = this.symTable.pkgEnvMap.get(pkgNode.symbol);

        pkgNode.topLevelNodes.stream().filter(pkgLevelNode -> pkgLevelNode.getKind() != NodeKind.FUNCTION)
                .forEach(topLevelNode -> analyzeDef((BLangNode) topLevelNode, pkgEnv));

        analyzeFunctions(pkgNode.functions, pkgEnv);

        pkgNode.typeDefinitions.forEach(this::validateConstructorAndCheckDefaultable);

        analyzeDef(pkgNode.initFunction, pkgEnv);
        analyzeDef(pkgNode.startFunction, pkgEnv);
        analyzeDef(pkgNode.stopFunction, pkgEnv);

        pkgNode.completedPhases.add(CompilerPhase.TYPE_CHECK);
    }

    private void analyzeFunctions(List<BLangFunction> functions, SymbolEnv pkgEnv) {
        //reversing the order here to process lambdas last - needed for analysing closures
        Collections.reverse(functions);
        //if the isTypeChecked flag is set, then this is a lambda expression which is already analysed and type checked.
        functions.stream()
                .filter(func -> !func.isTypeChecked)
                .forEach(func -> analyzeDef(func, pkgEnv));
        Collections.reverse(functions);
    }

    public void visit(BLangXMLNS xmlnsNode) {
        xmlnsNode.type = symTable.stringType;

        // Namespace node already having the symbol means we are inside an init-function,
        // and the symbol has already been declared by the original statement.
        if (xmlnsNode.symbol == null) {
            symbolEnter.defineNode(xmlnsNode, env);
        }

        typeChecker.checkExpr(xmlnsNode.namespaceURI, env, symTable.stringType);
    }

    public void visit(BLangXMLNSStatement xmlnsStmtNode) {
        analyzeNode(xmlnsStmtNode.xmlnsDecl, env);
    }

    public void visit(BLangFunction funcNode) {
        SymbolEnv funcEnv = SymbolEnv.createFunctionEnv(funcNode, funcNode.symbol.scope, env);
        //set function param flag to final
        funcNode.symbol.params.forEach(param -> param.flags |= Flags.FUNCTION_FINAL);

        funcNode.annAttachments.forEach(annotationAttachment -> {
            annotationAttachment.attachPoint = AttachPoint.FUNCTION;
            this.analyzeDef(annotationAttachment, funcEnv);
        });

        funcNode.docAttachments.forEach(doc -> analyzeDef(doc, funcEnv));
        funcNode.requiredParams.forEach(p -> this.analyzeDef(p, funcEnv));
        funcNode.defaultableParams.forEach(p -> this.analyzeDef(p, funcEnv));
        if (funcNode.restParam != null) {
            this.analyzeDef(funcNode.restParam, funcEnv);
        }

        if (funcNode.attachedOuterFunction && funcNode.body == null) { //object outer attached function must have a body
            dlog.error(funcNode.pos, DiagnosticCode.ATTACHED_FUNCTIONS_MUST_HAVE_BODY, funcNode.name);
            return;
        }

        // Check for native functions
        if (Symbols.isNative(funcNode.symbol) || funcNode.interfaceFunction) {
            if (funcNode.body != null) {
                dlog.error(funcNode.pos, DiagnosticCode.FUNCTION_CANNOT_HAVE_BODY, funcNode.name);
            }
            return;
        }

        funcNode.endpoints.forEach(e -> {
            symbolEnter.defineNode(e, funcEnv);
            analyzeDef(e, funcEnv);
        });
        analyzeStmt(funcNode.body, funcEnv);

        this.processWorkers(funcNode, funcEnv);
    }

    private void processWorkers(BLangInvokableNode invNode, SymbolEnv invEnv) {
        if (invNode.workers.size() > 0) {
            invEnv.scope.entries.putAll(invNode.body.scope.entries);
            invNode.workers.forEach(e -> this.symbolEnter.defineNode(e, invEnv));
            invNode.workers.forEach(e -> analyzeNode(e, invEnv));
        }
    }

    @Override
    public void visit(BLangTypeDefinition typeDefinition) {
        BTypeSymbol typeDefSymbol = typeDefinition.symbol;
        SymbolEnv typeDefEnv = SymbolEnv.createTypeDefEnv(typeDefinition,
                typeDefSymbol.scope, env);
        if (typeDefinition.typeNode.getKind() == NodeKind.OBJECT_TYPE
                || typeDefinition.typeNode.getKind() == NodeKind.RECORD_TYPE) {
            analyzeDef(typeDefinition.typeNode, typeDefEnv);
        }

        typeDefinition.annAttachments.forEach(annotationAttachment -> {
            annotationAttachment.attachPoint = AttachPoint.TYPE;
            annotationAttachment.accept(this);
        });

        typeDefinition.docAttachments.forEach(doc -> analyzeDef(doc, typeDefEnv));
    }

    @Override
    public void visit(BLangObjectTypeNode objectTypeNode) {
        objectTypeNode.fields.forEach(field -> analyzeDef(field, env));

        analyzeDef(objectTypeNode.initFunction, env);
        objectTypeNode.functions.forEach(f -> analyzeDef(f, env));
    }

    @Override
    public void visit(BLangRecordTypeNode recordTypeNode) {
        BSymbol structSymbol = recordTypeNode.symbol;
        SymbolEnv structEnv = SymbolEnv.createPkgLevelSymbolEnv(recordTypeNode, structSymbol.scope, env);
        recordTypeNode.fields.forEach(field -> analyzeDef(field, structEnv));

        analyzeDef(recordTypeNode.initFunction, structEnv);

        validateDefaultable(recordTypeNode);
    }

    @Override
    public void visit(BLangDocumentation docNode) {
        Set<BLangIdentifier> visitedAttributes = new HashSet<>();
        for (BLangDocumentationAttribute attribute : docNode.attributes) {
            attribute.type = symTable.errType;

            switch (attribute.docTag) {
                case ENDPOINT:
                    if (!((BLangObjectTypeNode) this.env.enclTypeDefinition.typeNode).getFunctions()
                            .stream().anyMatch(bLangFunction -> Names.EP_SPI_GET_CALLER_ACTIONS.value
                                    .equals(bLangFunction.getName().toString()))) {
                        this.dlog.warning(attribute.pos, DiagnosticCode.INVALID_USE_OF_ENDPOINT_DOCUMENTATION_ATTRIBUTE,
                                attribute.docTag.getValue());
                    }
                    break;
                case RETURN:
                    attribute.type = this.env.enclInvokable.returnTypeNode.type;
                    // return params can't have names, hence can't validate
                    break;
                case RECEIVER:
                    // fall through
                    // TODO: should not allow variables as a receiver
                default:
                    if (!visitedAttributes.add(attribute.documentationField)) {
                        this.dlog.warning(attribute.pos, DiagnosticCode.DUPLICATE_DOCUMENTED_ATTRIBUTE,
                                attribute.documentationField);
                        continue;
                    }
                    validateDocAttribute(attribute);
                    break;
            }
        }
    }

    public void visit(BLangAnnotation annotationNode) {
        SymbolEnv annotationEnv = SymbolEnv.createAnnotationEnv(annotationNode, annotationNode.symbol.scope, env);
        annotationNode.annAttachments.forEach(annotationAttachment -> {
            annotationAttachment.attachPoint = AttachPoint.ANNOTATION;
            annotationAttachment.accept(this);
        });
        annotationNode.docAttachments.forEach(doc -> analyzeDef(doc, annotationEnv));
    }

    public void visit(BLangAnnotationAttachment annAttachmentNode) {
        BSymbol symbol = this.symResolver.resolveAnnotation(annAttachmentNode.pos, env,
                names.fromString(annAttachmentNode.pkgAlias.getValue()),
                names.fromString(annAttachmentNode.getAnnotationName().getValue()));
        if (symbol == this.symTable.notFoundSymbol) {
            this.dlog.error(annAttachmentNode.pos, DiagnosticCode.UNDEFINED_ANNOTATION,
                    annAttachmentNode.getAnnotationName().getValue());
            return;
        }
        // Validate Attachment Point against the Annotation Definition.
        BAnnotationSymbol annotationSymbol = (BAnnotationSymbol) symbol;
        annAttachmentNode.annotationSymbol = annotationSymbol;
        if (annotationSymbol.attachPoints > 0 && !Symbols.isAttachPointPresent(annotationSymbol.attachPoints,
                AttachPoints.asMask(EnumSet.of(annAttachmentNode.attachPoint)))) {
            String msg = annAttachmentNode.attachPoint.getValue();
            this.dlog.error(annAttachmentNode.pos, DiagnosticCode.ANNOTATION_NOT_ALLOWED,
                    annotationSymbol, msg);
        }
        // Validate Annotation Attachment data struct against Annotation Definition struct.
        validateAnnotationAttachmentExpr(annAttachmentNode, annotationSymbol);
    }

    private void validateAnnotationAttachmentExpr(BLangAnnotationAttachment annAttachmentNode, BAnnotationSymbol
            annotationSymbol) {
        if (annotationSymbol.attachedType == null) {
            if (annAttachmentNode.expr != null) {
                this.dlog.error(annAttachmentNode.pos, DiagnosticCode.ANNOTATION_ATTACHMENT_NO_VALUE,
                        annotationSymbol.name);
            }
            return;
        }
        if (annAttachmentNode.expr != null) {
            this.typeChecker.checkExpr(annAttachmentNode.expr, env, annotationSymbol.attachedType.type);
        }
    }

    public void visit(BLangVariable varNode) {
        // This will prevent cases Eg:- int _ = 100;
        // We have prevented '_' from registering variable symbol at SymbolEnter, Hence this validation added.
        Name varName = names.fromIdNode(varNode.name);
        if (varName == Names.IGNORE) {
            dlog.error(varNode.pos, DiagnosticCode.UNDERSCORE_NOT_ALLOWED);
            return;
        }

        int ownerSymTag = env.scope.owner.tag;
        if ((ownerSymTag & SymTag.INVOKABLE) == SymTag.INVOKABLE) {
            // This is a variable declared in a function, an action or a resource
            // If the variable is parameter then the variable symbol is already defined
            if (varNode.symbol == null) {
                symbolEnter.defineNode(varNode, env);
            }
        }

        varNode.annAttachments.forEach(annotationAttachment -> {
            annotationAttachment.attachPoint = AttachPoint.TYPE;
            annotationAttachment.accept(this);
        });

        BType lhsType = varNode.symbol.type;
        varNode.type = lhsType;

        // Here we validate annotation attachments for package level variables.
        // Here we validate document attachments for package level variables.
        varNode.docAttachments.forEach(doc -> {
            doc.accept(this);
        });

        // Analyze the init expression
        BLangExpression rhsExpr = varNode.expr;
        if (rhsExpr == null) {
            if (lhsType.tag == TypeTags.ARRAY && typeChecker.isArrayOpenSealedType((BArrayType) lhsType)) {
                dlog.error(varNode.pos, DiagnosticCode.SEALED_ARRAY_TYPE_NOT_INITIALIZED);
                return;
            }
            if (varNode.symbol.owner.tag == SymTag.PACKAGE && !types.defaultValueExists(varNode.pos, varNode.type)) {
                dlog.error(varNode.pos, DiagnosticCode.UNINITIALIZED_VARIABLE, varNode.name);
            }
            return;
        }

        // Here we create a new symbol environment to catch self references by keep the current
        // variable symbol in the symbol environment
        // e.g. int a = x + a;
        SymbolEnv varInitEnv = SymbolEnv.createVarInitEnv(varNode, env, varNode.symbol);

        typeChecker.checkExpr(rhsExpr, varInitEnv, lhsType);

        if (rhsExpr.getKind() == NodeKind.INVOCATION && ((BLangInvocation) rhsExpr).iterableOperationInvocation) {
            BLangInvocation iterableInv = (BLangInvocation) rhsExpr;
            // Added this type check to check the final resultant type of an iterable op chain and the LHS type.
            types.checkType(rhsExpr.pos, iterableInv.iContext.resultType, lhsType, DiagnosticCode.INCOMPATIBLE_TYPES);
        }
    }

    // Statements

    public void visit(BLangBlockStmt blockNode) {
        SymbolEnv blockEnv = SymbolEnv.createBlockEnv(blockNode, env);
        blockNode.stmts.forEach(stmt -> analyzeStmt(stmt, blockEnv));
    }

    public void visit(BLangVariableDef varDefNode) {
        analyzeDef(varDefNode.var, env);

        // Check whether variable is initialized, if the type don't support default values.
        // eg: struct types.
        if (varDefNode.var.expr == null && !types.defaultValueExists(varDefNode.pos, varDefNode.var.type)) {
            dlog.error(varDefNode.pos, DiagnosticCode.UNINITIALIZED_VARIABLE, varDefNode.var.name);
        }
    }

    public void visit(BLangPostIncrement postIncrement) {
        BLangExpression varRef = postIncrement.varRef;
        if (varRef.getKind() != NodeKind.SIMPLE_VARIABLE_REF &&
                varRef.getKind() != NodeKind.INDEX_BASED_ACCESS_EXPR &&
                varRef.getKind() != NodeKind.FIELD_BASED_ACCESS_EXPR &&
                varRef.getKind() != NodeKind.XML_ATTRIBUTE_ACCESS_EXPR) {
            if (postIncrement.opKind == OperatorKind.ADD) {
                dlog.error(varRef.pos, DiagnosticCode.OPERATOR_NOT_ALLOWED_VARIABLE,
                        OperatorKind.INCREMENT, varRef);
            } else {
                dlog.error(varRef.pos, DiagnosticCode.OPERATOR_NOT_ALLOWED_VARIABLE,
                        OperatorKind.DECREMENT, varRef);
            }
            return;
        } else {
            this.typeChecker.checkExpr(varRef, env);
        }
        this.typeChecker.checkExpr(postIncrement.increment, env);
        if (varRef.type == symTable.intType || varRef.type == symTable.floatType) {
            BSymbol opSymbol = this.symResolver.resolveBinaryOperator(postIncrement.opKind, varRef.type,
                    postIncrement.increment.type);
            postIncrement.modifiedExpr = getBinaryExpr(varRef,
                    postIncrement.increment,
                    postIncrement.opKind,
                    opSymbol);
        } else {
            if (postIncrement.opKind == OperatorKind.ADD) {
                dlog.error(varRef.pos, DiagnosticCode.OPERATOR_NOT_SUPPORTED,
                        OperatorKind.INCREMENT, varRef.type);
            } else {
                dlog.error(varRef.pos, DiagnosticCode.OPERATOR_NOT_SUPPORTED,
                        OperatorKind.DECREMENT, varRef.type);
            }
        }
    }

    public void visit(BLangCompoundAssignment compoundAssignment) {
        List<BType> expTypes = new ArrayList<>();
        BLangExpression varRef = compoundAssignment.varRef;
        if (varRef.getKind() != NodeKind.SIMPLE_VARIABLE_REF &&
                varRef.getKind() != NodeKind.INDEX_BASED_ACCESS_EXPR &&
                varRef.getKind() != NodeKind.FIELD_BASED_ACCESS_EXPR &&
                varRef.getKind() != NodeKind.XML_ATTRIBUTE_ACCESS_EXPR) {
            dlog.error(varRef.pos, DiagnosticCode.INVALID_VARIABLE_ASSIGNMENT, varRef);
            expTypes.add(symTable.errType);
        } else {
            this.typeChecker.checkExpr(varRef, env);
            expTypes.add(varRef.type);
        }
        this.typeChecker.checkExpr(compoundAssignment.expr, env);
        if (expTypes.get(0) != symTable.errType && compoundAssignment.expr.type != symTable.errType) {
            BSymbol opSymbol = this.symResolver.resolveBinaryOperator(compoundAssignment.opKind, expTypes.get(0),
                    compoundAssignment.expr.type);
            if (opSymbol == symTable.notFoundSymbol) {
                dlog.error(compoundAssignment.pos, DiagnosticCode.BINARY_OP_INCOMPATIBLE_TYPES,
                        compoundAssignment.opKind, expTypes.get(0), compoundAssignment.expr.type);
            } else {
                compoundAssignment.modifiedExpr = getBinaryExpr(varRef,
                        compoundAssignment.expr,
                        compoundAssignment.opKind,
                        opSymbol);
                this.types.checkTypes(compoundAssignment.modifiedExpr,
                        Lists.of(compoundAssignment.modifiedExpr.type), expTypes);
            }
        }
    }

    public void visit(BLangAssignment assignNode) {
        if (assignNode.isDeclaredWithVar()) {
            handleAssignNodeWithVar(assignNode.pos, assignNode.varRef, assignNode.safeAssignment, assignNode.expr);
            return;
        }

        // Check each LHS expression.
        BType expType = getTypeOfVarReferenceInAssignment(assignNode.varRef);
        typeChecker.checkExpr(assignNode.expr, this.env, expType);
    }

    @Override
    public void visit(BLangTupleDestructure tupleDeStmt) {
        if (tupleDeStmt.isDeclaredWithVar()) {
            handleAssignNodeWithVarDeStructure(tupleDeStmt);
            return;
        }

        // Check each LHS expression.
        List<BType> expTypes = new ArrayList<>();
        for (BLangExpression expr : tupleDeStmt.varRefs) {
            expTypes.add(getTypeOfVarReferenceInAssignment(expr));
        }

        expType = new BTupleType(expTypes);
        typeChecker.checkExpr(tupleDeStmt.expr, this.env, expType);
    }

    private void checkConstantAssignment(BLangExpression varRef) {
        if (varRef.type == symTable.errType) {
            return;
        }

        if (varRef.getKind() != NodeKind.SIMPLE_VARIABLE_REF) {
            return;
        }

        BLangSimpleVarRef simpleVarRef = (BLangSimpleVarRef) varRef;
        if (simpleVarRef.pkgSymbol != null && simpleVarRef.pkgSymbol.tag == SymTag.XMLNS) {
            dlog.error(varRef.pos, DiagnosticCode.XML_QNAME_UPDATE_NOT_ALLOWED);
            return;
        }

        Name varName = names.fromIdNode(simpleVarRef.variableName);
        if (!Names.IGNORE.equals(varName) && env.enclInvokable != env.enclPkg.initFunction) {
            if ((simpleVarRef.symbol.flags & Flags.FINAL) == Flags.FINAL) {
                dlog.error(varRef.pos, DiagnosticCode.CANNOT_ASSIGN_VALUE_FINAL, varRef);
            } else if ((simpleVarRef.symbol.flags & Flags.FUNCTION_FINAL) == Flags.FUNCTION_FINAL) {
                dlog.error(varRef.pos, DiagnosticCode.CANNOT_ASSIGN_VALUE_FUNCTION_ARGUMENT, varRef);
            }
        }
    }

    private void checkReadonlyAssignment(BLangExpression varRef) {
        if (varRef.type == symTable.errType) {
            return;
        }

        BLangVariableReference varRefExpr = (BLangVariableReference) varRef;
        if (varRefExpr.symbol != null) {
            if (env.enclPkg.symbol.pkgID != varRefExpr.symbol.pkgID && varRefExpr.lhsVar
                    && (varRefExpr.symbol.flags & Flags.READONLY) == Flags.READONLY) {
                dlog.error(varRefExpr.pos, DiagnosticCode.CANNOT_ASSIGN_VALUE_READONLY, varRefExpr);
            }
        }
    }

    public void visit(BLangExpressionStmt exprStmtNode) {
        // Creates a new environment here.
        SymbolEnv stmtEnv = new SymbolEnv(exprStmtNode, this.env.scope);
        this.env.copyTo(stmtEnv);
        BType bType = typeChecker.checkExpr(exprStmtNode.expr, stmtEnv, symTable.noType);
        if (bType != symTable.nilType && bType != symTable.errType) {
            dlog.error(exprStmtNode.pos, DiagnosticCode.ASSIGNMENT_REQUIRED);
        }
    }

    public void visit(BLangIf ifNode) {
        typeChecker.checkExpr(ifNode.expr, env, symTable.booleanType);

        BType actualType = ifNode.expr.type;
        if (TypeTags.TUPLE == actualType.tag) {
            dlog.error(ifNode.expr.pos, DiagnosticCode.INCOMPATIBLE_TYPES, symTable.booleanType, actualType);
        }

        analyzeStmt(ifNode.body, env);

        if (ifNode.elseStmt != null) {
            analyzeStmt(ifNode.elseStmt, env);
        }
    }

    public void visit(BLangMatch matchNode) {
        List<BType> exprTypes;
        BType exprType = typeChecker.checkExpr(matchNode.expr, env, symTable.noType);
        if (exprType.tag == TypeTags.UNION) {
            BUnionType unionType = (BUnionType) exprType;
            exprTypes = new ArrayList<>(unionType.memberTypes);
        } else {
            exprTypes = Lists.of(exprType);
        }

        //  visit patterns
        matchNode.patternClauses.forEach(patternClause -> patternClause.accept(this));
        matchNode.exprTypes = exprTypes;
    }

    public void visit(BLangMatchStmtPatternClause patternClause) {
        // If the variable is not equal to '_', then define the variable in the block scope
        if (!patternClause.variable.name.value.endsWith(Names.IGNORE.value)) {
            SymbolEnv blockEnv = SymbolEnv.createBlockEnv((BLangBlockStmt) patternClause.body, env);
            symbolEnter.defineNode(patternClause.variable, blockEnv);
            analyzeStmt(patternClause.body, blockEnv);
            return;
        }

        symbolEnter.defineNode(patternClause.variable, this.env);
        analyzeStmt(patternClause.body, this.env);
    }

    public void visit(BLangForeach foreach) {
        typeChecker.checkExpr(foreach.collection, env);
        foreach.varTypes = types.checkForeachTypes(foreach.collection, foreach.varRefs.size());
        SymbolEnv blockEnv = SymbolEnv.createBlockEnv(foreach.body, env);
        handleForeachVariables(foreach, foreach.varTypes, blockEnv);
        analyzeStmt(foreach.body, blockEnv);
    }

    public void visit(BLangWhile whileNode) {
        typeChecker.checkExpr(whileNode.expr, env, symTable.booleanType);

        BType actualType = whileNode.expr.type;
        if (TypeTags.TUPLE == actualType.tag) {
            dlog.error(whileNode.expr.pos, DiagnosticCode.INCOMPATIBLE_TYPES, symTable.booleanType, actualType);
        }

        analyzeStmt(whileNode.body, env);
    }

    @Override
    public void visit(BLangLock lockNode) {
        analyzeStmt(lockNode.body, env);
    }

    public void visit(BLangAction actionNode) {
        BSymbol actionSymbol = actionNode.symbol;

        SymbolEnv actionEnv = SymbolEnv.createResourceActionSymbolEnv(actionNode, actionSymbol.scope, env);
        actionNode.docAttachments.forEach(doc -> analyzeDef(doc, actionEnv));

        if (Symbols.isNative(actionSymbol)) {
            return;
        }

        actionNode.requiredParams.forEach(p -> this.analyzeDef(p, actionEnv));
        actionNode.defaultableParams.forEach(p -> this.analyzeDef(p, actionEnv));
        if (actionNode.restParam != null) {
            this.analyzeDef(actionNode.restParam, actionEnv);
        }

        actionNode.endpoints.forEach(e -> analyzeDef(e, actionEnv));
        analyzeStmt(actionNode.body, actionEnv);
        this.processWorkers(actionNode, actionEnv);
    }

    public void visit(BLangService serviceNode) {
        BServiceSymbol serviceSymbol = (BServiceSymbol) serviceNode.symbol;
        SymbolEnv serviceEnv = SymbolEnv.createServiceEnv(serviceNode, serviceSymbol.scope, env);
        handleServiceTypeStruct(serviceNode);
        handleServiceEndpointBinds(serviceNode, serviceSymbol);
        handleAnonymousEndpointBind(serviceNode);
        serviceNode.annAttachments.forEach(a -> {
            a.attachPoint = AttachPoint.SERVICE;
            this.analyzeDef(a, serviceEnv);
        });
        serviceNode.docAttachments.forEach(doc -> analyzeDef(doc, serviceEnv));
        serviceNode.nsDeclarations.forEach(xmlns -> this.analyzeDef(xmlns, serviceEnv));
        serviceNode.vars.forEach(v -> this.analyzeDef(v, serviceEnv));
        serviceNode.endpoints.forEach(e -> {
            symbolEnter.defineNode(e, serviceEnv);
            analyzeDef(e, serviceEnv);
        });
        this.analyzeDef(serviceNode.initFunction, serviceEnv);
        serviceNode.resources.forEach(r -> this.analyzeDef(r, serviceEnv));
    }

    private void handleServiceTypeStruct(BLangService serviceNode) {
        if (serviceNode.serviceTypeStruct == null) {
            return;
        }
        final BType serviceStructType = symResolver.resolveTypeNode(serviceNode.serviceTypeStruct, env);
        serviceNode.endpointType = endpointSPIAnalyzer.getEndpointTypeFromServiceType(
                serviceNode.serviceTypeStruct.pos, serviceStructType);
        if (serviceNode.endpointType != null) {
            serviceNode.endpointClientType = endpointSPIAnalyzer.getClientType(
                    (BObjectTypeSymbol) serviceNode.endpointType.tsymbol);
        }
    }

    private void handleServiceEndpointBinds(BLangService serviceNode, BServiceSymbol serviceSymbol) {
        for (BLangSimpleVarRef ep : serviceNode.boundEndpoints) {
            typeChecker.checkExpr(ep, env);
            if (ep.symbol == null || (ep.symbol.tag & SymTag.ENDPOINT) != SymTag.ENDPOINT) {
                dlog.error(ep.pos, DiagnosticCode.ENDPOINT_INVALID_TYPE, ep.variableName);
                continue;
            }
            final BEndpointVarSymbol epSym = (BEndpointVarSymbol) ep.symbol;
            if ((epSym.tag & SymTag.ENDPOINT) == SymTag.ENDPOINT) {
                if (epSym.registrable) {
                    serviceSymbol.boundEndpoints.add(epSym);
                    if (serviceNode.endpointType == null) {
                        serviceNode.endpointType = (BObjectType) epSym.type;
                        serviceNode.endpointClientType = endpointSPIAnalyzer.getClientType(
                                (BObjectTypeSymbol) serviceNode.endpointType.tsymbol);
                    }
                    // TODO : Validate serviceType endpoint type with bind endpoint types.
                } else {
                    dlog.error(ep.pos, DiagnosticCode.ENDPOINT_NOT_SUPPORT_REGISTRATION, epSym);
                }
            } else {
                dlog.error(ep.pos, DiagnosticCode.ENDPOINT_INVALID_TYPE, epSym);
            }
        }
        if (serviceNode.endpointType == null) {
            dlog.error(serviceNode.pos, DiagnosticCode.SERVICE_INVALID_ENDPOINT_TYPE, serviceNode.name);
        }
    }

    private void handleAnonymousEndpointBind(BLangService serviceNode) {
        if (serviceNode.anonymousEndpointBind == null) {
            return;
        }
        if (serviceNode.endpointType == null) {
            dlog.error(serviceNode.pos, DiagnosticCode.SERVICE_SERVICE_TYPE_REQUIRED_ANONYMOUS, serviceNode.name);
            return;
        }
        this.typeChecker.checkExpr(serviceNode.anonymousEndpointBind, env,
                endpointSPIAnalyzer.getEndpointConfigType((BObjectTypeSymbol) serviceNode.endpointType.tsymbol));
    }

    private void validateConstructorAndCheckDefaultable(BLangTypeDefinition typeDef) {
        if (typeDef.typeNode.getKind() == NodeKind.USER_DEFINED_TYPE || typeDef.symbol.tag != SymTag.OBJECT) {
            return;
        }

        BLangObjectTypeNode objectTypeNode = (BLangObjectTypeNode) typeDef.typeNode;
        boolean defaultableStatus = true;
        for (BLangVariable field : objectTypeNode.fields) {
            if (field.expr != null || types.defaultValueExists(field.pos, field.symbol.type)) {
                continue;
            }
            defaultableStatus = false;
            if (objectTypeNode.initFunction.symbol.params.stream().filter(p -> p.name.equals(field.symbol.name))
                    .collect(Collectors.toList()).size() == 0) {
                dlog.error(typeDef.pos, DiagnosticCode.OBJECT_UN_INITIALIZABLE_FIELD, field);
            }
        }

        if (objectTypeNode.initFunction.symbol.params.size() > 0) {
            defaultableStatus = false;
        }

        for (BAttachedFunction func : ((BObjectTypeSymbol) typeDef.symbol).attachedFuncs) {
            if ((func.symbol.flags & Flags.INTERFACE) == Flags.INTERFACE) {
                defaultableStatus = false;
                break;
            }
        }

        typeDef.symbol.flags |= Flags.asMask(EnumSet.of(Flag.DEFAULTABLE_CHECKED));
        if (defaultableStatus) {
            typeDef.symbol.flags |= Flags.asMask(EnumSet.of(Flag.DEFAULTABLE));
        }
    }

    private void validateDefaultable(BLangRecordTypeNode recordTypeNode) {
        boolean defaultableStatus = true;
        for (BLangVariable field : recordTypeNode.fields) {
            if (field.expr != null || types.defaultValueExists(field.pos, field.symbol.type)) {
                continue;
            }
            defaultableStatus = false;
            break;
        }

        recordTypeNode.symbol.flags |= Flags.asMask(EnumSet.of(Flag.DEFAULTABLE_CHECKED));
        if (defaultableStatus) {
            recordTypeNode.symbol.flags |= Flags.asMask(EnumSet.of(Flag.DEFAULTABLE));
        }
    }

    public void visit(BLangResource resourceNode) {
        BSymbol resourceSymbol = resourceNode.symbol;
        SymbolEnv resourceEnv = SymbolEnv.createResourceActionSymbolEnv(resourceNode, resourceSymbol.scope, env);
        resourceNode.annAttachments.forEach(a -> {
            a.attachPoint = AttachPoint.RESOURCE;
            this.analyzeDef(a, resourceEnv);
        });
        defineResourceEndpoint(resourceNode, resourceEnv);
        resourceNode.docAttachments.forEach(doc -> analyzeDef(doc, resourceEnv));
        resourceNode.requiredParams.forEach(p -> analyzeDef(p, resourceEnv));
        resourceNode.endpoints.forEach(e -> {
            symbolEnter.defineNode(e, resourceEnv);
            analyzeDef(e, resourceEnv);
        });
        analyzeStmt(resourceNode.body, resourceEnv);
        this.processWorkers(resourceNode, resourceEnv);
    }

    private void defineResourceEndpoint(BLangResource resourceNode, SymbolEnv resourceEnv) {
        if (!resourceNode.getParameters().isEmpty()) {
            final BLangVariable variable = resourceNode.getParameters().get(0);
            if (variable.type == symTable.endpointType) {
                String actualVarName = variable.name.value.substring(1);
                variable.name = new BLangIdentifier();
                variable.name.value = actualVarName;
                if (resourceEnv.enclService.endpointType != null) {
                    variable.type = resourceEnv.enclService.endpointType;
                    final BEndpointVarSymbol bEndpointVarSymbol = symbolEnter.defineEndpointVarSymbol(variable.pos,
                            EnumSet.noneOf(Flag.class), variable.type, names.fromString(actualVarName), resourceEnv);
                    variable.symbol = bEndpointVarSymbol;
                    if (variable.type.tsymbol.kind == SymbolKind.OBJECT
                            || variable.type.tsymbol.kind == SymbolKind.RECORD) {
                        endpointSPIAnalyzer.populateEndpointSymbol((BObjectTypeSymbol) variable.type.tsymbol,
                                bEndpointVarSymbol);
                    }
                } else {
                    variable.type = symTable.errType;
                    variable.symbol = symbolEnter.defineVarSymbol(variable.pos, EnumSet.noneOf(Flag.class),
                            variable.type, names.fromString(actualVarName), resourceEnv);
                }
                // Replace old symbol with new one.
                resourceNode.symbol.params.remove(0);
                resourceNode.symbol.params.add(0, variable.symbol);
                ((BInvokableType) resourceNode.symbol.type).paramTypes.remove(0);
                ((BInvokableType) resourceNode.symbol.type).paramTypes.add(0, variable.type);
            }
        }
    }

    public void visit(BLangTryCatchFinally tryCatchFinally) {
        analyzeStmt(tryCatchFinally.tryBody, env);
        tryCatchFinally.catchBlocks.forEach(c -> analyzeNode(c, env));
        if (tryCatchFinally.finallyBody != null) {
            analyzeStmt(tryCatchFinally.finallyBody, env);
        }
    }

    public void visit(BLangCatch bLangCatch) {
        SymbolEnv catchBlockEnv = SymbolEnv.createBlockEnv(bLangCatch.body, env);
        analyzeNode(bLangCatch.param, catchBlockEnv);
        if (!this.types.checkStructEquivalency(bLangCatch.param.type, symTable.errStructType)) {
            dlog.error(bLangCatch.param.pos, DiagnosticCode.INCOMPATIBLE_TYPES, symTable.errStructType,
                    bLangCatch.param.type);
        }
        analyzeStmt(bLangCatch.body, catchBlockEnv);
    }

    @Override
    public void visit(BLangTransaction transactionNode) {
        analyzeStmt(transactionNode.transactionBody, env);
        if (transactionNode.onRetryBody != null) {
            analyzeStmt(transactionNode.onRetryBody, env);
        }
        if (transactionNode.retryCount != null) {
            typeChecker.checkExpr(transactionNode.retryCount, env, symTable.intType);
            checkRetryStmtValidity(transactionNode.retryCount);
        }

        if (transactionNode.onCommitFunction != null) {
            typeChecker.checkExpr(transactionNode.onCommitFunction, env, symTable.noType);
            if (transactionNode.onCommitFunction.type.tag == TypeTags.INVOKABLE) {
                ((BInvokableSymbol) ((BLangSimpleVarRef) transactionNode.onCommitFunction).symbol)
                        .isTransactionHandler = true;
            }
            checkTransactionHandlerValidity(transactionNode.onCommitFunction);
        }

        if (transactionNode.onAbortFunction != null) {
            typeChecker.checkExpr(transactionNode.onAbortFunction, env, symTable.noType);
            if (transactionNode.onAbortFunction.type.tag == TypeTags.INVOKABLE) {
                ((BInvokableSymbol) ((BLangSimpleVarRef) transactionNode.onAbortFunction).symbol)
                        .isTransactionHandler = true;
            }
            checkTransactionHandlerValidity(transactionNode.onAbortFunction);
        }
    }

    @Override
    public void visit(BLangAbort abortNode) {
        /* ignore */
    }

    @Override
    public void visit(BLangDone doneNode) {
        /* ignore */
    }

    @Override
    public void visit(BLangRetry retryNode) {
        /* ignore */
    }

    private boolean isJoinResultType(BLangVariable var) {
        BLangType type = var.typeNode;
        if (type instanceof BuiltInReferenceTypeNode) {
            return ((BuiltInReferenceTypeNode) type).getTypeKind() == TypeKind.MAP;
        }
        return false;
    }

    private BLangVariableDef createVarDef(BLangVariable var) {
        BLangVariableDef varDefNode = new BLangVariableDef();
        varDefNode.var = var;
        varDefNode.pos = var.pos;
        return varDefNode;
    }

    private BLangBlockStmt generateCodeBlock(StatementNode... statements) {
        BLangBlockStmt block = new BLangBlockStmt();
        for (StatementNode stmt : statements) {
            block.addStatement(stmt);
        }
        return block;
    }

    @Override
    public void visit(BLangForkJoin forkJoin) {
        SymbolEnv forkJoinEnv = SymbolEnv.createFolkJoinEnv(forkJoin, this.env);
        forkJoin.workers.forEach(e -> this.symbolEnter.defineNode(e, forkJoinEnv));
        forkJoin.workers.forEach(e -> this.analyzeDef(e, forkJoinEnv));
        if (!this.isJoinResultType(forkJoin.joinResultVar)) {
            this.dlog.error(forkJoin.joinResultVar.pos, DiagnosticCode.INVALID_WORKER_JOIN_RESULT_TYPE);
        }
        /* create code black and environment for join result section, i.e. (map results) */
        BLangBlockStmt joinResultsBlock = this.generateCodeBlock(this.createVarDef(forkJoin.joinResultVar));
        SymbolEnv joinResultsEnv = SymbolEnv.createBlockEnv(joinResultsBlock, this.env);
        this.analyzeNode(joinResultsBlock, joinResultsEnv);
        /* create an environment for the join body, making the enclosing environment the earlier
         * join result's environment */
        SymbolEnv joinBodyEnv = SymbolEnv.createBlockEnv(forkJoin.joinedBody, joinResultsEnv);
        this.analyzeNode(forkJoin.joinedBody, joinBodyEnv);

        if (forkJoin.timeoutExpression != null) {
            if (!this.isJoinResultType(forkJoin.timeoutVariable)) {
                this.dlog.error(forkJoin.timeoutVariable.pos, DiagnosticCode.INVALID_WORKER_TIMEOUT_RESULT_TYPE);
            }
            /* create code black and environment for timeout section */
            BLangBlockStmt timeoutVarBlock = this.generateCodeBlock(this.createVarDef(forkJoin.timeoutVariable));
            SymbolEnv timeoutVarEnv = SymbolEnv.createBlockEnv(timeoutVarBlock, this.env);
            this.typeChecker.checkExpr(forkJoin.timeoutExpression,
                    timeoutVarEnv, symTable.intType);
            this.analyzeNode(timeoutVarBlock, timeoutVarEnv);
            /* create an environment for the timeout body, making the enclosing environment the earlier
             * timeout var's environment */
            SymbolEnv timeoutBodyEnv = SymbolEnv.createBlockEnv(forkJoin.timeoutBody, timeoutVarEnv);
            this.analyzeNode(forkJoin.timeoutBody, timeoutBodyEnv);
        }

        this.validateJoinWorkerList(forkJoin, forkJoinEnv);
    }

    private void validateJoinWorkerList(BLangForkJoin forkJoin, SymbolEnv forkJoinEnv) {
        forkJoin.joinedWorkers.forEach(e -> {
            if (!this.workerExists(forkJoinEnv, e.value)) {
                this.dlog.error(forkJoin.pos, DiagnosticCode.UNDEFINED_WORKER, e.value);
            }
        });
    }

    @Override
    public void visit(BLangWorker workerNode) {
        SymbolEnv workerEnv = SymbolEnv.createWorkerEnv(workerNode, this.env);
        this.analyzeNode(workerNode.body, workerEnv);
    }

    @Override
    public void visit(BLangEndpoint endpointNode) {
        endpointNode.annAttachments.forEach(annotationAttachment -> {
            annotationAttachment.attachPoint = AttachPoint.ENDPOINT;
            this.analyzeDef(annotationAttachment, env);
        });
        if (endpointNode.configurationExpr == null) {
            return;
        }
        BType configType = symTable.errType;
        if (endpointNode.symbol != null && endpointNode.symbol.type.tag == TypeTags.OBJECT) {
            if (endpointNode.configurationExpr.getKind() == NodeKind.RECORD_LITERAL_EXPR) {
                // Init expression.
                configType = endpointSPIAnalyzer.getEndpointConfigType(
                        (BObjectTypeSymbol) endpointNode.symbol.type.tsymbol);
            } else {
                // assign Expression.
                configType = endpointNode.symbol.type;
            }
        }
        this.typeChecker.checkExpr(endpointNode.configurationExpr, env, configType);
    }

    private boolean isInTopLevelWorkerEnv() {
        return this.env.enclEnv.node.getKind() == NodeKind.WORKER;
    }

    private boolean workerExists(SymbolEnv env, String workerName) {
        BSymbol symbol = this.symResolver.lookupSymbol(env, new Name(workerName), SymTag.WORKER);
        return (symbol != this.symTable.notFoundSymbol);
    }

    @Override
    public void visit(BLangWorkerSend workerSendNode) {
        workerSendNode.env = this.env;
        this.typeChecker.checkExpr(workerSendNode.expr, this.env);
        if (!this.isInTopLevelWorkerEnv()) {
            this.dlog.error(workerSendNode.pos, DiagnosticCode.INVALID_WORKER_SEND_POSITION);
        }
        if (!workerSendNode.isForkJoinSend) {
            String workerName = workerSendNode.workerIdentifier.getValue();
            if (!this.workerExists(this.env, workerName)) {
                this.dlog.error(workerSendNode.pos, DiagnosticCode.UNDEFINED_WORKER, workerName);
            }
        }
    }

    @Override
    public void visit(BLangWorkerReceive workerReceiveNode) {
        this.typeChecker.checkExpr(workerReceiveNode.expr, this.env);
        if (!this.isInTopLevelWorkerEnv()) {
            this.dlog.error(workerReceiveNode.pos, DiagnosticCode.INVALID_WORKER_RECEIVE_POSITION);
        }
        String workerName = workerReceiveNode.workerIdentifier.getValue();
        if (!this.workerExists(this.env, workerName)) {
            this.dlog.error(workerReceiveNode.pos, DiagnosticCode.UNDEFINED_WORKER, workerName);
        }
    }

    @Override
    public void visit(BLangReturn returnNode) {
        if (this.env.enclInvokable.getKind() == NodeKind.RESOURCE) {
            return;
        }

        this.typeChecker.checkExpr(returnNode.expr, this.env,
                this.env.enclInvokable.returnTypeNode.type);
    }

    BType analyzeDef(BLangNode node, SymbolEnv env) {
        return analyzeNode(node, env);
    }

    BType analyzeStmt(BLangStatement stmtNode, SymbolEnv env) {
        return analyzeNode(stmtNode, env);
    }

    BType analyzeNode(BLangNode node, SymbolEnv env) {
        return analyzeNode(node, env, symTable.noType, null);
    }

    public void visit(BLangContinue continueNode) {
        /* ignore */
    }

    public void visit(BLangBreak breakNode) {
        /* ignore */
    }

    @Override
    public void visit(BLangThrow throwNode) {
        this.typeChecker.checkExpr(throwNode.expr, env);
        if (!types.checkStructEquivalency(throwNode.expr.type, symTable.errStructType)) {
            dlog.error(throwNode.expr.pos, DiagnosticCode.INCOMPATIBLE_TYPES, symTable.errStructType,
                    throwNode.expr.type);
        }
    }

    BType analyzeNode(BLangNode node, SymbolEnv env, BType expType, DiagnosticCode diagCode) {
        SymbolEnv prevEnv = this.env;
        BType preExpType = this.expType;
        DiagnosticCode preDiagCode = this.diagCode;

        // TODO Check the possibility of using a try/finally here
        this.env = env;
        this.expType = expType;
        this.diagCode = diagCode;
        node.accept(this);
        this.env = prevEnv;
        this.expType = preExpType;
        this.diagCode = preDiagCode;

        return resType;
    }


    //Streaming related methods.

    public void visit(BLangForever foreverStatement) {

        isSiddhiRuntimeEnabled = foreverStatement.isSiddhiRuntimeEnabled();
        foreverStatement.setEnv(env);
        for (StreamingQueryStatementNode streamingQueryStatement : foreverStatement.getStreamingQueryStatements()) {
            SymbolEnv stmtEnv = SymbolEnv.createStreamingQueryEnv(
                    (BLangStreamingQueryStatement) streamingQueryStatement, env);
            analyzeStmt((BLangStatement) streamingQueryStatement, stmtEnv);
        }

        if (isSiddhiRuntimeEnabled) {
            //Validate output attribute names with stream/struct
            for (StreamingQueryStatementNode streamingQueryStatement : foreverStatement.getStreamingQueryStatements()) {
                checkOutputAttributesWithOutputConstraint((BLangStatement) streamingQueryStatement);
                validateOutputAttributeTypes((BLangStatement) streamingQueryStatement);
            }
        }
    }

    public void visit(BLangStreamingQueryStatement streamingQueryStatement) {
        defineSelectorAttributes(this.env, streamingQueryStatement);

        StreamingInput streamingInput = streamingQueryStatement.getStreamingInput();
        if (streamingInput != null) {
            ((BLangStreamingInput) streamingInput).accept(this);
            JoinStreamingInput joinStreamingInput = streamingQueryStatement.getJoiningInput();
            if (joinStreamingInput != null) {
                ((BLangJoinStreamingInput) joinStreamingInput).accept(this);
            }
        }

        SelectClauseNode selectClauseNode = streamingQueryStatement.getSelectClause();
        if (selectClauseNode != null) {
            ((BLangSelectClause) selectClauseNode).accept(this);
        }


        OrderByNode orderByNode = streamingQueryStatement.getOrderbyClause();
        if (orderByNode != null) {
            ((BLangOrderBy) orderByNode).accept(this);
        }

        StreamActionNode streamActionNode = streamingQueryStatement.getStreamingAction();
        if (streamActionNode != null) {
            ((BLangStreamAction) streamActionNode).accept(this);
        }

        BLangPatternClause patternClause = (BLangPatternClause) streamingQueryStatement.getPatternClause();
        if (patternClause != null) {
            patternClause.accept(this);
        }
    }

    @Override
    public void visit(BLangPatternClause patternClause) {
        BLangPatternStreamingInput patternStreamingInput = (BLangPatternStreamingInput) patternClause
                .getPatternStreamingNode();
        patternStreamingInput.accept(this);
    }

    @Override
    public void visit(BLangPatternStreamingInput patternStreamingInput) {
        List<PatternStreamingEdgeInputNode> patternStreamingEdgeInputs = patternStreamingInput
                .getPatternStreamingEdgeInputs();
        for (PatternStreamingEdgeInputNode inputNode : patternStreamingEdgeInputs) {
            BLangPatternStreamingEdgeInput streamingInput = (BLangPatternStreamingEdgeInput) inputNode;
            streamingInput.accept(this);
        }

        BLangPatternStreamingInput nestedPatternStreamingInput = (BLangPatternStreamingInput) patternStreamingInput
                .getPatternStreamingInput();
        if (nestedPatternStreamingInput != null) {
            nestedPatternStreamingInput.accept(this);
        }
    }

    @Override
    public void visit(BLangPatternStreamingEdgeInput patternStreamingEdgeInput) {
        BLangVariableReference streamRef = (BLangVariableReference) patternStreamingEdgeInput.getStreamReference();
        typeChecker.checkExpr(streamRef, env);

        BLangWhere where = (BLangWhere) patternStreamingEdgeInput.getWhereClause();
        if (where != null) {
            where.accept(this);
        }
    }

    @Override
    public void visit(BLangStreamingInput streamingInput) {
        BLangExpression streamRef = (BLangExpression) streamingInput.getStreamReference();
        typeChecker.checkExpr(streamRef, env);

        WhereNode beforeWhereNode = streamingInput.getBeforeStreamingCondition();
        if (beforeWhereNode != null) {
            ((BLangWhere) beforeWhereNode).accept(this);
        }

        List<ExpressionNode> preInvocations = streamingInput.getPreFunctionInvocations();
        if (preInvocations != null) {
            preInvocations.stream().map(expr -> (BLangExpression) expr)
                    .forEach(expression -> expression.accept(this));
        }

        WindowClauseNode windowClauseNode = streamingInput.getWindowClause();
        if (windowClauseNode != null) {
            ((BLangWindow) windowClauseNode).accept(this);
        }

        List<ExpressionNode> postInvocations = streamingInput.getPostFunctionInvocations();
        if (postInvocations != null) {
            postInvocations.stream().map(expressionNode -> (BLangExpression) expressionNode)
                    .forEach(expression -> expression.accept(this));
        }

        WhereNode afterWhereNode = streamingInput.getAfterStreamingCondition();
        if (afterWhereNode != null) {
            ((BLangWhere) afterWhereNode).accept(this);
        }
    }

    @Override
    public void visit(BLangWindow windowClause) {
        isWindowAvailable = true;
        ExpressionNode expressionNode = windowClause.getFunctionInvocation();
        ((BLangExpression) expressionNode).accept(this);
        isWindowAvailable = false;
    }

    @Override
    public void visit(BLangInvocation invocationExpr) {
        VariableReferenceNode variableReferenceNode = invocationExpr.getExpression();
        if (variableReferenceNode != null) {
            ((BLangVariableReference) variableReferenceNode).accept(this);
        }
        if (!isSiddhiRuntimeEnabled && (isGroupByAvailable || isWindowAvailable)) {
            for (BLangExpression arg : invocationExpr.argExprs) {
                typeChecker.checkExpr(arg, env);
            }
        }
    }

    @Override
    public void visit(BLangWhere whereClause) {
        ExpressionNode expressionNode = whereClause.getExpression();
        ((BLangExpression) expressionNode).accept(this);
    }

    @Override
    public void visit(BLangBinaryExpr binaryExpr) {
        if (isSiddhiRuntimeEnabled) {
            ExpressionNode leftExpression = binaryExpr.getLeftExpression();
            ((BLangExpression) leftExpression).accept(this);

            ExpressionNode rightExpression = binaryExpr.getRightExpression();
            ((BLangExpression) rightExpression).accept(this);
        } else {
            this.typeChecker.checkExpr(binaryExpr, env);
        }
    }

    @Override
    public void visit(BLangSelectClause selectClause) {
        GroupByNode groupByNode = selectClause.getGroupBy();
        if (groupByNode != null) {
            isGroupByAvailable = true;
            ((BLangGroupBy) groupByNode).accept(this);
        }

        HavingNode havingNode = selectClause.getHaving();
        if (havingNode != null) {
            ((BLangHaving) havingNode).accept(this);
        }

        List<? extends SelectExpressionNode> selectExpressionsList = selectClause.getSelectExpressions();
        if (selectExpressionsList != null) {
            for (SelectExpressionNode selectExpressionNode : selectExpressionsList) {
                ((BLangSelectExpression) selectExpressionNode).accept(this);
            }
        }
        isGroupByAvailable = false;
    }

    @Override
    public void visit(BLangGroupBy groupBy) {
        List<? extends ExpressionNode> variableExpressionList = groupBy.getVariables();
        for (ExpressionNode expressionNode : variableExpressionList) {
            ((BLangExpression) expressionNode).accept(this);
        }
    }

    @Override
    public void visit(BLangHaving having) {
        ExpressionNode expressionNode = having.getExpression();
        if (expressionNode != null) {
            ((BLangExpression) expressionNode).accept(this);
        }
    }

    @Override
    public void visit(BLangOrderBy orderBy) {
        List<? extends OrderByVariableNode> orderByVariableList = orderBy.getVariables();
        for (OrderByVariableNode orderByVariableNode : orderByVariableList) {
            ((BLangOrderByVariable) orderByVariableNode).accept(this);
        }
    }

    @Override
    public void visit(BLangOrderByVariable orderByVariable) {
        BLangExpression expression = (BLangExpression) orderByVariable.getVariableReference();
        expression.accept(this);
    }

    @Override
    public void visit(BLangSelectExpression selectExpression) {
        ExpressionNode expressionNode = selectExpression.getExpression();
        if (!isSiddhiRuntimeEnabled) {
            if (isGroupByAvailable && expressionNode.getKind() == NodeKind.INVOCATION) {
                ((BLangExpression) expressionNode).accept(this);
            } else {
                this.typeChecker.checkExpr((BLangExpression) expressionNode, env);
            }
        } else {
            ((BLangExpression) expressionNode).accept(this);
        }
    }

    @Override
    public void visit(BLangStreamAction streamAction) {
        BLangLambdaFunction function = (BLangLambdaFunction) streamAction.getInvokableBody();
        typeChecker.checkExpr(function, env);
        validateStreamingActionFunctionParameters(streamAction);
    }

    @Override
    public void visit(BLangJoinStreamingInput joinStreamingInput) {
        StreamingInput streamingInput = joinStreamingInput.getStreamingInput();
        if (streamingInput != null) {
            ((BLangStreamingInput) streamingInput).accept(this);
        }

        ExpressionNode expressionNode = joinStreamingInput.getOnExpression();
        if (expressionNode != null) {
            ((BLangExpression) expressionNode).accept(this);
        }
    }

    @Override
    public void visit(BLangSetAssignment setAssignmentClause) {
        ExpressionNode expressionNode = setAssignmentClause.getExpressionNode();
        ((BLangExpression) expressionNode).accept(this);

        ExpressionNode variableReference = setAssignmentClause.getVariableReference();
        ((BLangExpression) variableReference).accept(this);
    }

    @Override
    public void visit(BLangFieldBasedAccess fieldAccessExpr) {
        VariableReferenceNode variableReferenceNode = fieldAccessExpr.getExpression();
        ((BLangVariableReference) variableReferenceNode).accept(this);
    }

    @Override
    public void visit(BLangIndexBasedAccess indexAccessExpr) {
        if (!isSiddhiRuntimeEnabled) {
            this.typeChecker.checkExpr(indexAccessExpr, env);
        }
    }

    @Override
    public void visit(BLangSimpleVarRef varRefExpr) {
        if (!isSiddhiRuntimeEnabled) {
            this.typeChecker.checkExpr(varRefExpr, env);
        }
    }

    @Override
    public void visit(BLangLiteral literalExpr) {
        if (!isSiddhiRuntimeEnabled) {
            this.typeChecker.checkExpr(literalExpr, env);
        }
    }

    @Override
    public void visit(BLangTernaryExpr ternaryExpr) {
        if (!isSiddhiRuntimeEnabled) {
            this.typeChecker.checkExpr(ternaryExpr, env);
        }
    }


    @Override
    public void visit(BLangTableLiteral tableLiteral) {
        /* ignore */
    }

    @Override
    public void visit(BLangBracedOrTupleExpr bracedOrTupleExpr) {
        /* ignore */
    }

    @Override
    public void visit(BLangScope scopeNode) {
        visit(scopeNode.scopeBody);

        symbolEnter.defineNode(scopeNode.compensationFunction.function, env);
        typeChecker.checkExpr(scopeNode.compensationFunction, env);
        symbolEnter.defineNode(scopeNode, env);
    }

    @Override
    public void visit(BLangCompensate node) {
        if (symTable.notFoundSymbol.equals(symResolver.lookupSymbol(env, names.fromString(node
                .getScopeName()
                .getValue()), SymTag.SCOPE))) {
            dlog.error(node.pos, DiagnosticCode.UNDEFINED_SYMBOL, node.getScopeName().getValue());
        }
    }

    // Private methods

    private void handleForeachVariables(BLangForeach foreachStmt, List<BType> varTypes, SymbolEnv env) {
        for (int i = 0; i < foreachStmt.varRefs.size(); i++) {
            BLangExpression varRef = foreachStmt.varRefs.get(i);
            // foreach variables supports only simpleVarRef expressions only.
            if (varRef.getKind() != NodeKind.SIMPLE_VARIABLE_REF) {
                dlog.error(varRef.pos, DiagnosticCode.INVALID_VARIABLE_ASSIGNMENT, varRef);
                continue;
            }
            BLangSimpleVarRef simpleVarRef = (BLangSimpleVarRef) varRef;
            simpleVarRef.lhsVar = true;
            Name varName = names.fromIdNode(simpleVarRef.variableName);
            if (varName == Names.IGNORE) {
                simpleVarRef.type = this.symTable.noType;
                typeChecker.checkExpr(simpleVarRef, env);
                continue;
            }
            // Check variable symbol for existence.
            BSymbol symbol = symResolver.lookupSymbol(env, varName, SymTag.VARIABLE);
            if (symbol == symTable.notFoundSymbol) {
                symbolEnter.defineVarSymbol(simpleVarRef.pos, Collections.emptySet(), varTypes.get(i), varName, env);
                typeChecker.checkExpr(simpleVarRef, env);
            } else {
                dlog.error(simpleVarRef.pos, DiagnosticCode.REDECLARED_SYMBOL, varName);
            }
        }
    }

    private void handleAssignNodeWithVar(DiagnosticPos pos,
                                         BLangExpression varRefExpr,
                                         boolean safeAssignment,
                                         BLangExpression rhsExpr) {
        // The lhs supports only simpleVarRef expression only.
        if (varRefExpr.getKind() != NodeKind.SIMPLE_VARIABLE_REF) {
            dlog.error(varRefExpr.pos, DiagnosticCode.INVALID_VARIABLE_ASSIGNMENT, varRefExpr);
            varRefExpr.type = this.symTable.errType;
            return;
        }
        BType rhsType = typeChecker.checkExpr(rhsExpr, this.env, expType);

        if (!validateVariableDefinition(rhsExpr)) {
            rhsType = symTable.errType;
        }

        // Check variable symbol if exists.
        BLangSimpleVarRef simpleVarRef = (BLangSimpleVarRef) varRefExpr;
        simpleVarRef.lhsVar = true;
        Name varName = names.fromIdNode(simpleVarRef.variableName);
        if (varName != Names.IGNORE) {
            BSymbol symbol = symResolver.lookupSymbol(env, varName, SymTag.VARIABLE);
            if (symbol != symTable.notFoundSymbol) {
                dlog.error(simpleVarRef.pos, DiagnosticCode.REDECLARED_SYMBOL, symbol.name);
                return;
            }
        } else {
            dlog.error(simpleVarRef.pos, DiagnosticCode.UNDERSCORE_NOT_ALLOWED);
            return;
        }

        // Define the new variable
        BVarSymbol varSymbol = this.symbolEnter.defineVarSymbol(simpleVarRef.pos,
                Collections.emptySet(), rhsType, varName, env);
        simpleVarRef.symbol = varSymbol;
        simpleVarRef.type = varSymbol.type;
    }

    private void handleAssignNodeWithVarDeStructure(BLangTupleDestructure tupleDeNode) {
        int ignoredCount = 0;

        List<Name> newVariables = new ArrayList<Name>();
        List<BType> expTypes = new ArrayList<>();
        // Check each LHS expression.
        for (int i = 0; i < tupleDeNode.varRefs.size(); i++) {
            BLangExpression varRef = tupleDeNode.varRefs.get(i);
            // If the assignment is declared with "var", then lhs supports only simpleVarRef expressions only.
            if (varRef.getKind() != NodeKind.SIMPLE_VARIABLE_REF) {
                dlog.error(varRef.pos, DiagnosticCode.INVALID_VARIABLE_ASSIGNMENT, varRef);
                expTypes.add(symTable.errType);
                continue;
            }
            // Check variable symbol if exists.
            BLangSimpleVarRef simpleVarRef = (BLangSimpleVarRef) varRef;
            ((BLangVariableReference) varRef).lhsVar = true;
            Name varName = names.fromIdNode(simpleVarRef.variableName);
            if (varName == Names.IGNORE) {
                ignoredCount++;
                simpleVarRef.type = this.symTable.noType;
                expTypes.add(symTable.noType);
                continue;
            }

            BSymbol symbol = symResolver.lookupSymbol(env, varName, SymTag.VARIABLE);
            if (symbol == symTable.notFoundSymbol) {
                newVariables.add(varName);
                expTypes.add(symTable.noType);
            } else {
                dlog.error(varRef.pos, DiagnosticCode.REDECLARED_SYMBOL, symbol.name);
                expTypes.add(symbol.type);
            }
        }

        if (ignoredCount == tupleDeNode.varRefs.size()) {
            dlog.error(tupleDeNode.pos, DiagnosticCode.NO_NEW_VARIABLES_VAR_ASSIGNMENT);
        }

        List<BType> rhsTypes;
        BType expType = new BTupleType(expTypes);
        BType rhsType = typeChecker.checkExpr(tupleDeNode.expr, this.env, expType);
        if (rhsType != symTable.errType && rhsType.tag == TypeTags.TUPLE) {
            BTupleType tupleType = (BTupleType) rhsType;
            rhsTypes = tupleType.tupleTypes;
        } else {
            dlog.error(tupleDeNode.pos, DiagnosticCode.INCOMPATIBLE_TYPES_EXP_TUPLE, rhsType);
            rhsTypes = typeChecker.getListWithErrorTypes(tupleDeNode.varRefs.size());
        }

        // visit all lhs expressions
        for (int i = 0; i < tupleDeNode.varRefs.size(); i++) {
            BLangExpression varRef = tupleDeNode.varRefs.get(i);
            if (varRef.getKind() != NodeKind.SIMPLE_VARIABLE_REF) {
                continue;
            }
            BType actualType = rhsTypes.get(i);
            BLangSimpleVarRef simpleVarRef = (BLangSimpleVarRef) varRef;
            Name varName = names.fromIdNode(simpleVarRef.variableName);
            if (newVariables.contains(varName)) {
                // define new variables
                this.symbolEnter.defineVarSymbol(simpleVarRef.pos, Collections.emptySet(), actualType, varName, env);
            }
            typeChecker.checkExpr(simpleVarRef, env);
        }
    }

    private void checkRetryStmtValidity(BLangExpression retryCountExpr) {
        boolean error = true;
        NodeKind retryKind = retryCountExpr.getKind();
        if (retryKind == NodeKind.LITERAL) {
            if (retryCountExpr.type.tag == TypeTags.INT) {
                int retryCount = Integer.parseInt(((BLangLiteral) retryCountExpr).getValue().toString());
                if (retryCount >= 0) {
                    error = false;
                }
            }
        } else if (retryKind == NodeKind.SIMPLE_VARIABLE_REF) {
            if (((BLangSimpleVarRef) retryCountExpr).symbol.flags == Flags.FINAL) {
                if (((BLangSimpleVarRef) retryCountExpr).symbol.type.tag == TypeTags.INT) {
                    error = false;
                }
            }
        }
        if (error) {
            this.dlog.error(retryCountExpr.pos, DiagnosticCode.INVALID_RETRY_COUNT);
        }
    }

    private void checkTransactionHandlerValidity(BLangExpression transactionHanlder) {
        if (transactionHanlder != null) {
            BSymbol handlerSymbol = ((BLangSimpleVarRef) transactionHanlder).symbol;
            if (handlerSymbol != null && handlerSymbol.kind != SymbolKind.FUNCTION) {
                dlog.error(transactionHanlder.pos, DiagnosticCode.INVALID_FUNCTION_POINTER_ASSIGNMENT_FOR_HANDLER);
            }
            if (transactionHanlder.type.tag == TypeTags.INVOKABLE) {
                BInvokableType handlerType = (BInvokableType) transactionHanlder.type;
                int parameterCount = handlerType.paramTypes.size();
                if (parameterCount != 1) {
                    dlog.error(transactionHanlder.pos, DiagnosticCode.INVALID_TRANSACTION_HANDLER_ARGS);
                }
                if (handlerType.paramTypes.get(0).tag != TypeTags.STRING) {
                    dlog.error(transactionHanlder.pos, DiagnosticCode.INVALID_TRANSACTION_HANDLER_ARGS);
                }
                if (handlerType.retType.tag != TypeTags.NIL) {
                    dlog.error(transactionHanlder.pos, DiagnosticCode.INVALID_TRANSACTION_HANDLER_SIGNATURE);
                }
            } else {
                dlog.error(transactionHanlder.pos, DiagnosticCode.LAMBDA_REQUIRED_FOR_TRANSACTION_HANDLER);
            }
        }
    }

    private BLangExpression getBinaryExpr(BLangExpression lExpr,
                                          BLangExpression rExpr,
                                          OperatorKind opKind,
                                          BSymbol opSymbol) {
        BLangBinaryExpr binaryExpressionNode = (BLangBinaryExpr) TreeBuilder.createBinaryExpressionNode();
        binaryExpressionNode.lhsExpr = lExpr;
        binaryExpressionNode.rhsExpr = rExpr;
        binaryExpressionNode.pos = rExpr.pos;
        binaryExpressionNode.opKind = opKind;
        if (opSymbol != symTable.notFoundSymbol) {
            binaryExpressionNode.type = opSymbol.type.getReturnType();
            binaryExpressionNode.opSymbol = (BOperatorSymbol) opSymbol;
        } else {
            binaryExpressionNode.type = symTable.errType;
        }
        return binaryExpressionNode;
    }

    private boolean validateVariableDefinition(BLangExpression expr) {
        // following cases are invalid.
        // var a = [ x, y, ... ];
        // var a = { x : y };
        // var a = new ;
        // var a = ( 1, 2, .. );
        final NodeKind kind = expr.getKind();
        if (kind == NodeKind.RECORD_LITERAL_EXPR || kind == NodeKind.ARRAY_LITERAL_EXPR
                || (kind == NodeKind.Type_INIT_EXPR && ((BLangTypeInit) expr).userDefinedType == null)) {
            dlog.error(expr.pos, DiagnosticCode.INVALID_ANY_VAR_DEF);
            return false;
        }
        if (kind == NodeKind.BRACED_TUPLE_EXPR && ((BLangBracedOrTupleExpr) expr).expressions.size() > 1) {
            dlog.error(expr.pos, DiagnosticCode.INVALID_ANY_VAR_DEF);
            return false;
        }
        return true;
    }

    private BType getTypeOfVarReferenceInAssignment(BLangExpression expr) {
        // In assignment, lhs supports only simpleVarRef, indexBasedAccess, filedBasedAccess expressions.
        if (expr.getKind() != NodeKind.SIMPLE_VARIABLE_REF &&
                expr.getKind() != NodeKind.INDEX_BASED_ACCESS_EXPR &&
                expr.getKind() != NodeKind.FIELD_BASED_ACCESS_EXPR &&
                expr.getKind() != NodeKind.XML_ATTRIBUTE_ACCESS_EXPR) {
            dlog.error(expr.pos, DiagnosticCode.INVALID_VARIABLE_ASSIGNMENT, expr);
            return symTable.errType;
        }

        BLangVariableReference varRefExpr = (BLangVariableReference) expr;
        varRefExpr.lhsVar = true;
        typeChecker.checkExpr(varRefExpr, env);

        //Check whether this is an readonly field.
        checkReadonlyAssignment(varRefExpr);

        checkConstantAssignment(varRefExpr);
        return varRefExpr.type;
    }

    private void checkOutputAttributesWithOutputConstraint(BLangStatement streamingQueryStatement) {
        List<? extends SelectExpressionNode> selectExpressions =
                ((BLangStreamingQueryStatement) streamingQueryStatement).getSelectClause().getSelectExpressions();

        List<String> variableList = new ArrayList<>();
        boolean isSelectAll = true;
        if (!((BLangStreamingQueryStatement) streamingQueryStatement).getSelectClause().isSelectAll()) {
            isSelectAll = false;
            for (SelectExpressionNode expressionNode : selectExpressions) {
                String variableName;
                if (expressionNode.getIdentifier() != null) {
                    variableName = expressionNode.getIdentifier();
                } else {
                    if (expressionNode.getExpression() instanceof BLangFieldBasedAccess) {
                        variableName = ((BLangFieldBasedAccess) expressionNode.getExpression()).field.value;
                    } else {
                        variableName = ((BLangSimpleVarRef) (expressionNode).getExpression()).variableName.value;
                    }
                }
                variableList.add(variableName);
            }
        }

        // Validate whether input stream constraint type only contains attribute type that can be processed by Siddhi
        if (((BLangStreamingQueryStatement) streamingQueryStatement).getStreamingInput() != null) {
            List<BField> fields = ((BStructureType) ((BStreamType) ((BLangExpression)
                    (((BLangStreamingQueryStatement) streamingQueryStatement).getStreamingInput()).
                            getStreamReference()).type).constraint).fields;

            for (BField structField : fields) {
                validateStreamEventType(((BLangStreamingQueryStatement) streamingQueryStatement).pos, structField);
                if (isSelectAll) {
                    //create the variable list to validate when select * clause is used in query
                    variableList.add(structField.name.value);
                }
            }
        }

        BType streamActionArgumentType = ((BInvokableType) ((BLangLambdaFunction) (((BLangStreamingQueryStatement)
                streamingQueryStatement).getStreamingAction()).getInvokableBody()).type).paramTypes.get(0);

        if (streamActionArgumentType.tag == TypeTags.ARRAY) {
            BType structType = (((BArrayType) streamActionArgumentType).eType);

            if (structType.tag == TypeTags.OBJECT || structType.tag == TypeTags.RECORD) {
                List<BField> structFieldList = ((BStructureType) structType).fields;
                List<String> structFieldNameList = new ArrayList<>();
                for (BField structField : structFieldList) {
                    validateStreamEventType(((BLangStreamAction) ((BLangStreamingQueryStatement)
                            streamingQueryStatement).getStreamingAction()).pos, structField);
                    structFieldNameList.add(structField.name.value);
                }

                if (!variableList.equals(structFieldNameList)) {
                    dlog.error(((BLangStreamAction) ((BLangStreamingQueryStatement) streamingQueryStatement).
                            getStreamingAction()).pos, DiagnosticCode.INCOMPATIBLE_STREAM_ACTION_ARGUMENT, structType);
                }
            }
        }
    }

    private void validateStreamEventType(DiagnosticPos pos, BField field) {
        if (!(field.type.tag == TypeTags.INT || field.type.tag == TypeTags.BOOLEAN || field.type.tag == TypeTags.STRING
                || field.type.tag == TypeTags.FLOAT)) {
            dlog.error(pos, DiagnosticCode.INVALID_STREAM_ATTRIBUTE_TYPE);
        }
    }

    private void validateStreamingEventType(DiagnosticPos pos, BType actualType, String attributeName, BType expType,
                                           DiagnosticCode diagCode) {
        if (expType.tag == TypeTags.ERROR) {
            return;
        } else if (expType.tag == TypeTags.NONE) {
            return;
        } else if (actualType.tag == TypeTags.ERROR) {
            return;
        } else if (this.types.isAssignable(actualType, expType)) {
            return;
        }

        // e.g. incompatible types: expected 'int' for attribute 'name', found 'string'
        dlog.error(pos, diagCode, expType, attributeName, actualType);
    }

    private void validateOutputAttributeTypes(BLangStatement streamingQueryStatement) {
        StreamingInput streamingInput = ((BLangStreamingQueryStatement) streamingQueryStatement).getStreamingInput();
        JoinStreamingInput joinStreamingInput = ((BLangStreamingQueryStatement) streamingQueryStatement).
                getJoiningInput();

        if (streamingInput != null) {
            Map<String, List<BField>> inputStreamSpecificFieldMap =
                    createInputStreamSpecificFieldMap(streamingInput, joinStreamingInput);
            BType streamActionArgumentType = ((BInvokableType) ((BLangLambdaFunction) (((BLangStreamingQueryStatement)
                    streamingQueryStatement).getStreamingAction()).getInvokableBody()).type).paramTypes.get(0);

            if (streamActionArgumentType.tag == TypeTags.ARRAY) {
                BType structType = (((BArrayType) streamActionArgumentType).eType);

                if (structType.tag == TypeTags.OBJECT || structType.tag == TypeTags.RECORD) {
                    List<BField> outputStreamFieldList = ((BStructureType) structType).fields;
                    List<? extends SelectExpressionNode> selectExpressions = ((BLangStreamingQueryStatement)
                            streamingQueryStatement).getSelectClause().getSelectExpressions();

                    if (!((BLangStreamingQueryStatement) streamingQueryStatement).getSelectClause().isSelectAll()) {
                        for (int i = 0; i < selectExpressions.size(); i++) {
                            SelectExpressionNode expressionNode = selectExpressions.get(i);
                            BField structField = null;
                            if (expressionNode.getExpression() instanceof BLangFieldBasedAccess) {
                                String attributeName =
                                        ((BLangFieldBasedAccess) expressionNode.getExpression()).field.value;
                                String streamIdentifier = ((BLangSimpleVarRef) ((BLangFieldBasedAccess) expressionNode.
                                        getExpression()).expr).variableName.value;

                                List<BField> streamFieldList = inputStreamSpecificFieldMap.
                                        get(streamIdentifier);
                                if (streamFieldList == null) {
                                    dlog.error(((BLangSelectClause)
                                                    ((BLangStreamingQueryStatement) streamingQueryStatement).
                                                            getSelectClause()).pos,
                                            DiagnosticCode.UNDEFINED_STREAM_REFERENCE, streamIdentifier);
                                } else {
                                    structField = getStructField(streamFieldList, attributeName);
                                    validateAttributeWithOutputStruct(structField, attributeName,
                                            streamingQueryStatement, outputStreamFieldList.get(i));
                                }
                            } else if (expressionNode.getExpression() instanceof BLangSimpleVarRef) {
                                String attributeName = ((BLangSimpleVarRef) expressionNode.getExpression()).
                                        variableName.getValue();

                                for (List<BField> streamFieldList :
                                        inputStreamSpecificFieldMap.values()) {
                                    structField = getStructField(streamFieldList, attributeName);
                                    if (structField != null) {
                                        break;
                                    }
                                }
                                validateAttributeWithOutputStruct(structField, attributeName, streamingQueryStatement,
                                        outputStreamFieldList.get(i));
                            }
                        }
                    } else {
                        List<BField> inputStreamFields = ((BStructureType) ((BStreamType)
                                ((BLangExpression) (((BLangStreamingQueryStatement) streamingQueryStatement).
                                        getStreamingInput()).getStreamReference()).type).constraint).fields;

                        for (int i = 0; i < inputStreamFields.size(); i++) {
                            BField inputStructField = inputStreamFields.get(i);
                            BField outputStructField = outputStreamFieldList.get(i);
                            validateStreamingEventType(((BLangStreamAction) ((BLangStreamingQueryStatement)
                                            streamingQueryStatement).getStreamingAction()).pos,
                                    outputStructField.getType(), outputStructField.getName().getValue(),
                                    inputStructField.getType(), DiagnosticCode.STREAMING_INCOMPATIBLE_TYPES);
                        }
                    }
                }
            }
        }
    }

    private List<BField> getFieldListFromStreamInput(StreamingInput streamingInput) {
        return ((BStructureType) ((BStreamType) ((BLangSimpleVarRef)
                streamingInput.getStreamReference()).type).constraint).fields;
    }

    private String getStreamIdentifier(StreamingInput streamingInput) {
        String streamIdentifier = streamingInput.getAlias();
        if (streamIdentifier == null) {
            streamIdentifier = ((BLangSimpleVarRef) streamingInput.getStreamReference()).variableName.value;
        }

        return streamIdentifier;
    }

    private BField getStructField(List<BField> fieldList, String fieldName) {
        for (BField structField : fieldList) {
            String structFieldName = structField.name.getValue();
            if (structFieldName.equalsIgnoreCase(fieldName)) {
                return structField;
            }
        }

        return null;
    }

    private void validateAttributeWithOutputStruct(BField structField, String attributeName,
                                                   BLangStatement streamingQueryStatement,
                                                   BField outputStructField) {

        if (structField != null) {
            validateStreamingEventType(((BLangStreamAction) ((BLangStreamingQueryStatement)
                            streamingQueryStatement).getStreamingAction()).pos,
                    outputStructField.getType(), attributeName, structField.getType(),
                    DiagnosticCode.STREAMING_INCOMPATIBLE_TYPES);
        }
    }

    private Map<String, List<BField>> createInputStreamSpecificFieldMap
            (StreamingInput streamingInput, JoinStreamingInput joinStreamingInput) {

        Map<String, List<BField>> inputStreamSpecificFieldMap = new HashMap<>();
        String firstStreamIdentifier = getStreamIdentifier(streamingInput);
        List<BField> firstInputStreamFieldList = getFieldListFromStreamInput(streamingInput);
        inputStreamSpecificFieldMap.put(firstStreamIdentifier, firstInputStreamFieldList);

        if (joinStreamingInput != null) {
            List<BField> secondInputStreamFieldList =
                    getFieldListFromStreamInput(joinStreamingInput.getStreamingInput());
            String secondStreamIdentifier = getStreamIdentifier(joinStreamingInput.getStreamingInput());
            inputStreamSpecificFieldMap.put(secondStreamIdentifier, secondInputStreamFieldList);
        }

        return inputStreamSpecificFieldMap;
    }

    private void validateStreamingActionFunctionParameters(BLangStreamAction streamAction) {
        List<BLangVariable> functionParameters = ((BLangFunction) streamAction.getInvokableBody().
                getFunctionNode()).requiredParams;
        if (functionParameters == null || functionParameters.size() != 1) {
            dlog.error((streamAction).pos,
                    DiagnosticCode.INVALID_STREAM_ACTION_ARGUMENT_COUNT,
                    functionParameters == null ? 0 : functionParameters.size());
        } else if (!(functionParameters.get(0).type.tag == TypeTags.ARRAY &&
                (((BArrayType) functionParameters.get(0).type).eType.tag == TypeTags.OBJECT)
                || ((BArrayType) functionParameters.get(0).type).eType.tag == TypeTags.RECORD)) {
            dlog.error((streamAction).pos, DiagnosticCode.INVALID_STREAM_ACTION_ARGUMENT_TYPE,
                    ((BArrayType) functionParameters.get(0).type).eType.getKind());
        }
    }

    private void defineSelectorAttributes(SymbolEnv stmtEnv, StreamingQueryStatementNode node) {
        if (node.getStreamingAction() == null) {
            return;
        }
        BType streamActionArgumentType = ((BLangLambdaFunction) node.getStreamingAction()
                .getInvokableBody()).function.requiredParams.get(0).type;
        if (streamActionArgumentType.tag != TypeTags.ARRAY) {
            return;
        }
        BType structType = (((BArrayType) streamActionArgumentType).eType);
        if (structType.tag == TypeTags.OBJECT || structType.tag == TypeTags.RECORD) {
            List<BField> outputStreamFieldList = ((BStructureType) structType).fields;
            for (BField field : outputStreamFieldList) {
                stmtEnv.scope.define(field.name, field.symbol);
            }
        }
    }

    private void validateDocAttribute(BLangDocumentationAttribute attribute) {
        Name attributeName = names.fromIdNode(attribute.documentationField);
        BSymbol attributeSymbol = this.env.scope.lookup(attributeName).symbol;
        if (attributeSymbol == null && this.env.enclTypeDefinition != null) {
            // check whether the parameter is an inherited one
            String originalParam = this.env.enclTypeDefinition.getName().getValue()
                    + "." + attribute.documentationField.getValue();
            attributeSymbol = this.env.scope.lookup(names.fromString(originalParam)).symbol;
        }

        if (attributeSymbol == null) {
            this.dlog.warning(attribute.pos, DiagnosticCode.NO_SUCH_DOCUMENTABLE_ATTRIBUTE,
                    attribute.documentationField, attribute.docTag.getValue());
            return;
        }
        int ownerSymTag = env.scope.owner.tag;
        if ((ownerSymTag & SymTag.ANNOTATION) == SymTag.ANNOTATION) {
            if (attributeSymbol.tag != SymTag.ANNOTATION_ATTRIBUTE) {
                this.dlog.warning(attribute.pos, DiagnosticCode.NO_SUCH_DOCUMENTABLE_ATTRIBUTE,
                        attribute.documentationField, attribute.docTag.getValue());
                return;
            }
        } else {
            if (!(attributeSymbol.tag == SymTag.VARIABLE || attributeSymbol.tag == SymTag.ENDPOINT) || (
                    (BVarSymbol) attributeSymbol).docTag != attribute.docTag) {
                this.dlog.warning(attribute.pos, DiagnosticCode.NO_SUCH_DOCUMENTABLE_ATTRIBUTE, attribute
                        .documentationField, attribute.docTag.getValue());
                return;
            }
        }
        attribute.type = attributeSymbol.type;
    }
}<|MERGE_RESOLUTION|>--- conflicted
+++ resolved
@@ -45,11 +45,6 @@
 import org.ballerinalang.util.diagnostic.DiagnosticCode;
 import org.wso2.ballerinalang.compiler.semantics.model.SymbolEnv;
 import org.wso2.ballerinalang.compiler.semantics.model.SymbolTable;
-<<<<<<< HEAD
-import org.wso2.ballerinalang.compiler.semantics.model.iterable.IterableContext;
-import org.wso2.ballerinalang.compiler.semantics.model.symbols.BAnnotationAttributeSymbol;
-=======
->>>>>>> ec0ef48a
 import org.wso2.ballerinalang.compiler.semantics.model.symbols.BAnnotationSymbol;
 import org.wso2.ballerinalang.compiler.semantics.model.symbols.BAttachedFunction;
 import org.wso2.ballerinalang.compiler.semantics.model.symbols.BEndpointVarSymbol;
@@ -493,7 +488,7 @@
         if (rhsExpr.getKind() == NodeKind.INVOCATION && ((BLangInvocation) rhsExpr).iterableOperationInvocation) {
             BLangInvocation iterableInv = (BLangInvocation) rhsExpr;
             // Added this type check to check the final resultant type of an iterable op chain and the LHS type.
-            types.checkType(rhsExpr.pos, iterableInv.iContext.resultType, lhsType, DiagnosticCode.INCOMPATIBLE_TYPES);
+            types.checkType(varNode.pos, iterableInv.iContext.resultType, lhsType, DiagnosticCode.INCOMPATIBLE_TYPES);
         }
     }
 
