--- conflicted
+++ resolved
@@ -113,10 +113,7 @@
 import org.wso2.ballerinalang.compiler.tree.expressions.BLangInvocation;
 import org.wso2.ballerinalang.compiler.tree.expressions.BLangLambdaFunction;
 import org.wso2.ballerinalang.compiler.tree.expressions.BLangLiteral;
-<<<<<<< HEAD
 import org.wso2.ballerinalang.compiler.tree.expressions.BLangRecordLiteral;
-=======
->>>>>>> 657b244e
 import org.wso2.ballerinalang.compiler.tree.expressions.BLangRecordVarRef;
 import org.wso2.ballerinalang.compiler.tree.expressions.BLangRecordVarRef.BLangRecordVarRefKeyValue;
 import org.wso2.ballerinalang.compiler.tree.expressions.BLangSimpleVarRef;
@@ -141,11 +138,8 @@
 import org.wso2.ballerinalang.compiler.tree.statements.BLangIf;
 import org.wso2.ballerinalang.compiler.tree.statements.BLangLock;
 import org.wso2.ballerinalang.compiler.tree.statements.BLangMatch;
-<<<<<<< HEAD
 import org.wso2.ballerinalang.compiler.tree.statements.BLangMatch.BLangMatchStmtStaticBindingPatternClause;
 import org.wso2.ballerinalang.compiler.tree.statements.BLangMatch.BLangMatchStmtStructuredBindingPatternClause;
-=======
->>>>>>> 657b244e
 import org.wso2.ballerinalang.compiler.tree.statements.BLangMatch.BLangMatchStmtTypedBindingPatternClause;
 import org.wso2.ballerinalang.compiler.tree.statements.BLangPanic;
 import org.wso2.ballerinalang.compiler.tree.statements.BLangRecordDestructure;
@@ -777,7 +771,6 @@
         if (rhsType.tag != TypeTags.RECORD) {
             dlog.error(rhsPos, DiagnosticCode.INCOMPATIBLE_TYPES, "record type", rhsType);
             return;
-<<<<<<< HEAD
         }
 
         BRecordType rhsRecordType = (BRecordType) rhsType;
@@ -831,61 +824,6 @@
             }
         }
 
-=======
-        }
-
-        BRecordType rhsRecordType = (BRecordType) rhsType;
-
-        if (lhsVarRef.isClosed) {
-            if (!rhsRecordType.sealed) {
-                dlog.error(pos, DiagnosticCode.INVALID_CLOSED_RECORD_BINDING_PATTERN, rhsType);
-                return;
-            }
-
-            if (lhsVarRef.recordRefFields.size() != rhsRecordType.fields.size()) {
-                dlog.error(pos, DiagnosticCode.NOT_ENOUGH_FIELDS_TO_MATCH_CLOSED_RECORDS, rhsType);
-                return;
-            }
-        }
-
-        // check if all fields in record var ref are found in rhs record type
-        lhsVarRef.recordRefFields.forEach(lhsField -> {
-            if (rhsRecordType.fields.stream()
-                    .noneMatch(rhsField -> lhsField.variableName.value.equals(rhsField.name.toString()))) {
-                dlog.error(pos, DiagnosticCode.INVALID_FIELD_IN_RECORD_BINDING_PATTERN,
-                        lhsField.variableName.value, rhsType);
-            }
-        });
-
-        for (BField rhsField : rhsRecordType.fields) {
-            List<BLangRecordVarRefKeyValue> expField = lhsVarRef.recordRefFields.stream()
-                    .filter(field -> field.variableName.value.equals(rhsField.name.toString()))
-                    .collect(Collectors.toList());
-
-            if (expField.isEmpty()) {
-                if (lhsVarRef.isClosed) {
-                    dlog.error(lhsVarRef.pos, DiagnosticCode.NO_MATCHING_RECORD_REF_PATTERN, rhsField.name);
-                }
-                return;
-            }
-
-            if (expField.size() > 1) {
-                dlog.error(pos, DiagnosticCode.MULTIPLE_RECORD_REF_PATTERN_FOUND, rhsField.name);
-                return;
-            }
-            BLangExpression variableReference = expField.get(0).variableReference;
-            if (variableReference.getKind() == NodeKind.RECORD_VARIABLE_REF) {
-                checkRecordVarRefEquivalency(variableReference.pos,
-                        (BLangRecordVarRef) variableReference, rhsField.type, rhsPos);
-            } else if (variableReference.getKind() == NodeKind.TUPLE_VARIABLE_REF) {
-                checkTupleVarRefEquivalency(pos, (BLangTupleVarRef) variableReference, rhsField.type, rhsPos);
-            } else {
-                types.checkType(variableReference.pos,
-                        rhsField.type, variableReference.type, DiagnosticCode.INCOMPATIBLE_TYPES);
-            }
-        }
-
->>>>>>> 657b244e
         //Check whether this is an readonly field.
         checkReadonlyAssignment(lhsVarRef);
 
@@ -911,19 +849,12 @@
                 BLangTupleVarRef tupleVarRef = (BLangTupleVarRef) varRefExpr;
                 checkTupleVarRefEquivalency(pos, tupleVarRef, ((BTupleType) rhsType).tupleTypes.get(i), rhsPos);
             } else {
-<<<<<<< HEAD
-                BLangSimpleVarRef simpleVarRef = (BLangSimpleVarRef) varRefExpr;
-                Name varName = names.fromIdNode(simpleVarRef.variableName);
-                if (varName == Names.IGNORE) {
-                    continue;
-=======
                 if (varRefExpr.getKind() == NodeKind.SIMPLE_VARIABLE_REF) {
                     BLangSimpleVarRef simpleVarRef = (BLangSimpleVarRef) varRefExpr;
                     Name varName = names.fromIdNode(simpleVarRef.variableName);
                     if (varName == Names.IGNORE) {
                         continue;
                     }
->>>>>>> 657b244e
                 }
                 if (!types.isAssignable(((BTupleType) rhsType).tupleTypes.get(i), varRefExpr.type)) {
                     dlog.error(rhsPos, DiagnosticCode.INCOMPATIBLE_TYPES, varRef.type, rhsType);
