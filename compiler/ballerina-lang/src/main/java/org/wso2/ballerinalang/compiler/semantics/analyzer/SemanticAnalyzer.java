--- conflicted
+++ resolved
@@ -1951,19 +1951,18 @@
             return;
         }
 
-<<<<<<< HEAD
         if (expression.getKind() == NodeKind.LITERAL || expression.getKind() == NodeKind.NUMERIC_LITERAL) {
             BLangLiteral value = (BLangLiteral) constant.value;
-
+            BType resultType;
             if (constant.typeNode != null) {
                 // Check the type of the value.
-                typeChecker.checkExpr(value, env, constant.symbol.literalValueType);
+                resultType = typeChecker.checkExpr(value, env, constant.symbol.literalValueType);
                 // We need to update the type tag because the type might get changed. i.e.- int -> decimal.
                 constant.symbol.literalValueTypeTag = constant.symbol.literalValueType.tag;
             } else {
                 // We don't have any expected type in this case since the type node is not available. So we get the type
                 // from the value.
-                typeChecker.checkExpr(value, env, symTable.getTypeFromTag(value.type.tag));
+                resultType =typeChecker.checkExpr(value, env, symTable.getTypeFromTag(value.type.tag));
                 constant.symbol.literalValueTypeTag = value.type.tag;
             }
 
@@ -1976,8 +1975,10 @@
             // in codegen when retrieving the default value.
             BLangFiniteTypeNode typeNode = (BLangFiniteTypeNode) constant.associatedTypeDefinition.typeNode;
             for (BLangExpression literal : typeNode.valueSpace) {
-                // If the expected type of the constant is decimal, check type for the literals in the value space.
-                if (literal.type.tag == TypeTags.FLOAT && constant.symbol.literalValueType.tag == TypeTags.DECIMAL) {
+                if (resultType.tag != TypeTags.SEMANTIC_ERROR) {
+                // Check type for the literals in the value space to update to the correct types. Otherwise, we won't
+                // be able to differentiate between decimal, float and int, byte as the type of the literals in the
+                // above cases would be float and int respectively.
                     typeChecker.checkExpr(literal, env, constant.symbol.literalValueType);
                 }
             }
@@ -1996,34 +1997,6 @@
                 typeChecker.checkExpr(expression, env);
             } else {
                 typeChecker.checkExpr(expression, env, constant.typeNode.type);
-=======
-        BLangLiteral value = (BLangLiteral) constant.value;
-        BType resultType;
-        if (constant.typeNode != null) {
-            // Check the type of the value.
-            resultType = typeChecker.checkExpr(value, env, constant.symbol.literalValueType);
-            constant.symbol.literalValueTypeTag = constant.symbol.literalValueType.tag;
-        } else {
-            // We don't have any expected type in this case since the type node is not available. So we get the type
-            // from the value.
-            resultType = typeChecker.checkExpr(value, env, symTable.getTypeFromTag(value.type.tag));
-            constant.symbol.literalValueTypeTag = value.type.tag;
-        }
-
-        // We need to update the literal value and the type tag here. Otherwise we will encounter issues when
-        // creating new literal nodes in desugar because we wont be able to identify byte and decimal types.
-        constant.symbol.literalValue = value.value;
-
-        // We need to check types for the values in value spaces. Otherwise, float, decimal will not be identified in
-        // codegen when retrieving the default value.
-        BLangFiniteTypeNode typeNode = (BLangFiniteTypeNode) constant.associatedTypeDefinition.typeNode;
-        for (BLangExpression literal : typeNode.valueSpace) {
-            if (resultType.tag != TypeTags.SEMANTIC_ERROR) {
-                // Check type for the literals in the value space to update to the correct types. Otherwise, we won't
-                // be able to differentiate between decimal, float and int, byte as the type of the literals in the
-                // above cases would be float and int respectively.
-                typeChecker.checkExpr(literal, env, constant.symbol.literalValueType);
->>>>>>> 0fcd9d2a
             }
         }
 
