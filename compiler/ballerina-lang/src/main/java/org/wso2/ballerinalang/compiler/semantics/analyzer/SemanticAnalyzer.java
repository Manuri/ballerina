/*
 *  Copyright (c) 2017, WSO2 Inc. (http://www.wso2.org) All Rights Reserved.
 *
 *  WSO2 Inc. licenses this file to you under the Apache License,
 *  Version 2.0 (the "License"); you may not use this file except
 *  in compliance with the License.
 *  You may obtain a copy of the License at
 *
 *    http://www.apache.org/licenses/LICENSE-2.0
 *
 *  Unless required by applicable law or agreed to in writing,
 *  software distributed under the License is distributed on an
 *  "AS IS" BASIS, WITHOUT WARRANTIES OR CONDITIONS OF ANY
 *  KIND, either express or implied.  See the License for the
 *  specific language governing permissions and limitations
 *  under the License.
 */
package org.wso2.ballerinalang.compiler.semantics.analyzer;

import org.ballerinalang.compiler.CompilerPhase;
import org.ballerinalang.model.TreeBuilder;
import org.ballerinalang.model.elements.AttachPoint;
import org.ballerinalang.model.elements.Flag;
import org.ballerinalang.model.symbols.SymbolKind;
import org.ballerinalang.model.tree.NodeKind;
import org.ballerinalang.model.tree.OperatorKind;
import org.ballerinalang.model.tree.RecordVariableNode.BLangRecordVariableKeyValueNode;
import org.ballerinalang.model.tree.clauses.GroupByNode;
import org.ballerinalang.model.tree.clauses.HavingNode;
import org.ballerinalang.model.tree.clauses.JoinStreamingInput;
import org.ballerinalang.model.tree.clauses.OrderByNode;
import org.ballerinalang.model.tree.clauses.OrderByVariableNode;
import org.ballerinalang.model.tree.clauses.PatternStreamingEdgeInputNode;
import org.ballerinalang.model.tree.clauses.SelectClauseNode;
import org.ballerinalang.model.tree.clauses.SelectExpressionNode;
import org.ballerinalang.model.tree.clauses.StreamActionNode;
import org.ballerinalang.model.tree.clauses.StreamingInput;
import org.ballerinalang.model.tree.clauses.WhereNode;
import org.ballerinalang.model.tree.clauses.WindowClauseNode;
import org.ballerinalang.model.tree.expressions.ExpressionNode;
import org.ballerinalang.model.tree.expressions.VariableReferenceNode;
import org.ballerinalang.model.tree.statements.StatementNode;
import org.ballerinalang.model.tree.statements.StreamingQueryStatementNode;
import org.ballerinalang.model.tree.types.BuiltInReferenceTypeNode;
import org.ballerinalang.model.types.TypeKind;
import org.ballerinalang.util.diagnostic.DiagnosticCode;
import org.wso2.ballerinalang.compiler.desugar.ASTBuilderUtil;
import org.wso2.ballerinalang.compiler.semantics.model.SymbolEnv;
import org.wso2.ballerinalang.compiler.semantics.model.SymbolTable;
import org.wso2.ballerinalang.compiler.semantics.model.symbols.BAnnotationSymbol;
import org.wso2.ballerinalang.compiler.semantics.model.symbols.BAttachedFunction;
import org.wso2.ballerinalang.compiler.semantics.model.symbols.BInvokableSymbol;
import org.wso2.ballerinalang.compiler.semantics.model.symbols.BObjectTypeSymbol;
import org.wso2.ballerinalang.compiler.semantics.model.symbols.BOperatorSymbol;
import org.wso2.ballerinalang.compiler.semantics.model.symbols.BRecordTypeSymbol;
import org.wso2.ballerinalang.compiler.semantics.model.symbols.BServiceSymbol;
import org.wso2.ballerinalang.compiler.semantics.model.symbols.BSymbol;
import org.wso2.ballerinalang.compiler.semantics.model.symbols.BVarSymbol;
import org.wso2.ballerinalang.compiler.semantics.model.symbols.SymTag;
import org.wso2.ballerinalang.compiler.semantics.model.symbols.Symbols;
import org.wso2.ballerinalang.compiler.semantics.model.types.BArrayType;
import org.wso2.ballerinalang.compiler.semantics.model.types.BChannelType;
import org.wso2.ballerinalang.compiler.semantics.model.types.BField;
import org.wso2.ballerinalang.compiler.semantics.model.types.BInvokableType;
import org.wso2.ballerinalang.compiler.semantics.model.types.BMapType;
import org.wso2.ballerinalang.compiler.semantics.model.types.BRecordType;
import org.wso2.ballerinalang.compiler.semantics.model.types.BStreamType;
import org.wso2.ballerinalang.compiler.semantics.model.types.BStructureType;
import org.wso2.ballerinalang.compiler.semantics.model.types.BTableType;
import org.wso2.ballerinalang.compiler.semantics.model.types.BTupleType;
import org.wso2.ballerinalang.compiler.semantics.model.types.BType;
import org.wso2.ballerinalang.compiler.semantics.model.types.BUnionType;
import org.wso2.ballerinalang.compiler.tree.BLangAnnotation;
import org.wso2.ballerinalang.compiler.tree.BLangAnnotationAttachment;
import org.wso2.ballerinalang.compiler.tree.BLangEndpoint;
import org.wso2.ballerinalang.compiler.tree.BLangFunction;
import org.wso2.ballerinalang.compiler.tree.BLangInvokableNode;
import org.wso2.ballerinalang.compiler.tree.BLangNode;
import org.wso2.ballerinalang.compiler.tree.BLangNodeVisitor;
import org.wso2.ballerinalang.compiler.tree.BLangPackage;
import org.wso2.ballerinalang.compiler.tree.BLangRecordVariable;
import org.wso2.ballerinalang.compiler.tree.BLangRecordVariable.BLangRecordVariableKeyValue;
import org.wso2.ballerinalang.compiler.tree.BLangResource;
import org.wso2.ballerinalang.compiler.tree.BLangService;
import org.wso2.ballerinalang.compiler.tree.BLangSimpleVariable;
import org.wso2.ballerinalang.compiler.tree.BLangTupleVariable;
import org.wso2.ballerinalang.compiler.tree.BLangTypeDefinition;
import org.wso2.ballerinalang.compiler.tree.BLangVariable;
import org.wso2.ballerinalang.compiler.tree.BLangWorker;
import org.wso2.ballerinalang.compiler.tree.BLangXMLNS;
import org.wso2.ballerinalang.compiler.tree.clauses.BLangGroupBy;
import org.wso2.ballerinalang.compiler.tree.clauses.BLangHaving;
import org.wso2.ballerinalang.compiler.tree.clauses.BLangJoinStreamingInput;
import org.wso2.ballerinalang.compiler.tree.clauses.BLangOrderBy;
import org.wso2.ballerinalang.compiler.tree.clauses.BLangOrderByVariable;
import org.wso2.ballerinalang.compiler.tree.clauses.BLangPatternClause;
import org.wso2.ballerinalang.compiler.tree.clauses.BLangPatternStreamingEdgeInput;
import org.wso2.ballerinalang.compiler.tree.clauses.BLangPatternStreamingInput;
import org.wso2.ballerinalang.compiler.tree.clauses.BLangSelectClause;
import org.wso2.ballerinalang.compiler.tree.clauses.BLangSelectExpression;
import org.wso2.ballerinalang.compiler.tree.clauses.BLangSetAssignment;
import org.wso2.ballerinalang.compiler.tree.clauses.BLangStreamAction;
import org.wso2.ballerinalang.compiler.tree.clauses.BLangStreamingInput;
import org.wso2.ballerinalang.compiler.tree.clauses.BLangWhere;
import org.wso2.ballerinalang.compiler.tree.clauses.BLangWindow;
import org.wso2.ballerinalang.compiler.tree.expressions.BLangBinaryExpr;
import org.wso2.ballerinalang.compiler.tree.expressions.BLangBracedOrTupleExpr;
import org.wso2.ballerinalang.compiler.tree.expressions.BLangConstant;
import org.wso2.ballerinalang.compiler.tree.expressions.BLangExpression;
import org.wso2.ballerinalang.compiler.tree.expressions.BLangFieldBasedAccess;
import org.wso2.ballerinalang.compiler.tree.expressions.BLangIndexBasedAccess;
import org.wso2.ballerinalang.compiler.tree.expressions.BLangInvocation;
import org.wso2.ballerinalang.compiler.tree.expressions.BLangLambdaFunction;
import org.wso2.ballerinalang.compiler.tree.expressions.BLangLiteral;
import org.wso2.ballerinalang.compiler.tree.expressions.BLangRecordLiteral;
import org.wso2.ballerinalang.compiler.tree.expressions.BLangRecordVarRef;
import org.wso2.ballerinalang.compiler.tree.expressions.BLangRecordVarRef.BLangRecordVarRefKeyValue;
import org.wso2.ballerinalang.compiler.tree.expressions.BLangSimpleVarRef;
import org.wso2.ballerinalang.compiler.tree.expressions.BLangTableLiteral;
import org.wso2.ballerinalang.compiler.tree.expressions.BLangTernaryExpr;
import org.wso2.ballerinalang.compiler.tree.expressions.BLangTupleVarRef;
import org.wso2.ballerinalang.compiler.tree.expressions.BLangTypeInit;
import org.wso2.ballerinalang.compiler.tree.expressions.BLangVariableReference;
import org.wso2.ballerinalang.compiler.tree.statements.BLangAbort;
import org.wso2.ballerinalang.compiler.tree.statements.BLangAssignment;
import org.wso2.ballerinalang.compiler.tree.statements.BLangBlockStmt;
import org.wso2.ballerinalang.compiler.tree.statements.BLangBreak;
import org.wso2.ballerinalang.compiler.tree.statements.BLangCatch;
import org.wso2.ballerinalang.compiler.tree.statements.BLangCompensate;
import org.wso2.ballerinalang.compiler.tree.statements.BLangCompoundAssignment;
import org.wso2.ballerinalang.compiler.tree.statements.BLangContinue;
import org.wso2.ballerinalang.compiler.tree.statements.BLangDone;
import org.wso2.ballerinalang.compiler.tree.statements.BLangExpressionStmt;
import org.wso2.ballerinalang.compiler.tree.statements.BLangForeach;
import org.wso2.ballerinalang.compiler.tree.statements.BLangForever;
import org.wso2.ballerinalang.compiler.tree.statements.BLangForkJoin;
import org.wso2.ballerinalang.compiler.tree.statements.BLangIf;
import org.wso2.ballerinalang.compiler.tree.statements.BLangLock;
import org.wso2.ballerinalang.compiler.tree.statements.BLangMatch;
import org.wso2.ballerinalang.compiler.tree.statements.BLangMatch.BLangMatchStaticBindingPatternClause;
import org.wso2.ballerinalang.compiler.tree.statements.BLangMatch.BLangMatchStructuredBindingPatternClause;
import org.wso2.ballerinalang.compiler.tree.statements.BLangMatch.BLangMatchTypedBindingPatternClause;
import org.wso2.ballerinalang.compiler.tree.statements.BLangPanic;
import org.wso2.ballerinalang.compiler.tree.statements.BLangRecordDestructure;
import org.wso2.ballerinalang.compiler.tree.statements.BLangRecordVariableDef;
import org.wso2.ballerinalang.compiler.tree.statements.BLangRetry;
import org.wso2.ballerinalang.compiler.tree.statements.BLangReturn;
import org.wso2.ballerinalang.compiler.tree.statements.BLangScope;
import org.wso2.ballerinalang.compiler.tree.statements.BLangSimpleVariableDef;
import org.wso2.ballerinalang.compiler.tree.statements.BLangStatement;
import org.wso2.ballerinalang.compiler.tree.statements.BLangStreamingQueryStatement;
import org.wso2.ballerinalang.compiler.tree.statements.BLangThrow;
import org.wso2.ballerinalang.compiler.tree.statements.BLangTransaction;
import org.wso2.ballerinalang.compiler.tree.statements.BLangTryCatchFinally;
import org.wso2.ballerinalang.compiler.tree.statements.BLangTupleDestructure;
import org.wso2.ballerinalang.compiler.tree.statements.BLangTupleVariableDef;
import org.wso2.ballerinalang.compiler.tree.statements.BLangWhile;
import org.wso2.ballerinalang.compiler.tree.statements.BLangWorkerSend;
import org.wso2.ballerinalang.compiler.tree.statements.BLangXMLNSStatement;
import org.wso2.ballerinalang.compiler.tree.types.BLangFiniteTypeNode;
import org.wso2.ballerinalang.compiler.tree.types.BLangObjectTypeNode;
import org.wso2.ballerinalang.compiler.tree.types.BLangRecordTypeNode;
import org.wso2.ballerinalang.compiler.tree.types.BLangType;
import org.wso2.ballerinalang.compiler.util.CompilerContext;
import org.wso2.ballerinalang.compiler.util.Name;
import org.wso2.ballerinalang.compiler.util.Names;
import org.wso2.ballerinalang.compiler.util.TypeTags;
import org.wso2.ballerinalang.compiler.util.diagnotic.BLangDiagnosticLog;
import org.wso2.ballerinalang.compiler.util.diagnotic.DiagnosticPos;
import org.wso2.ballerinalang.util.AttachPoints;
import org.wso2.ballerinalang.util.Flags;
import org.wso2.ballerinalang.util.Lists;

import java.util.ArrayList;
import java.util.Collections;
import java.util.EnumSet;
import java.util.HashMap;
import java.util.HashSet;
import java.util.List;
import java.util.Map;
import java.util.Map.Entry;
import java.util.Set;
import java.util.stream.Collectors;

import static org.ballerinalang.model.tree.NodeKind.BRACED_TUPLE_EXPR;
import static org.ballerinalang.model.tree.NodeKind.LITERAL;
import static org.ballerinalang.model.tree.NodeKind.RECORD_LITERAL_EXPR;

/**
 * @since 0.94
 */
public class SemanticAnalyzer extends BLangNodeVisitor {

    private static final CompilerContext.Key<SemanticAnalyzer> SYMBOL_ANALYZER_KEY =
            new CompilerContext.Key<>();
    private static final String AGGREGATOR_OBJECT_NAME = "Aggregator";

    private SymbolTable symTable;
    private SymbolEnter symbolEnter;
    private Names names;
    private SymbolResolver symResolver;
    private TypeChecker typeChecker;
    private Types types;
    private BLangDiagnosticLog dlog;

    private SymbolEnv env;
    private BType expType;
    private DiagnosticCode diagCode;
    private BType resType;
    private boolean isSiddhiRuntimeEnabled;
    private boolean isGroupByAvailable;
    private Map<BVarSymbol, Set<BType>> typeGuards;

    public static SemanticAnalyzer getInstance(CompilerContext context) {
        SemanticAnalyzer semAnalyzer = context.get(SYMBOL_ANALYZER_KEY);
        if (semAnalyzer == null) {
            semAnalyzer = new SemanticAnalyzer(context);
        }

        return semAnalyzer;
    }

    public SemanticAnalyzer(CompilerContext context) {
        context.put(SYMBOL_ANALYZER_KEY, this);

        this.symTable = SymbolTable.getInstance(context);
        this.symbolEnter = SymbolEnter.getInstance(context);
        this.names = Names.getInstance(context);
        this.symResolver = SymbolResolver.getInstance(context);
        this.typeChecker = TypeChecker.getInstance(context);
        this.types = Types.getInstance(context);
        this.dlog = BLangDiagnosticLog.getInstance(context);
    }

    public BLangPackage analyze(BLangPackage pkgNode) {
        pkgNode.accept(this);
        return pkgNode;
    }


    // Visitor methods

    public void visit(BLangPackage pkgNode) {
        if (pkgNode.completedPhases.contains(CompilerPhase.TYPE_CHECK)) {
            return;
        }
        SymbolEnv pkgEnv = this.symTable.pkgEnvMap.get(pkgNode.symbol);

        // Visit constants first.
        pkgNode.topLevelNodes.stream().filter(pkgLevelNode -> pkgLevelNode.getKind() == NodeKind.CONSTANT)
                .forEach(constant -> analyzeDef((BLangNode) constant, pkgEnv));

        pkgNode.topLevelNodes.stream().filter(pkgLevelNode -> pkgLevelNode.getKind() != NodeKind.CONSTANT)
                .filter(pkgLevelNode -> !(pkgLevelNode.getKind() == NodeKind.FUNCTION
                        && ((BLangFunction) pkgLevelNode).flagSet.contains(Flag.LAMBDA)))
                .forEach(topLevelNode -> analyzeDef((BLangNode) topLevelNode, pkgEnv));

        while (pkgNode.lambdaFunctions.peek() != null) {
            BLangLambdaFunction lambdaFunction = pkgNode.lambdaFunctions.poll();
            BLangFunction function = lambdaFunction.function;
            lambdaFunction.type = function.symbol.type;
            analyzeDef(lambdaFunction.function, lambdaFunction.cachedEnv);
        }

        pkgNode.getTestablePkgs().forEach(testablePackage -> visit((BLangPackage) testablePackage));
        pkgNode.completedPhases.add(CompilerPhase.TYPE_CHECK);
    }

    public void visit(BLangXMLNS xmlnsNode) {
        xmlnsNode.type = symTable.stringType;

        // Namespace node already having the symbol means we are inside an init-function,
        // and the symbol has already been declared by the original statement.
        if (xmlnsNode.symbol == null) {
            symbolEnter.defineNode(xmlnsNode, env);
        }

        typeChecker.checkExpr(xmlnsNode.namespaceURI, env, symTable.stringType);
    }

    public void visit(BLangXMLNSStatement xmlnsStmtNode) {
        analyzeNode(xmlnsStmtNode.xmlnsDecl, env);
    }

    public void visit(BLangFunction funcNode) {
        SymbolEnv funcEnv = SymbolEnv.createFunctionEnv(funcNode, funcNode.symbol.scope, env);
        //set function param flag to final
        funcNode.symbol.params.forEach(param -> param.flags |= Flags.FUNCTION_FINAL);

        funcNode.annAttachments.forEach(annotationAttachment -> {
            annotationAttachment.attachPoint = AttachPoint.FUNCTION;
            this.analyzeDef(annotationAttachment, funcEnv);
        });

        funcNode.requiredParams.forEach(p -> this.analyzeDef(p, funcEnv));
        funcNode.defaultableParams.forEach(p -> this.analyzeDef(p, funcEnv));
        if (funcNode.restParam != null) {
            this.analyzeDef(funcNode.restParam, funcEnv);
        }

        validateObjectAttachedFunction(funcNode);

        // Check for native functions
        if (Symbols.isNative(funcNode.symbol) || funcNode.interfaceFunction) {
            if (funcNode.body != null) {
                dlog.error(funcNode.pos, DiagnosticCode.EXTERN_FUNCTION_CANNOT_HAVE_BODY, funcNode.name);
            }
            return;
        }

        if (funcNode.body != null) {
            analyzeStmt(funcNode.body, funcEnv);
        }

        this.processWorkers(funcNode, funcEnv);
    }

    private void processWorkers(BLangInvokableNode invNode, SymbolEnv invEnv) {
        if (invNode.workers.size() > 0) {
            invEnv.scope.entries.putAll(invNode.body.scope.entries);
            invNode.workers.forEach(e -> this.symbolEnter.defineNode(e, invEnv));
            invNode.workers.forEach(e -> analyzeNode(e, invEnv));
        }
    }

    @Override
    public void visit(BLangTypeDefinition typeDefinition) {
        if (typeDefinition.typeNode.getKind() == NodeKind.OBJECT_TYPE
                || typeDefinition.typeNode.getKind() == NodeKind.RECORD_TYPE) {
            analyzeDef(typeDefinition.typeNode, env);
        }

        typeDefinition.annAttachments.forEach(annotationAttachment -> {
            annotationAttachment.attachPoint = AttachPoint.TYPE;
            annotationAttachment.accept(this);
        });
    }

    @Override
    public void visit(BLangObjectTypeNode objectTypeNode) {
        SymbolEnv objectEnv = SymbolEnv.createTypeEnv(objectTypeNode, objectTypeNode.symbol.scope, env);
        objectTypeNode.fields.forEach(field -> analyzeDef(field, objectEnv));

        // Visit functions as they are not in the same scope/env as the object fields
        objectTypeNode.functions.forEach(f -> analyzeDef(f, env));

        // Validate the referenced functions that don't have implementations within the function.
        ((BObjectTypeSymbol) objectTypeNode.symbol).referencedFunctions
                .forEach(func -> validateReferencedFunction(objectTypeNode.pos, func, env));

        if (objectTypeNode.initFunction == null) {
            return;
        }

        if (objectTypeNode.flagSet.contains(Flag.ABSTRACT)) {
            this.dlog.error(objectTypeNode.initFunction.pos, DiagnosticCode.ABSTRACT_OBJECT_CONSTRUCTOR,
                    objectTypeNode.symbol.name);
            return;
        }

        analyzeDef(objectTypeNode.initFunction, env);
    }

    @Override
    public void visit(BLangRecordTypeNode recordTypeNode) {
        SymbolEnv recordEnv = SymbolEnv.createTypeEnv(recordTypeNode, recordTypeNode.symbol.scope, env);
        recordTypeNode.fields.forEach(field -> analyzeDef(field, recordEnv));
        analyzeDef(recordTypeNode.initFunction, recordEnv);
        validateDefaultable(recordTypeNode);
    }

    public void visit(BLangAnnotation annotationNode) {
        annotationNode.annAttachments.forEach(annotationAttachment -> {
            annotationAttachment.attachPoint = AttachPoint.ANNOTATION;
            annotationAttachment.accept(this);
        });
    }

    public void visit(BLangAnnotationAttachment annAttachmentNode) {
        BSymbol symbol = this.symResolver.resolveAnnotation(annAttachmentNode.pos, env,
                names.fromString(annAttachmentNode.pkgAlias.getValue()),
                names.fromString(annAttachmentNode.getAnnotationName().getValue()));
        if (symbol == this.symTable.notFoundSymbol) {
            this.dlog.error(annAttachmentNode.pos, DiagnosticCode.UNDEFINED_ANNOTATION,
                    annAttachmentNode.getAnnotationName().getValue());
            return;
        }
        // Validate Attachment Point against the Annotation Definition.
        BAnnotationSymbol annotationSymbol = (BAnnotationSymbol) symbol;
        annAttachmentNode.annotationSymbol = annotationSymbol;
        if (annotationSymbol.attachPoints > 0 && !Symbols.isAttachPointPresent(annotationSymbol.attachPoints,
                AttachPoints.asMask(EnumSet.of(annAttachmentNode.attachPoint)))) {
            String msg = annAttachmentNode.attachPoint.getValue();
            this.dlog.error(annAttachmentNode.pos, DiagnosticCode.ANNOTATION_NOT_ALLOWED,
                    annotationSymbol, msg);
        }
        // Validate Annotation Attachment data struct against Annotation Definition struct.
        validateAnnotationAttachmentExpr(annAttachmentNode, annotationSymbol);
    }

    private void validateAnnotationAttachmentExpr(BLangAnnotationAttachment annAttachmentNode, BAnnotationSymbol
            annotationSymbol) {
        if (annotationSymbol.attachedType == null) {
            if (annAttachmentNode.expr != null) {
                this.dlog.error(annAttachmentNode.pos, DiagnosticCode.ANNOTATION_ATTACHMENT_NO_VALUE,
                        annotationSymbol.name);
            }
            return;
        }
        if (annAttachmentNode.expr != null) {
            this.typeChecker.checkExpr(annAttachmentNode.expr, env, annotationSymbol.attachedType.type);
        }
    }

    public void visit(BLangSimpleVariable varNode) {

        if (varNode.isDeclaredWithVar) {
            handleDeclaredWithVar(varNode);
            return;
        }

        int ownerSymTag = env.scope.owner.tag;
        if ((ownerSymTag & SymTag.INVOKABLE) == SymTag.INVOKABLE) {
            // This is a variable declared in a function, an action or a resource
            // If the variable is parameter then the variable symbol is already defined
            if (varNode.symbol == null) {
                symbolEnter.defineNode(varNode, env);
            }
        }

        if (varNode.symbol.type.tag == TypeTags.CHANNEL) {
            varNode.annAttachments.forEach(annotationAttachment -> {
                annotationAttachment.attachPoint = AttachPoint.CHANNEL;
                annotationAttachment.accept(this);
            });
        } else {
            varNode.annAttachments.forEach(annotationAttachment -> {
                annotationAttachment.attachPoint = AttachPoint.TYPE;
                annotationAttachment.accept(this);
            });
        }

        BType lhsType = varNode.symbol.type;
        varNode.type = lhsType;

        // Analyze the init expression
        BLangExpression rhsExpr = varNode.expr;
        if (rhsExpr == null) {
            if (lhsType.tag == TypeTags.ARRAY && typeChecker.isArrayOpenSealedType((BArrayType) lhsType)) {
                dlog.error(varNode.pos, DiagnosticCode.SEALED_ARRAY_TYPE_NOT_INITIALIZED);
                return;
            }
            if ((varNode.symbol.type.tag != TypeTags.CHANNEL && varNode.symbol.owner.tag == SymTag.PACKAGE) || Symbols
                    .isFlagOn(varNode.symbol.flags, Flags.LISTENER)) {
                dlog.error(varNode.pos, DiagnosticCode.UNINITIALIZED_VARIABLE, varNode.name);
            }
            return;
        }

        // Here we create a new symbol environment to catch self references by keep the current
        // variable symbol in the symbol environment
        // e.g. int a = x + a;
        SymbolEnv varInitEnv = SymbolEnv.createVarInitEnv(varNode, env, varNode.symbol);

        typeChecker.checkExpr(rhsExpr, varInitEnv, lhsType);
        if (Symbols.isFlagOn(varNode.symbol.flags, Flags.LISTENER)) {
            final BSymbol bSymbol = symResolver.lookupSymbol(env, Names.ABSTRACT_LISTENER, SymTag.TYPE);
            if (bSymbol == symTable.notFoundSymbol) {
                throw new AssertionError("Abstract Listener not defined.");
            }
            if (!types.isAssignable(varNode.symbol.type, bSymbol.type)) {
                dlog.error(varNode.pos, DiagnosticCode.INVALID_LISTENER_VARIABLE, varNode.name);
            }
        }
    }

    public void visit(BLangRecordVariable varNode) {

        if (varNode.isDeclaredWithVar) {
            handleDeclaredWithVar(varNode);
            return;
        }

        if (varNode.type == null) {
            varNode.type = symResolver.resolveTypeNode(varNode.typeNode, env);
        }

        if (!validateRecordVariable(varNode)) {
            varNode.type = symTable.semanticError;
            return;
        }

        symbolEnter.defineNode(varNode, env);

        if (varNode.expr == null) {
            // we have no rhs to do type checking
            return;
        }

        typeChecker.checkExpr(varNode.expr, env, varNode.type);

    }

    public void visit(BLangTupleVariable varNode) {

        if (varNode.isDeclaredWithVar) {
            handleDeclaredWithVar(varNode);
            return;
        }

        if (varNode.type == null) {
            varNode.type = symResolver.resolveTypeNode(varNode.typeNode, env);
        }

        if (!(checkTypeAndVarCountConsistency(varNode))) {
            varNode.type = symTable.semanticError;
            return;
        }

        symbolEnter.defineNode(varNode, env);

        if (varNode.expr == null) {
            // we have no rhs to do type checking
            return;
        }

        typeChecker.checkExpr(varNode.expr, env, varNode.type);
    }

    private void handleDeclaredWithVar(BLangVariable variable) {

        BLangExpression varRefExpr = variable.expr;
        BType rhsType = typeChecker.checkExpr(varRefExpr, this.env, symTable.noType);

        if (NodeKind.VARIABLE == variable.getKind()) {

            if (!validateVariableDefinition(varRefExpr)) {
                rhsType = symTable.semanticError;
            }

            BLangSimpleVariable simpleVariable = (BLangSimpleVariable) variable;
            Name varName = names.fromIdNode(simpleVariable.name);
            if (varName == Names.IGNORE) {
                dlog.error(simpleVariable.pos, DiagnosticCode.UNDERSCORE_NOT_ALLOWED);
                return;
            }

            simpleVariable.type = rhsType;

            int ownerSymTag = env.scope.owner.tag;
            if ((ownerSymTag & SymTag.INVOKABLE) == SymTag.INVOKABLE) {
                // This is a variable declared in a function, an action or a resource
                // If the variable is parameter then the variable symbol is already defined
                if (simpleVariable.symbol == null) {
                    symbolEnter.defineNode(simpleVariable, env);
                }
            }
        } else if (NodeKind.TUPLE_VARIABLE == variable.getKind()) {
            if (TypeTags.TUPLE != rhsType.tag) {
                dlog.error(varRefExpr.pos, DiagnosticCode.INVALID_TYPE_DEFINITION_FOR_TUPLE_VAR, rhsType);
                return;
            }

            BLangTupleVariable tupleVariable = (BLangTupleVariable) variable;
            tupleVariable.type = rhsType;

            if (!(checkTypeAndVarCountConsistency(tupleVariable))) {
                return;
            }

            symbolEnter.defineNode(tupleVariable, env);

        } else if (NodeKind.RECORD_VARIABLE == variable.getKind()) {
            BLangRecordVariable recordVariable = (BLangRecordVariable) variable;
            recordVariable.type = rhsType;

            validateRecordVariable(recordVariable);
        }
    }

    private boolean checkTypeAndVarCountConsistency(BLangTupleVariable varNode) {
        BTupleType tupleTypeNode;
        /*
          This switch block will resolve the tuple type of the tuple variable.
          For example consider the following - (int, string)|(boolean, float) (a, b) = foo();
          Since the varNode type is a union, the types of 'a' and 'b' will be resolved as follows:
          Type of 'a' will be (int | boolean) while the type of 'b' will be (string | float).
          Consider anydata (a, b) = foo();
          Here, the type of 'a'and type of 'b' will be both anydata.
         */
        switch (varNode.type.tag) {
            case TypeTags.UNION:
                BUnionType unionType = ((BUnionType) varNode.type);

                List<BTupleType> possibleTypes = unionType.memberTypes.stream()
                        .filter(type -> TypeTags.TUPLE == type.tag).map(BTupleType.class::cast)
                        .filter(tupleType -> varNode.memberVariables.size() == tupleType.tupleTypes.size())
                        .collect(Collectors.toList());

                if (possibleTypes.size() > 1) {
                    List<BType> memberTupleTypes = new ArrayList<>();
                    for (int i = 0; i < varNode.memberVariables.size(); i++) {
                        Set<BType> memberTypes = new HashSet<>();
                        for (BTupleType tupleType : possibleTypes) {
                            memberTypes.add(tupleType.tupleTypes.get(i));
                        }
                        memberTupleTypes.add(new BUnionType(null, memberTypes, false));
                    }
                    tupleTypeNode = new BTupleType(memberTupleTypes);
                } else {
                    tupleTypeNode = possibleTypes.get(0);
                }
                break;
            case TypeTags.ANY:
            case TypeTags.ANYDATA:
                List<BType> memberTupleTypes = new ArrayList<>();
                for (int i = 0; i < varNode.memberVariables.size(); i++) {
                    memberTupleTypes.add(varNode.type);
                }
                tupleTypeNode = new BTupleType(memberTupleTypes);
                break;
            case TypeTags.TUPLE:
                tupleTypeNode = (BTupleType) varNode.type;
                break;
            default:
                dlog.error(varNode.pos, DiagnosticCode.INVALID_TYPE_DEFINITION_FOR_TUPLE_VAR, varNode.type);
                return false;
        }

        if (tupleTypeNode.tupleTypes.size() != varNode.memberVariables.size()) {
            dlog.error(varNode.pos, DiagnosticCode.INVALID_TUPLE_BINDING_PATTERN);
            return false;
        }

        int ignoredCount = 0;
        for (int i = 0; i < varNode.memberVariables.size(); i++) {
            BLangVariable var = varNode.memberVariables.get(i);
            if (var.getKind() == NodeKind.VARIABLE) {
                // '_' is allowed in tuple variables. Not allowed if all variables are named as '_'
                BLangSimpleVariable simpleVar = (BLangSimpleVariable) var;
                Name varName = names.fromIdNode(simpleVar.name);
                if (varName == Names.IGNORE) {
                    ignoredCount++;
                    simpleVar.type = symTable.noType;
                    continue;
                }
            }
            var.type = tupleTypeNode.tupleTypes.get(i);
            var.accept(this);
        }

        if (ignoredCount == varNode.memberVariables.size()) {
            dlog.error(varNode.pos, DiagnosticCode.NO_NEW_VARIABLES_VAR_ASSIGNMENT);
            return false;
        }
        return true;
    }

    private boolean validateRecordVariable(BLangRecordVariable recordVar) {
        BRecordType recordVarType;
        /*
          This switch block will resolve the record type of the record variable.
          For example consider the following -
          type Foo record {int a, boolean b};
          type Bar record {string a, float b};
          Foo|Bar {a, b} = foo();
          Since the varNode type is a union, the types of 'a' and 'b' will be resolved as follows:
          Type of 'a' will be a union of the types of field 'a' in both Foo and Bar.
          i.e. type of 'a' is (int | string) and type of 'b' is (boolean | float).
          Consider anydata {a, b} = foo();
          Here, the type of 'a'and type of 'b' will be both anydata.
         */
        switch (recordVar.type.tag) {
            case TypeTags.UNION:
                BUnionType unionType = (BUnionType) recordVar.type;
                List<BRecordType> possibleTypes = unionType.memberTypes.stream()
                        .filter(type -> TypeTags.RECORD == type.tag).map(BRecordType.class::cast)
                        .filter(rec -> doesRecordContainKeys(rec, recordVar.variableList, recordVar.restParam != null))
                        .collect(Collectors.toList());
                if (possibleTypes.isEmpty()) {
                    dlog.error(recordVar.pos, DiagnosticCode.INVALID_RECORD_BINDING_PATTERN, recordVar.type);
                    return false;
                }

                if (possibleTypes.size() > 1) {
                    BRecordTypeSymbol recordSymbol = Symbols
                            .createRecordSymbol(0, Names.EMPTY, env.enclPkg.symbol.pkgID, null, env.scope.owner);
                    recordVarType = (BRecordType) symTable.recordType;
                    List<BField> fields = new ArrayList<>();

                    recordVar.variableList.stream()
                            .map(bLangRecordVariableKeyValue -> bLangRecordVariableKeyValue.key.value)
                            .forEach(fieldName -> {
                                Set<BType> memberTypes = new HashSet<>();
                                possibleTypes.forEach(possibleType -> {
                                    Map<String, BType> possibleTypeFields = possibleType.fields.stream().collect(
                                            Collectors.toMap(field -> field.getName().getValue(), BField::getType));
                                    memberTypes.add(possibleTypeFields.get(fieldName) == null ?
                                            possibleType.restFieldType :
                                            possibleTypeFields.get(fieldName));
                                });
                                BType fieldType = memberTypes.size() > 1 ?
                                        new BUnionType(null, memberTypes, false) :
                                        memberTypes.iterator().next();
                                fields.add(new BField(names.fromString(fieldName),
                                        new BVarSymbol(0, names.fromString(fieldName), env.enclPkg.symbol.pkgID,
                                                fieldType, recordSymbol)));
                            });
                    if (recordVar.restParam != null) {
                        Set<BType> memberTypes = possibleTypes.stream().map(possibleType -> possibleType.restFieldType)
                                .collect(Collectors.toSet());

                        recordVarType.restFieldType = memberTypes.size() > 1 ?
                                new BUnionType(null, memberTypes, false) :
                                memberTypes.iterator().next();
                    }
                    recordVarType.fields = fields;
                    recordSymbol.type = recordVarType;
                } else {
                    recordVarType = possibleTypes.get(0);
                }
                break;
            case TypeTags.RECORD:
                recordVarType = (BRecordType) recordVar.type;
                break;
            case TypeTags.ANY:
            case TypeTags.ANYDATA:
                recordVarType = createSameTypedFieldsRecordType(recordVar, recordVar.type);
                break;
            default:
                dlog.error(recordVar.pos, DiagnosticCode.INVALID_RECORD_BINDING_PATTERN, recordVar.type);
                return false;
        }

        if (recordVar.isClosed) {
            if (!recordVarType.sealed) {
                dlog.error(recordVar.pos, DiagnosticCode.INVALID_CLOSED_RECORD_BINDING_PATTERN, recordVarType);
                return false;
            }

            if (recordVar.variableList.size() != recordVarType.fields.size()) {
                dlog.error(recordVar.pos, DiagnosticCode.NOT_ENOUGH_FIELDS_TO_MATCH_CLOSED_RECORDS, recordVarType);
                return false;
            }
        }

        Map<String, BField> recordVarTypeFields = recordVarType.fields.stream()
                .collect(Collectors.toMap(field -> field.getName().getValue(), field -> field));

        boolean validRecord = true;
        for (BLangRecordVariableKeyValueNode variable : recordVar.variableList) {
            // Infer the type of each variable in recordVariable from the given record type
            // so that symbol enter is done recursively
            BLangVariable value = (BLangVariable) variable.getValue();
            if (!recordVarTypeFields.containsKey(variable.getKey().getValue())) {
                if (recordVarType.sealed) {
                    validRecord = false;
                    dlog.error(recordVar.pos, DiagnosticCode.INVALID_FIELD_IN_RECORD_BINDING_PATTERN,
                            variable.getKey().getValue(), recordVar.type);
                } else {
                    value.type = recordVarType.restFieldType;
                    value.accept(this);
                }
                continue;
            }

            value.type = recordVarTypeFields.get((variable.getKey().getValue())).type;
            value.accept(this);
        }

        if (recordVar.restParam != null) {
            ((BLangVariable) recordVar.restParam).type = new BMapType(TypeTags.MAP, recordVarType.restFieldType, null);
            symbolEnter.defineNode((BLangNode) recordVar.restParam, env);
        }

        return validRecord;
    }

    private BRecordType createSameTypedFieldsRecordType(BLangRecordVariable recordVar, BType fieldTypes) {
        BRecordTypeSymbol recordSymbol = Symbols
                .createRecordSymbol(0, Names.EMPTY, env.enclPkg.symbol.pkgID, null, env.scope.owner);
        List<BField> fields = recordVar.variableList.stream()
                .map(bLangRecordVariableKeyValue -> bLangRecordVariableKeyValue.key.value)
                .map(fieldName -> new BField(names.fromString(fieldName),
                        new BVarSymbol(0, names.fromString(fieldName), env.enclPkg.symbol.pkgID, fieldTypes,
                                recordSymbol))).collect(Collectors.toList());

        BRecordType recordVarType = (BRecordType) symTable.recordType;
        recordVarType.fields = fields;
        recordSymbol.type = recordVarType;
        recordVarType.tsymbol = recordSymbol;
        if (recordVar.isClosed) {
            recordVarType.sealed = true;
        } else {
            recordVarType.sealed = false;
            recordVarType.restFieldType = fieldTypes;
        }

        return recordVarType;
    }

    private boolean doesRecordContainKeys(BRecordType recordVarType, List<BLangRecordVariableKeyValue> variableList,
            boolean hasRestParam) {
        Map<String, BField> recordVarTypeFields = recordVarType.fields.stream()
                .collect(Collectors.toMap(field -> field.getName().getValue(), field -> field));
        for (BLangRecordVariableKeyValue var : variableList) {
            if (!recordVarTypeFields.containsKey(var.key.value) && recordVarType.sealed) {
                return false;
            }
        }

        if (!hasRestParam) {
            return true;
        }

        return !recordVarType.sealed;
    }

    // Statements

    public void visit(BLangBlockStmt blockNode) {
        SymbolEnv blockEnv = SymbolEnv.createBlockEnv(blockNode, env);
        blockNode.stmts.forEach(stmt -> analyzeStmt(stmt, blockEnv));
    }

    public void visit(BLangSimpleVariableDef varDefNode) {
        // This will prevent cases Eg:- int _ = 100;
        // We have prevented '_' from registering variable symbol at SymbolEnter, Hence this validation added.
        Name varName = names.fromIdNode(varDefNode.var.name);
        if (varName == Names.IGNORE) {
            dlog.error(varDefNode.var.pos, DiagnosticCode.UNDERSCORE_NOT_ALLOWED);
            return;
        }

        analyzeDef(varDefNode.var, env);
    }

    public void visit(BLangRecordVariableDef varDefNode) {
        // TODO: 10/18/18 Need to support record literals as well
        if (varDefNode.var.expr.getKind() == RECORD_LITERAL_EXPR) {
            dlog.error(varDefNode.pos, DiagnosticCode.INVALID_LITERAL_FOR_TYPE, "record binding pattern");
            return;
        }
        analyzeDef(varDefNode.var, env);
    }

    @Override
    public void visit(BLangTupleVariableDef tupleVariableDef) {
        analyzeDef(tupleVariableDef.var, env);
    }

    public void visit(BLangCompoundAssignment compoundAssignment) {
        List<BType> expTypes = new ArrayList<>();
        BLangExpression varRef = compoundAssignment.varRef;
        if (varRef.getKind() != NodeKind.SIMPLE_VARIABLE_REF &&
                varRef.getKind() != NodeKind.INDEX_BASED_ACCESS_EXPR &&
                varRef.getKind() != NodeKind.FIELD_BASED_ACCESS_EXPR &&
                varRef.getKind() != NodeKind.XML_ATTRIBUTE_ACCESS_EXPR) {
            dlog.error(varRef.pos, DiagnosticCode.INVALID_VARIABLE_ASSIGNMENT, varRef);
            expTypes.add(symTable.semanticError);
        } else {
            this.typeChecker.checkExpr(varRef, env);
            expTypes.add(varRef.type);
        }
        this.typeChecker.checkExpr(compoundAssignment.expr, env);

        checkConstantAssignment(varRef);

        if (expTypes.get(0) != symTable.semanticError && compoundAssignment.expr.type != symTable.semanticError) {
            BSymbol opSymbol = this.symResolver.resolveBinaryOperator(compoundAssignment.opKind, expTypes.get(0),
                    compoundAssignment.expr.type);
            if (opSymbol == symTable.notFoundSymbol) {
                dlog.error(compoundAssignment.pos, DiagnosticCode.BINARY_OP_INCOMPATIBLE_TYPES,
                        compoundAssignment.opKind, expTypes.get(0), compoundAssignment.expr.type);
            } else {
                compoundAssignment.modifiedExpr = getBinaryExpr(varRef,
                        compoundAssignment.expr,
                        compoundAssignment.opKind,
                        opSymbol);
                this.types.checkTypes(compoundAssignment.modifiedExpr,
                        Lists.of(compoundAssignment.modifiedExpr.type), expTypes);
            }
        }
    }

    public void visit(BLangAssignment assignNode) {
        if (assignNode.varRef.getKind() == NodeKind.INDEX_BASED_ACCESS_EXPR) {
            ((BLangIndexBasedAccess) assignNode.varRef).leafNode = true;
        }

        // Check each LHS expression.
        BType expType = getTypeOfVarReferenceInAssignment(assignNode.varRef);
        typeChecker.checkExpr(assignNode.expr, this.env, expType);
    }

    @Override
    public void visit(BLangTupleDestructure tupleDeStmt) {
        getTypeOfVarReferenceInAssignment(tupleDeStmt.varRef);
        typeChecker.checkExpr(tupleDeStmt.expr, this.env);
        checkTupleVarRefEquivalency(tupleDeStmt.pos, tupleDeStmt.varRef, tupleDeStmt.expr.type, tupleDeStmt.expr.pos);
    }

    @Override
    public void visit(BLangRecordDestructure recordDeStmt) {

        // recursively visit the var refs and create the record type
        typeChecker.checkExpr(recordDeStmt.varRef, env);
        if (recordDeStmt.expr.getKind() == RECORD_LITERAL_EXPR) {
            // TODO: 10/18/18 Need to support record literals as well
            dlog.error(recordDeStmt.expr.pos, DiagnosticCode.INVALID_RECORD_LITERAL_BINDING_PATTERN);
            return;
        }
        typeChecker.checkExpr(recordDeStmt.expr, this.env);
        checkRecordVarRefEquivalency(recordDeStmt.pos, recordDeStmt.varRef, recordDeStmt.expr.type,
                recordDeStmt.expr.pos);
    }

    /**
     * When rhs is an expression of type record, this method will check the type of each field in the
     * record type against the record var ref fields.
     *
     * @param pos       diagnostic pos
     * @param lhsVarRef type of the record var ref
     * @param rhsType   the type on the rhs
     * @param rhsPos    position of the rhs expression
     */
    private void checkRecordVarRefEquivalency(DiagnosticPos pos, BLangRecordVarRef lhsVarRef, BType rhsType,
                                              DiagnosticPos rhsPos) {

        if (rhsType.tag != TypeTags.RECORD) {
            dlog.error(rhsPos, DiagnosticCode.INCOMPATIBLE_TYPES, "record type", rhsType);
            return;
        }

        BRecordType rhsRecordType = (BRecordType) rhsType;

        if (lhsVarRef.isClosed) {
            if (!rhsRecordType.sealed) {
                dlog.error(pos, DiagnosticCode.INVALID_CLOSED_RECORD_BINDING_PATTERN, rhsType);
                return;
            }

            if (lhsVarRef.recordRefFields.size() != rhsRecordType.fields.size()) {
                dlog.error(pos, DiagnosticCode.NOT_ENOUGH_FIELDS_TO_MATCH_CLOSED_RECORDS, rhsType);
                return;
            }
        }

        // check if all fields in record var ref are found in rhs record type
        lhsVarRef.recordRefFields.forEach(lhsField -> {
            if (rhsRecordType.fields.stream()
                    .noneMatch(rhsField -> lhsField.variableName.value.equals(rhsField.name.toString()))) {
                dlog.error(pos, DiagnosticCode.INVALID_FIELD_IN_RECORD_BINDING_PATTERN,
                        lhsField.variableName.value, rhsType);
            }
        });

        for (BField rhsField : rhsRecordType.fields) {
            List<BLangRecordVarRefKeyValue> expField = lhsVarRef.recordRefFields.stream()
                    .filter(field -> field.variableName.value.equals(rhsField.name.toString()))
                    .collect(Collectors.toList());

            if (expField.isEmpty()) {
                if (lhsVarRef.isClosed) {
                    dlog.error(lhsVarRef.pos, DiagnosticCode.NO_MATCHING_RECORD_REF_PATTERN, rhsField.name);
                }
                return;
            }

            if (expField.size() > 1) {
                dlog.error(pos, DiagnosticCode.MULTIPLE_RECORD_REF_PATTERN_FOUND, rhsField.name);
                return;
            }
            BLangExpression variableReference = expField.get(0).variableReference;
            if (variableReference.getKind() == NodeKind.RECORD_VARIABLE_REF) {
                checkRecordVarRefEquivalency(variableReference.pos,
                        (BLangRecordVarRef) variableReference, rhsField.type, rhsPos);
            } else if (variableReference.getKind() == NodeKind.TUPLE_VARIABLE_REF) {
                checkTupleVarRefEquivalency(pos, (BLangTupleVarRef) variableReference, rhsField.type, rhsPos);
            } else {
                types.checkType(variableReference.pos,
                        rhsField.type, variableReference.type, DiagnosticCode.INCOMPATIBLE_TYPES);
            }
        }

        //Check whether this is an readonly field.
        checkReadonlyAssignment(lhsVarRef);

        checkConstantAssignment(lhsVarRef);
    }

    private void checkTupleVarRefEquivalency(DiagnosticPos pos, BLangTupleVarRef varRef, BType rhsType,
                                             DiagnosticPos rhsPos) {
        if (rhsType.tag != TypeTags.TUPLE) {
            dlog.error(rhsPos, DiagnosticCode.INCOMPATIBLE_TYPES, varRef.type, rhsType);
            return;
        }
        if (varRef.expressions.size() != ((BTupleType) rhsType).tupleTypes.size()) {
            dlog.error(rhsPos, DiagnosticCode.INCOMPATIBLE_TYPES, varRef.type, rhsType);
            return;
        }
        for (int i = 0; i < varRef.expressions.size(); i++) {
            BLangExpression varRefExpr = varRef.expressions.get(i);
            if (NodeKind.RECORD_VARIABLE_REF == varRefExpr.getKind()) {
                BLangRecordVarRef recordVarRef = (BLangRecordVarRef) varRefExpr;
                checkRecordVarRefEquivalency(pos, recordVarRef, ((BTupleType) rhsType).tupleTypes.get(i), rhsPos);
            } else if (NodeKind.TUPLE_VARIABLE_REF == varRefExpr.getKind()) {
                BLangTupleVarRef tupleVarRef = (BLangTupleVarRef) varRefExpr;
                checkTupleVarRefEquivalency(pos, tupleVarRef, ((BTupleType) rhsType).tupleTypes.get(i), rhsPos);
            } else {
                if (varRefExpr.getKind() == NodeKind.SIMPLE_VARIABLE_REF) {
                    BLangSimpleVarRef simpleVarRef = (BLangSimpleVarRef) varRefExpr;
                    Name varName = names.fromIdNode(simpleVarRef.variableName);
                    if (varName == Names.IGNORE) {
                        continue;
                    }
                }
                if (!types.isAssignable(((BTupleType) rhsType).tupleTypes.get(i), varRefExpr.type)) {
                    dlog.error(rhsPos, DiagnosticCode.INCOMPATIBLE_TYPES, varRef.type, rhsType);
                    break;
                }
            }
        }
    }

    private void checkConstantAssignment(BLangExpression varRef) {
        if (varRef.type == symTable.semanticError) {
            return;
        }

        if (varRef.getKind() != NodeKind.SIMPLE_VARIABLE_REF) {
            return;
        }

        BLangSimpleVarRef simpleVarRef = (BLangSimpleVarRef) varRef;
        if (simpleVarRef.pkgSymbol != null && simpleVarRef.pkgSymbol.tag == SymTag.XMLNS) {
            dlog.error(varRef.pos, DiagnosticCode.XML_QNAME_UPDATE_NOT_ALLOWED);
            return;
        }

        Name varName = names.fromIdNode(simpleVarRef.variableName);
        if (!Names.IGNORE.equals(varName) && env.enclInvokable != env.enclPkg.initFunction) {
            if ((simpleVarRef.symbol.flags & Flags.FINAL) == Flags.FINAL) {
                dlog.error(varRef.pos, DiagnosticCode.CANNOT_ASSIGN_VALUE_FINAL, varRef);
            } else if ((simpleVarRef.symbol.flags & Flags.CONSTANT) == Flags.CONSTANT) {
                dlog.error(varRef.pos, DiagnosticCode.CANNOT_ASSIGN_VALUE_TO_CONSTANT);
            } else if ((simpleVarRef.symbol.flags & Flags.FUNCTION_FINAL) == Flags.FUNCTION_FINAL) {
                dlog.error(varRef.pos, DiagnosticCode.CANNOT_ASSIGN_VALUE_FUNCTION_ARGUMENT, varRef);
            }
        }
    }

    private void checkReadonlyAssignment(BLangExpression varRef) {
        if (varRef.type == symTable.semanticError) {
            return;
        }

        BLangVariableReference varRefExpr = (BLangVariableReference) varRef;
        if (varRefExpr.symbol != null) {
            if (env.enclPkg.symbol.pkgID != varRefExpr.symbol.pkgID && varRefExpr.lhsVar
                    && (varRefExpr.symbol.flags & Flags.READONLY) == Flags.READONLY) {
                dlog.error(varRefExpr.pos, DiagnosticCode.CANNOT_ASSIGN_VALUE_READONLY, varRefExpr);
            }
        }
    }

    public void visit(BLangExpressionStmt exprStmtNode) {
        // Creates a new environment here.
        SymbolEnv stmtEnv = new SymbolEnv(exprStmtNode, this.env.scope);
        this.env.copyTo(stmtEnv);
        BType bType = typeChecker.checkExpr(exprStmtNode.expr, stmtEnv, symTable.noType);
        if (bType != symTable.nilType && bType != symTable.semanticError) {
            dlog.error(exprStmtNode.pos, DiagnosticCode.ASSIGNMENT_REQUIRED);
        }
    }

    public void visit(BLangIf ifNode) {
        typeChecker.checkExpr(ifNode.expr, env, symTable.booleanType);

        Map<BVarSymbol, BType> typeGuards = typeChecker.getTypeGuards(ifNode.expr);
        if (!typeGuards.isEmpty()) {
            SymbolEnv ifBodyEnv = SymbolEnv.createBlockEnv(ifNode.body, env);
            for (Entry<BVarSymbol, BType> entry : typeGuards.entrySet()) {
                BVarSymbol originalVarSymbol = entry.getKey();
                BVarSymbol varSymbol = new BVarSymbol(0, originalVarSymbol.name, ifBodyEnv.scope.owner.pkgID,
                        entry.getValue(), this.env.scope.owner);
                symbolEnter.defineShadowedSymbol(ifNode.expr.pos, varSymbol, ifBodyEnv);

                // Cache the type guards, to be reused at the desugar.
                ifNode.ifTypeGuards.put(originalVarSymbol, varSymbol);
            }
        }

        BType actualType = ifNode.expr.type;
        if (TypeTags.TUPLE == actualType.tag) {
            dlog.error(ifNode.expr.pos, DiagnosticCode.INCOMPATIBLE_TYPES, symTable.booleanType, actualType);
        }

        // Add the type guards of 'if' to the current type guards map.
        addTypeGuards(typeGuards);
        // Reset the current type guards before visiting the body.
        Map<BVarSymbol, Set<BType>> preTypeGuards = this.typeGuards;
        resetTypeGards();
        analyzeStmt(ifNode.body, env);
        // Restore the type guards after visiting the body
        this.typeGuards = preTypeGuards;

        if (ifNode.elseStmt != null) {
            // if this is the last 'else', add all the remaining type guards to the else.
            if (ifNode.elseStmt.getKind() == NodeKind.BLOCK) {
                addElseTypeGuards(ifNode);
            }
            analyzeStmt(ifNode.elseStmt, env);
        }

        // Reset the type guards when exiting from the if-else node
        resetTypeGards();
    }

    @Override
    public void visit(BLangMatch matchNode) {

        //first fail if both static and typed patterns have been defined in the match stmt
        if (!matchNode.getTypedPatternClauses().isEmpty() && !matchNode.getStaticPatternClauses().isEmpty()) {
            dlog.error(matchNode.pos, DiagnosticCode.INVALID_PATTERN_CLAUSES_IN_MATCH_STMT);
            return;
        }

        List<BType> exprTypes;
        BType exprType = typeChecker.checkExpr(matchNode.expr, env, symTable.noType);
        if (exprType.tag == TypeTags.UNION) {
            BUnionType unionType = (BUnionType) exprType;
            exprTypes = new ArrayList<>(unionType.memberTypes);
        } else {
            exprTypes = Lists.of(exprType);
        }

        matchNode.patternClauses.forEach(patternClause -> {
            patternClause.matchExpr = matchNode.expr;
            patternClause.accept(this);
        });
        matchNode.exprTypes = exprTypes;
    }

    public void visit(BLangMatchTypedBindingPatternClause patternClause) {
        // If the variable is not equal to '_', then define the variable in the block scope
        if (!patternClause.variable.name.value.endsWith(Names.IGNORE.value)) {
            SymbolEnv blockEnv = SymbolEnv.createBlockEnv(patternClause.body, env);
            symbolEnter.defineNode(patternClause.variable, blockEnv);
            analyzeStmt(patternClause.body, blockEnv);
            return;
        }

        symbolEnter.defineNode(patternClause.variable, this.env);
        analyzeStmt(patternClause.body, this.env);
    }

    public void visit(BLangMatchStaticBindingPatternClause patternClause) {
        checkStaticMatchPatternLiteralType(patternClause.literal);
        analyzeStmt(patternClause.body, this.env);
    }

    private BType checkStaticMatchPatternLiteralType(BLangExpression expression) {

        switch (expression.getKind()) {
            case LITERAL:
                return typeChecker.checkExpr(expression, this.env);
            case BINARY_EXPR:
                BLangBinaryExpr binaryExpr = (BLangBinaryExpr) expression;

                if (OperatorKind.BITWISE_OR != binaryExpr.opKind) {
                    dlog.error(expression.pos, DiagnosticCode.INVALID_LITERAL_FOR_MATCH_PATTERN);
                    expression.type = symTable.errorType;
                    return expression.type;
                }

                checkStaticMatchPatternLiteralType(binaryExpr.lhsExpr);
                checkStaticMatchPatternLiteralType(binaryExpr.rhsExpr);
                expression.type = symTable.anyType;
                return expression.type;
            case RECORD_LITERAL_EXPR:
                BLangRecordLiteral recordLiteral = (BLangRecordLiteral) expression;
                recordLiteral.type = new BMapType(TypeTags.MAP, symTable.anydataType, null);
                for (BLangRecordLiteral.BLangRecordKeyValue recLiteralKeyValue : recordLiteral.keyValuePairs) {
                    if (recLiteralKeyValue.key.expr.getKind() == NodeKind.SIMPLE_VARIABLE_REF || (
                            recLiteralKeyValue.key.expr.getKind() == NodeKind.LITERAL
                                    && typeChecker.checkExpr(recLiteralKeyValue.key.expr, this.env).tag
                                    == TypeTags.STRING)) {
                        BType fieldType = checkStaticMatchPatternLiteralType(recLiteralKeyValue.valueExpr);
                        types.setImplicitCastExpr(recLiteralKeyValue.valueExpr, fieldType, symTable.anyType);
                    } else {
                        recLiteralKeyValue.key.expr.type = symTable.errorType;
                        dlog.error(recLiteralKeyValue.key.expr.pos, DiagnosticCode.INVALID_RECORD_LITERAL_KEY);
                    }
                }
                return recordLiteral.type;
            case BRACED_TUPLE_EXPR:
                BLangBracedOrTupleExpr bracedOrTupleExpr = (BLangBracedOrTupleExpr) expression;
                List<BType> results = new ArrayList<>();
                for (int i = 0; i < bracedOrTupleExpr.expressions.size(); i++) {
                    results.add(checkStaticMatchPatternLiteralType(bracedOrTupleExpr.expressions.get(i)));
                }

                if (bracedOrTupleExpr.expressions.size() > 1) {
                    bracedOrTupleExpr.type = new BTupleType(results);
                    return bracedOrTupleExpr.type;
                } else {
                    bracedOrTupleExpr.isBracedExpr = true;
                    bracedOrTupleExpr.type = results.get(0);
                    return bracedOrTupleExpr.type;
                }
            default:
                dlog.error(expression.pos, DiagnosticCode.INVALID_LITERAL_FOR_MATCH_PATTERN);
                expression.type = symTable.errorType;
                return expression.type;
        }
    }

    public void visit(BLangMatchStructuredBindingPatternClause patternClause) {

        patternClause.bindingPatternVariable.type = patternClause.matchExpr.type;
        patternClause.bindingPatternVariable.expr = patternClause.matchExpr;

        SymbolEnv blockEnv = SymbolEnv.createBlockEnv(patternClause.body, env);

        if (patternClause.typeGuardExpr != null) {
            BLangExpression typeGuardExpr = patternClause.typeGuardExpr;
            SymbolEnv typeGuardEnv = SymbolEnv.createExpressionEnv(typeGuardExpr, env);
            analyzeDef(patternClause.bindingPatternVariable, typeGuardEnv);
            blockEnv = SymbolEnv.createBlockEnv(patternClause.body, typeGuardEnv);
            typeChecker.checkExpr(patternClause.typeGuardExpr, typeGuardEnv);

            Map<BVarSymbol, BType> typeGuards = typeChecker.getTypeGuards(patternClause.typeGuardExpr);
            if (!typeGuards.isEmpty()) {
                SymbolEnv ifBodyEnv = SymbolEnv.createBlockEnv(patternClause.body, blockEnv);
                for (Entry<BVarSymbol, BType> entry : typeGuards.entrySet()) {
                    BVarSymbol originalVarSymbol = entry.getKey();
                    BVarSymbol varSymbol = new BVarSymbol(0, originalVarSymbol.name, ifBodyEnv.scope.owner.pkgID,
                            entry.getValue(), this.env.scope.owner);
                    symbolEnter.defineShadowedSymbol(patternClause.typeGuardExpr.pos, varSymbol, ifBodyEnv);

                    // Cache the type guards, to be reused at the desugar.
                    patternClause.typeGuards.put(originalVarSymbol, varSymbol);
                }
            }
        } else {
            analyzeDef(patternClause.bindingPatternVariable, blockEnv);
        }

        analyzeStmt(patternClause.body, blockEnv);
    }

    public void visit(BLangForeach foreach) {
        typeChecker.checkExpr(foreach.collection, env);
        foreach.varTypes = types.checkForeachTypes(foreach.collection, foreach.varRefs.size());
        SymbolEnv blockEnv = SymbolEnv.createBlockEnv(foreach.body, env);
        handleForeachVariables(foreach, foreach.varTypes, blockEnv);
        analyzeStmt(foreach.body, blockEnv);
    }

    public void visit(BLangWhile whileNode) {
        typeChecker.checkExpr(whileNode.expr, env, symTable.booleanType);

        BType actualType = whileNode.expr.type;
        if (TypeTags.TUPLE == actualType.tag) {
            dlog.error(whileNode.expr.pos, DiagnosticCode.INCOMPATIBLE_TYPES, symTable.booleanType, actualType);
        }

        analyzeStmt(whileNode.body, env);
    }

    @Override
    public void visit(BLangLock lockNode) {
        analyzeStmt(lockNode.body, env);
    }

    public void visit(BLangService serviceNode) {
        BServiceSymbol serviceSymbol = (BServiceSymbol) serviceNode.symbol;
        SymbolEnv serviceEnv = SymbolEnv.createServiceEnv(serviceNode, serviceSymbol.scope, env);
        serviceNode.annAttachments.forEach(a -> {
            a.attachPoint = AttachPoint.SERVICE;
            this.analyzeDef(a, serviceEnv);
        });

        if (serviceNode.isAnonymousServiceValue) {
            return;
        }
        final BSymbol bSymbol = symResolver.lookupSymbol(env, Names.ABSTRACT_LISTENER, SymTag.TYPE);
        if (bSymbol == symTable.notFoundSymbol) {
            throw new AssertionError("Abstract Listener not defined.");
        }
        typeChecker.checkExpr(serviceNode.attachExpr, env, bSymbol.type);

        // TODO : Fix this.
        if (serviceNode.attachExpr.getKind() == NodeKind.SIMPLE_VARIABLE_REF) {
            final BLangSimpleVarRef attachExpr = (BLangSimpleVarRef) serviceNode.attachExpr;
            if (!Symbols.isFlagOn(attachExpr.symbol.flags, Flags.LISTENER)) {
                dlog.error(serviceNode.attachExpr.pos, DiagnosticCode.SYNTAX_ERROR, "invalid listener attachment");
            }
        } else if (serviceNode.attachExpr.getKind() != NodeKind.Type_INIT_EXPR) {
            dlog.error(serviceNode.attachExpr.pos, DiagnosticCode.SYNTAX_ERROR, "invalid listener attachment");
        }
    }

    private void validateDefaultable(BLangRecordTypeNode recordTypeNode) {
        for (BLangSimpleVariable field : recordTypeNode.fields) {
            if (field.flagSet.contains(Flag.OPTIONAL) && field.expr != null) {
                dlog.error(field.pos, DiagnosticCode.DEFAULT_VALUES_NOT_ALLOWED_FOR_OPTIONAL_FIELDS, field.name.value);
            }
            if (field.expr != null) {
                continue;
            }
            break;
        }
    }

    public void visit(BLangResource resourceNode) {
        BSymbol resourceSymbol = resourceNode.symbol;
        SymbolEnv resourceEnv = SymbolEnv.createResourceActionSymbolEnv(resourceNode, resourceSymbol.scope, env);
        resourceNode.annAttachments.forEach(a -> {
            a.attachPoint = AttachPoint.RESOURCE;
            this.analyzeDef(a, resourceEnv);
        });
        resourceNode.requiredParams.forEach(p -> analyzeDef(p, resourceEnv));
        analyzeStmt(resourceNode.body, resourceEnv);
        this.processWorkers(resourceNode, resourceEnv);
    }

    public void visit(BLangTryCatchFinally tryCatchFinally) {
        dlog.error(tryCatchFinally.pos, DiagnosticCode.TRY_STMT_NOT_SUPPORTED);
    }

    public void visit(BLangCatch bLangCatch) {
        SymbolEnv catchBlockEnv = SymbolEnv.createBlockEnv(bLangCatch.body, env);
        analyzeNode(bLangCatch.param, catchBlockEnv);
        if (bLangCatch.param.type.tag != TypeTags.ERROR) {
            dlog.error(bLangCatch.param.pos, DiagnosticCode.INCOMPATIBLE_TYPES, symTable.errorType,
                    bLangCatch.param.type);
        }
        analyzeStmt(bLangCatch.body, catchBlockEnv);
    }

    @Override
    public void visit(BLangTransaction transactionNode) {
        analyzeStmt(transactionNode.transactionBody, env);
        if (transactionNode.onRetryBody != null) {
            analyzeStmt(transactionNode.onRetryBody, env);
        }
        if (transactionNode.retryCount != null) {
            typeChecker.checkExpr(transactionNode.retryCount, env, symTable.intType);
            checkRetryStmtValidity(transactionNode.retryCount);
        }

        if (transactionNode.onCommitFunction != null) {
            typeChecker.checkExpr(transactionNode.onCommitFunction, env, symTable.noType);
            if (transactionNode.onCommitFunction.type.tag == TypeTags.INVOKABLE) {
                ((BInvokableSymbol) ((BLangSimpleVarRef) transactionNode.onCommitFunction).symbol)
                        .isTransactionHandler = true;
            }
            checkTransactionHandlerValidity(transactionNode.onCommitFunction);
        }

        if (transactionNode.onAbortFunction != null) {
            typeChecker.checkExpr(transactionNode.onAbortFunction, env, symTable.noType);
            if (transactionNode.onAbortFunction.type.tag == TypeTags.INVOKABLE) {
                ((BInvokableSymbol) ((BLangSimpleVarRef) transactionNode.onAbortFunction).symbol)
                        .isTransactionHandler = true;
            }
            checkTransactionHandlerValidity(transactionNode.onAbortFunction);
        }
    }

    @Override
    public void visit(BLangAbort abortNode) {
        /* ignore */
    }

    @Override
    public void visit(BLangDone doneNode) {
        /* ignore */
    }

    @Override
    public void visit(BLangRetry retryNode) {
        /* ignore */
    }

    private boolean isJoinResultType(BLangSimpleVariable var) {
        BLangType type = var.typeNode;
        if (type instanceof BuiltInReferenceTypeNode) {
            return ((BuiltInReferenceTypeNode) type).getTypeKind() == TypeKind.MAP;
        }
        return false;
    }

    private BLangSimpleVariableDef createVarDef(BLangSimpleVariable var) {
        BLangSimpleVariableDef varDefNode = new BLangSimpleVariableDef();
        varDefNode.var = var;
        varDefNode.pos = var.pos;
        return varDefNode;
    }

    private BLangBlockStmt generateCodeBlock(StatementNode... statements) {
        BLangBlockStmt block = new BLangBlockStmt();
        for (StatementNode stmt : statements) {
            block.addStatement(stmt);
        }
        return block;
    }

    @Override
    public void visit(BLangForkJoin forkJoin) {
       /* ignore */
    }

    @Override
    public void visit(BLangWorker workerNode) {
        SymbolEnv workerEnv = SymbolEnv.createWorkerEnv(workerNode, this.env);
        this.analyzeNode(workerNode.body, workerEnv);
    }

    @Override
    public void visit(BLangEndpoint endpointNode) {
    }

    private boolean isInTopLevelWorkerEnv() {
        return this.env.enclEnv.node.getKind() == NodeKind.WORKER;
    }

    private boolean workerExists(SymbolEnv env, String workerName) {
        BSymbol symbol = this.symResolver.lookupSymbol(env, new Name(workerName), SymTag.WORKER);
        return (symbol != this.symTable.notFoundSymbol);
    }

    @Override
    public void visit(BLangWorkerSend workerSendNode) {
        workerSendNode.env = this.env;
        this.typeChecker.checkExpr(workerSendNode.expr, this.env);

        // Validate if the send type is anydata
        if (!types.isAnydata(workerSendNode.expr.type)) {
            this.dlog.error(workerSendNode.pos, DiagnosticCode.INVALID_TYPE_FOR_SEND, workerSendNode.expr.type);
        }

        BSymbol symbol = symResolver.lookupSymbol(env, names.fromIdNode(workerSendNode.workerIdentifier), SymTag
                .VARIABLE);
        if (workerSendNode.isChannel || symbol.getType().tag == TypeTags.CHANNEL) {
            visitChannelSend(workerSendNode, symbol);
            return;
        }

        if (!this.isInTopLevelWorkerEnv()) {
            this.dlog.error(workerSendNode.pos, DiagnosticCode.INVALID_WORKER_SEND_POSITION);
        }
<<<<<<< HEAD
=======
        if (!workerSendNode.isForkJoinSend) {
            String workerName = workerSendNode.workerIdentifier.getValue();
            if (!this.workerExists(this.env, workerName)) {
                this.dlog.error(workerSendNode.pos, DiagnosticCode.UNDEFINED_WORKER, workerName);
            }
        }
    }

    @Override
    public void visit(BLangWorkerReceive workerReceiveNode) {
        BSymbol symbol = symResolver
                .lookupSymbol(env, names.fromIdNode(workerReceiveNode.workerIdentifier), SymTag.VARIABLE);

        if (workerReceiveNode.isChannel || symbol.getType().tag == TypeTags.CHANNEL) {
            visitChannelReceive(workerReceiveNode, symbol);
            return;
        }
>>>>>>> 8cb40286

        String workerName = workerSendNode.workerIdentifier.getValue();
        if (!this.workerExists(this.env, workerName)) {
            this.dlog.error(workerSendNode.pos, DiagnosticCode.UNDEFINED_WORKER, workerName);
        }
    }

    @Override
    public void visit(BLangReturn returnNode) {
        this.typeChecker.checkExpr(returnNode.expr, this.env,
                this.env.enclInvokable.returnTypeNode.type);
    }

    BType analyzeDef(BLangNode node, SymbolEnv env) {
        return analyzeNode(node, env);
    }

    BType analyzeStmt(BLangStatement stmtNode, SymbolEnv env) {
        return analyzeNode(stmtNode, env);
    }

    BType analyzeNode(BLangNode node, SymbolEnv env) {
        return analyzeNode(node, env, symTable.noType, null);
    }

    public void visit(BLangContinue continueNode) {
        /* ignore */
    }

    public void visit(BLangBreak breakNode) {
        /* ignore */
    }

    @Override
    public void visit(BLangThrow throwNode) {
        dlog.error(throwNode.pos, DiagnosticCode.THROW_STMT_NOT_SUPPORTED);
    }

    @Override
    public void visit(BLangPanic panicNode) {
        this.typeChecker.checkExpr(panicNode.expr, env);
        if (panicNode.expr.type.tag != TypeTags.ERROR) {
            dlog.error(panicNode.expr.pos, DiagnosticCode.INCOMPATIBLE_TYPES, symTable.errorType, panicNode.expr.type);
        }
    }

    BType analyzeNode(BLangNode node, SymbolEnv env, BType expType, DiagnosticCode diagCode) {
        SymbolEnv prevEnv = this.env;
        BType preExpType = this.expType;
        DiagnosticCode preDiagCode = this.diagCode;

        // TODO Check the possibility of using a try/finally here
        this.env = env;
        this.expType = expType;
        this.diagCode = diagCode;
        node.accept(this);
        this.env = prevEnv;
        this.expType = preExpType;
        this.diagCode = preDiagCode;

        return resType;
    }


    //Streaming related methods.

    public void visit(BLangForever foreverStatement) {

        isSiddhiRuntimeEnabled = foreverStatement.isSiddhiRuntimeEnabled();
        foreverStatement.setEnv(env);
        for (StreamingQueryStatementNode streamingQueryStatement : foreverStatement.getStreamingQueryStatements()) {
            SymbolEnv stmtEnv = SymbolEnv.createStreamingQueryEnv(
                    (BLangStreamingQueryStatement) streamingQueryStatement, env);
            analyzeStmt((BLangStatement) streamingQueryStatement, stmtEnv);
        }

        if (isSiddhiRuntimeEnabled) {
            //Validate output attribute names with stream/struct
            for (StreamingQueryStatementNode streamingQueryStatement : foreverStatement.getStreamingQueryStatements()) {
                checkOutputAttributesWithOutputConstraint((BLangStatement) streamingQueryStatement);
                validateOutputAttributeTypes((BLangStatement) streamingQueryStatement);
            }
        }
    }

    public void visit(BLangStreamingQueryStatement streamingQueryStatement) {
        defineSelectorAttributes(this.env, streamingQueryStatement);

        StreamingInput streamingInput = streamingQueryStatement.getStreamingInput();
        if (streamingInput != null) {
            ((BLangStreamingInput) streamingInput).accept(this);
            JoinStreamingInput joinStreamingInput = streamingQueryStatement.getJoiningInput();
            if (joinStreamingInput != null) {
                ((BLangJoinStreamingInput) joinStreamingInput).accept(this);
            }
        }

        SelectClauseNode selectClauseNode = streamingQueryStatement.getSelectClause();
        if (selectClauseNode != null) {
            ((BLangSelectClause) selectClauseNode).accept(this);
        }


        OrderByNode orderByNode = streamingQueryStatement.getOrderbyClause();
        if (orderByNode != null) {
            ((BLangOrderBy) orderByNode).accept(this);
        }

        StreamActionNode streamActionNode = streamingQueryStatement.getStreamingAction();
        if (streamActionNode != null) {
            ((BLangStreamAction) streamActionNode).accept(this);
        }

        BLangPatternClause patternClause = (BLangPatternClause) streamingQueryStatement.getPatternClause();
        if (patternClause != null) {
            patternClause.accept(this);
        }
    }

    @Override
    public void visit(BLangPatternClause patternClause) {
        BLangPatternStreamingInput patternStreamingInput = (BLangPatternStreamingInput) patternClause
                .getPatternStreamingNode();
        patternStreamingInput.accept(this);
    }

    @Override
    public void visit(BLangPatternStreamingInput patternStreamingInput) {
        List<PatternStreamingEdgeInputNode> patternStreamingEdgeInputs = patternStreamingInput
                .getPatternStreamingEdgeInputs();
        for (PatternStreamingEdgeInputNode inputNode : patternStreamingEdgeInputs) {
            BLangPatternStreamingEdgeInput streamingInput = (BLangPatternStreamingEdgeInput) inputNode;
            streamingInput.accept(this);
        }

        BLangPatternStreamingInput nestedPatternStreamingInput = (BLangPatternStreamingInput) patternStreamingInput
                .getPatternStreamingInput();
        if (nestedPatternStreamingInput != null) {
            nestedPatternStreamingInput.accept(this);
        }
    }

    @Override
    public void visit(BLangPatternStreamingEdgeInput patternStreamingEdgeInput) {
        BLangVariableReference streamRef = (BLangVariableReference) patternStreamingEdgeInput.getStreamReference();
        typeChecker.checkExpr(streamRef, env);

        BLangWhere where = (BLangWhere) patternStreamingEdgeInput.getWhereClause();
        if (where != null) {
            where.accept(this);
        }
    }

    @Override
    public void visit(BLangStreamingInput streamingInput) {
        BLangExpression streamRef = (BLangExpression) streamingInput.getStreamReference();
        typeChecker.checkExpr(streamRef, env);

        WhereNode beforeWhereNode = streamingInput.getBeforeStreamingCondition();
        if (beforeWhereNode != null) {
            ((BLangWhere) beforeWhereNode).accept(this);
        }

        List<ExpressionNode> preInvocations = streamingInput.getPreFunctionInvocations();
        if (preInvocations != null) {
            preInvocations.stream().map(expr -> (BLangExpression) expr)
                    .forEach(expression -> expression.accept(this));
        }

        WindowClauseNode windowClauseNode = streamingInput.getWindowClause();
        if (windowClauseNode != null) {
            ((BLangWindow) windowClauseNode).accept(this);
        }

        List<ExpressionNode> postInvocations = streamingInput.getPostFunctionInvocations();
        if (postInvocations != null) {
            postInvocations.stream().map(expressionNode -> (BLangExpression) expressionNode)
                    .forEach(expression -> expression.accept(this));
        }

        WhereNode afterWhereNode = streamingInput.getAfterStreamingCondition();
        if (afterWhereNode != null) {
            ((BLangWhere) afterWhereNode).accept(this);
        }

        if (isTableReference(streamingInput.getStreamReference())) {
            if (streamingInput.getAlias() == null) {
                dlog.error(streamingInput.pos, DiagnosticCode.UNDEFINED_INVOCATION_ALIAS,
                        ((BLangInvocation) streamRef).name.getValue());
            }
            if (streamingInput.getStreamReference().getKind() == NodeKind.INVOCATION) {
                BInvokableSymbol functionSymbol = (BInvokableSymbol) ((BLangInvocation) streamRef).symbol;
                symbolEnter.defineVarSymbol(streamingInput.pos, EnumSet.noneOf(Flag.class),
                        ((BTableType) functionSymbol.retType).constraint, names.fromString(streamingInput.getAlias()),
                        env);
            } else {
                BType constraint = ((BTableType) ((BLangVariableReference) streamingInput
                        .getStreamReference()).type).constraint;
                symbolEnter.defineVarSymbol(streamingInput.pos, EnumSet.noneOf(Flag.class), constraint,
                        names.fromString(streamingInput.getAlias()), env);
            }
        } else {
            //Create duplicate symbol for stream alias
            if (streamingInput.getAlias() != null) {
                BVarSymbol streamSymbol = (BVarSymbol) ((BLangSimpleVarRef) streamRef).symbol;
                BVarSymbol streamAliasSymbol = ASTBuilderUtil.duplicateVarSymbol(streamSymbol);
                streamAliasSymbol.name = names.fromString(streamingInput.getAlias());
                symbolEnter.defineSymbol(streamingInput.pos, streamAliasSymbol, env);
            }
        }
    }

    private boolean isTableReference(ExpressionNode streamReference) {
        if (streamReference.getKind() == NodeKind.INVOCATION) {
            return ((BLangInvocation) streamReference).type.tsymbol.type == symTable.tableType;
        } else {
            return ((BLangVariableReference) streamReference).type.tsymbol.type == symTable.tableType;
        }
    }

    @Override
    public void visit(BLangWindow windowClause) {
        //do nothing
    }

    @Override
    public void visit(BLangInvocation invocationExpr) {
        BLangVariableReference variableReferenceNode = (BLangVariableReference) invocationExpr.getExpression();
        if (variableReferenceNode != null) {
            variableReferenceNode.accept(this);
        }
        if (!isSiddhiRuntimeEnabled) {
            if ((isGroupByAvailable)) {
                for (BLangExpression arg : invocationExpr.argExprs) {
                    typeChecker.checkExpr(arg, env);
                    switch (arg.getKind()) {
                        case NAMED_ARGS_EXPR:
                            invocationExpr.namedArgs.add(arg);
                            break;
                        case REST_ARGS_EXPR:
                            invocationExpr.restArgs.add(arg);
                            break;
                        default:
                            invocationExpr.requiredArgs.add(arg);
                            break;
                    }
                }
            } else {
                typeChecker.checkExpr(invocationExpr, env);
            }
        }
    }

    @Override
    public void visit(BLangWhere whereClause) {
        ExpressionNode expressionNode = whereClause.getExpression();
        ((BLangExpression) expressionNode).accept(this);
    }

    @Override
    public void visit(BLangBinaryExpr binaryExpr) {
        if (isSiddhiRuntimeEnabled) {
            ExpressionNode leftExpression = binaryExpr.getLeftExpression();
            ((BLangExpression) leftExpression).accept(this);

            ExpressionNode rightExpression = binaryExpr.getRightExpression();
            ((BLangExpression) rightExpression).accept(this);
        } else {
            this.typeChecker.checkExpr(binaryExpr, env);
        }
    }

    @Override
    public void visit(BLangSelectClause selectClause) {
        GroupByNode groupByNode = selectClause.getGroupBy();
        if (groupByNode != null) {
            isGroupByAvailable = true;
            ((BLangGroupBy) groupByNode).accept(this);
        }

        HavingNode havingNode = selectClause.getHaving();
        if (havingNode != null) {
            ((BLangHaving) havingNode).accept(this);
        }

        List<? extends SelectExpressionNode> selectExpressionsList = selectClause.getSelectExpressions();
        if (selectExpressionsList != null) {
            for (SelectExpressionNode selectExpressionNode : selectExpressionsList) {
                ((BLangSelectExpression) selectExpressionNode).accept(this);
            }
        }
        isGroupByAvailable = false;
    }

    @Override
    public void visit(BLangGroupBy groupBy) {
        List<? extends ExpressionNode> variableExpressionList = groupBy.getVariables();
        for (ExpressionNode expressionNode : variableExpressionList) {
            if (isSiddhiRuntimeEnabled || !(expressionNode.getKind() == NodeKind.INVOCATION)) {
                ((BLangExpression) expressionNode).accept(this);
                return;
            }

            BLangInvocation invocationExpr = (BLangInvocation) expressionNode;
            VariableReferenceNode variableReferenceNode = (VariableReferenceNode) invocationExpr.getExpression();
            if (variableReferenceNode != null) {
                ((BLangVariableReference) variableReferenceNode).accept(this);
            }
            typeChecker.checkExpr(invocationExpr, env);
        }
    }

    @Override
    public void visit(BLangHaving having) {
        ExpressionNode expressionNode = having.getExpression();
        if (expressionNode != null) {
            ((BLangExpression) expressionNode).accept(this);
        }
    }

    @Override
    public void visit(BLangOrderBy orderBy) {
        List<? extends OrderByVariableNode> orderByVariableList = orderBy.getVariables();
        for (OrderByVariableNode orderByVariableNode : orderByVariableList) {
            ((BLangOrderByVariable) orderByVariableNode).accept(this);
        }
    }

    @Override
    public void visit(BLangOrderByVariable orderByVariable) {
        BLangExpression expression = (BLangExpression) orderByVariable.getVariableReference();
        expression.accept(this);
    }

    @Override
    public void visit(BLangSelectExpression selectExpression) {
        ExpressionNode expressionNode = selectExpression.getExpression();
        if (!isSiddhiRuntimeEnabled) {
            if (expressionNode.getKind() == NodeKind.INVOCATION) {
                BLangInvocation invocation = (BLangInvocation) expressionNode;
                BSymbol invocationSymbol = symResolver.
                        resolvePkgSymbol(invocation.pos, env, names.fromString(invocation.pkgAlias.value)).
                        scope.lookup(new Name(invocation.name.value)).symbol;
                BSymbol aggregatorSymbol = symResolver.
                        resolvePkgSymbol(invocation.pos, env, Names.STREAMS_MODULE).
                        scope.lookup(new Name(AGGREGATOR_OBJECT_NAME)).symbol;

                if (invocationSymbol != null && invocationSymbol.type.getReturnType().tsymbol != aggregatorSymbol) {
                    this.typeChecker.checkExpr((BLangExpression) expressionNode, env);
                }
            } else {
                this.typeChecker.checkExpr((BLangExpression) expressionNode, env);
            }
        } else {
            ((BLangExpression) expressionNode).accept(this);
        }
    }

    @Override
    public void visit(BLangStreamAction streamAction) {
        BLangLambdaFunction function = (BLangLambdaFunction) streamAction.getInvokableBody();
        typeChecker.checkExpr(function, env);
        validateStreamingActionFunctionParameters(streamAction);
    }

    @Override
    public void visit(BLangJoinStreamingInput joinStreamingInput) {
        StreamingInput streamingInput = joinStreamingInput.getStreamingInput();
        if (streamingInput != null) {
            ((BLangStreamingInput) streamingInput).accept(this);
        }

        ExpressionNode expressionNode = joinStreamingInput.getOnExpression();
        if (expressionNode != null) {
            ((BLangExpression) expressionNode).accept(this);
        }
    }

    @Override
    public void visit(BLangSetAssignment setAssignmentClause) {
        ExpressionNode expressionNode = setAssignmentClause.getExpressionNode();
        ((BLangExpression) expressionNode).accept(this);

        ExpressionNode variableReference = setAssignmentClause.getVariableReference();
        ((BLangExpression) variableReference).accept(this);
    }

    @Override
    public void visit(BLangFieldBasedAccess fieldAccessExpr) {
        BLangVariableReference variableReferenceNode = (BLangVariableReference) fieldAccessExpr.getExpression();
        variableReferenceNode.accept(this);
    }

    @Override
    public void visit(BLangIndexBasedAccess indexAccessExpr) {
        if (!isSiddhiRuntimeEnabled) {
            this.typeChecker.checkExpr(indexAccessExpr, env);
        }
    }

    @Override
    public void visit(BLangSimpleVarRef varRefExpr) {
        if (!isSiddhiRuntimeEnabled) {
            this.typeChecker.checkExpr(varRefExpr, env);
        }
    }

    @Override
    public void visit(BLangLiteral literalExpr) {
        if (!isSiddhiRuntimeEnabled) {
            this.typeChecker.checkExpr(literalExpr, env);
        }
    }

    @Override
    public void visit(BLangTernaryExpr ternaryExpr) {
        if (!isSiddhiRuntimeEnabled) {
            this.typeChecker.checkExpr(ternaryExpr, env);
        }
    }


    @Override
    public void visit(BLangTableLiteral tableLiteral) {
        /* ignore */
    }

    @Override
    public void visit(BLangBracedOrTupleExpr bracedOrTupleExpr) {
        /* ignore */
    }

    @Override
    public void visit(BLangScope scopeNode) {
        visit(scopeNode.scopeBody);

        symbolEnter.defineNode(scopeNode.compensationFunction.function, env);
        typeChecker.checkExpr(scopeNode.compensationFunction, env);
        symbolEnter.defineNode(scopeNode, env);
    }

    @Override
    public void visit(BLangCompensate node) {
        if (symTable.notFoundSymbol.equals(symResolver.lookupSymbol(env, names.fromString(node
                .getScopeName()
                .getValue()), SymTag.SCOPE))) {
            dlog.error(node.pos, DiagnosticCode.UNDEFINED_SYMBOL, node.getScopeName().getValue());
        }
    }

    @Override
    public void visit(BLangConstant constant) {
        BLangExpression expression = (BLangExpression) constant.value;
        if (expression.getKind() != NodeKind.LITERAL) {
            dlog.error(expression.pos, DiagnosticCode.ONLY_SIMPLE_LITERALS_CAN_BE_ASSIGNED_TO_CONST);
            return;
        }

        BLangLiteral value = (BLangLiteral) constant.value;

        if (constant.typeNode != null) {
            // Check the type of the value.
            typeChecker.checkExpr(value, env, constant.symbol.literalValueType);
        } else {
            // We don't have any expected type in this case since the type node is not available. So we get the type
            // from the type tag of the value.
            typeChecker.checkExpr(value, env, symTable.getTypeFromTag(value.typeTag));
        }

        // We need to update the literal value and the type tag here. Otherwise we will encounter issues when
        // creating new literal nodes in desugar because we wont be able to identify byte and decimal types.
        constant.symbol.literalValue = value.value;
        constant.symbol.literalValueTypeTag = value.typeTag;

        // We need to check types for the values in value spaces. Otherwise, float, decimal will not be identified in
        // codegen when retrieving the default value.
        BLangFiniteTypeNode typeNode = (BLangFiniteTypeNode) constant.associatedTypeDefinition.typeNode;
        for (BLangExpression literal : typeNode.valueSpace) {
            typeChecker.checkExpr(literal, env, constant.symbol.type);
        }
    }

    // Private methods

    private void visitChannelSend(BLangWorkerSend node, BSymbol channelSymbol) {
        node.isChannel = true;

        if (symTable.notFoundSymbol.equals(channelSymbol)) {
            dlog.error(node.pos, DiagnosticCode.UNDEFINED_SYMBOL, node.getWorkerName().getValue());
            return;
        }

        if (TypeTags.CHANNEL != channelSymbol.type.tag) {
            dlog.error(node.pos, DiagnosticCode.INCOMPATIBLE_TYPES, symTable.channelType, channelSymbol.type);
            return;
        }

        if (node.keyExpr != null) {
            typeChecker.checkExpr(node.keyExpr, env);
        }

        BType constraint = ((BChannelType) channelSymbol.type).constraint;
        if (node.expr.type.tag != constraint.tag) {
            dlog.error(node.pos, DiagnosticCode.INCOMPATIBLE_TYPES, constraint, node.expr.type);
        }
    }

    private void handleForeachVariables(BLangForeach foreachStmt, List<BType> varTypes, SymbolEnv env) {
        for (int i = 0; i < foreachStmt.varRefs.size(); i++) {
            BLangExpression varRef = foreachStmt.varRefs.get(i);
            // foreach variables supports only simpleVarRef expressions only.
            if (varRef.getKind() != NodeKind.SIMPLE_VARIABLE_REF) {
                dlog.error(varRef.pos, DiagnosticCode.INVALID_VARIABLE_ASSIGNMENT, varRef);
                continue;
            }
            BLangSimpleVarRef simpleVarRef = (BLangSimpleVarRef) varRef;
            simpleVarRef.lhsVar = true;
            Name varName = names.fromIdNode(simpleVarRef.variableName);
            if (varName == Names.IGNORE) {
                simpleVarRef.type = this.symTable.noType;
                typeChecker.checkExpr(simpleVarRef, env);
                continue;
            }
            // Check variable symbol for existence.
            BSymbol symbol = symResolver.lookupSymbol(env, varName, SymTag.VARIABLE);
            if (symbol == symTable.notFoundSymbol) {
                symbolEnter.defineVarSymbol(simpleVarRef.pos, Collections.emptySet(), varTypes.get(i), varName, env);
                typeChecker.checkExpr(simpleVarRef, env);
            } else {
                dlog.error(simpleVarRef.pos, DiagnosticCode.REDECLARED_SYMBOL, varName);
            }
        }
    }

    private void checkRetryStmtValidity(BLangExpression retryCountExpr) {
        boolean error = true;
        NodeKind retryKind = retryCountExpr.getKind();
        if (retryKind == LITERAL) {
            if (retryCountExpr.type.tag == TypeTags.INT) {
                int retryCount = Integer.parseInt(((BLangLiteral) retryCountExpr).getValue().toString());
                if (retryCount >= 0) {
                    error = false;
                }
            }
        } else if (retryKind == NodeKind.SIMPLE_VARIABLE_REF) {
            if (((BLangSimpleVarRef) retryCountExpr).symbol.flags == Flags.FINAL) {
                if (((BLangSimpleVarRef) retryCountExpr).symbol.type.tag == TypeTags.INT) {
                    error = false;
                }
            }
        }
        if (error) {
            this.dlog.error(retryCountExpr.pos, DiagnosticCode.INVALID_RETRY_COUNT);
        }
    }

    private void checkTransactionHandlerValidity(BLangExpression transactionHanlder) {
        if (transactionHanlder != null) {
            BSymbol handlerSymbol = ((BLangSimpleVarRef) transactionHanlder).symbol;
            if (handlerSymbol != null && handlerSymbol.kind != SymbolKind.FUNCTION) {
                dlog.error(transactionHanlder.pos, DiagnosticCode.INVALID_FUNCTION_POINTER_ASSIGNMENT_FOR_HANDLER);
            }
            if (transactionHanlder.type.tag == TypeTags.INVOKABLE) {
                BInvokableType handlerType = (BInvokableType) transactionHanlder.type;
                int parameterCount = handlerType.paramTypes.size();
                if (parameterCount != 1) {
                    dlog.error(transactionHanlder.pos, DiagnosticCode.INVALID_TRANSACTION_HANDLER_ARGS);
                }
                if (handlerType.paramTypes.get(0).tag != TypeTags.STRING) {
                    dlog.error(transactionHanlder.pos, DiagnosticCode.INVALID_TRANSACTION_HANDLER_ARGS);
                }
                if (handlerType.retType.tag != TypeTags.NIL) {
                    dlog.error(transactionHanlder.pos, DiagnosticCode.INVALID_TRANSACTION_HANDLER_SIGNATURE);
                }
            } else {
                dlog.error(transactionHanlder.pos, DiagnosticCode.LAMBDA_REQUIRED_FOR_TRANSACTION_HANDLER);
            }
        }
    }

    private BLangExpression getBinaryExpr(BLangExpression lExpr,
                                          BLangExpression rExpr,
                                          OperatorKind opKind,
                                          BSymbol opSymbol) {
        BLangBinaryExpr binaryExpressionNode = (BLangBinaryExpr) TreeBuilder.createBinaryExpressionNode();
        binaryExpressionNode.lhsExpr = lExpr;
        binaryExpressionNode.rhsExpr = rExpr;
        binaryExpressionNode.pos = rExpr.pos;
        binaryExpressionNode.opKind = opKind;
        if (opSymbol != symTable.notFoundSymbol) {
            binaryExpressionNode.type = opSymbol.type.getReturnType();
            binaryExpressionNode.opSymbol = (BOperatorSymbol) opSymbol;
        } else {
            binaryExpressionNode.type = symTable.semanticError;
        }
        return binaryExpressionNode;
    }

    private boolean validateVariableDefinition(BLangExpression expr) {
        // following cases are invalid.
        // var a = [ x, y, ... ];
        // var a = { x : y };
        // var a = new ;
        final NodeKind kind = expr.getKind();
        if (kind == RECORD_LITERAL_EXPR || kind == NodeKind.ARRAY_LITERAL_EXPR
                || (kind == NodeKind.Type_INIT_EXPR && ((BLangTypeInit) expr).userDefinedType == null)) {
            dlog.error(expr.pos, DiagnosticCode.INVALID_ANY_VAR_DEF);
            return false;
        }
        if (kind == BRACED_TUPLE_EXPR) {
            BLangBracedOrTupleExpr bracedOrTupleExpr = (BLangBracedOrTupleExpr) expr;
            if (bracedOrTupleExpr.expressions.size() > 1 && bracedOrTupleExpr.expressions.stream()
                    .anyMatch(literal -> literal.getKind() == LITERAL)) {
                dlog.error(expr.pos, DiagnosticCode.INVALID_ANY_VAR_DEF);
                return false;
            }
        }
        return true;
    }

    private BType getTypeOfVarReferenceInAssignment(BLangExpression expr) {
        // In assignment, lhs supports only simpleVarRef, indexBasedAccess, filedBasedAccess expressions.
        if (expr.getKind() != NodeKind.SIMPLE_VARIABLE_REF &&
                expr.getKind() != NodeKind.INDEX_BASED_ACCESS_EXPR &&
                expr.getKind() != NodeKind.FIELD_BASED_ACCESS_EXPR &&
                expr.getKind() != NodeKind.XML_ATTRIBUTE_ACCESS_EXPR &&
                expr.getKind() != NodeKind.TUPLE_VARIABLE_REF) {
            dlog.error(expr.pos, DiagnosticCode.INVALID_VARIABLE_ASSIGNMENT, expr);
            return symTable.semanticError;
        }

        BLangVariableReference varRefExpr = (BLangVariableReference) expr;
        varRefExpr.lhsVar = true;
        typeChecker.checkExpr(varRefExpr, env);

        //Check whether this is an readonly field.
        checkReadonlyAssignment(varRefExpr);

        checkConstantAssignment(varRefExpr);
        return varRefExpr.type;
    }

    private void checkOutputAttributesWithOutputConstraint(BLangStatement streamingQueryStatement) {
        List<? extends SelectExpressionNode> selectExpressions =
                ((BLangStreamingQueryStatement) streamingQueryStatement).getSelectClause().getSelectExpressions();

        List<String> variableList = new ArrayList<>();
        boolean isSelectAll = true;
        if (!((BLangStreamingQueryStatement) streamingQueryStatement).getSelectClause().isSelectAll()) {
            isSelectAll = false;
            for (SelectExpressionNode expressionNode : selectExpressions) {
                String variableName;
                if (expressionNode.getIdentifier() != null) {
                    variableName = expressionNode.getIdentifier();
                } else {
                    if (expressionNode.getExpression() instanceof BLangFieldBasedAccess) {
                        variableName = ((BLangFieldBasedAccess) expressionNode.getExpression()).field.value;
                    } else {
                        variableName = ((BLangSimpleVarRef) (expressionNode).getExpression()).variableName.value;
                    }
                }
                variableList.add(variableName);
            }
        }

        // Validate whether input stream constraint type only contains attribute type that can be processed by Siddhi
        if (((BLangStreamingQueryStatement) streamingQueryStatement).getStreamingInput() != null) {
            List<BField> fields = ((BStructureType) ((BStreamType) ((BLangExpression)
                    (((BLangStreamingQueryStatement) streamingQueryStatement).getStreamingInput()).
                            getStreamReference()).type).constraint).fields;

            for (BField structField : fields) {
                validateStreamEventType(((BLangStreamingQueryStatement) streamingQueryStatement).pos, structField);
                if (isSelectAll) {
                    //create the variable list to validate when select * clause is used in query
                    variableList.add(structField.name.value);
                }
            }
        }

        BType streamActionArgumentType = ((BInvokableType) ((BLangLambdaFunction) (((BLangStreamingQueryStatement)
                streamingQueryStatement).getStreamingAction()).getInvokableBody()).type).paramTypes.get(0);

        if (streamActionArgumentType.tag == TypeTags.ARRAY) {
            BType structType = (((BArrayType) streamActionArgumentType).eType);

            if (structType.tag == TypeTags.OBJECT || structType.tag == TypeTags.RECORD) {
                List<BField> structFieldList = ((BStructureType) structType).fields;
                List<String> structFieldNameList = new ArrayList<>();
                for (BField structField : structFieldList) {
                    validateStreamEventType(((BLangStreamAction) ((BLangStreamingQueryStatement)
                            streamingQueryStatement).getStreamingAction()).pos, structField);
                    structFieldNameList.add(structField.name.value);
                }

                if (!variableList.equals(structFieldNameList)) {
                    dlog.error(((BLangStreamAction) ((BLangStreamingQueryStatement) streamingQueryStatement).
                            getStreamingAction()).pos, DiagnosticCode.INCOMPATIBLE_STREAM_ACTION_ARGUMENT, structType);
                }
            }
        }
    }

    private void validateStreamEventType(DiagnosticPos pos, BField field) {
        if (!(field.type.tag == TypeTags.INT || field.type.tag == TypeTags.BOOLEAN || field.type.tag == TypeTags.STRING
                || field.type.tag == TypeTags.FLOAT)) {
            dlog.error(pos, DiagnosticCode.INVALID_STREAM_ATTRIBUTE_TYPE);
        }
    }

    private void validateStreamingEventType(DiagnosticPos pos, BType actualType, String attributeName, BType expType,
                                            DiagnosticCode diagCode) {
        if (expType.tag == TypeTags.SEMANTIC_ERROR) {
            return;
        } else if (expType.tag == TypeTags.NONE) {
            return;
        } else if (actualType.tag == TypeTags.SEMANTIC_ERROR) {
            return;
        } else if (this.types.isAssignable(actualType, expType)) {
            return;
        }

        // e.g. incompatible types: expected 'int' for attribute 'name', found 'string'
        dlog.error(pos, diagCode, expType, attributeName, actualType);
    }

    private void validateOutputAttributeTypes(BLangStatement streamingQueryStatement) {
        StreamingInput streamingInput = ((BLangStreamingQueryStatement) streamingQueryStatement).getStreamingInput();
        JoinStreamingInput joinStreamingInput = ((BLangStreamingQueryStatement) streamingQueryStatement).
                getJoiningInput();

        if (streamingInput != null) {
            Map<String, List<BField>> inputStreamSpecificFieldMap =
                    createInputStreamSpecificFieldMap(streamingInput, joinStreamingInput);
            BType streamActionArgumentType = ((BInvokableType) ((BLangLambdaFunction) (((BLangStreamingQueryStatement)
                    streamingQueryStatement).getStreamingAction()).getInvokableBody()).type).paramTypes.get(0);

            if (streamActionArgumentType.tag == TypeTags.ARRAY) {
                BType structType = (((BArrayType) streamActionArgumentType).eType);

                if (structType.tag == TypeTags.OBJECT || structType.tag == TypeTags.RECORD) {
                    List<BField> outputStreamFieldList = ((BStructureType) structType).fields;
                    List<? extends SelectExpressionNode> selectExpressions = ((BLangStreamingQueryStatement)
                            streamingQueryStatement).getSelectClause().getSelectExpressions();

                    if (!((BLangStreamingQueryStatement) streamingQueryStatement).getSelectClause().isSelectAll()) {
                        for (int i = 0; i < selectExpressions.size(); i++) {
                            SelectExpressionNode expressionNode = selectExpressions.get(i);
                            BField structField = null;
                            if (expressionNode.getExpression() instanceof BLangFieldBasedAccess) {
                                String attributeName =
                                        ((BLangFieldBasedAccess) expressionNode.getExpression()).field.value;
                                String streamIdentifier = ((BLangSimpleVarRef) ((BLangFieldBasedAccess) expressionNode.
                                        getExpression()).expr).variableName.value;

                                List<BField> streamFieldList = inputStreamSpecificFieldMap.
                                        get(streamIdentifier);
                                if (streamFieldList == null) {
                                    dlog.error(((BLangSelectClause)
                                                    ((BLangStreamingQueryStatement) streamingQueryStatement).
                                                            getSelectClause()).pos,
                                            DiagnosticCode.UNDEFINED_STREAM_REFERENCE, streamIdentifier);
                                } else {
                                    structField = getStructField(streamFieldList, attributeName);
                                    validateAttributeWithOutputStruct(structField, attributeName,
                                            streamingQueryStatement, outputStreamFieldList.get(i));
                                }
                            } else if (expressionNode.getExpression() instanceof BLangSimpleVarRef) {
                                String attributeName = ((BLangSimpleVarRef) expressionNode.getExpression()).
                                        variableName.getValue();

                                for (List<BField> streamFieldList :
                                        inputStreamSpecificFieldMap.values()) {
                                    structField = getStructField(streamFieldList, attributeName);
                                    if (structField != null) {
                                        break;
                                    }
                                }
                                validateAttributeWithOutputStruct(structField, attributeName, streamingQueryStatement,
                                        outputStreamFieldList.get(i));
                            }
                        }
                    } else {
                        List<BField> inputStreamFields = ((BStructureType) ((BStreamType)
                                ((BLangExpression) (((BLangStreamingQueryStatement) streamingQueryStatement).
                                        getStreamingInput()).getStreamReference()).type).constraint).fields;

                        for (int i = 0; i < inputStreamFields.size(); i++) {
                            BField inputStructField = inputStreamFields.get(i);
                            BField outputStructField = outputStreamFieldList.get(i);
                            validateStreamingEventType(((BLangStreamAction) ((BLangStreamingQueryStatement)
                                            streamingQueryStatement).getStreamingAction()).pos,
                                    outputStructField.getType(), outputStructField.getName().getValue(),
                                    inputStructField.getType(), DiagnosticCode.STREAMING_INCOMPATIBLE_TYPES);
                        }
                    }
                }
            }
        }
    }

    private List<BField> getFieldListFromStreamInput(StreamingInput streamingInput) {
        return ((BStructureType) ((BStreamType) ((BLangSimpleVarRef)
                streamingInput.getStreamReference()).type).constraint).fields;
    }

    private String getStreamIdentifier(StreamingInput streamingInput) {
        String streamIdentifier = streamingInput.getAlias();
        if (streamIdentifier == null) {
            streamIdentifier = ((BLangSimpleVarRef) streamingInput.getStreamReference()).variableName.value;
        }

        return streamIdentifier;
    }

    private BField getStructField(List<BField> fieldList, String fieldName) {
        for (BField structField : fieldList) {
            String structFieldName = structField.name.getValue();
            if (structFieldName.equalsIgnoreCase(fieldName)) {
                return structField;
            }
        }

        return null;
    }

    private void validateAttributeWithOutputStruct(BField structField, String attributeName,
                                                   BLangStatement streamingQueryStatement,
                                                   BField outputStructField) {

        if (structField != null) {
            validateStreamingEventType(((BLangStreamAction) ((BLangStreamingQueryStatement)
                            streamingQueryStatement).getStreamingAction()).pos,
                    outputStructField.getType(), attributeName, structField.getType(),
                    DiagnosticCode.STREAMING_INCOMPATIBLE_TYPES);
        }
    }

    private Map<String, List<BField>> createInputStreamSpecificFieldMap
            (StreamingInput streamingInput, JoinStreamingInput joinStreamingInput) {

        Map<String, List<BField>> inputStreamSpecificFieldMap = new HashMap<>();
        String firstStreamIdentifier = getStreamIdentifier(streamingInput);
        List<BField> firstInputStreamFieldList = getFieldListFromStreamInput(streamingInput);
        inputStreamSpecificFieldMap.put(firstStreamIdentifier, firstInputStreamFieldList);

        if (joinStreamingInput != null) {
            List<BField> secondInputStreamFieldList =
                    getFieldListFromStreamInput(joinStreamingInput.getStreamingInput());
            String secondStreamIdentifier = getStreamIdentifier(joinStreamingInput.getStreamingInput());
            inputStreamSpecificFieldMap.put(secondStreamIdentifier, secondInputStreamFieldList);
        }

        return inputStreamSpecificFieldMap;
    }

    private void validateStreamingActionFunctionParameters(BLangStreamAction streamAction) {
        List<BLangSimpleVariable> functionParameters = ((BLangFunction) streamAction.getInvokableBody().
                getFunctionNode()).requiredParams;
        if (functionParameters == null || functionParameters.size() != 1) {
            dlog.error((streamAction).pos,
                    DiagnosticCode.INVALID_STREAM_ACTION_ARGUMENT_COUNT,
                    functionParameters == null ? 0 : functionParameters.size());
        } else if (!(functionParameters.get(0).type.tag == TypeTags.ARRAY &&
                (((BArrayType) functionParameters.get(0).type).eType.tag == TypeTags.OBJECT)
                || ((BArrayType) functionParameters.get(0).type).eType.tag == TypeTags.RECORD)) {
            dlog.error((streamAction).pos, DiagnosticCode.INVALID_STREAM_ACTION_ARGUMENT_TYPE,
                    ((BArrayType) functionParameters.get(0).type).eType.getKind());
        }
    }

    private void defineSelectorAttributes(SymbolEnv stmtEnv, StreamingQueryStatementNode node) {
        if (node.getStreamingAction() == null) {
            return;
        }
        BType streamActionArgumentType = ((BLangLambdaFunction) node.getStreamingAction()
                .getInvokableBody()).function.requiredParams.get(0).type;
        if (streamActionArgumentType.tag != TypeTags.ARRAY) {
            return;
        }
        BType structType = (((BArrayType) streamActionArgumentType).eType);
        if (structType.tag == TypeTags.OBJECT || structType.tag == TypeTags.RECORD) {
            List<BField> outputStreamFieldList = ((BStructureType) structType).fields;
            for (BField field : outputStreamFieldList) {
                stmtEnv.scope.define(field.name, field.symbol);
            }
        }
    }

    /**
     * Validate functions attached to objects.
     *
     * @param funcNode Function node
     */
    private void validateObjectAttachedFunction(BLangFunction funcNode) {
        if (funcNode.attachedOuterFunction) {
            // object outer attached function must have a body
            if (funcNode.body == null) {
                dlog.error(funcNode.pos, DiagnosticCode.ATTACHED_FUNCTIONS_MUST_HAVE_BODY, funcNode.name);
            }

            if (Symbols.isFlagOn(funcNode.receiver.type.tsymbol.flags, Flags.ABSTRACT)) {
                dlog.error(funcNode.pos, DiagnosticCode.CANNOT_ATTACH_FUNCTIONS_TO_ABSTRACT_OBJECT, funcNode.name,
                        funcNode.receiver.type);
            }

            return;
        }

        if (!funcNode.attachedFunction) {
            return;
        }

        // If the function is attached to an abstract object, it don't need to have an implementation.
        if (Symbols.isFlagOn(funcNode.receiver.type.tsymbol.flags, Flags.ABSTRACT)) {
            if (funcNode.body != null) {
                dlog.error(funcNode.pos, DiagnosticCode.ABSTRACT_OBJECT_FUNCTION_CANNOT_HAVE_BODY, funcNode.name,
                        funcNode.receiver.type);
            }
            return;
        }

        // There must be an implementation at the outer level, if the function is an interface.
        if (funcNode.interfaceFunction && !env.enclPkg.objAttachedFunctions.contains(funcNode.symbol)) {
            dlog.error(funcNode.pos, DiagnosticCode.INVALID_INTERFACE_ON_NON_ABSTRACT_OBJECT, funcNode.name,
                    funcNode.receiver.type);
        }
    }

    private void validateReferencedFunction(DiagnosticPos pos, BAttachedFunction func, SymbolEnv env) {
        if (Symbols.isFlagOn(func.symbol.receiverSymbol.type.tsymbol.flags, Flags.ABSTRACT)) {
            return;
        }

        if (!Symbols.isFlagOn(func.symbol.flags, Flags.INTERFACE)) {
            return;
        }

        // There must be an implementation at the outer level, if the function is an interface.
        if (!env.enclPkg.objAttachedFunctions.contains(func.symbol)) {
            dlog.error(pos, DiagnosticCode.INVALID_INTERFACE_ON_NON_ABSTRACT_OBJECT, func.funcName,
                    func.symbol.receiverSymbol.type);
        }
    }

    private void addElseTypeGuards(BLangIf ifNode) {
        SymbolEnv elseEnv = SymbolEnv.createBlockEnv((BLangBlockStmt) ifNode.elseStmt, env);
        for (Entry<BVarSymbol, Set<BType>> entry : this.typeGuards.entrySet()) {
            BVarSymbol originalVarSymbol = entry.getKey();
            BType remainingType = getRemainingType(originalVarSymbol.type, entry.getValue());
            BVarSymbol varSymbol = new BVarSymbol(0, originalVarSymbol.name, elseEnv.scope.owner.pkgID, remainingType,
                    this.env.scope.owner);
            symbolEnter.defineShadowedSymbol(ifNode.expr.pos, varSymbol, elseEnv);

            // Cache the type guards, to be reused at the desugar.
            ifNode.elseTypeGuards.put(originalVarSymbol, varSymbol);
        }
    }

    private void addTypeGuards(Map<BVarSymbol, BType> typeGuards) {
        if (this.typeGuards == null) {
            this.typeGuards = new HashMap<>();
            this.typeGuards = typeGuards.entrySet().stream()
                    .collect(Collectors.toMap(Map.Entry::getKey, e -> new HashSet() {
                        {
                            add(e.getValue());
                        }
                    }));
            return;
        }

        for (Entry<BVarSymbol, BType> entry : typeGuards.entrySet()) {
            Set<BType> typGuardsForSymbol = this.typeGuards.get(entry.getKey());
            if (typGuardsForSymbol == null) {
                typGuardsForSymbol = new HashSet<>();
                this.typeGuards.put(entry.getKey(), typGuardsForSymbol);
            }

            typGuardsForSymbol.add(entry.getValue());
        }
    }

    private void resetTypeGards() {
        this.typeGuards = null;
    }

    private BType getRemainingType(BType originalType, Set<BType> set) {
        if (originalType.tag != TypeTags.UNION) {
            return originalType;
        }

        List<BType> memberTypes = new ArrayList<>(((BUnionType) originalType).getMemberTypes());

        for (BType removeType : set) {
            if (removeType.tag != TypeTags.UNION) {
                memberTypes.remove(removeType);
            } else {
                ((BUnionType) removeType).getMemberTypes().forEach(type -> memberTypes.remove(type));
            }

            if (memberTypes.size() == 1) {
                return memberTypes.get(0);
            }
        }

        return new BUnionType(null, new HashSet<>(memberTypes), memberTypes.contains(symTable.nilType));
    }
}<|MERGE_RESOLUTION|>--- conflicted
+++ resolved
@@ -1452,26 +1452,6 @@
         if (!this.isInTopLevelWorkerEnv()) {
             this.dlog.error(workerSendNode.pos, DiagnosticCode.INVALID_WORKER_SEND_POSITION);
         }
-<<<<<<< HEAD
-=======
-        if (!workerSendNode.isForkJoinSend) {
-            String workerName = workerSendNode.workerIdentifier.getValue();
-            if (!this.workerExists(this.env, workerName)) {
-                this.dlog.error(workerSendNode.pos, DiagnosticCode.UNDEFINED_WORKER, workerName);
-            }
-        }
-    }
-
-    @Override
-    public void visit(BLangWorkerReceive workerReceiveNode) {
-        BSymbol symbol = symResolver
-                .lookupSymbol(env, names.fromIdNode(workerReceiveNode.workerIdentifier), SymTag.VARIABLE);
-
-        if (workerReceiveNode.isChannel || symbol.getType().tag == TypeTags.CHANNEL) {
-            visitChannelReceive(workerReceiveNode, symbol);
-            return;
-        }
->>>>>>> 8cb40286
 
         String workerName = workerSendNode.workerIdentifier.getValue();
         if (!this.workerExists(this.env, workerName)) {
