--- conflicted
+++ resolved
@@ -1090,15 +1090,9 @@
     // Statements
 
     public void visit(BLangBlockStmt blockNode) {
-<<<<<<< HEAD
-        SymbolEnv blockEnv = SymbolEnv.createBlockEnv(blockNode, env);
-        blockEnv.exposedClosureHolder = blockNode.dataHolder;
-        // Analyze statements in the block node
-        blockNode.stmts.forEach(stmt -> analyzeStmt(stmt, blockEnv));
-=======
         env = SymbolEnv.createBlockEnv(blockNode, env);
+        env.exposedClosureHolder = blockNode.dataHolder;
         blockNode.stmts.forEach(stmt -> analyzeStmt(stmt, env));
->>>>>>> 6455ee49
     }
 
     public void visit(BLangSimpleVariableDef varDefNode) {
