--- conflicted
+++ resolved
@@ -463,12 +463,8 @@
                 dlog.error(varNode.pos, DiagnosticCode.SEALED_ARRAY_TYPE_NOT_INITIALIZED);
                 return;
             }
-<<<<<<< HEAD
             if ((varNode.symbol.type.tag != TypeTags.CHANNEL && varNode.symbol.type.tag != TypeTags.STREAM &&
                     varNode.symbol.owner.tag == SymTag.PACKAGE) || Symbols
-=======
-            if ((varNode.symbol.type.tag != TypeTags.CHANNEL && varNode.symbol.owner.tag == SymTag.PACKAGE) || Symbols
->>>>>>> ac06ab92
                     .isFlagOn(varNode.symbol.flags, Flags.LISTENER)) {
                 dlog.error(varNode.pos, DiagnosticCode.UNINITIALIZED_VARIABLE, varNode.name);
             }
@@ -481,20 +477,9 @@
         SymbolEnv varInitEnv = SymbolEnv.createVarInitEnv(varNode, env, varNode.symbol);
 
         typeChecker.checkExpr(rhsExpr, varInitEnv, lhsType);
-<<<<<<< HEAD
-        if (Symbols.isFlagOn(varNode.symbol.flags, Flags.LISTENER)) {
-            final BSymbol bSymbol = symResolver.lookupSymbol(env, Names.ABSTRACT_LISTENER, SymTag.TYPE);
-            if (bSymbol == symTable.notFoundSymbol) {
-                throw new AssertionError("Abstract Listener not defined.");
-            }
-            if (!types.isAssignable(varNode.symbol.type, bSymbol.type)) {
-                dlog.error(varNode.pos, DiagnosticCode.INVALID_LISTENER_VARIABLE, varNode.name);
-            }
-=======
         if (Symbols.isFlagOn(varNode.symbol.flags, Flags.LISTENER) && !types
                 .checkListenerCompatibility(env, varNode.symbol.type)) {
             dlog.error(varNode.pos, DiagnosticCode.INVALID_LISTENER_VARIABLE, varNode.name);
->>>>>>> ac06ab92
         }
     }
 
@@ -1304,33 +1289,19 @@
     public void visit(BLangService serviceNode) {
         BServiceSymbol serviceSymbol = (BServiceSymbol) serviceNode.symbol;
         SymbolEnv serviceEnv = SymbolEnv.createServiceEnv(serviceNode, serviceSymbol.scope, env);
-<<<<<<< HEAD
-        serviceNode.annAttachments.forEach(a -> {
-            a.attachPoint = AttachPoint.SERVICE;
-            this.analyzeDef(a, serviceEnv);
-=======
         serviceNode.annAttachments.forEach(annotationAttachment -> {
             annotationAttachment.attachPoints.add(AttachPoint.SERVICE);
             this.analyzeDef(annotationAttachment, serviceEnv);
->>>>>>> ac06ab92
         });
 
         if (serviceNode.isAnonymousServiceValue) {
             return;
         }
-<<<<<<< HEAD
-        final BSymbol bSymbol = symResolver.lookupSymbol(env, Names.ABSTRACT_LISTENER, SymTag.TYPE);
-        if (bSymbol == symTable.notFoundSymbol) {
-            throw new AssertionError("Abstract Listener not defined.");
-        }
-        typeChecker.checkExpr(serviceNode.attachExpr, env, bSymbol.type);
-=======
         final BType exprType = typeChecker.checkExpr(serviceNode.attachExpr, env);
         if (!types.checkListenerCompatibility(env, exprType)) {
             dlog.error(serviceNode.attachExpr.pos, DiagnosticCode.INCOMPATIBLE_TYPES, Names.ABSTRACT_LISTENER,
                     exprType);
         }
->>>>>>> ac06ab92
 
         // TODO : Fix this.
         if (serviceNode.attachExpr.getKind() == NodeKind.SIMPLE_VARIABLE_REF) {
@@ -1352,18 +1323,6 @@
     }
 
     public void visit(BLangResource resourceNode) {
-<<<<<<< HEAD
-        BSymbol resourceSymbol = resourceNode.symbol;
-        SymbolEnv resourceEnv = SymbolEnv.createResourceActionSymbolEnv(resourceNode, resourceSymbol.scope, env);
-        resourceNode.annAttachments.forEach(a -> {
-            a.attachPoint = AttachPoint.RESOURCE;
-            this.analyzeDef(a, resourceEnv);
-        });
-        resourceNode.requiredParams.forEach(p -> analyzeDef(p, resourceEnv));
-        analyzeStmt(resourceNode.body, resourceEnv);
-        this.processWorkers(resourceNode, resourceEnv);
-=======
->>>>>>> ac06ab92
     }
 
     public void visit(BLangTryCatchFinally tryCatchFinally) {
