--- conflicted
+++ resolved
@@ -87,12 +87,8 @@
     MATCH_EXPRESSION,
     MATCH_EXPRESSION_PATTERN_CLAUSE,
     CHECK_EXPR,
-<<<<<<< HEAD
+    ERROR_CONSTRUCTOR,
     TYPE_TEST_EXPR,
-=======
-    ERROR_CONSTRUCTOR,
->>>>>>> e08c7848
-
     DOCUMENTATION_DESCRIPTION,
     DOCUMENTATION_PARAMETER,
 
