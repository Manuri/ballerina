--- conflicted
+++ resolved
@@ -40,13 +40,9 @@
 
     List<? extends EndpointNode> getGlobalEndpoints();
 
-<<<<<<< HEAD
     List<? extends LiteralNode> getConstants();
 
-    List<? extends VariableNode> getGlobalVariables();
-=======
     List<? extends SimpleVariableNode> getGlobalVariables();
->>>>>>> 658906fe
 
     void addGlobalVariable(SimpleVariableNode globalVar);
 
