--- conflicted
+++ resolved
@@ -589,7 +589,14 @@
         return new BLangTableQueryExpression();
     }
 
-<<<<<<< HEAD
+    public static RestArgsNode createVarArgsNode() {
+        return new BLangRestArgsExpression();
+    }
+
+    public static NamedArgNode createNamedArgNode() {
+        return new BLangNamedArgsExpression();
+    }
+
     public static SetAssignmentNode createSetAssignmentNode() {
         return new BLangSetAssignment();
     }
@@ -624,13 +631,5 @@
 
     public static PatternClause createPatternClause() {
         return new BLangPatternClause();
-=======
-    public static RestArgsNode createVarArgsNode() {
-        return new BLangRestArgsExpression();
-    }
-
-    public static NamedArgNode createNamedArgNode() {
-        return new BLangNamedArgsExpression();
->>>>>>> 5a22b72c
     }
 }