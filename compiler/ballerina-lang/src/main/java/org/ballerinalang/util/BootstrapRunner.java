package org.ballerinalang.util;

import org.ballerinalang.compiler.BLangCompilerException;
import org.ballerinalang.model.elements.PackageID;
import org.wso2.ballerinalang.compiler.semantics.model.symbols.BPackageSymbol;
import org.wso2.ballerinalang.compiler.tree.BLangPackage;
import org.wso2.ballerinalang.compiler.util.Name;
import org.wso2.ballerinalang.programfile.PackageFileWriter;

import java.io.IOException;
import java.io.PrintStream;
import java.lang.reflect.InvocationTargetException;
import java.lang.reflect.Method;
import java.nio.file.Files;
import java.nio.file.Path;
import java.util.ArrayList;
import java.util.Arrays;
import java.util.List;
import java.util.Locale;
import java.util.Map;
import java.util.Optional;
import java.util.Scanner;
import java.util.concurrent.TimeUnit;

/**
 * Creates jars in file system using bootstrap pack and create class loader hierarchy for them.
 */
public class BootstrapRunner {
    private static PrintStream outStream = System.out;
    private static PrintStream errorStream = System.err;

    public static void generateJarBinary(String entryBir, String jarOutputPath,
                                         boolean dumpBir, String... birCachePaths) {
        String bootstrapHome = System.getProperty("ballerina.bootstrap.home");
        if (bootstrapHome == null) {
            generateJarBinaryViaCompiledBackend(entryBir, jarOutputPath, dumpBir, birCachePaths);
            return;
        }

        List<String> commands = new ArrayList<>();
        boolean isWindows = System.getProperty("os.name").toLowerCase(Locale.ENGLISH).contains("windows");
        if (isWindows) {
            commands.add("cmd.exe");
            commands.add("/c");
            commands.add(bootstrapHome + "\\bin\\ballerina.bat");
        } else {
            commands.add("sh");
            commands.add(bootstrapHome + "/bin/ballerina");
        }
        commands.add("run");
        commands.add(bootstrapHome + "/bin/compiler_backend_jvm.balx");
        commands.add(entryBir);
        if (isWindows) {
            commands.add("\"\""); // no native map for test file
        } else {
            commands.add(""); // no native map for test file
        }
        commands.add(jarOutputPath);
        commands.add(dumpBir ? "true" : "false"); // dump bir
        commands.addAll(Arrays.asList(birCachePaths));

        ProcessBuilder balProcess = new ProcessBuilder(commands);
        Map<String, String> env = balProcess.environment();
        env.remove("BAL_JAVA_DEBUG");
        env.remove("JAVA_OPTS");
<<<<<<< HEAD

=======
        
>>>>>>> c3593b7e
        try {
            Process process = balProcess.start();
            Scanner errorScanner = new Scanner(process.getErrorStream());
            Scanner outputScanner = new Scanner(process.getInputStream());

            boolean processEnded = process.waitFor(120 * 5, TimeUnit.SECONDS);

            while (outputScanner.hasNext()) {
                outStream.println(outputScanner.nextLine());
            }

            while (errorScanner.hasNext()) {
                errorStream.println(errorScanner.nextLine());
            }
            if (!processEnded) {
                throw new BLangCompilerException("failed to generate jar file within 120s.");
            }
            if (process.exitValue() != 0) {
                throw new BLangCompilerException("jvm code gen phase failed.");
            }
        } catch (IOException e) {
            throw new BLangCompilerException("could not run compiler_backend_jvm.balx", e);
        } catch (InterruptedException e) {
            throw new BLangCompilerException("jvm code gen interrupted", e);
        }
    }


    public static void generateJarBinaryViaCompiledBackend(String entryBir, String jarOutputPath,
                                                           boolean dumpBir, String... birCachePaths) {
        List<String> commands = new ArrayList<>();
        commands.add(entryBir);
        commands.add(""); // no native map for test file
        commands.add(jarOutputPath);
        commands.add(dumpBir ? "true" : "false"); // dump bir
        commands.addAll(Arrays.asList(birCachePaths));

        try {
            Class<?> backendMain = Class.forName("ballerina.compiler_backend_jvm.___init");
            Method backendMainMethod = backendMain.getMethod("main", String[].class);
            Object[] params = new Object[]{commands.toArray(new String[0])};
            backendMainMethod.invoke(null, params);
        } catch (ClassNotFoundException | NoSuchMethodException |
                IllegalAccessException | InvocationTargetException e) {
            throw new BLangCompilerException("could not invoke compiler backend", e);
        }
    }

    public static void writeNonEntryPkgs(List<BPackageSymbol> imports, Path birCache, Path importsBirCache,
                                         Path jarTargetDir, boolean dumpBir)
            throws IOException {
        for (BPackageSymbol pkg : imports) {
            PackageID id = pkg.pkgID;
            //Todo: ballerinax check shouldn't be here. This should be fixed by having a proper package hierarchy.
            //Todo: Remove ballerinax check after fixing it by the packerina team
            if (!"ballerina".equals(id.orgName.value) && !"ballerinax".equals(id.orgName.value)) {
                writeNonEntryPkgs(pkg.imports, birCache, importsBirCache, jarTargetDir, dumpBir);

                byte[] bytes = PackageFileWriter.writePackage(pkg.birPackageFile);
                Path pkgBirDir = importsBirCache.resolve(id.orgName.value)
                                                .resolve(id.name.value)
                                                .resolve(id.version.value.isEmpty() ? "0.0.0" : id.version.value);
                Files.createDirectories(pkgBirDir);
                Path pkgBir = pkgBirDir.resolve(id.name.value + ".bir");
                Files.write(pkgBir, bytes);

                String jarOutputPath = jarTargetDir.resolve(id.name.value + ".jar").toString();
                generateJarBinary(pkgBir.toString(), jarOutputPath, dumpBir, birCache.toString(),
                                  importsBirCache.toString());
            }
        }
    }

    public static JBallerinaInMemoryClassLoader createClassLoaders(BLangPackage bLangPackage,
                                                                   Path systemBirCache,
                                                                   Path buildRoot,
                                                                   Optional<Path> jarTargetRoot,
                                                                   boolean dumpBir) throws IOException {
        byte[] bytes = PackageFileWriter.writePackage(bLangPackage.symbol.birPackageFile);
        String fileName = calcFileNameForJar(bLangPackage);
        Files.createDirectories(buildRoot);
        Path intermediates = Files.createTempDirectory(buildRoot, fileName + "-");
        Path entryBir = intermediates.resolve(fileName + ".bir");
        Path jarTarget = jarTargetRoot.orElse(intermediates).resolve(fileName + ".jar");
        Files.write(entryBir, bytes);

        Path importsBirCache = intermediates.resolve("imports").resolve("bir-cache");
        Path importsTarget = importsBirCache.getParent().resolve("generated-bir-jar");
        Files.createDirectories(importsTarget);

        writeNonEntryPkgs(bLangPackage.symbol.imports, systemBirCache, importsBirCache, importsTarget, dumpBir);
        generateJarBinary(entryBir.toString(), jarTarget.toString(), dumpBir, systemBirCache.toString(),
                          importsBirCache.toString());

        if (!Files.exists(jarTarget)) {
            throw new RuntimeException("Compiled binary jar is not found");
        }

        return new JBallerinaInMemoryClassLoader(jarTarget, importsTarget.toFile());
    }

    private static String calcFileNameForJar(BLangPackage bLangPackage) {
        PackageID pkgID = bLangPackage.pos.src.pkgID;
        Name sourceFileName = pkgID.sourceFileName;
        if (sourceFileName != null) {
            return sourceFileName.value.replaceAll("\\.bal$", "");
        }
        return pkgID.name.value;
    }
}
<|MERGE_RESOLUTION|>--- conflicted
+++ resolved
@@ -63,11 +63,7 @@
         Map<String, String> env = balProcess.environment();
         env.remove("BAL_JAVA_DEBUG");
         env.remove("JAVA_OPTS");
-<<<<<<< HEAD
 
-=======
-        
->>>>>>> c3593b7e
         try {
             Process process = balProcess.start();
             Scanner errorScanner = new Scanner(process.getErrorStream());
