--- conflicted
+++ resolved
@@ -235,51 +235,6 @@
                 .map(Name::getValue)
                 .collect(Collectors.joining(".")));
         if (sourceDoc.hasProjectRepo() && compileFullProject && !sourceRoot.isEmpty()) {
-<<<<<<< HEAD
-            File projectDir = new File(sourceRoot);
-            File[] files = projectDir.listFiles();
-            if (files != null) {
-                for (File file : files) {
-                    if (isBallerinaPackage(file) || isBallerinaFile(file)) {
-                        Path filePath = sourceDoc.getPath();
-                        String relativeFilePath = getCurrentModulePath(filePath).relativize(filePath).toString();
-                        PackageID packageID = new PackageID(relativeFilePath);
-                        CompilerContext compilerContext = prepareCompilerContext(packageID, pkgRepo, sourceDoc,
-                                                                                 preserveWS, docManager);
-                        BallerinaFile ballerinaFile = compileModule(file.getName(), context, compilerContext,
-                                                                    relativeFilePath, errStrategy, sourceRoot, uri);
-                        Optional<BLangPackage> bLangPackage = ballerinaFile.getBLangPackage();
-                        bLangPackage.ifPresent(p -> {
-                            LSPackageCache.getInstance(compilerContext).invalidate(bLangPackage.get().packageID);
-                            packages.add(p);
-                        });
-                    }
-                }
-            }
-        } else {
-            PackageID pkgID;
-            String pkgName = LSCompilerUtil.getPackageNameForGivenFile(sourceRoot, sourceDoc.getPath().toString());
-            String relativeFilePath;
-            if (pkgName.isEmpty()) {
-                Path fileNamePath = sourceDoc.getPath().getFileName();
-                relativeFilePath = fileNamePath == null ? "" : fileNamePath.toString();
-                pkgID = new PackageID(relativeFilePath);
-                pkgName = relativeFilePath;
-            } else {
-                relativeFilePath = sourceDoc.getSourceRootPath().resolve(pkgName).relativize(sourceDoc.getPath())
-                        .toString();
-                pkgID = generatePackageFromManifest(pkgName, sourceRoot);
-            }
-            CompilerContext compilerContext = prepareCompilerContext(pkgID, pkgRepo, sourceDoc, preserveWS, docManager);
-
-            BallerinaFile ballerinaFile = compileModule(pkgName, context, compilerContext, relativeFilePath,
-                                                        errStrategy, sourceRoot, uri);
-            Optional<BLangPackage> bLangPackage = ballerinaFile.getBLangPackage();
-            bLangPackage.ifPresent(p -> {
-                LSPackageCache.getInstance(compilerContext).invalidate(bLangPackage.get().packageID);
-                packages.add(p);
-            });
-=======
             Compiler compiler = LSCompilerUtil.getCompiler(context, relativeFilePath, compilerContext, errStrategy);
             List<BLangPackage> projectPackages = compiler.compilePackages(false);
             packages.addAll(projectPackages);
@@ -295,47 +250,31 @@
             BLangPackage bLangPackage = compiler.compile(pkgName);
             LSPackageCache.getInstance(compilerContext).invalidate(bLangPackage.packageID);
             packages.add(bLangPackage);
->>>>>>> b657f913
         }
         return packages;
     }
 
-<<<<<<< HEAD
-    private BallerinaFile compileModule(String moduleName, LSContext context,
-                                        CompilerContext compilerContext, String relativeFilePath,
-                                        Class<? extends ANTLRErrorStrategy> errStrategy, String sourceRoot,
-                                        String uri) {
-        DiagnosticListener diagnosticListener = compilerContext.get(DiagnosticListener.class);
-        List<Diagnostic> diagnostics = new ArrayList<>();
-        if (diagnosticListener instanceof CollectDiagnosticListener) {
-            diagnostics = ((CollectDiagnosticListener) diagnosticListener).getDiagnostics();
-        }
-        Compiler compiler = LSCompilerUtil.getCompiler(context, relativeFilePath, compilerContext,
-                                                       errStrategy);
-        // Check for compilerCache, If exists; return cached BallerinaFile.
-        boolean isProjectDir = (LSCompilerUtil.isBallerinaProject(sourceRoot, uri));
-        try {
-            BLangPackage bLangPackage = compiler.compile(moduleName);
-            return new BallerinaFile(bLangPackage, diagnostics, isProjectDir, compilerContext);
-        } catch (RuntimeException e) {
-            return new BallerinaFile(null, diagnostics, isProjectDir, compilerContext);
-        }
-    }
-
-    private boolean isBallerinaPackage(File dir) {
-        if (!dir.isDirectory() || dir.getName().startsWith(".")) {
-            return false;
-        }
-        File[] files = dir.listFiles((parent, name) -> isBallerinaFile(parent.toPath().resolve(name).toFile()));
-        return files != null && files.length > 0;
-    }
-
-    private boolean isBallerinaFile(File file) {
-        return !file.isDirectory() && file.getName().endsWith(BAL_EXTENSION);
-    }
-
-=======
->>>>>>> b657f913
+//    private BallerinaFile compileModule(String moduleName, LSContext context,
+//                                        CompilerContext compilerContext, String relativeFilePath,
+//                                        Class<? extends ANTLRErrorStrategy> errStrategy, String sourceRoot,
+//                                        String uri) {
+//        DiagnosticListener diagnosticListener = compilerContext.get(DiagnosticListener.class);
+//        List<Diagnostic> diagnostics = new ArrayList<>();
+//        if (diagnosticListener instanceof CollectDiagnosticListener) {
+//            diagnostics = ((CollectDiagnosticListener) diagnosticListener).getDiagnostics();
+//        }
+//        Compiler compiler = LSCompilerUtil.getCompiler(context, relativeFilePath, compilerContext,
+//                                                       errStrategy);
+//        // Check for compilerCache, If exists; return cached BallerinaFile.
+//        boolean isProjectDir = (LSCompilerUtil.isBallerinaProject(sourceRoot, uri));
+//        try {
+//            BLangPackage bLangPackage = compiler.compile(moduleName);
+//            return new BallerinaFile(bLangPackage, diagnostics, isProjectDir, compilerContext);
+//        } catch (RuntimeException e) {
+//            return new BallerinaFile(null, diagnostics, isProjectDir, compilerContext);
+//        }
+//    }
+
     private PackageID generatePackageFromManifest(String pkgName, String sourceRoot) {
         Manifest manifest = LSCompilerUtil.getManifest(Paths.get(sourceRoot));
         Name orgName = manifest.getName() == null || manifest.getName().isEmpty() ?
