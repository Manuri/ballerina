/*
*  Copyright (c) 2017, WSO2 Inc. (http://www.wso2.org) All Rights Reserved.
*
*  WSO2 Inc. licenses this file to you under the Apache License,
*  Version 2.0 (the "License"); you may not use this file except
*  in compliance with the License.
*  You may obtain a copy of the License at
*
*    http://www.apache.org/licenses/LICENSE-2.0
*
*  Unless required by applicable law or agreed to in writing,
*  software distributed under the License is distributed on an
*  "AS IS" BASIS, WITHOUT WARRANTIES OR CONDITIONS OF ANY
*  KIND, either express or implied.  See the License for the
*  specific language governing permissions and limitations
*  under the License.
*/
package org.ballerinalang.langserver.completions;

import org.antlr.v4.runtime.CommonToken;
import org.antlr.v4.runtime.ParserRuleContext;
import org.antlr.v4.runtime.Token;
import org.antlr.v4.runtime.TokenStream;
import org.ballerinalang.langserver.AnnotationNodeKind;
import org.ballerinalang.langserver.compiler.LSContext;
import org.ballerinalang.langserver.compiler.workspace.WorkspaceDocumentManager;
import org.ballerinalang.model.tree.Node;
import org.eclipse.lsp4j.CompletionCapabilities;
import org.wso2.ballerinalang.compiler.tree.BLangNode;

import java.util.List;
import java.util.Stack;

/**
 * Text Document Service context keys for the completion operation context.
 *
 * @since 0.95.5
 */
public class CompletionKeys {

    private CompletionKeys() {
    }
    public static final LSContext.Key<BLangNode> SCOPE_NODE_KEY
            = new LSContext.Key<>();
    public static final LSContext.Key<List<SymbolInfo>> VISIBLE_SYMBOLS_KEY
            = new LSContext.Key<>();
    public static final LSContext.Key<Node> BLOCK_OWNER_KEY
            = new LSContext.Key<>();
    public static final LSContext.Key<BLangNode> PREVIOUS_NODE_KEY
            = new LSContext.Key<>();
    public static final LSContext.Key<AnnotationNodeKind> NEXT_NODE_KEY
            = new LSContext.Key<>();
    public static final LSContext.Key<Integer> LOOP_COUNT_KEY
            = new LSContext.Key<>();
    public static final LSContext.Key<Boolean> CURRENT_NODE_TRANSACTION_KEY
            = new LSContext.Key<>();
    public static final LSContext.Key<Integer> TRANSACTION_COUNT_KEY
            = new LSContext.Key<>();
    public static final LSContext.Key<WorkspaceDocumentManager> DOC_MANAGER_KEY
            = new LSContext.Key<>();
    // Todo: Remove this key
    public static final LSContext.Key<Stack<Token>> FORCE_CONSUMED_TOKENS_KEY
            = new LSContext.Key<>();
    public static final LSContext.Key<TokenStream> TOKEN_STREAM_KEY
            = new LSContext.Key<>();
    public static final LSContext.Key<ParserRuleContext> PARSER_RULE_CONTEXT_KEY
            = new LSContext.Key<>();
    public static final LSContext.Key<CompletionCapabilities> CLIENT_CAPABILITIES_KEY
            = new LSContext.Key<>();
    public static final LSContext.Key<List<CommonToken>> LHS_TOKENS_KEY
            = new LSContext.Key<>();
    public static final LSContext.Key<List<CommonToken>> RHS_TOKENS_KEY
            = new LSContext.Key<>();
    public static final LSContext.Key<Boolean> IN_FUNCTION_PARAMETER_CONTEXT_KEY
            = new LSContext.Key<>();
    public static final LSContext.Key<Boolean> IN_WORKER_RETURN_CONTEXT_KEY
            = new LSContext.Key<>();
<<<<<<< HEAD
=======
    public static final LSContext.Key<Boolean> IN_INVOCATION_PARAM_CONTEXT_KEY
            = new LSContext.Key<>();
>>>>>>> f6dadf76
}<|MERGE_RESOLUTION|>--- conflicted
+++ resolved
@@ -75,9 +75,6 @@
             = new LSContext.Key<>();
     public static final LSContext.Key<Boolean> IN_WORKER_RETURN_CONTEXT_KEY
             = new LSContext.Key<>();
-<<<<<<< HEAD
-=======
     public static final LSContext.Key<Boolean> IN_INVOCATION_PARAM_CONTEXT_KEY
             = new LSContext.Key<>();
->>>>>>> f6dadf76
 }