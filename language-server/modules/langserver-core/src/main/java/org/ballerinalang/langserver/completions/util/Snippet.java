/*
*  Copyright (c) 2017, WSO2 Inc. (http://www.wso2.org) All Rights Reserved.
*
*  WSO2 Inc. licenses this file to you under the Apache License,
*  Version 2.0 (the "License"); you may not use this file except
*  in compliance with the License.
*  You may obtain a copy of the License at
*
*    http://www.apache.org/licenses/LICENSE-2.0
*
*  Unless required by applicable law or agreed to in writing,
*  software distributed under the License is distributed on an
*  "AS IS" BASIS, WITHOUT WARRANTIES OR CONDITIONS OF ANY
*  KIND, either express or implied.  See the License for the
*  specific language governing permissions and limitations
*  under the License.
*/
package org.ballerinalang.langserver.completions.util;

/**
 * Snippet for the Ballerina language constructs.
 */
public enum Snippet {
    ABORT("abort;"),
    ANNOTATION_DEFINITION("annotation<${1:attachmentPoint}> ${2:name};"),
    BIND("bind ${1:__connector} with ${2:__endpoint}"),
    BREAK("break;"),
<<<<<<< HEAD
    ENDPOINT("endpoint ${1:http:ServiceEndpoint} ${2:listener} {\n\t${3}\n};"),
=======
    ENDPOINT("endpoint ${1:http:Listener} ${2:endpointName} {\n\t${3}\n};"),
>>>>>>> a5ed24d4
    FOREACH("foreach ${1:varRefList} in ${2:listReference} {\n\t${3}\n}"),
    FORK("fork {\n\t${1}\n} join (${2:all}) (map ${3:results}) {\n\t${4}\n}"),
    FUNCTION("function ${1:name} (${2}) {\n\t${3}\n}"),
    FUNCTION_SIGNATURE("function ${1:name} (${2});"),
    IF("if (${1:true}) {\n\t${2}\n}"),
    LOCK("lock {\n\t${1}\n}"),
    MAIN_FUNCTION("function main (string[] args) {\n\t${1}\n}"),
    NAMESPACE_DECLARATION("xmlns \"${1}\" as ${2:ns};"),
    NEXT("next;"),
    RESOURCE("${1:newResource} (endpoint ${2:caller}, ${3:http:Request request}) {\n\t${4}\n}"),
    RETURN("return;"),
    SERVICE("service<${1:http:Service}> ${2:serviceName} {\n\t${3:newResource} (endpoint ${4:caller}, " +
            "${5:http:Request request}) {\n\t}\n}"),
    TRANSACTION("transaction with retries(${1}), oncommit(${2:foo}), onabort(${3:bar}) " +
            "{\n\t${4}\n} onretry {\n\t${5}\n}"),
    TRIGGER_WORKER("${1} -> ${2};"),
    TRY_CATCH("try {\n\t${1}\n} catch (${2:error} ${3:err}) {\n\t${4}\n}"),
    WHILE("while (${1:true}) {\n\t${2}\n}"),
    WORKER_REPLY("${1} <- ${2};"),
    WORKER("worker ${1:name} {\n\t${2}\n}"),
    XML_ATTRIBUTE_REFERENCE("\"${1}\"@[\"${2}\"]"),
    VAR_KEYWORD_SNIPPET("var "),
    CREATE_KEYWORD_SNIPPET("create "),
    OBJECT_SNIPPET("type ${1:ObjectName} object {\n\t${2}\n}"),
    RECORD_SNIPPET("type ${1:RecordName} {\n\t${2}\n};"),
    NEW_OBJECT_CONSTRUCTOR("new (${1:args}) {\n\t${2}\n}"),
    PUBLIC_BLOCK("public {\n\t${1}\n}"),
    PRIVATE_BLOCK("private {\n\t${1}\n}"),
    
    // Constants for the Iterable operators
    ITR_FOREACH("foreach(function (%params%) {\n\t${1}\n});"),
    ITR_MAP("map(function (%params%) (any){\n\t${1}\n});"),
    ITR_FILTER("filter(function (%params%) (boolean){\n\t${1}\n});"),
    ITR_COUNT("count();"),
    ITR_MIN("min();"),
    ITR_MAX("max();"),
    ITR_AVERAGE("average();"),
    ITR_SUM("sum();"),
    
    // Iterable operators' lambda function parameters
    ITR_ON_MAP_PARAMS("string k, any v"),
    ITR_ON_JSON_PARAMS("json v"),
    ITR_ON_XML_PARAMS("xml v");

    private String value;

    Snippet(String value) {
        this.value = value;
    }

    @Override
    public String toString() {
        return value;
    }
}<|MERGE_RESOLUTION|>--- conflicted
+++ resolved
@@ -25,11 +25,7 @@
     ANNOTATION_DEFINITION("annotation<${1:attachmentPoint}> ${2:name};"),
     BIND("bind ${1:__connector} with ${2:__endpoint}"),
     BREAK("break;"),
-<<<<<<< HEAD
-    ENDPOINT("endpoint ${1:http:ServiceEndpoint} ${2:listener} {\n\t${3}\n};"),
-=======
-    ENDPOINT("endpoint ${1:http:Listener} ${2:endpointName} {\n\t${3}\n};"),
->>>>>>> a5ed24d4
+    ENDPOINT("endpoint ${1:http:Listener} ${2:listener} {\n\t${3}\n};"),
     FOREACH("foreach ${1:varRefList} in ${2:listReference} {\n\t${3}\n}"),
     FORK("fork {\n\t${1}\n} join (${2:all}) (map ${3:results}) {\n\t${4}\n}"),
     FUNCTION("function ${1:name} (${2}) {\n\t${3}\n}"),
