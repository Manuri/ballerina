--- conflicted
+++ resolved
@@ -17,12 +17,8 @@
 */
 package org.ballerinalang.langserver.completions.resolvers.parsercontext;
 
-<<<<<<< HEAD
 import com.google.common.collect.Lists;
 import org.antlr.v4.runtime.Token;
-import org.ballerinalang.langserver.common.UtilSymbolKeys;
-import org.ballerinalang.langserver.common.utils.CommonUtil;
-=======
 import org.ballerinalang.compiler.CompilerPhase;
 import org.ballerinalang.langserver.SnippetBlock;
 import org.ballerinalang.langserver.common.UtilSymbolKeys;
@@ -30,7 +26,6 @@
 import org.ballerinalang.langserver.compiler.LSCompiler;
 import org.ballerinalang.langserver.compiler.LSCompilerException;
 import org.ballerinalang.langserver.compiler.LSContext;
->>>>>>> 0d7f3d0c
 import org.ballerinalang.langserver.compiler.LSServiceOperationContext;
 import org.ballerinalang.langserver.completions.CompletionKeys;
 import org.ballerinalang.langserver.completions.LSCompletionException;
@@ -42,24 +37,18 @@
 import org.ballerinalang.langserver.completions.util.sorters.ActionAndFieldAccessContextItemSorter;
 import org.ballerinalang.langserver.completions.util.sorters.CompletionItemSorter;
 import org.ballerinalang.langserver.completions.util.sorters.ItemSorters;
+import org.ballerinalang.model.util.Flags;
 import org.eclipse.lsp4j.CompletionItem;
 import org.eclipse.lsp4j.jsonrpc.messages.Either;
-<<<<<<< HEAD
 import org.wso2.ballerinalang.compiler.semantics.model.symbols.BInvokableSymbol;
 import org.wso2.ballerinalang.compiler.semantics.model.symbols.BPackageSymbol;
 import org.wso2.ballerinalang.compiler.semantics.model.symbols.BSymbol;
 import org.wso2.ballerinalang.compiler.semantics.model.symbols.BTypeSymbol;
-import org.wso2.ballerinalang.util.Flags;
-
-import java.util.ArrayList;
-import java.util.List;
-import java.util.stream.Collectors;
-=======
 import org.wso2.ballerinalang.compiler.semantics.model.types.BNilType;
 import org.wso2.ballerinalang.compiler.tree.BLangPackage;
 import org.wso2.ballerinalang.compiler.tree.BLangVariable;
+import org.wso2.ballerinalang.compiler.tree.statements.BLangSimpleVariableDef;
 import org.wso2.ballerinalang.compiler.tree.statements.BLangStatement;
-import org.wso2.ballerinalang.compiler.tree.statements.BLangVariableDef;
 import org.wso2.ballerinalang.compiler.tree.types.BLangFunctionTypeNode;
 import org.wso2.ballerinalang.compiler.tree.types.BLangType;
 import org.wso2.ballerinalang.compiler.tree.types.BLangUserDefinedType;
@@ -70,7 +59,6 @@
 import java.util.Optional;
 import java.util.stream.Collectors;
 import java.util.stream.IntStream;
->>>>>>> 0d7f3d0c
 
 /**
  * Parser rule based variable definition statement context resolver.
@@ -83,7 +71,7 @@
         List<String> poppedTokens = context.get(CompletionKeys.FORCE_CONSUMED_TOKENS_KEY).stream()
                 .map(Token::getText)
                 .collect(Collectors.toList());
-        
+
         String checkOrTrapKW = this.getCheckOrTrapKeyword(poppedTokens);
 
         Class sorterKey;
@@ -108,18 +96,13 @@
             completionItems.addAll(this.getCompletionItemList(filteredList));
             sorterKey = context.get(CompletionKeys.PARSER_RULE_CONTEXT_KEY).getClass();
         } else {
-<<<<<<< HEAD
             sorterKey = context.get(CompletionKeys.PARSER_RULE_CONTEXT_KEY).getClass();
             completionItems.addAll(this.getVarDefCompletionItems(context));
-=======
-            sorterKey = completionContext.get(CompletionKeys.PARSER_RULE_CONTEXT_KEY).getClass();
-            completionItems.addAll(this.getVarDefCompletionItems(completionContext));
             try {
-                fillFunctionSnippet(completionContext, completionItems);
+                fillFunctionSnippet(context, completionItems);
             } catch (LSCompletionException e) {
                 // Ignore adding the function snippet and add the remaining completion items only
             }
->>>>>>> 0d7f3d0c
         }
 
         CompletionItemSorter itemSorter = ItemSorters.get(sorterKey);
@@ -127,27 +110,12 @@
         
         return completionItems;
     }
-    
-<<<<<<< HEAD
-    private String getCheckOrTrapKeyword(List<String> poppedTokens) {
-        String retrievedToken = "";
-        for (String token : Lists.reverse(poppedTokens)) {
-            if (token.equals(UtilSymbolKeys.EQUAL_SYMBOL_KEY)) {
-                break;
-            } else if (token.equals(ItemResolverConstants.CHECK_KEYWORD)
-                    || token.equals(ItemResolverConstants.TRAP)) {
-                retrievedToken = token;
-                break;
-            }
-        }
-        
-        return retrievedToken;
-=======
+
     private void fillFunctionSnippet(LSContext context, List<CompletionItem> completionItems)
             throws LSCompletionException {
         List<String> consumedTokens = CommonUtil.getPoppedTokenStrings(context);
         String startToken = consumedTokens.get(0);
-        List<String> lastTwoTokens = consumedTokens.size() < 2 ? new ArrayList<>() : 
+        List<String> lastTwoTokens = consumedTokens.size() < 2 ? new ArrayList<>() :
                 consumedTokens.subList(consumedTokens.size() - 2, consumedTokens.size());
         if (!startToken.equals(UtilSymbolKeys.FUNCTION_KEYWORD_KEY)
                 || !lastTwoTokens.contains(UtilSymbolKeys.EQUAL_SYMBOL_KEY)) {
@@ -172,11 +140,11 @@
 
         BLangStatement evalStatement = bLangPackage.get().getFunctions().get(0).getBody().stmts.get(0);
 
-        if (!(evalStatement instanceof BLangVariableDef)) {
+        if (!(evalStatement instanceof BLangSimpleVariableDef)) {
             return;
         }
 
-        BLangFunctionTypeNode functionTypeNode = (BLangFunctionTypeNode) ((BLangVariableDef) evalStatement)
+        BLangFunctionTypeNode functionTypeNode = (BLangFunctionTypeNode) ((BLangSimpleVariableDef) evalStatement)
                 .getVariable().getTypeNode();
         List<BLangVariable> params = functionTypeNode.getParams();
         BLangType returnBLangType = functionTypeNode.getReturnTypeNode();
@@ -186,10 +154,10 @@
         String functionSignature = this.getFunctionSignature(params, returnBLangType);
         String body = this.getAnonFunctionSnippetBody(returnBLangType, params.size());
         String snippet = functionSignature + body;
-        
+
         SnippetBlock snippetBlock = new SnippetBlock(functionSignature, snippet, ItemResolverConstants.SNIPPET_TYPE,
                 SnippetBlock.SnippetType.SNIPPET);
-        
+
         // Populate the anonymous function signature completion item
         completionItems.add(snippetBlock.build(new CompletionItem(), snippetSupport));
     }
@@ -209,22 +177,22 @@
                     }
                 })
                 .collect(Collectors.toList());
-        
+
         if (params.contains("")) {
             throw new LSCompletionException("Contains invalid parameter type");
         }
         signature.append(String.join(", ", params))
                 .append(") ");
-        
+
         if (!(returnType.type instanceof BNilType)) {
             signature.append("returns (")
                     .append(this.getTypeName(returnType))
                     .append(") ");
         }
-        
+
         return signature.toString();
     }
-    
+
     private String getAnonFunctionSnippetBody(BLangType returnType, int numberOfParams) throws LSCompletionException {
         StringBuilder body = new StringBuilder();
         if (!(returnType.type instanceof BNilType)) {
@@ -245,10 +213,10 @@
         }
 
         body.append("};");
-        
+
         return body.toString();
     }
-    
+
     private String getTypeName(BLangType bLangType) throws LSCompletionException {
         if (bLangType instanceof BLangValueType) {
             return bLangType.toString();
@@ -260,6 +228,22 @@
         } else {
             throw new LSCompletionException("Error identifying the type of anonymous function parameter");
         }
->>>>>>> 0d7f3d0c
+    }
+
+
+
+    private String getCheckOrTrapKeyword(List<String> poppedTokens) {
+        String retrievedToken = "";
+        for (String token : Lists.reverse(poppedTokens)) {
+            if (token.equals(UtilSymbolKeys.EQUAL_SYMBOL_KEY)) {
+                break;
+            } else if (token.equals(ItemResolverConstants.CHECK_KEYWORD)
+                    || token.equals(ItemResolverConstants.TRAP)) {
+                retrievedToken = token;
+                break;
+            }
+        }
+
+        return retrievedToken;
     }
 }