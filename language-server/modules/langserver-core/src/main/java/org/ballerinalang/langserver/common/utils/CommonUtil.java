/*
 * Copyright (c) 2018, WSO2 Inc. (http://wso2.com) All Rights Reserved.
 *
 * Licensed under the Apache License, Version 2.0 (the "License");
 * you may not use this file except in compliance with the License.
 * You may obtain a copy of the License at
 *
 * http://www.apache.org/licenses/LICENSE-2.0
 *
 * Unless required by applicable law or agreed to in writing, software
 * distributed under the License is distributed on an "AS IS" BASIS,
 * WITHOUT WARRANTIES OR CONDITIONS OF ANY KIND, either express or implied.
 * See the License for the specific language governing permissions and
 * limitations under the License.
 */
package org.ballerinalang.langserver.common.utils;

import com.google.common.base.CaseFormat;
import com.google.gson.JsonArray;
import com.google.gson.JsonElement;
import com.google.gson.JsonNull;
import com.google.gson.JsonObject;
import org.antlr.v4.runtime.Token;
import org.antlr.v4.runtime.TokenStream;
import org.apache.commons.lang3.ClassUtils;
import org.apache.commons.lang3.StringEscapeUtils;
import org.apache.commons.lang3.StringUtils;
import org.ballerinalang.langserver.DocumentServiceKeys;
import org.ballerinalang.langserver.TextDocumentServiceContext;
import org.ballerinalang.langserver.format.TextDocumentFormatUtil;
import org.ballerinalang.langserver.workspace.WorkspaceDocumentManager;
import org.ballerinalang.model.Whitespace;
import org.ballerinalang.model.elements.Flag;
import org.ballerinalang.model.tree.IdentifierNode;
import org.ballerinalang.model.tree.Node;
import org.ballerinalang.model.tree.NodeKind;
import org.ballerinalang.model.tree.OperatorKind;
import org.eclipse.lsp4j.Position;
import org.eclipse.lsp4j.TextDocumentIdentifier;
import org.slf4j.Logger;
import org.slf4j.LoggerFactory;
import org.wso2.ballerinalang.compiler.semantics.model.types.BType;
<<<<<<< HEAD
import org.wso2.ballerinalang.compiler.tree.BLangFunction;
import org.wso2.ballerinalang.compiler.tree.BLangNode;
import org.wso2.ballerinalang.compiler.tree.BLangStruct;
import org.wso2.ballerinalang.compiler.tree.expressions.BLangInvocation;
import org.wso2.ballerinalang.compiler.util.Name;
=======
import org.wso2.ballerinalang.compiler.tree.BLangCompilationUnit;
import org.wso2.ballerinalang.compiler.tree.BLangFunction;
import org.wso2.ballerinalang.compiler.tree.BLangNode;
import org.wso2.ballerinalang.compiler.tree.BLangPackage;
import org.wso2.ballerinalang.compiler.tree.BLangStruct;
import org.wso2.ballerinalang.compiler.tree.expressions.BLangInvocation;
>>>>>>> cd1339c2
import org.wso2.ballerinalang.compiler.util.diagnotic.DiagnosticPos;

import java.lang.reflect.InvocationTargetException;
import java.lang.reflect.Method;
import java.net.MalformedURLException;
import java.net.URISyntaxException;
import java.net.URL;
import java.nio.file.Path;
import java.nio.file.Paths;
import java.util.ArrayList;
import java.util.Arrays;
import java.util.List;
import java.util.Map;
import java.util.Set;
import java.util.stream.Collectors;

/**
 * Common utils to be reuse in language server implementation.
 */
public class CommonUtil {
<<<<<<< HEAD
    
=======

>>>>>>> cd1339c2
    private static final Logger logger = LoggerFactory.getLogger(TextDocumentFormatUtil.class);

    private static final String SYMBOL_TYPE = "symbolType";

    private static final String INVOCATION_TYPE = "invocationType";

    private static final String UNESCAPED_VALUE = "unescapedValue";

    private static final String OPEN_BRACKET_KEY_WORD = "(";

    /**
     * Get the package URI to the given package name.
     *
     * @param pkgName        Name of the package that need the URI for
     * @param currentPkgPath String URI of the current package
     * @param currentPkgName Name of the current package
     * @return String URI for the given path.
     */
    public static String getPackageURI(String pkgName, String currentPkgPath, String currentPkgName) {
        String newPackagePath;
        // If current package path is not null and current package is not default package continue,
        // else new package path is same as the current package path.
        if (currentPkgPath != null && !currentPkgName.equals(".")) {
            int indexOfCurrentPkgName = currentPkgPath.indexOf(currentPkgName);
            if (indexOfCurrentPkgName >= 0) {
                newPackagePath = currentPkgPath.substring(0, indexOfCurrentPkgName);
            } else {
                newPackagePath = currentPkgPath;
            }

            if (pkgName.equals(".")) {
                newPackagePath = Paths.get(newPackagePath).toString();
            } else {
                newPackagePath = Paths.get(newPackagePath, pkgName).toString();
            }
        } else {
            newPackagePath = currentPkgPath;
        }
        return newPackagePath;
    }

    /**
     * Common utility to get a Path from the given uri string.
     *
     * @param uri URI of the file to get as a  Path
     * @return {@link Path}     Path of the uri
     */
    public static Path getPath(String uri) {
        Path path = null;
        try {
            path = Paths.get(new URL(uri).toURI());
        } catch (URISyntaxException | MalformedURLException e) {
            // Do Nothing
        }

        return path;
    }

    /**
     * Calculate the user defined type position.
     *
     * @param position position of the node
     * @param name     name of the user defined type
     * @param pkgAlias package alias name of the user defined type
     */
    public static void calculateEndColumnOfGivenName(DiagnosticPos position, String name, String pkgAlias) {
        position.eCol = position.sCol + name.length() + (!pkgAlias.isEmpty() ? (pkgAlias + ":").length() : 0);
    }

    /**
     * Convert the diagnostic position to a zero based positioning diagnostic position.
     *
     * @param diagnosticPos - diagnostic position to be cloned
     * @return {@link DiagnosticPos} converted diagnostic position
     */
    public static DiagnosticPos toZeroBasedPosition(DiagnosticPos diagnosticPos) {
        int startLine = diagnosticPos.getStartLine() - 1;
        int endLine = diagnosticPos.getEndLine() - 1;
        int startColumn = diagnosticPos.getStartColumn() - 1;
        int endColumn = diagnosticPos.getEndColumn() - 1;
        return new DiagnosticPos(diagnosticPos.getSource(), startLine, endLine, startColumn, endColumn);
    }

    /**
     * Get the previous default token from the given start index.
     *
     * @param tokenStream Token Stream
     * @param startIndex  Start token index
     * @return {@link Token}    Previous default token
     */
    public static Token getPreviousDefaultToken(TokenStream tokenStream, int startIndex) {
        return getDefaultTokenToLeftOrRight(tokenStream, startIndex, -1);
    }

    /**
     * Get the next default token from the given start index.
     *
     * @param tokenStream Token Stream
     * @param startIndex  Start token index
     * @return {@link Token}    Previous default token
     */
    public static Token getNextDefaultToken(TokenStream tokenStream, int startIndex) {
        return getDefaultTokenToLeftOrRight(tokenStream, startIndex, 1);
    }

    /**
     * Get the Nth Default token to the left of current token index.
     *
     * @param tokenStream Token Stream to traverse
     * @param startIndex  Start position of the token stream
     * @param offset      Number of tokens to traverse left
     * @return {@link Token}    Nth Token
     */
    public static Token getNthDefaultTokensToLeft(TokenStream tokenStream, int startIndex, int offset) {
        Token token = null;
        int indexCounter = startIndex;
        for (int i = 0; i < offset; i++) {
            token = getPreviousDefaultToken(tokenStream, indexCounter);
            indexCounter = token.getTokenIndex();
        }

        return token;
    }

    /**
     * Get the Nth Default token to the right of current token index.
     *
     * @param tokenStream Token Stream to traverse
     * @param startIndex  Start position of the token stream
     * @param offset      Number of tokens to traverse right
     * @return {@link Token}    Nth Token
     */
    public static Token getNthDefaultTokensToRight(TokenStream tokenStream, int startIndex, int offset) {
        Token token = null;
        int indexCounter = startIndex;
        for (int i = 0; i < offset; i++) {
            token = getNextDefaultToken(tokenStream, indexCounter);
            indexCounter = token.getTokenIndex();
        }

        return token;
    }

    private static Token getDefaultTokenToLeftOrRight(TokenStream tokenStream, int startIndex, int direction) {
        Token token;
        while (true) {
            startIndex += direction;
            token = tokenStream.get(startIndex);
            if (token.getChannel() == Token.DEFAULT_CHANNEL) {
                break;
            }
        }
        return token;
    }

    /**
     * Generate json representation for the given node.
<<<<<<< HEAD
     * @param node                          Node to get the json representation
     * @param anonStructs                   Map of anonymous structs
=======
     *
     * @param node        Node to get the json representation
     * @param anonStructs Map of anonymous structs
>>>>>>> cd1339c2
     * @return {@link JsonElement}          Json Representation of the node
     */
    public static JsonElement generateJSON(Node node, Map<String, Node> anonStructs) {
        if (node == null) {
            return JsonNull.INSTANCE;
        }
        Set<Method> methods = ClassUtils.getAllInterfaces(node.getClass()).stream()
                .flatMap(aClass -> Arrays.stream(aClass.getMethods()))
                .collect(Collectors.toSet());
        JsonObject nodeJson = new JsonObject();

        JsonArray wsJsonArray = new JsonArray();
        Set<Whitespace> ws = node.getWS();
        if (ws != null && !ws.isEmpty()) {
            for (Whitespace whitespace : ws) {
                JsonObject wsJson = new JsonObject();
                wsJson.addProperty("ws", whitespace.getWs());
                wsJson.addProperty("i", whitespace.getIndex());
                wsJson.addProperty("text", whitespace.getPrevious());
                wsJson.addProperty("static", whitespace.isStatic());
                wsJsonArray.add(wsJson);
            }
            nodeJson.add("ws", wsJsonArray);
        }
        org.ballerinalang.util.diagnostic.Diagnostic.DiagnosticPosition position = node.getPosition();
        if (position != null) {
            JsonObject positionJson = new JsonObject();
            positionJson.addProperty("startColumn", position.getStartColumn());
            positionJson.addProperty("startLine", position.getStartLine());
            positionJson.addProperty("endColumn", position.getEndColumn());
            positionJson.addProperty("endLine", position.getEndLine());
            nodeJson.add("position", positionJson);
        }

        JsonArray type = getType(node);
        if (type != null) {
            nodeJson.add(SYMBOL_TYPE, type);
        }
        if (node.getKind() == NodeKind.INVOCATION) {
            assert node instanceof BLangInvocation : node.getClass();
            BLangInvocation invocation = (BLangInvocation) node;
            if (invocation.symbol != null && invocation.symbol.kind != null) {
                nodeJson.addProperty(INVOCATION_TYPE, invocation.symbol.kind.toString());
            }
        }

        for (Method m : methods) {
            String name = m.getName();

            if (name.equals("getWS") || name.equals("getPosition")) {
                continue;
            }

            String jsonName;
            if (name.startsWith("get")) {
                jsonName = toJsonName(name, 3);
            } else if (name.startsWith("is")) {
                jsonName = toJsonName(name, 2);
            } else {
                continue;
            }

            Object prop = null;
            try {
                prop = m.invoke(node);
            } catch (IllegalAccessException | InvocationTargetException e) {
                logger.error("Error while serializing source to JSON: [" + e.getMessage() + "]");
            }

            /* Literal class - This class is escaped in backend to address cases like "ss\"" and 8.0 and null */
            if (node.getKind() == NodeKind.LITERAL && "value".equals(jsonName)) {
                if (prop instanceof String) {
                    nodeJson.addProperty(jsonName, '"' + StringEscapeUtils.escapeJava((String) prop) + '"');
                    nodeJson.addProperty(UNESCAPED_VALUE, String.valueOf(prop));
                } else {
                    nodeJson.addProperty(jsonName, String.valueOf(prop));
                }
                continue;
            }

            if (node.getKind() == NodeKind.USER_DEFINED_TYPE && jsonName.equals("typeName")) {
                IdentifierNode typeNode = (IdentifierNode) prop;
                Node structNode;
                if (typeNode.getValue().startsWith("$anonStruct$") &&
                        (structNode = anonStructs.remove(typeNode.getValue())) != null) {
                    JsonObject anonStruct = generateJSON(structNode, anonStructs).getAsJsonObject();
                    anonStruct.addProperty("anonStruct", true);
                    nodeJson.add("anonStruct", anonStruct);
                    continue;
                }
            }

            if (prop instanceof List && jsonName.equals("types")) {
                // Currently we don't need any Symbols for the UI. So skipping for now.
                continue;
            }

            /* Node classes */
            if (prop instanceof Node) {
                nodeJson.add(jsonName, generateJSON((Node) prop, anonStructs));
            } else if (prop instanceof List) {
                List listProp = (List) prop;
                JsonArray listPropJson = new JsonArray();
                nodeJson.add(jsonName, listPropJson);
                for (Object listPropItem : listProp) {
                    if (listPropItem instanceof Node) {
                        /* Remove top level anon func and struct */
                        if (node.getKind() == NodeKind.COMPILATION_UNIT) {
                            if (listPropItem instanceof BLangStruct && ((BLangStruct) listPropItem).isAnonymous) {
                                anonStructs.put(((BLangStruct) listPropItem).getName().getValue(),
                                        ((BLangStruct) listPropItem));
                                continue;
                            }
                            if (listPropItem instanceof BLangFunction
                                    && (((BLangFunction) listPropItem)).name.value.startsWith("$lambda$")) {
                                continue;
                            }
                        }
                        listPropJson.add(generateJSON((Node) listPropItem, anonStructs));
                    } else {
                        logger.debug("Can't serialize " + jsonName + ", has a an array of " + listPropItem);
                    }
                }
                /* Runtime model classes */
            } else if (prop instanceof Set && jsonName.equals("flags")) {
                Set flags = (Set) prop;
                for (Flag flag : Flag.values()) {
                    nodeJson.addProperty(StringUtils.lowerCase(flag.toString()), flags.contains(flag));
                }
            } else if (prop instanceof Set) {
                // TODO : limit this else if to getInputs getOutputs of transform.
                Set vars = (Set) prop;
                JsonArray listVarJson = new JsonArray();
                nodeJson.add(jsonName, listVarJson);
                for (Object obj : vars) {
                    listVarJson.add(obj.toString());
                }
            } else if (prop instanceof NodeKind) {
                String kindName = CaseFormat.UPPER_UNDERSCORE.to(CaseFormat.UPPER_CAMEL, prop.toString());
                nodeJson.addProperty(jsonName, kindName);
            } else if (prop instanceof OperatorKind) {
                nodeJson.addProperty(jsonName, prop.toString());
                /* Generic classes */
            } else if (prop instanceof String) {
                nodeJson.addProperty(jsonName, (String) prop);
            } else if (prop instanceof Number) {
                nodeJson.addProperty(jsonName, (Number) prop);
            } else if (prop instanceof Boolean) {
                nodeJson.addProperty(jsonName, (Boolean) prop);
            } else if (prop instanceof Enum) {
                nodeJson.addProperty(jsonName, StringUtils.lowerCase(((Enum) prop).name()));
            } else if (prop != null) {
                nodeJson.addProperty(jsonName, prop.toString());
                String message = "Node " + node.getClass().getSimpleName() +
                        " contains unknown type prop: " + jsonName + " of type " + prop.getClass();
                logger.error(message);
            }
        }
        return nodeJson;
    }

    /**
     * Convert given name to the Json object name.
<<<<<<< HEAD
     * @param name              Name to be converted
     * @param prefixLen         Length of prefix
=======
     *
     * @param name      Name to be converted
     * @param prefixLen Length of prefix
>>>>>>> cd1339c2
     * @return {@link String}   Converted value
     */
    private static String toJsonName(String name, int prefixLen) {
        return Character.toLowerCase(name.charAt(prefixLen)) + name.substring(prefixLen + 1);
    }

    /**
     * Get Type of the node as an Json Array.
<<<<<<< HEAD
     * @param node                  Node to get the types
=======
     *
     * @param node Node to get the types
>>>>>>> cd1339c2
     * @return {@link JsonArray}    Converted array value
     */
    public static JsonArray getType(Node node) {
        if (node instanceof BLangNode) {
            BType type = ((BLangNode) node).type;
            if (node instanceof BLangInvocation) {
                JsonArray jsonElements = new JsonArray();
                for (BType returnType : ((BLangInvocation) node).types) {
                    jsonElements.add(returnType.getKind().typeName());
                }
                return jsonElements;
            } else if (type != null) {
                JsonArray jsonElements = new JsonArray();
                jsonElements.add(type.getKind().typeName());
                return jsonElements;
            }
        }

        return null;
    }

    /**
     * Check whether the given cursor position is within the brackets.
     *
     * @param context        Text document context
     * @param terminalTokens List of terminal tokens
     * @return {@link Boolean}  Whether the cursor is within the brackets or not
     */
    public static boolean isWithinBrackets(TextDocumentServiceContext context, List<String> terminalTokens) {
        int currentTokenIndex = context.get(DocumentServiceKeys.TOKEN_INDEX_KEY);
        TokenStream tokenStream = context.get(DocumentServiceKeys.TOKEN_STREAM_KEY);
        Token previousToken = tokenStream.get(currentTokenIndex);
        Token currentToken;
        while (true) {
            if (currentTokenIndex < 0) {
                break;
            }
            currentToken = CommonUtil.getPreviousDefaultToken(tokenStream, currentTokenIndex);
            if (terminalTokens.contains(currentToken.getText())) {
                break;
            }
            previousToken = currentToken;
            currentTokenIndex = currentToken.getTokenIndex();
        }

        if (previousToken != null && previousToken.getText().equals(OPEN_BRACKET_KEY_WORD)) {
            Position position = context.get(DocumentServiceKeys.POSITION_KEY).getPosition();
            Token closeBracket = context.get(DocumentServiceKeys.TOKEN_STREAM_KEY)
                    .get(context.get(DocumentServiceKeys.TOKEN_INDEX_KEY));
            int cursorLine = position.getLine();
            int cursorCol = position.getCharacter();
            int startBracketLine = previousToken.getLine() - 1;
            int startBracketCol = previousToken.getCharPositionInLine();
            int closeBracketLine = closeBracket.getLine() - 1;
            int closeBracketCol = closeBracket.getCharPositionInLine();

            return (cursorLine >= startBracketLine && cursorLine < closeBracketLine)
                    || (cursorLine > startBracketLine && cursorLine <= closeBracketLine)
                    || (cursorLine == startBracketLine && cursorLine == closeBracketLine
                    && cursorCol > startBracketCol && cursorCol <= closeBracketCol);
        }

        return false;
    }

    /**
     * Get the top level node type in the line.
<<<<<<< HEAD
     * @param identifier        Document Identifier
     * @param startPosition     Start position
     * @param docManager        Workspace document manager
     * @return {@link String}   Top level node type
     */
    public static String topLevelNodeTypeInLine(TextDocumentIdentifier identifier, Position startPosition,
                                                   WorkspaceDocumentManager docManager) {
        // TODO: Need to support service and resources as well.
        List<String> topLevelKeywords = Arrays.asList("function", "connector", "action", "struct", "enum",
=======
     *
     * @param identifier    Document Identifier
     * @param startPosition Start position
     * @param docManager    Workspace document manager
     * @return {@link String}   Top level node type
     */
    public static String topLevelNodeTypeInLine(TextDocumentIdentifier identifier, Position startPosition,
                                                WorkspaceDocumentManager docManager) {
        // TODO: Need to support service and resources as well.
        List<String> topLevelKeywords = Arrays.asList("function", "service", "resource", "struct", "enum",
>>>>>>> cd1339c2
                "transformer");
        String fileContent = docManager.getFileContent(getPath(identifier.getUri()));
        String lineContent = fileContent.split("\\n|\\r\\n|\\r")[startPosition.getLine()];
        List<String> alphaNumericTokens = new ArrayList<>(Arrays.asList(lineContent.split("[^\\w']+")));

        for (String topLevelKeyword : topLevelKeywords) {
            if (alphaNumericTokens.contains(topLevelKeyword)) {
                return topLevelKeyword;
            }
        }

        return null;
    }
<<<<<<< HEAD
=======

    /**
     * Get current package by given file name.
     *
     * @param packages list of packages to be searched
     * @param fileUri  string file URI
     * @return {@link BLangPackage} current package
     */
    public static BLangPackage getCurrentPackageByFileName(List<BLangPackage> packages, String fileUri) {
        Path filePath = getPath(fileUri);
        Path fileNamePath = filePath.getFileName();
        BLangPackage currentPackage = null;
        try {
            found:
            for (BLangPackage bLangPackage : packages) {
                for (BLangCompilationUnit compilationUnit : bLangPackage.getCompilationUnits()) {
                    if (compilationUnit.name.equals(fileNamePath.getFileName().toString())) {
                        currentPackage = bLangPackage;
                        break found;
                    }
                }
            }
        } catch (NullPointerException e) {
            currentPackage = packages.get(0);
        }
        return currentPackage;
    }
>>>>>>> cd1339c2
}<|MERGE_RESOLUTION|>--- conflicted
+++ resolved
@@ -40,20 +40,12 @@
 import org.slf4j.Logger;
 import org.slf4j.LoggerFactory;
 import org.wso2.ballerinalang.compiler.semantics.model.types.BType;
-<<<<<<< HEAD
-import org.wso2.ballerinalang.compiler.tree.BLangFunction;
-import org.wso2.ballerinalang.compiler.tree.BLangNode;
-import org.wso2.ballerinalang.compiler.tree.BLangStruct;
-import org.wso2.ballerinalang.compiler.tree.expressions.BLangInvocation;
-import org.wso2.ballerinalang.compiler.util.Name;
-=======
 import org.wso2.ballerinalang.compiler.tree.BLangCompilationUnit;
 import org.wso2.ballerinalang.compiler.tree.BLangFunction;
 import org.wso2.ballerinalang.compiler.tree.BLangNode;
 import org.wso2.ballerinalang.compiler.tree.BLangPackage;
 import org.wso2.ballerinalang.compiler.tree.BLangStruct;
 import org.wso2.ballerinalang.compiler.tree.expressions.BLangInvocation;
->>>>>>> cd1339c2
 import org.wso2.ballerinalang.compiler.util.diagnotic.DiagnosticPos;
 
 import java.lang.reflect.InvocationTargetException;
@@ -74,11 +66,7 @@
  * Common utils to be reuse in language server implementation.
  */
 public class CommonUtil {
-<<<<<<< HEAD
-    
-=======
-
->>>>>>> cd1339c2
+
     private static final Logger logger = LoggerFactory.getLogger(TextDocumentFormatUtil.class);
 
     private static final String SYMBOL_TYPE = "symbolType";
@@ -236,14 +224,9 @@
 
     /**
      * Generate json representation for the given node.
-<<<<<<< HEAD
-     * @param node                          Node to get the json representation
-     * @param anonStructs                   Map of anonymous structs
-=======
      *
      * @param node        Node to get the json representation
      * @param anonStructs Map of anonymous structs
->>>>>>> cd1339c2
      * @return {@link JsonElement}          Json Representation of the node
      */
     public static JsonElement generateJSON(Node node, Map<String, Node> anonStructs) {
@@ -407,14 +390,9 @@
 
     /**
      * Convert given name to the Json object name.
-<<<<<<< HEAD
-     * @param name              Name to be converted
-     * @param prefixLen         Length of prefix
-=======
      *
      * @param name      Name to be converted
      * @param prefixLen Length of prefix
->>>>>>> cd1339c2
      * @return {@link String}   Converted value
      */
     private static String toJsonName(String name, int prefixLen) {
@@ -423,12 +401,8 @@
 
     /**
      * Get Type of the node as an Json Array.
-<<<<<<< HEAD
-     * @param node                  Node to get the types
-=======
      *
      * @param node Node to get the types
->>>>>>> cd1339c2
      * @return {@link JsonArray}    Converted array value
      */
     public static JsonArray getType(Node node) {
@@ -496,17 +470,6 @@
 
     /**
      * Get the top level node type in the line.
-<<<<<<< HEAD
-     * @param identifier        Document Identifier
-     * @param startPosition     Start position
-     * @param docManager        Workspace document manager
-     * @return {@link String}   Top level node type
-     */
-    public static String topLevelNodeTypeInLine(TextDocumentIdentifier identifier, Position startPosition,
-                                                   WorkspaceDocumentManager docManager) {
-        // TODO: Need to support service and resources as well.
-        List<String> topLevelKeywords = Arrays.asList("function", "connector", "action", "struct", "enum",
-=======
      *
      * @param identifier    Document Identifier
      * @param startPosition Start position
@@ -517,7 +480,6 @@
                                                 WorkspaceDocumentManager docManager) {
         // TODO: Need to support service and resources as well.
         List<String> topLevelKeywords = Arrays.asList("function", "service", "resource", "struct", "enum",
->>>>>>> cd1339c2
                 "transformer");
         String fileContent = docManager.getFileContent(getPath(identifier.getUri()));
         String lineContent = fileContent.split("\\n|\\r\\n|\\r")[startPosition.getLine()];
@@ -531,8 +493,6 @@
 
         return null;
     }
-<<<<<<< HEAD
-=======
 
     /**
      * Get current package by given file name.
@@ -560,5 +520,4 @@
         }
         return currentPackage;
     }
->>>>>>> cd1339c2
 }