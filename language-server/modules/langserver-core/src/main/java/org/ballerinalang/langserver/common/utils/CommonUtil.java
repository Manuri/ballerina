--- conflicted
+++ resolved
@@ -44,7 +44,7 @@
 import org.eclipse.lsp4j.CodeActionParams;
 import org.eclipse.lsp4j.Command;
 import org.eclipse.lsp4j.Diagnostic;
-<<<<<<< HEAD
+import org.eclipse.lsp4j.Position;
 import org.slf4j.Logger;
 import org.slf4j.LoggerFactory;
 import org.wso2.ballerinalang.compiler.semantics.model.types.BType;
@@ -52,9 +52,6 @@
 import org.wso2.ballerinalang.compiler.tree.BLangNode;
 import org.wso2.ballerinalang.compiler.tree.BLangStruct;
 import org.wso2.ballerinalang.compiler.tree.expressions.BLangInvocation;
-=======
-import org.eclipse.lsp4j.Position;
->>>>>>> 382c5e10
 import org.wso2.ballerinalang.compiler.util.CompilerContext;
 import org.wso2.ballerinalang.compiler.util.Name;
 import org.wso2.ballerinalang.compiler.util.diagnotic.DiagnosticPos;
@@ -79,7 +76,6 @@
  * */
 public class CommonUtil {
     
-<<<<<<< HEAD
     private static final Logger logger = LoggerFactory.getLogger(TextDocumentFormatUtil.class);
 
     private static final String SYMBOL_TYPE = "symbolType";
@@ -87,9 +83,8 @@
     private static final String INVOCATION_TYPE = "invocationType";
 
     private static final String UNESCAPED_VALUE = "unescapedValue";
-=======
+
     private static final String OPEN_BRACKET_KEY_WORD = "(";
->>>>>>> 382c5e10
     
     /**
      * Get the package URI to the given package name.
@@ -290,7 +285,6 @@
     }
 
     /**
-<<<<<<< HEAD
      * Generate json representation for the given node.
      * @param node                          Node to get the json representation
      * @param anonStructs                   Map of anonymous structs
@@ -485,7 +479,9 @@
         }
 
         return null;
-=======
+    }
+
+    /**
      * Check whether the given cursor position is within the brackets.
      * @param context           Text document context
      * @param terminalTokens    List of terminal tokens
@@ -526,6 +522,5 @@
         }
 
         return false;
->>>>>>> 382c5e10
     }
 }