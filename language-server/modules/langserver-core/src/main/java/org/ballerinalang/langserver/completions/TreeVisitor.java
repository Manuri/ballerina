/*
*  Copyright (c) 2017, WSO2 Inc. (http://www.wso2.org) All Rights Reserved.
*
*  WSO2 Inc. licenses this file to you under the Apache License,
*  Version 2.0 (the "License"); you may not use this file except
*  in compliance with the License.
*  You may obtain a copy of the License at
*
*    http://www.apache.org/licenses/LICENSE-2.0
*
*  Unless required by applicable law or agreed to in writing,
*  software distributed under the License is distributed on an
*  "AS IS" BASIS, WITHOUT WARRANTIES OR CONDITIONS OF ANY
*  KIND, either express or implied.  See the License for the
*  specific language governing permissions and limitations
*  under the License.
*/

package org.ballerinalang.langserver.completions;

import org.antlr.v4.runtime.ParserRuleContext;
import org.antlr.v4.runtime.Token;
import org.antlr.v4.runtime.TokenStream;
import org.ballerinalang.langserver.common.LSNodeVisitor;
import org.ballerinalang.langserver.common.UtilSymbolKeys;
import org.ballerinalang.langserver.common.utils.CommonUtil;
import org.ballerinalang.langserver.compiler.DocumentServiceKeys;
import org.ballerinalang.langserver.compiler.LSServiceOperationContext;
import org.ballerinalang.langserver.completions.util.ScopeResolverConstants;
import org.ballerinalang.langserver.completions.util.positioning.resolvers.BlockStatementScopeResolver;
import org.ballerinalang.langserver.completions.util.positioning.resolvers.ConnectorScopeResolver;
import org.ballerinalang.langserver.completions.util.positioning.resolvers.CursorPositionResolver;
import org.ballerinalang.langserver.completions.util.positioning.resolvers.InvocationParameterScopeResolver;
import org.ballerinalang.langserver.completions.util.positioning.resolvers.MatchExpressionScopeResolver;
import org.ballerinalang.langserver.completions.util.positioning.resolvers.MatchStatementScopeResolver;
import org.ballerinalang.langserver.completions.util.positioning.resolvers.ObjectTypeScopeResolver;
import org.ballerinalang.langserver.completions.util.positioning.resolvers.PackageNodeScopeResolver;
import org.ballerinalang.langserver.completions.util.positioning.resolvers.RecordScopeResolver;
import org.ballerinalang.langserver.completions.util.positioning.resolvers.ResourceParamScopeResolver;
import org.ballerinalang.langserver.completions.util.positioning.resolvers.ServiceScopeResolver;
import org.ballerinalang.langserver.completions.util.positioning.resolvers.TopLevelNodeScopeResolver;
import org.ballerinalang.model.tree.Node;
import org.ballerinalang.model.tree.TopLevelNode;
import org.ballerinalang.model.tree.expressions.ExpressionNode;
import org.ballerinalang.model.tree.statements.StatementNode;
import org.eclipse.lsp4j.Position;
import org.wso2.ballerinalang.compiler.parser.antlr4.BallerinaParser;
import org.wso2.ballerinalang.compiler.semantics.analyzer.SymbolEnter;
import org.wso2.ballerinalang.compiler.semantics.analyzer.SymbolResolver;
import org.wso2.ballerinalang.compiler.semantics.model.Scope;
import org.wso2.ballerinalang.compiler.semantics.model.SymbolEnv;
import org.wso2.ballerinalang.compiler.semantics.model.SymbolTable;
import org.wso2.ballerinalang.compiler.semantics.model.symbols.BPackageSymbol;
import org.wso2.ballerinalang.compiler.semantics.model.symbols.BSymbol;
import org.wso2.ballerinalang.compiler.semantics.model.symbols.Symbols;
import org.wso2.ballerinalang.compiler.tree.BLangAction;
import org.wso2.ballerinalang.compiler.tree.BLangAnnotation;
import org.wso2.ballerinalang.compiler.tree.BLangAnnotationAttachment;
import org.wso2.ballerinalang.compiler.tree.BLangConnector;
import org.wso2.ballerinalang.compiler.tree.BLangEndpoint;
import org.wso2.ballerinalang.compiler.tree.BLangEnum;
import org.wso2.ballerinalang.compiler.tree.BLangFunction;
import org.wso2.ballerinalang.compiler.tree.BLangImportPackage;
import org.wso2.ballerinalang.compiler.tree.BLangNode;
import org.wso2.ballerinalang.compiler.tree.BLangPackage;
import org.wso2.ballerinalang.compiler.tree.BLangResource;
import org.wso2.ballerinalang.compiler.tree.BLangService;
import org.wso2.ballerinalang.compiler.tree.BLangTransformer;
import org.wso2.ballerinalang.compiler.tree.BLangTypeDefinition;
import org.wso2.ballerinalang.compiler.tree.BLangVariable;
import org.wso2.ballerinalang.compiler.tree.BLangWorker;
import org.wso2.ballerinalang.compiler.tree.BLangXMLNS;
import org.wso2.ballerinalang.compiler.tree.expressions.BLangBinaryExpr;
import org.wso2.ballerinalang.compiler.tree.expressions.BLangBracedOrTupleExpr;
import org.wso2.ballerinalang.compiler.tree.expressions.BLangExpression;
import org.wso2.ballerinalang.compiler.tree.expressions.BLangInvocation;
import org.wso2.ballerinalang.compiler.tree.expressions.BLangMatchExpression;
import org.wso2.ballerinalang.compiler.tree.expressions.BLangSimpleVarRef;
import org.wso2.ballerinalang.compiler.tree.expressions.BLangTypeConversionExpr;
import org.wso2.ballerinalang.compiler.tree.statements.BLangAbort;
import org.wso2.ballerinalang.compiler.tree.statements.BLangAssignment;
import org.wso2.ballerinalang.compiler.tree.statements.BLangBind;
import org.wso2.ballerinalang.compiler.tree.statements.BLangBlockStmt;
import org.wso2.ballerinalang.compiler.tree.statements.BLangBreak;
import org.wso2.ballerinalang.compiler.tree.statements.BLangCatch;
import org.wso2.ballerinalang.compiler.tree.statements.BLangExpressionStmt;
import org.wso2.ballerinalang.compiler.tree.statements.BLangForeach;
import org.wso2.ballerinalang.compiler.tree.statements.BLangForkJoin;
import org.wso2.ballerinalang.compiler.tree.statements.BLangIf;
import org.wso2.ballerinalang.compiler.tree.statements.BLangLock;
import org.wso2.ballerinalang.compiler.tree.statements.BLangMatch;
import org.wso2.ballerinalang.compiler.tree.statements.BLangNext;
import org.wso2.ballerinalang.compiler.tree.statements.BLangReturn;
import org.wso2.ballerinalang.compiler.tree.statements.BLangThrow;
import org.wso2.ballerinalang.compiler.tree.statements.BLangTransaction;
import org.wso2.ballerinalang.compiler.tree.statements.BLangTryCatchFinally;
import org.wso2.ballerinalang.compiler.tree.statements.BLangVariableDef;
import org.wso2.ballerinalang.compiler.tree.statements.BLangWhile;
import org.wso2.ballerinalang.compiler.tree.statements.BLangWorkerReceive;
import org.wso2.ballerinalang.compiler.tree.statements.BLangWorkerSend;
<<<<<<< HEAD
import org.wso2.ballerinalang.compiler.tree.types.BLangEndpointTypeNode;
import org.wso2.ballerinalang.compiler.tree.types.BLangObjectTypeNode;
import org.wso2.ballerinalang.compiler.tree.types.BLangRecordTypeNode;
=======
>>>>>>> d4c067a2
import org.wso2.ballerinalang.compiler.util.CompilerContext;
import org.wso2.ballerinalang.compiler.util.Name;
import org.wso2.ballerinalang.compiler.util.Names;
import org.wso2.ballerinalang.compiler.util.diagnotic.DiagnosticPos;

import java.util.ArrayList;
import java.util.Arrays;
import java.util.Collections;
import java.util.HashMap;
import java.util.List;
import java.util.Map;
import java.util.Stack;
import java.util.stream.Collectors;

/**
 * @since 0.94
 */
public class TreeVisitor extends LSNodeVisitor {
    
    private boolean terminateVisitor = false;
    private int loopCount = 0;
    private int transactionCount = 0;
    private SymbolEnv symbolEnv;
    private SymbolResolver symbolResolver;
    private SymbolEnter symbolEnter;
    private SymbolTable symTable;
    private Stack<Node> blockOwnerStack;
    private Stack<BLangBlockStmt> blockStmtStack;
    private Stack<Boolean> isCurrentNodeTransactionStack;
    private Class cursorPositionResolver;
    private LSServiceOperationContext documentServiceContext;
    private BLangNode previousNode = null;
    private BLangNode nextNode = null;

    public TreeVisitor(LSServiceOperationContext documentServiceContext) {
        this.documentServiceContext = documentServiceContext;
        init(this.documentServiceContext.get(DocumentServiceKeys.COMPILER_CONTEXT_KEY));
    }

    private void init(CompilerContext compilerContext) {
        blockOwnerStack = new Stack<>();
        blockStmtStack = new Stack<>();
        isCurrentNodeTransactionStack = new Stack<>();
        symbolEnter = SymbolEnter.getInstance(compilerContext);
        symTable = SymbolTable.getInstance(compilerContext);
        symbolResolver = SymbolResolver.getInstance(compilerContext);
        documentServiceContext.put(DocumentServiceKeys.SYMBOL_TABLE_KEY, symTable);
    }

    // Visitor methods

    public void visit(BLangPackage pkgNode) {
        SymbolEnv pkgEnv = this.symTable.pkgEnvMap.get(pkgNode.symbol);
        this.symbolEnv = pkgEnv;

        // Then visit each top-level element sorted using the compilation unit
        String fileName = documentServiceContext.get(DocumentServiceKeys.FILE_NAME_KEY);
        List<TopLevelNode> topLevelNodes = pkgNode.topLevelNodes.stream().filter(node ->
                    node.getPosition().getSource().getCompilationUnitName().equals(fileName)
            ).collect(Collectors.toList());

        if (topLevelNodes.isEmpty()) {
            this.setTerminateVisitor(true);
            acceptNode(null, null);
        } else {
            cursorPositionResolver = PackageNodeScopeResolver.class;
            topLevelNodes.forEach(topLevelNode -> {
                cursorPositionResolver = TopLevelNodeScopeResolver.class;
                this.blockOwnerStack.push(pkgNode);
                acceptNode((BLangNode) topLevelNode, pkgEnv);
            });
        }
    }

    public void visit(BLangImportPackage importPkgNode) {
        BPackageSymbol pkgSymbol = importPkgNode.symbol;
        SymbolEnv pkgEnv = symTable.pkgEnvMap.get(pkgSymbol);
        acceptNode(pkgEnv.node, pkgEnv);
    }

    public void visit(BLangXMLNS xmlnsNode) {
        ScopeResolverConstants.getResolverByClass(cursorPositionResolver)
                .isCursorBeforeNode(xmlnsNode.getPosition(), xmlnsNode, this, this.documentServiceContext);
    }

    public void visit(BLangFunction funcNode) {
        // Check for native functions
        BSymbol funcSymbol = funcNode.symbol;
        if (Symbols.isNative(funcSymbol)) {
            return;
        }

        String functionName = funcNode.getName().getValue();
        SymbolEnv funcEnv = SymbolEnv.createFunctionEnv(funcNode, funcSymbol.scope, symbolEnv);
        
        if (isWithinParameterContext(functionName, UtilSymbolKeys.FUNCTION_KEYWORD_KEY)) {
            this.populateSymbols(this.resolveAllVisibleSymbols(funcEnv), funcEnv);
            setTerminateVisitor(true);
        } else if (!ScopeResolverConstants.getResolverByClass(cursorPositionResolver)
                .isCursorBeforeNode(funcNode.getPosition(), funcNode, this, this.documentServiceContext)) {
            
            // Visit the endpoints
            funcNode.endpoints.forEach(bLangEndpoint -> this.acceptNode(bLangEndpoint, funcEnv));
            
            this.blockOwnerStack.push(funcNode);
            // Cursor position is calculated against the Block statement scope resolver
            cursorPositionResolver = BlockStatementScopeResolver.class;
            this.acceptNode(funcNode.body, funcEnv);
            this.blockOwnerStack.pop();

            // Process workers
            if (terminateVisitor && !funcNode.workers.isEmpty()) {
                this.setTerminateVisitor(false);
            }
            
            funcNode.workers.forEach(e -> this.symbolEnter.defineNode(e, funcEnv));
            funcNode.workers.forEach(e -> this.acceptNode(e, funcEnv));
        }
    }

    @Override
    public void visit(BLangTypeDefinition typeDefinition) {
        this.acceptNode(typeDefinition.typeNode, symbolEnv);
    }

    @Override
    public void visit(BLangRecordTypeNode recordTypeNode) {
        BSymbol recordSymbol = recordTypeNode.symbol;
        if (!recordSymbol.getName().getValue().contains("$")
                && !ScopeResolverConstants.getResolverByClass(cursorPositionResolver)
                .isCursorBeforeNode(recordTypeNode.getPosition(), recordTypeNode, this, this.documentServiceContext)) {
            SymbolEnv recordEnv = SymbolEnv.createPkgLevelSymbolEnv(recordTypeNode, recordSymbol.scope, symbolEnv);
            if (recordTypeNode.fields.isEmpty() && isCursorWithinBlock(recordTypeNode.getPosition(), recordEnv)) {
                symbolEnv = recordEnv;
                Map<Name, Scope.ScopeEntry> visibleSymbolEntries = this.resolveAllVisibleSymbols(symbolEnv);
                this.populateSymbols(visibleSymbolEntries, null);
                this.setTerminateVisitor(true);
            } else if (!recordTypeNode.fields.isEmpty()) {
                // Since the record definition do not have a block statement within, we push null
                cursorPositionResolver = RecordScopeResolver.class;
                this.blockOwnerStack.push(recordTypeNode);
                recordTypeNode.fields.forEach(field -> acceptNode(field, recordEnv));
                cursorPositionResolver = TopLevelNodeScopeResolver.class;
                this.blockOwnerStack.pop();
            }
        }
    }

    @Override
    public void visit(BLangObjectTypeNode objectTypeNode) {
        BSymbol objectSymbol = objectTypeNode.symbol;
        SymbolEnv objectEnv = SymbolEnv.createPkgLevelSymbolEnv(objectTypeNode, objectSymbol.scope, symbolEnv);
        blockOwnerStack.push(objectTypeNode);
        if (objectTypeNode.fields.isEmpty() && objectTypeNode.functions.isEmpty()) {
            this.isCursorWithinBlock(objectTypeNode.getPosition(), objectEnv);
        }
        objectTypeNode.fields.forEach(field -> {
            this.cursorPositionResolver = ObjectTypeScopeResolver.class;
            acceptNode(field, objectEnv);
        });
        // TODO: visit annotation and doc attachments
        objectTypeNode.functions.forEach(f -> {
            this.cursorPositionResolver = ObjectTypeScopeResolver.class;
            acceptNode(f, objectEnv);
        });
        blockOwnerStack.pop();
        this.cursorPositionResolver = TopLevelNodeScopeResolver.class;
    }

    @Override
    public void visit(BLangAnnotation annotationNode) {
    }

    @Override
    public void visit(BLangVariable varNode) {
        boolean isCursorBeforeNode = ScopeResolverConstants.getResolverByClass(cursorPositionResolver)
                .isCursorBeforeNode(varNode.getPosition(), varNode, this, this.documentServiceContext);
        // This is an endpoint definition
        if (!isCursorBeforeNode && varNode.expr != null) {
            this.acceptNode(varNode.expr, symbolEnv);
        }
    }

    @Override
    public void visit(BLangBinaryExpr binaryExpr) {
        ExpressionNode leftExpression = binaryExpr.getLeftExpression();
        ((BLangExpression) leftExpression).accept(this);

        ExpressionNode rightExpression = binaryExpr.getRightExpression();
        ((BLangExpression) rightExpression).accept(this);
    }

    @Override
    public void visit(BLangBracedOrTupleExpr bracedOrTupleExpr) {
        bracedOrTupleExpr.getExpressions().forEach(bLangExpression -> {
            this.acceptNode(bLangExpression, symbolEnv);
        });
    }

    @Override
    public void visit(BLangTypeConversionExpr conversionExpr) {
        conversionExpr.expr.accept(this);
    }

    // Statements

    @Override
    public void visit(BLangBlockStmt blockNode) {
        SymbolEnv blockEnv = SymbolEnv.createBlockEnv(blockNode, symbolEnv);
        this.blockStmtStack.push(blockNode);
        // Cursor position is calculated against the Block statement scope resolver
        this.cursorPositionResolver = BlockStatementScopeResolver.class;
        // Reset the previous node to null
        this.setPreviousNode(null);
        if (blockNode.stmts.isEmpty()) {
            this.isCursorWithinBlock((DiagnosticPos) (this.blockOwnerStack.peek()).getPosition(), blockEnv);
        } else {
            blockNode.stmts.forEach(stmt -> this.acceptNode(stmt, blockEnv));
        }
        this.blockStmtStack.pop();
    }

    @Override
    public void visit(BLangVariableDef varDefNode) {
        if (!ScopeResolverConstants.getResolverByClass(cursorPositionResolver)
                .isCursorBeforeNode(varDefNode.getPosition(), varDefNode, this, this.documentServiceContext)) {
            this.acceptNode(varDefNode.var, symbolEnv);
        }
    }

    @Override
    public void visit(BLangAssignment assignNode) {
        if (!ScopeResolverConstants.getResolverByClass(cursorPositionResolver)
                .isCursorBeforeNode(assignNode.getPosition(), assignNode, this, this.documentServiceContext)) {
            this.acceptNode(assignNode.expr, symbolEnv);
        }
    }

    @Override
    public void visit(BLangExpressionStmt exprStmtNode) {
        if (!ScopeResolverConstants.getResolverByClass(cursorPositionResolver)
                .isCursorBeforeNode(exprStmtNode.getPosition(), exprStmtNode, this, this.documentServiceContext)) {
            if (exprStmtNode.expr instanceof BLangInvocation) {
                this.acceptNode(exprStmtNode.expr, symbolEnv);
            }
        }
    }

    @Override
    public void visit(BLangInvocation invocationNode) {
        DiagnosticPos invocationNodePosition = invocationNode.getPosition();
        CursorPositionResolver resolver = ScopeResolverConstants.getResolverByClass(cursorPositionResolver);
        if (!resolver.isCursorBeforeNode(invocationNodePosition, invocationNode, this, this.documentServiceContext)) {
            int curLine = documentServiceContext.get(DocumentServiceKeys.POSITION_KEY).getPosition().getLine();
            if (curLine != invocationNodePosition.getStartLine() - 1) {
                return;
            }
            final TreeVisitor visitor = this;
            Class fallbackCursorPositionResolver = this.cursorPositionResolver;
            this.cursorPositionResolver = InvocationParameterScopeResolver.class;
            this.blockOwnerStack.push(invocationNode);
            // Visit all arguments
            invocationNode.getArgumentExpressions().forEach(expressionNode -> {
                BLangNode node = ((BLangNode) expressionNode);
                CursorPositionResolver posResolver = ScopeResolverConstants.getResolverByClass(cursorPositionResolver);
                posResolver.isCursorBeforeNode(node.getPosition(), node, visitor, visitor.documentServiceContext);
                visitor.acceptNode(node, symbolEnv);
            });
            this.blockOwnerStack.pop();
            this.cursorPositionResolver = fallbackCursorPositionResolver;
        }
    }

    @Override
    public void visit(BLangIf ifNode) {
        if (!ScopeResolverConstants.getResolverByClass(cursorPositionResolver)
                .isCursorBeforeNode(ifNode.getPosition(), ifNode, this, this.documentServiceContext)) {
            this.blockOwnerStack.push(ifNode);
            this.acceptNode(ifNode.body, symbolEnv);
            this.blockOwnerStack.pop();

            if (ifNode.elseStmt != null) {
                if (!(ifNode.elseStmt instanceof BLangIf)) {
                    this.blockOwnerStack.push(ifNode.elseStmt);
                }
                acceptNode(ifNode.elseStmt, symbolEnv);
                if (!(ifNode.elseStmt instanceof BLangIf)) {
                    this.blockOwnerStack.pop();
                }
            }
        }
    }

    public void visit(BLangWhile whileNode) {
        if (!ScopeResolverConstants.getResolverByClass(cursorPositionResolver)
                .isCursorBeforeNode(whileNode.getPosition(), whileNode, this, this.documentServiceContext)) {
            this.blockOwnerStack.push(whileNode);
            loopCount++;
            this.acceptNode(whileNode.body, symbolEnv);
            loopCount--;
            this.blockOwnerStack.pop();
        }
    }

    public void visit(BLangTransformer transformerNode) {
        if (!ScopeResolverConstants.getResolverByClass(cursorPositionResolver)
                .isCursorBeforeNode(transformerNode.getPosition(), transformerNode, this,
                        this.documentServiceContext)) {
            SymbolEnv transformerEnv = SymbolEnv
                    .createTransformerEnv(transformerNode, transformerNode.symbol.scope, symbolEnv);
            this.blockOwnerStack.push(transformerNode);
            // Cursor position is calculated against the Block statement scope resolver
            cursorPositionResolver = BlockStatementScopeResolver.class;
            this.acceptNode(transformerNode.body, transformerEnv);
            this.blockOwnerStack.pop();
        }
    }

    public void visit(BLangConnector connectorNode) {
        String connectorName = connectorNode.getName().getValue();
        BSymbol connectorSymbol = connectorNode.symbol;
        SymbolEnv connectorEnv = SymbolEnv.createConnectorEnv(connectorNode, connectorSymbol.scope, symbolEnv);
        
        if (isWithinParameterContext(connectorName, UtilSymbolKeys.CONNECTOR_KEYWORD_KEY)) {
            this.populateSymbols(this.resolveAllVisibleSymbols(connectorEnv), connectorEnv);
            setTerminateVisitor(true);
        } else if (!ScopeResolverConstants.getResolverByClass(cursorPositionResolver)
                .isCursorBeforeNode(connectorNode.getPosition(), connectorNode, this, this.documentServiceContext)) {

            // Reset the previous node
            this.setPreviousNode(null);
            // TODO: Handle Annotation attachments
            if (!(connectorNode.actions.isEmpty() && connectorNode.varDefs.isEmpty()
                    && connectorNode.endpoints.isEmpty())) {
                
                // Visit the endpoints
                connectorNode.endpoints.forEach(bLangEndpoint -> this.acceptNode(bLangEndpoint, connectorEnv));
                
                // Since the connector def does not contains a block statement, we consider the block owner only.
                // Here it is Connector Definition
                this.blockOwnerStack.push(connectorNode);
                connectorNode.varDefs.forEach(varDef -> {
                    // Cursor position is calculated against the Connector scope resolver
                    cursorPositionResolver = ConnectorScopeResolver.class;
                    this.acceptNode(varDef, connectorEnv);
                });
                connectorNode.actions.forEach(action -> {
                    // Cursor position is calculated against the Connector scope resolver
                    cursorPositionResolver = ConnectorScopeResolver.class;
                    this.acceptNode(action, connectorEnv);
                });
                if (terminateVisitor) {
                    this.acceptNode(null, null);
                }
                this.blockOwnerStack.pop();
            } else {
                this.isCursorWithinBlock(connectorNode.getPosition(), connectorEnv);
            }
        }
    }

    public void visit(BLangAction actionNode) {
        String actionName = actionNode.getName().getValue();
        BSymbol actionSymbol = actionNode.symbol;
        SymbolEnv actionEnv = SymbolEnv.createResourceActionSymbolEnv(actionNode, actionSymbol.scope, symbolEnv);
        
        if (this.isWithinParameterContext(actionName, UtilSymbolKeys.ACTION_KEYWORD_KEY)) {
            this.populateSymbols(this.resolveAllVisibleSymbols(actionEnv), actionEnv);
            setTerminateVisitor(true);
        } else if (!ScopeResolverConstants.getResolverByClass(cursorPositionResolver)
                .isCursorBeforeNode(actionNode.getPosition(), actionNode, this, this.documentServiceContext)) {

            // TODO: Handle Annotation attachments
            // Visit the endpoints
            actionNode.endpoints.forEach(bLangEndpoint -> this.acceptNode(bLangEndpoint, actionEnv));
            
            // Cursor position is calculated against the resource parameter scope resolver since both are similar
            cursorPositionResolver = ResourceParamScopeResolver.class;
            actionNode.workers.forEach(w -> this.acceptNode(w, actionEnv));
            // Cursor position is calculated against the Block statement scope resolver
            cursorPositionResolver = BlockStatementScopeResolver.class;
            this.blockOwnerStack.push(actionNode);
            acceptNode(actionNode.body, actionEnv);
            this.blockOwnerStack.pop();
        }
    }

    public void visit(BLangService serviceNode) {
        BSymbol serviceSymbol = serviceNode.symbol;
        SymbolEnv serviceEnv = SymbolEnv.createPkgLevelSymbolEnv(serviceNode, serviceSymbol.scope, symbolEnv);
        
        serviceNode.annAttachments.forEach(annotationAttachment -> this.acceptNode(annotationAttachment, serviceEnv));
        
        if (!ScopeResolverConstants.getResolverByClass(cursorPositionResolver)
                .isCursorBeforeNode(serviceNode.getPosition(), serviceNode, this, this.documentServiceContext)) {
            
            // Reset the previous node
            this.setPreviousNode(null);
            if (!(serviceNode.resources.isEmpty() && serviceNode.vars.isEmpty() && serviceNode.endpoints.isEmpty())) {
                // Visit the endpoints
                serviceNode.endpoints.forEach(bLangEndpoint -> this.acceptNode(bLangEndpoint, serviceEnv));
                
                // Since the service does not contains a block statement, we consider the block owner only.
                // Here it is service
                this.blockOwnerStack.push(serviceNode);
                serviceNode.vars.forEach(v -> {
                    this.cursorPositionResolver = ServiceScopeResolver.class;
                    this.acceptNode(v, serviceEnv);
                });
                serviceNode.resources.forEach(r -> {
                    this.cursorPositionResolver = ServiceScopeResolver.class;
                    this.acceptNode(r, serviceEnv);
                });
                if (terminateVisitor) {
                    this.acceptNode(null, null);
                }
                this.blockOwnerStack.pop();
            } else {
                this.isCursorWithinBlock(serviceNode.getPosition(), serviceEnv);
            }
        }
    }

    public void visit(BLangResource resourceNode) {
        String resourceName = resourceNode.getName().getValue();
        BSymbol resourceSymbol = resourceNode.symbol;
        SymbolEnv resourceEnv = SymbolEnv.createResourceActionSymbolEnv(resourceNode, resourceSymbol.scope, symbolEnv);

        resourceNode.annAttachments.forEach(annotationAttachment -> this.acceptNode(annotationAttachment, resourceEnv));
        
        if (isWithinParameterContext(resourceName, UtilSymbolKeys.RESOURCE_KEYWORD_KEY)) {
            this.populateSymbols(this.resolveAllVisibleSymbols(resourceEnv), resourceEnv);
            setTerminateVisitor(true);
        } else if (this.isCursorAtResourceIdentifier(resourceNode, documentServiceContext)) {
            setTerminateVisitor(true);
        } else if (!ScopeResolverConstants.getResolverByClass(cursorPositionResolver)
                .isCursorBeforeNode(resourceNode.getPosition(), resourceNode, this, this.documentServiceContext)) {

            // TODO:Handle Annotation attachments
            // Visit the endpoints
            resourceNode.endpoints.forEach(bLangEndpoint -> this.acceptNode(bLangEndpoint, resourceEnv));
            
            // Cursor position is calculated against the resource parameter scope resolver
            cursorPositionResolver = ResourceParamScopeResolver.class;
            resourceNode.workers.forEach(w -> this.acceptNode(w, resourceEnv));
            this.blockOwnerStack.push(resourceNode);
            // Cursor position is calculated against the Block statement scope resolver
            cursorPositionResolver = BlockStatementScopeResolver.class;
            acceptNode(resourceNode.body, resourceEnv);
            this.blockOwnerStack.pop();
        }
    }

    @Override
    public void visit(BLangTryCatchFinally tryCatchFinally) {
        if (!ScopeResolverConstants.getResolverByClass(cursorPositionResolver)
                .isCursorBeforeNode(tryCatchFinally.getPosition(),
                        tryCatchFinally, this, this.documentServiceContext)) {

            this.blockOwnerStack.push(tryCatchFinally);
            this.acceptNode(tryCatchFinally.tryBody, symbolEnv);
            this.blockOwnerStack.pop();

            tryCatchFinally.catchBlocks.forEach(c -> {
                this.blockOwnerStack.push(c);
                this.acceptNode(c, symbolEnv);
                this.blockOwnerStack.pop();
            });
            if (tryCatchFinally.finallyBody != null) {
                // Check how we can add the blang node to stack
                this.blockOwnerStack.push(tryCatchFinally);
                this.acceptNode(tryCatchFinally.finallyBody, symbolEnv);
                this.blockOwnerStack.pop();
            }
        }
    }

    @Override
    public void visit(BLangCatch bLangCatch) {
        if (!ScopeResolverConstants.getResolverByClass(cursorPositionResolver)
                .isCursorBeforeNode(bLangCatch.getPosition(), bLangCatch, this, this.documentServiceContext)) {
            SymbolEnv catchBlockEnv = SymbolEnv.createBlockEnv(bLangCatch.body, symbolEnv);
            this.acceptNode(bLangCatch.param, catchBlockEnv);

            this.blockOwnerStack.push(bLangCatch);
            this.acceptNode(bLangCatch.body, catchBlockEnv);
            this.blockOwnerStack.pop();
        }
    }

    @Override
    public void visit(BLangTransaction transactionNode) {
        this.blockOwnerStack.push(transactionNode);
        this.isCurrentNodeTransactionStack.push(true);
        this.transactionCount++;
        this.acceptNode(transactionNode.transactionBody, symbolEnv);
        this.blockOwnerStack.pop();
        this.isCurrentNodeTransactionStack.pop();
        this.transactionCount--;

        if (transactionNode.onRetryBody != null) {
            this.blockOwnerStack.push(transactionNode);
            this.acceptNode(transactionNode.onRetryBody, symbolEnv);
            this.blockOwnerStack.pop();
        }
    }

    @Override
    public void visit(BLangAbort abortNode) {
        ScopeResolverConstants.getResolverByClass(cursorPositionResolver)
                .isCursorBeforeNode(abortNode.getPosition(), abortNode, this, this.documentServiceContext);
    }

    @Override
    public void visit(BLangForkJoin forkJoin) {
        SymbolEnv folkJoinEnv = SymbolEnv.createFolkJoinEnv(forkJoin, this.symbolEnv);
        // TODO: check the symbolEnter.defineNode
        forkJoin.workers.forEach(e -> this.symbolEnter.defineNode(e, folkJoinEnv));
        forkJoin.workers.forEach(e -> this.acceptNode(e, folkJoinEnv));

        /* create code black and environment for join result section, i.e. (map results) */
        BLangBlockStmt joinResultsBlock = this.generateCodeBlock(this.createVarDef(forkJoin.joinResultVar));
        SymbolEnv joinResultsEnv = SymbolEnv.createBlockEnv(joinResultsBlock, this.symbolEnv);
        this.acceptNode(joinResultsBlock, joinResultsEnv);
        /* create an environment for the join body, making the enclosing environment the earlier
         * join result's environment */
        SymbolEnv joinBodyEnv = SymbolEnv.createBlockEnv(forkJoin.joinedBody, joinResultsEnv);
        this.acceptNode(forkJoin.joinedBody, joinBodyEnv);

        if (forkJoin.timeoutExpression != null) {
            /* create code black and environment for timeout section */
            BLangBlockStmt timeoutVarBlock = this.generateCodeBlock(this.createVarDef(forkJoin.timeoutVariable));
            SymbolEnv timeoutVarEnv = SymbolEnv.createBlockEnv(timeoutVarBlock, this.symbolEnv);
            this.acceptNode(timeoutVarBlock, timeoutVarEnv);
            /* create an environment for the timeout body, making the enclosing environment the earlier
             * timeout var's environment */
            SymbolEnv timeoutBodyEnv = SymbolEnv.createBlockEnv(forkJoin.timeoutBody, timeoutVarEnv);
            this.acceptNode(forkJoin.timeoutBody, timeoutBodyEnv);
        }
    }

    @Override
    public void visit(BLangWorker workerNode) {
        SymbolEnv workerEnv = SymbolEnv.createWorkerEnv(workerNode, this.symbolEnv);
        this.blockOwnerStack.push(workerNode);
        this.acceptNode(workerNode.body, workerEnv);
        this.blockOwnerStack.pop();
    }

    @Override
    public void visit(BLangWorkerSend workerSendNode) {
        ScopeResolverConstants.getResolverByClass(cursorPositionResolver)
                .isCursorBeforeNode(workerSendNode.getPosition(), workerSendNode,
                        this, this.documentServiceContext);
    }

    @Override
    public void visit(BLangWorkerReceive workerReceiveNode) {
        ScopeResolverConstants.getResolverByClass(cursorPositionResolver)
                .isCursorBeforeNode(workerReceiveNode.getPosition(), workerReceiveNode,
                        this, this.documentServiceContext);
    }

    @Override
    public void visit(BLangReturn returnNode) {
        if (!ScopeResolverConstants.getResolverByClass(cursorPositionResolver)
                .isCursorBeforeNode(returnNode.getPosition(), returnNode, this, this.documentServiceContext)) {
            this.acceptNode(returnNode.expr, symbolEnv);
        }
    }

    public void visit(BLangNext nextNode) {
        ScopeResolverConstants.getResolverByClass(cursorPositionResolver)
                .isCursorBeforeNode(nextNode.getPosition(), nextNode, this, this.documentServiceContext);
    }

    @Override
    public void visit(BLangEnum enumNode) {
        ScopeResolverConstants.getResolverByClass(cursorPositionResolver).isCursorBeforeNode(enumNode.getPosition(),
                enumNode, this, this.documentServiceContext);
    }

    @Override
    public void visit(BLangBind bindNode) {
        ScopeResolverConstants.getResolverByClass(cursorPositionResolver).isCursorBeforeNode(bindNode.getPosition(),
                bindNode, this, this.documentServiceContext);
        // TODO: need to implement the bind context related suggestions. Implementation on hold - grammar inconsistency
    }

    @Override
    public void visit(BLangBreak breakNode) {
        ScopeResolverConstants.getResolverByClass(cursorPositionResolver).isCursorBeforeNode(breakNode.getPosition(),
                breakNode, this, this.documentServiceContext);
    }

    @Override
    public void visit(BLangThrow throwNode) {
        ScopeResolverConstants.getResolverByClass(cursorPositionResolver).isCursorBeforeNode(throwNode.getPosition(),
                throwNode, this, this.documentServiceContext);
    }

    @Override
    public void visit(BLangLock lockNode) {
        if (!ScopeResolverConstants.getResolverByClass(cursorPositionResolver)
                .isCursorBeforeNode(lockNode.getPosition(), lockNode, this, this.documentServiceContext)) {
            this.blockOwnerStack.push(lockNode);
            this.acceptNode(lockNode.body, symbolEnv);
            this.blockOwnerStack.pop();
        }
    }

    @Override
    public void visit(BLangForeach foreach) {
        if (!ScopeResolverConstants.getResolverByClass(cursorPositionResolver)
                .isCursorBeforeNode(foreach.getPosition(), foreach, this, this.documentServiceContext)) {
            this.blockOwnerStack.push(foreach);
            loopCount++;
            this.acceptNode(foreach.body, symbolEnv);
            loopCount--;
            this.blockOwnerStack.pop();
        }
    }

    @Override
    public void visit(BLangEndpoint endpointNode) {
        if (!ScopeResolverConstants.getResolverByClass(cursorPositionResolver)
                .isCursorBeforeNode(endpointNode.getPosition(), endpointNode, this, this.documentServiceContext)) {
            SymbolEnv endpointEnv = SymbolEnv
                    .createPkgLevelSymbolEnv(endpointNode, symbolEnv.scope, symbolEnv);
            this.isWithinEndpointContext(endpointNode.getPosition(), endpointEnv, endpointNode.getName().getValue());
        }
    }

    @Override
    public void visit(BLangMatch matchNode) {
        if (!ScopeResolverConstants.getResolverByClass(cursorPositionResolver)
                .isCursorBeforeNode(matchNode.getPosition(), matchNode, this, this.documentServiceContext)) {
            this.blockOwnerStack.push(matchNode);
            matchNode.getPatternClauses().forEach(patternClause -> {
                cursorPositionResolver = MatchStatementScopeResolver.class;
                acceptNode(patternClause, symbolEnv);
            });
            this.blockOwnerStack.pop();
        }
    }

    @Override
    public void visit(BLangMatch.BLangMatchStmtPatternClause patternClause) {
        if (!ScopeResolverConstants.getResolverByClass(cursorPositionResolver)
                .isCursorBeforeNode(patternClause.getPosition(), patternClause, this, this.documentServiceContext)) {
            blockOwnerStack.push(patternClause);
            // If the variable is not equal to '_', then define the variable in the block scope
            if (!patternClause.variable.name.value.endsWith(Names.IGNORE.value)) {
                SymbolEnv blockEnv = SymbolEnv.createBlockEnv(patternClause.body, symbolEnv);
                cursorPositionResolver = BlockStatementScopeResolver.class;
                acceptNode(patternClause.body, blockEnv);
                blockOwnerStack.pop();
                return;
            }
            // TODO: Check with the semantic analyzer implementation as well.
            acceptNode(patternClause.body, symbolEnv);
            blockOwnerStack.pop();
        }
    }

    @Override
    public void visit(BLangAnnotationAttachment annAttachmentNode) {
        SymbolEnv annotationAttachmentEnv = new SymbolEnv(annAttachmentNode, symbolEnv.scope);
        this.isCursorWithinBlock(annAttachmentNode.getPosition(), annotationAttachmentEnv);
    }

    @Override
    public void visit(BLangMatchExpression bLangMatchExpression) {
        if (!ScopeResolverConstants.getResolverByClass(cursorPositionResolver)
                .isCursorBeforeNode(bLangMatchExpression.getPosition(), bLangMatchExpression, this,
                                    this.documentServiceContext)) {
            final TreeVisitor visitor = this;
            Class fallbackCursorPositionResolver = this.cursorPositionResolver;
            this.cursorPositionResolver = MatchExpressionScopeResolver.class;
            this.blockOwnerStack.push(bLangMatchExpression);
            // Visit all pattern clauses
            bLangMatchExpression.getPatternClauses().forEach(patternClause -> {
                BLangNode node = patternClause;
                CursorPositionResolver posResolver = ScopeResolverConstants.getResolverByClass(cursorPositionResolver);
                posResolver.isCursorBeforeNode(node.getPosition(), node, visitor, visitor.documentServiceContext);
                visitor.acceptNode(node, symbolEnv);
            });
            this.blockOwnerStack.pop();
            this.cursorPositionResolver = fallbackCursorPositionResolver;
        } else {
            // We consider this as a special case and override the symbol environment node to be the match expression
            this.populateSymbolEnvNode(bLangMatchExpression);
        }
    }

    @Override
    public void visit(BLangMatchExpression.BLangMatchExprPatternClause matchExprPatternClause) {
        if (!ScopeResolverConstants.getResolverByClass(cursorPositionResolver)
                .isCursorBeforeNode(matchExprPatternClause.getPosition(), matchExprPatternClause, this,
                                    this.documentServiceContext)) {
            if (matchExprPatternClause.expr != null) {
                this.acceptNode(matchExprPatternClause.expr, symbolEnv);
            }
        }
    }

    @Override
    public void visit(BLangSimpleVarRef simpleVarRef) {
        ScopeResolverConstants.getResolverByClass(cursorPositionResolver)
                .isCursorBeforeNode(simpleVarRef.getPosition(), simpleVarRef, this, this.documentServiceContext);
    }

    public void setPreviousNode(BLangNode previousNode) {
        this.previousNode = previousNode;
    }

    public void setNextNode(BLangNode nextNode) {
        this.nextNode = nextNode;
    }

    /**
     * Resolve all visible symbols.
     * @param symbolEnv symbol environment
     * @return all visible symbols for current scope
     */
    public Map<Name, Scope.ScopeEntry> resolveAllVisibleSymbols(SymbolEnv symbolEnv) {
        return symbolResolver.getAllVisibleInScopeSymbols(symbolEnv);
    }

    /**
     * Populate the symbols.
     * @param symbolEntries symbol entries
     */
    public void populateSymbols(Map<Name, Scope.ScopeEntry> symbolEntries, SymbolEnv symbolEnv) {
        List<SymbolInfo> visibleSymbols = new ArrayList<>();
        BLangNode symbolEnvNode = symbolEnv != null ? symbolEnv.node : this.symbolEnv.node;

        this.populateSymbolEnvNode(symbolEnvNode);
        symbolEntries.forEach((k, v) -> {
            SymbolInfo symbolInfo = new SymbolInfo(k.getValue(), v);
            visibleSymbols.add(symbolInfo);
        });

        documentServiceContext.put(CompletionKeys.VISIBLE_SYMBOLS_KEY, visibleSymbols);
    }

    public Stack<Node> getBlockOwnerStack() {
        return blockOwnerStack;
    }

    public Stack<BLangBlockStmt> getBlockStmtStack() {
        return blockStmtStack;
    }

    public SymbolEnv getSymbolEnv() {
        return symbolEnv;
    }

    public void setTerminateVisitor(boolean terminateVisitor) {
        if (terminateVisitor) {
            boolean currentNodeIsTransaction = !this.isCurrentNodeTransactionStack.isEmpty();
            documentServiceContext.put(CompletionKeys.CURRENT_NODE_TRANSACTION_KEY, currentNodeIsTransaction);
            documentServiceContext.put(CompletionKeys.LOOP_COUNT_KEY, this.loopCount);
            documentServiceContext.put(CompletionKeys.TRANSACTION_COUNT_KEY, this.transactionCount);
            documentServiceContext.put(CompletionKeys.PREVIOUS_NODE_KEY, this.previousNode);
            if (!blockOwnerStack.isEmpty()) {
                documentServiceContext.put(CompletionKeys.BLOCK_OWNER_KEY, blockOwnerStack.peek());
            }
        }
        this.terminateVisitor = terminateVisitor;
    }


    // Private Methods
    private void acceptNode(BLangNode node, SymbolEnv env) {
        if (this.terminateVisitor) {
            documentServiceContext.put(CompletionKeys.NEXT_NODE_KEY, nextNode);
            return;
        }

        SymbolEnv prevEnv = this.symbolEnv;
        this.symbolEnv = env;
        node.accept(this);
        this.symbolEnv = prevEnv;
        this.setPreviousNode(node);
    }

    private boolean isCursorWithinBlock(DiagnosticPos nodePosition, SymbolEnv symbolEnv) {
        int line = documentServiceContext.get(DocumentServiceKeys.POSITION_KEY).getPosition().getLine();
        DiagnosticPos zeroBasedPosition = CommonUtil.toZeroBasedPosition(nodePosition);
        int nodeSLine = zeroBasedPosition.sLine;
        int nodeELine = zeroBasedPosition.eLine;

        if ((nodeSLine <= line && nodeELine >= line)) {
            Map<Name, Scope.ScopeEntry> visibleSymbolEntries = new HashMap<>();
            if (symbolEnv.scope != null) {
                visibleSymbolEntries.putAll(this.resolveAllVisibleSymbols(symbolEnv));
            }
            this.populateSymbols(visibleSymbolEntries, symbolEnv);
            this.setTerminateVisitor(true);
            return true;
        }

        return false;
    }
    
    private boolean isWithinEndpointContext(DiagnosticPos diagnosticPos, SymbolEnv symbolEnv, String epName) {
        if (documentServiceContext.get(DocumentServiceKeys.OPERATION_META_CONTEXT_KEY)
                .get(CompletionKeys.META_CONTEXT_IS_ENDPOINT_KEY) == null) {
            // No syntax errors has occurred
            return this.isCursorWithinBlock(diagnosticPos, symbolEnv);
        } else if (documentServiceContext.get(DocumentServiceKeys.OPERATION_META_CONTEXT_KEY)
                .get(CompletionKeys.META_CONTEXT_IS_ENDPOINT_KEY)) {
            // Syntax errors has occurred
            boolean isWithinEndpoint = documentServiceContext.get(DocumentServiceKeys.OPERATION_META_CONTEXT_KEY)
                    .get(CompletionKeys.META_CONTEXT_IS_ENDPOINT_KEY);
            String name = documentServiceContext.get(DocumentServiceKeys.OPERATION_META_CONTEXT_KEY)
                    .get(CompletionKeys.META_CONTEXT_ENDPOINT_NAME_KEY);
            
            if (isWithinEndpoint && epName.equals(name)) {
                // Evaluating the particular Endpoint
                this.populateSymbols(new HashMap<>(), symbolEnv);
                this.setTerminateVisitor(true);

                return true;
            }
        }
        
        return false;
    }

    /**
     * Check whether the cursor resides within the given node type's parameter context.
     * Node name is used to identify the correct node
     * @param nodeName              Name of the node
     * @param nodeType              Node type (Function, Resource, Action or Connector)
     * @return {@link Boolean}      Whether the cursor is within the parameter context
     */
    private boolean isWithinParameterContext(String nodeName, String nodeType) {
        ParserRuleContext parserRuleContext = documentServiceContext.get(DocumentServiceKeys.PARSER_RULE_CONTEXT_KEY);
        TokenStream tokenStream = documentServiceContext.get(DocumentServiceKeys.TOKEN_STREAM_KEY);
        String terminalToken = "";
        
        // If the parser rule context is not parameter context or parameter list context, we skipp the calculation
        if (!(parserRuleContext instanceof BallerinaParser.ParameterContext
                || parserRuleContext instanceof BallerinaParser.ParameterListContext)) {
            return false;
        }
        
        int startTokenIndex = parserRuleContext.getStart().getTokenIndex();
        ArrayList<String> terminalKeywords = new ArrayList<>(
                Arrays.asList(UtilSymbolKeys.ACTION_KEYWORD_KEY, UtilSymbolKeys.CONNECTOR_KEYWORD_KEY,
                        UtilSymbolKeys.FUNCTION_KEYWORD_KEY, UtilSymbolKeys.RESOURCE_KEYWORD_KEY)
        );
        ArrayList<Token> filteredTokens = new ArrayList<>();
        Token openBracket = null;
        boolean isWithinParams = false;
        
        // Find the index of the closing bracket
        while (true) {
            if (startTokenIndex > tokenStream.size()) {
                // In the ideal case, should not reach this point
                startTokenIndex = -1;
                break;
            }
            Token token = tokenStream.get(startTokenIndex);
            String tokenString = token.getText();
            if (tokenString.equals(")")) {
                break;
            }
            startTokenIndex++;
        }
        
        // Backtrack the token stream to find a terminal token
        while (true) {
            if (startTokenIndex < 0) {
                break;
            }
            Token token = tokenStream.get(startTokenIndex);
            String tokenString = token.getText();
            if (terminalKeywords.contains(tokenString)) {
                terminalToken = tokenString;
                break;
            }
            if (token.getChannel() == Token.DEFAULT_CHANNEL) {
                filteredTokens.add(token);
            }
            startTokenIndex--;
        }

        Collections.reverse(filteredTokens);
        
        /*
        This particular logic identifies a matching pair of closing and opening bracket and then check whether the
        cursor is within those bracket pair
         */
        if (nodeName.equals(filteredTokens.get(0).getText()) && terminalToken.equals(nodeType)) {
            String tokenText;
            for (Token token : filteredTokens) {
                tokenText = token.getText();
                if (tokenText.equals("(")) {
                    openBracket = token;
                } else if (tokenText.equals(")") && openBracket != null) {
                    Position cursorPos = documentServiceContext.get(DocumentServiceKeys.POSITION_KEY).getPosition();
                    int openBLine = openBracket.getLine() - 1;
                    int openBCol = openBracket.getCharPositionInLine();
                    int closeBLine = token.getLine() - 1;
                    int closeBCol = token.getCharPositionInLine();
                    int cursorLine = cursorPos.getLine();
                    int cursorCol = cursorPos.getCharacter();
                    
                    isWithinParams =  (cursorLine > openBLine && cursorLine < closeBLine)
                            || (cursorLine == openBLine && cursorCol > openBCol && cursorLine < closeBLine)
                            || (cursorLine > openBLine && cursorCol < closeBCol && cursorLine == closeBLine)
                            || (cursorLine == openBLine && cursorLine == closeBLine && cursorCol >= openBCol
                            && cursorCol <= closeBCol);
                    if (isWithinParams) {
                        break;
                    } else {
                        openBracket = null;
                    }
                }
            }
        }
        
        return isWithinParams;
    }

    private BLangVariableDef createVarDef(BLangVariable var) {
        BLangVariableDef varDefNode = new BLangVariableDef();
        varDefNode.var = var;
        varDefNode.pos = var.pos;
        return varDefNode;
    }

    private BLangBlockStmt generateCodeBlock(StatementNode... statements) {
        BLangBlockStmt block = new BLangBlockStmt();
        for (StatementNode stmt : statements) {
            block.addStatement(stmt);
        }
        return block;
    }
    
    private boolean isCursorAtResourceIdentifier(BLangResource bLangResource, LSServiceOperationContext context) {
        Position position = context.get(DocumentServiceKeys.POSITION_KEY).getPosition();
        DiagnosticPos zeroBasedPo = CommonUtil.toZeroBasedPosition(bLangResource.getPosition());
        int line = position.getLine();
        int nodeSLine = zeroBasedPo.sLine;
        
        return line == nodeSLine;
    }

    private void populateSymbolEnvNode(BLangNode node) {
        documentServiceContext.put(CompletionKeys.SYMBOL_ENV_NODE_KEY, node);
    }
}<|MERGE_RESOLUTION|>--- conflicted
+++ resolved
@@ -98,12 +98,6 @@
 import org.wso2.ballerinalang.compiler.tree.statements.BLangWhile;
 import org.wso2.ballerinalang.compiler.tree.statements.BLangWorkerReceive;
 import org.wso2.ballerinalang.compiler.tree.statements.BLangWorkerSend;
-<<<<<<< HEAD
-import org.wso2.ballerinalang.compiler.tree.types.BLangEndpointTypeNode;
-import org.wso2.ballerinalang.compiler.tree.types.BLangObjectTypeNode;
-import org.wso2.ballerinalang.compiler.tree.types.BLangRecordTypeNode;
-=======
->>>>>>> d4c067a2
 import org.wso2.ballerinalang.compiler.util.CompilerContext;
 import org.wso2.ballerinalang.compiler.util.Name;
 import org.wso2.ballerinalang.compiler.util.Names;
@@ -1046,13 +1040,13 @@
         }
         return block;
     }
-    
+
     private boolean isCursorAtResourceIdentifier(BLangResource bLangResource, LSServiceOperationContext context) {
         Position position = context.get(DocumentServiceKeys.POSITION_KEY).getPosition();
         DiagnosticPos zeroBasedPo = CommonUtil.toZeroBasedPosition(bLangResource.getPosition());
         int line = position.getLine();
         int nodeSLine = zeroBasedPo.sLine;
-        
+
         return line == nodeSLine;
     }
 
