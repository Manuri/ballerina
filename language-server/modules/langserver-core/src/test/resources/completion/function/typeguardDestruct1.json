{
  "position": {
    "line": 5,
    "character": 5
  },
  "source": "function/source/typeguardDestruct1.bal",
  "items": [
    {
      "label": "xmlns",
      "kind": "Snippet",
      "detail": "Snippet",
      "sortText": "110",
      "insertText": "xmlns \"${1}\" as ${2:ns};",
      "insertTextFormat": "Snippet"
    },
    {
      "label": "var",
      "kind": "Keyword",
      "detail": "Keyword",
      "sortText": "210",
      "insertText": "var ",
      "insertTextFormat": "Snippet"
    },
    {
      "label": "error",
      "kind": "Snippet",
      "detail": "Snippet",
      "sortText": "110",
<<<<<<< HEAD
      "insertText": "error ${1:name} \u003d error(\"${2:errorCode}\", { message: \"${3}\" });",
=======
      "insertText": "error ${1:name} \u003d error(\"${2:errorCode}\", detail \u003d { message: \"${3}\" });",
>>>>>>> b907f256
      "insertTextFormat": "Snippet"
    },
    {
      "label": "foreach",
      "kind": "Snippet",
      "detail": "Statement",
      "sortText": "200",
      "insertText": "foreach ${1:var} ${2:item} in ${3:itemList} {\n\t${4}\n}",
      "insertTextFormat": "Snippet"
    },
    {
      "label": "fork",
      "kind": "Snippet",
      "detail": "Statement",
      "sortText": "200",
      "insertText": "fork {\n\t${1}\n}",
      "insertTextFormat": "Snippet"
    },
    {
      "label": "if",
      "kind": "Snippet",
      "detail": "Statement",
      "sortText": "200",
      "insertText": "if (${1:true}) {\n\t${2}\n}",
      "insertTextFormat": "Snippet"
    },
    {
      "label": "lock",
      "kind": "Snippet",
      "detail": "Statement",
      "sortText": "200",
      "insertText": "lock {\n\t${1}\n}",
      "insertTextFormat": "Snippet"
    },
    {
      "label": "match",
      "kind": "Snippet",
      "detail": "Statement",
      "sortText": "200",
      "insertText": "match ",
      "insertTextFormat": "Snippet"
    },
    {
      "label": "panic",
      "kind": "Snippet",
      "detail": "Statement",
      "sortText": "200",
      "insertText": "panic ",
      "insertTextFormat": "Snippet"
    },
    {
      "label": "return",
      "kind": "Snippet",
      "detail": "Statement",
      "sortText": "200",
      "insertText": "return;",
      "insertTextFormat": "Snippet"
    },
    {
      "label": "transaction",
      "kind": "Snippet",
      "detail": "Statement",
      "sortText": "200",
      "insertText": "transaction with retries \u003d ${1:0} {\n\t${2}\n} onretry {\n\t${3}\n}",
      "insertTextFormat": "Snippet"
    },
    {
      "label": "while",
      "kind": "Snippet",
      "detail": "Statement",
      "sortText": "200",
      "insertText": "while (${1:true}) {\n\t${2}\n}",
      "insertTextFormat": "Snippet"
    },
    {
      "label": "worker",
      "kind": "Snippet",
      "detail": "Snippet",
      "sortText": "110",
      "insertText": "worker ${1:name} {\n\t${2}\n}",
      "insertTextFormat": "Snippet"
    },
    {
      "label": "float",
      "kind": "Keyword",
<<<<<<< HEAD
      "detail": "Channel",
      "sortText": "120",
      "insertText": "channel",
=======
      "detail": "Float",
      "sortText": "120",
      "insertText": "float",
>>>>>>> b907f256
      "insertTextFormat": "Snippet"
    },
    {
      "label": "xml",
      "kind": "Keyword",
      "detail": "Xml",
      "sortText": "120",
      "insertText": "xml",
      "insertTextFormat": "Snippet"
    },
    {
<<<<<<< HEAD
      "label": "queryTableWithJoinClause(string sqlQuery, table\u003crecord {}\u003e fromTable, table\u003crecord {}\u003e joinTable, any parameters, any retType)(table\u003crecord {}\u003e)",
      "kind": "Function",
      "detail": "Function",
      "documentation": {
        "right": {
          "kind": "markdown",
          "value": "**Package:** _ballerina/builtin_  \n  \nExecute the given sql query to fetch the records and return as a new in memory table.\n  \n  \n---    \n**Parameters**  \n- _sqlQuery_  \n    The query to execute  \n  \n- _fromTable_  \n    The table on which the query is executed  \n  \n- _joinTable_  \n    The table which is joined with \u0027fromTable\u0027  \n  \n- _parameters_  \n    liternal parameters to be passed to prepared statement \u0027sqlQuery\u0027  \n  \n- _retType_  \n    return type of the resultant table instance  \n  \n  \n**Return**  \ntable\u003c$anonType$builtin$8\u003e"
        }
      },
      "sortText": "130",
      "insertText": "queryTableWithJoinClause(${1})",
      "insertTextFormat": "Snippet",
      "command": {
        "title": "editor.action.triggerParameterHints",
        "command": "editor.action.triggerParameterHints"
      }
=======
      "label": "byte",
      "kind": "Keyword",
      "detail": "Byte",
      "sortText": "120",
      "insertText": "byte",
      "insertTextFormat": "Snippet"
    },
    {
      "label": "handle",
      "kind": "Keyword",
      "detail": "Handle",
      "sortText": "120",
      "insertText": "handle",
      "insertTextFormat": "Snippet"
>>>>>>> b907f256
    },
    {
      "label": "ArgsData",
      "kind": "Class",
      "detail": "Record",
      "documentation": {
        "left": "Defaultable argument names. This is for internal use.\n"
      },
      "sortText": "120",
<<<<<<< HEAD
      "insertText": "TableConfig",
=======
      "insertText": "ArgsData",
>>>>>>> b907f256
      "insertTextFormat": "Snippet"
    },
    {
      "label": "null",
      "kind": "Keyword",
<<<<<<< HEAD
      "detail": "Byte",
      "sortText": "120",
      "insertText": "byte",
      "insertTextFormat": "Snippet"
    },
    {
      "label": "queryTableWithoutJoinClause(string sqlQuery, table\u003crecord {}\u003e fromTable, any parameters, any retType)(table\u003crecord {}\u003e)",
      "kind": "Function",
      "detail": "Function",
      "documentation": {
        "right": {
          "kind": "markdown",
          "value": "**Package:** _ballerina/builtin_  \n  \nExecute the given sql query to fetch the records and return as a new in memory table.\n  \n  \n---    \n**Parameters**  \n- _sqlQuery_  \n    The query to execute  \n  \n- _fromTable_  \n    The table on which the query is executed  \n  \n- _parameters_  \n    literal parameters to be passed to prepared statement \u0027sqlQuery\u0027  \n  \n- _retType_  \n    return type of the resultant table instance  \n  \n  \n**Return**  \ntable\u003c$anonType$builtin$10\u003e"
        }
      },
      "sortText": "130",
      "insertText": "queryTableWithoutJoinClause(${1})",
      "insertTextFormat": "Snippet",
      "command": {
        "title": "editor.action.triggerParameterHints",
        "command": "editor.action.triggerParameterHints"
      }
    },
    {
      "label": "startForever(string streamQuery, any inStreamRefs, any inTableRefs, any outStreamRefs, any outTableRefs, any funcPointers)",
      "kind": "Function",
      "detail": "Function",
      "documentation": {
        "right": {
          "kind": "markdown",
          "value": "**Package:** _ballerina/builtin_  \n  \nCreates the forever runtime.\n  \n  \n---    \n**Parameters**  \n- _streamQuery_  \n    The siddhi query by which the siddhi app runtime is created  \n  \n- _inStreamRefs_  \n    References of the input streams in the forever  \n  \n- _inTableRefs_  \n    References of the input tables in the forever  \n  \n- _outStreamRefs_  \n    References of the output streams in the forever  \n  \n- _outTableRefs_  \n    References of the output tables in the forever  \n  \n- _funcPointers_  \n    References of the functions to invoke as the streaming action  \n"
        }
      },
      "sortText": "130",
      "insertText": "startForever(${1});",
      "insertTextFormat": "Snippet",
      "command": {
        "title": "editor.action.triggerParameterHints",
        "command": "editor.action.triggerParameterHints"
      }
=======
      "detail": "Nil",
      "sortText": "120",
      "insertText": "null",
      "insertTextFormat": "Snippet"
    },
    {
      "label": "decimal",
      "kind": "Keyword",
      "detail": "Decimal",
      "sortText": "120",
      "insertText": "decimal",
      "insertTextFormat": "Snippet"
    },
    {
      "label": "string",
      "kind": "Keyword",
      "detail": "String",
      "sortText": "120",
      "insertText": "string",
      "insertTextFormat": "Snippet"
    },
    {
      "label": "error",
      "kind": "Keyword",
      "detail": "Error",
      "sortText": "120",
      "insertText": "error",
      "insertTextFormat": "Snippet"
>>>>>>> b907f256
    },
    {
      "label": "stream",
      "kind": "Keyword",
      "detail": "Stream",
      "sortText": "120",
      "insertText": "stream",
      "insertTextFormat": "Snippet"
    },
    {
<<<<<<< HEAD
      "label": "AbstractListener",
      "kind": "Class",
      "detail": "Object",
      "sortText": "120",
      "insertText": "AbstractListener",
=======
      "label": "tGuard1",
      "kind": "Variable",
      "detail": "(int|float|http:Response|TestObject|boolean)",
      "sortText": "120",
      "insertText": "tGuard1",
      "insertTextFormat": "Snippet"
    },
    {
      "label": "json",
      "kind": "Keyword",
      "detail": "Json",
      "sortText": "120",
      "insertText": "json",
>>>>>>> b907f256
      "insertTextFormat": "Snippet"
    },
    {
      "label": "map",
      "kind": "Keyword",
      "detail": "Map",
      "sortText": "120",
      "insertText": "map",
      "insertTextFormat": "Snippet"
    },
    {
      "label": "table",
      "kind": "Keyword",
      "detail": "Table",
      "sortText": "120",
      "insertText": "table",
      "insertTextFormat": "Snippet"
    },
    {
      "label": "anydata",
      "kind": "Keyword",
      "detail": "Anydata",
      "sortText": "120",
      "insertText": "anydata",
      "insertTextFormat": "Snippet"
    },
    {
      "label": "TestObject",
      "kind": "Class",
      "detail": "Object",
      "sortText": "120",
      "insertText": "TestObject",
      "insertTextFormat": "Snippet"
    },
    {
<<<<<<< HEAD
      "label": "future",
      "kind": "Keyword",
      "detail": "Future",
      "sortText": "120",
      "insertText": "future",
      "insertTextFormat": "Snippet"
    },
    {
      "label": "typedesc",
      "kind": "Keyword",
      "detail": "Typedesc",
      "sortText": "120",
      "insertText": "typedesc",
      "insertTextFormat": "Snippet"
    },
    {
      "label": "float",
      "kind": "Keyword",
      "detail": "Float",
      "sortText": "120",
      "insertText": "float",
      "insertTextFormat": "Snippet"
    },
    {
      "label": "null",
      "kind": "Keyword",
      "detail": "Nil",
      "sortText": "120",
      "insertText": "null",
      "insertTextFormat": "Snippet"
    },
    {
      "label": "decimal",
      "kind": "Keyword",
      "detail": "Decimal",
      "sortText": "120",
      "insertText": "decimal",
      "insertTextFormat": "Snippet"
    },
    {
      "label": "string",
      "kind": "Keyword",
      "detail": "String",
      "sortText": "120",
      "insertText": "string",
      "insertTextFormat": "Snippet"
    },
    {
      "label": "tGuard1",
      "kind": "Variable",
      "detail": "(int|float|http:Response|TestObject|boolean)",
      "sortText": "120",
      "insertText": "tGuard1",
      "insertTextFormat": "Snippet"
    },
    {
      "label": "json",
      "kind": "Keyword",
      "detail": "Json",
      "sortText": "120",
      "insertText": "json",
      "insertTextFormat": "Snippet"
    },
    {
=======
>>>>>>> b907f256
      "label": "any",
      "kind": "Keyword",
      "detail": "Any",
      "sortText": "120",
      "insertText": "any",
      "insertTextFormat": "Snippet"
    },
    {
      "label": "int",
      "kind": "Keyword",
      "detail": "Int",
      "sortText": "120",
      "insertText": "int",
      "insertTextFormat": "Snippet"
    },
    {
      "label": "boolean",
      "kind": "Keyword",
      "detail": "Boolean",
      "sortText": "120",
      "insertText": "boolean",
      "insertTextFormat": "Snippet"
    },
    {
      "label": "testTGuard()",
      "kind": "Function",
      "detail": "Function",
      "documentation": {
        "right": {
          "kind": "markdown",
          "value": "**Package:** _._  \n  \n  \n  \n---    \n**Parameters**  \n"
        }
      },
      "sortText": "130",
      "insertText": "testTGuard(${1});",
      "insertTextFormat": "Snippet",
      "command": {
        "title": "editor.action.triggerParameterHints",
        "command": "editor.action.triggerParameterHints"
      }
    },
    {
      "label": "future",
      "kind": "Keyword",
      "detail": "Future",
      "sortText": "120",
      "insertText": "future",
      "insertTextFormat": "Snippet"
    },
    {
      "label": "service",
      "kind": "Keyword",
      "detail": "Service",
      "sortText": "120",
      "insertText": "service",
      "insertTextFormat": "Snippet"
    },
    {
      "label": "typedesc",
      "kind": "Keyword",
      "detail": "Typedesc",
      "sortText": "120",
      "insertText": "typedesc",
      "insertTextFormat": "Snippet"
    },
    {
      "label": "http",
      "kind": "Module",
      "detail": "Package",
      "sortText": "140",
      "insertText": "http",
      "insertTextFormat": "Snippet"
    },
    {
      "label": "ballerinax/java.jdbc",
      "kind": "Module",
      "detail": "Package",
      "sortText": "140",
      "insertText": "java.jdbc",
      "insertTextFormat": "Snippet",
      "additionalTextEdits": [
        {
          "range": {
            "start": {
              "line": 1,
              "character": 0
            },
            "end": {
              "line": 1,
              "character": 0
            }
          },
          "newText": "import ballerinax/java.jdbc;\n"
        }
      ]
    },
    {
      "label": "ballerinax/java.jms",
      "kind": "Module",
      "detail": "Package",
      "sortText": "140",
      "insertText": "java.jms",
      "insertTextFormat": "Snippet",
      "additionalTextEdits": [
        {
          "range": {
            "start": {
              "line": 1,
              "character": 0
            },
            "end": {
              "line": 1,
              "character": 0
            }
          },
          "newText": "import ballerinax/java.jms;\n"
        }
      ]
    },
    {
      "label": "ballerina/lang.object",
      "kind": "Module",
      "detail": "Package",
      "sortText": "140",
      "insertText": "lang.object",
      "insertTextFormat": "Snippet",
      "additionalTextEdits": [
        {
          "range": {
            "start": {
              "line": 1,
              "character": 0
            },
            "end": {
              "line": 1,
              "character": 0
            }
          },
          "newText": "import ballerina/lang.object;\n"
        }
      ]
    },
    {
      "label": "ballerina/streams.balx",
      "kind": "Module",
      "detail": "Package",
      "sortText": "140",
      "insertText": "streams.balx",
      "insertTextFormat": "Snippet",
      "additionalTextEdits": [
        {
          "range": {
            "start": {
              "line": 1,
              "character": 0
            },
            "end": {
              "line": 1,
              "character": 0
            }
          },
          "newText": "import ballerina/streams.balx;\n"
        }
      ]
    },
    {
      "label": "ballerina/jwt",
      "kind": "Module",
      "detail": "Package",
      "sortText": "140",
      "insertText": "jwt",
      "insertTextFormat": "Snippet",
      "additionalTextEdits": [
        {
          "range": {
            "start": {
              "line": 1,
              "character": 0
            },
            "end": {
              "line": 1,
              "character": 0
            }
          },
          "newText": "import ballerina/jwt;\n"
        }
      ]
    },
    {
      "label": "ballerina/lang.xml",
      "kind": "Module",
      "detail": "Package",
      "sortText": "140",
      "insertText": "lang.xml",
      "insertTextFormat": "Snippet",
      "additionalTextEdits": [
        {
          "range": {
            "start": {
              "line": 1,
              "character": 0
            },
            "end": {
              "line": 1,
              "character": 0
            }
          },
          "newText": "import ballerina/lang.xml;\n"
        }
      ]
    },
    {
      "label": "ballerina/crypto",
      "kind": "Module",
      "detail": "Package",
      "sortText": "140",
      "insertText": "crypto",
      "insertTextFormat": "Snippet",
      "additionalTextEdits": [
        {
          "range": {
            "start": {
              "line": 1,
              "character": 0
            },
            "end": {
              "line": 1,
              "character": 0
            }
          },
          "newText": "import ballerina/crypto;\n"
        }
      ]
    },
    {
      "label": "ballerina/lang.array",
      "kind": "Module",
      "detail": "Package",
      "sortText": "140",
      "insertText": "lang.array",
      "insertTextFormat": "Snippet",
      "additionalTextEdits": [
        {
          "range": {
            "start": {
              "line": 1,
              "character": 0
            },
            "end": {
              "line": 1,
              "character": 0
            }
          },
          "newText": "import ballerina/lang.array;\n"
        }
      ]
    },
    {
      "label": "ballerina/cache",
      "kind": "Module",
      "detail": "Package",
      "sortText": "140",
      "insertText": "cache",
      "insertTextFormat": "Snippet",
      "additionalTextEdits": [
        {
          "range": {
            "start": {
              "line": 1,
              "character": 0
            },
            "end": {
              "line": 1,
              "character": 0
            }
          },
          "newText": "import ballerina/cache;\n"
        }
      ]
    },
    {
      "label": "ballerina/test",
      "kind": "Module",
      "detail": "Package",
      "sortText": "140",
      "insertText": "test",
      "insertTextFormat": "Snippet",
      "additionalTextEdits": [
        {
          "range": {
            "start": {
              "line": 1,
              "character": 0
            },
            "end": {
              "line": 1,
              "character": 0
            }
          },
          "newText": "import ballerina/test;\n"
        }
      ]
    },
    {
      "label": "ballerina/file",
      "kind": "Module",
      "detail": "Package",
      "sortText": "140",
      "insertText": "file",
      "insertTextFormat": "Snippet",
      "additionalTextEdits": [
        {
          "range": {
            "start": {
              "line": 1,
              "character": 0
            },
            "end": {
              "line": 1,
              "character": 0
            }
          },
          "newText": "import ballerina/file;\n"
        }
      ]
    },
    {
      "label": "ballerina/grpc",
      "kind": "Module",
      "detail": "Package",
      "sortText": "140",
      "insertText": "grpc",
      "insertTextFormat": "Snippet",
      "additionalTextEdits": [
        {
          "range": {
            "start": {
              "line": 1,
              "character": 0
            },
            "end": {
              "line": 1,
              "character": 0
            }
          },
          "newText": "import ballerina/grpc;\n"
        }
      ]
    },
    {
      "label": "ballerina/config",
      "kind": "Module",
      "detail": "Package",
      "sortText": "140",
      "insertText": "config",
      "insertTextFormat": "Snippet",
      "additionalTextEdits": [
        {
          "range": {
            "start": {
              "line": 1,
              "character": 0
            },
            "end": {
              "line": 1,
              "character": 0
            }
          },
          "newText": "import ballerina/config;\n"
        }
      ]
    },
    {
      "label": "ballerina/auth",
      "kind": "Module",
      "detail": "Package",
      "sortText": "140",
      "insertText": "auth",
      "insertTextFormat": "Snippet",
      "additionalTextEdits": [
        {
          "range": {
            "start": {
              "line": 1,
              "character": 0
            },
            "end": {
              "line": 1,
              "character": 0
            }
          },
          "newText": "import ballerina/auth;\n"
        }
      ]
    },
    {
      "label": "ballerina/filepath",
      "kind": "Module",
      "detail": "Package",
      "sortText": "140",
      "insertText": "filepath",
      "insertTextFormat": "Snippet",
      "additionalTextEdits": [
        {
          "range": {
            "start": {
              "line": 1,
              "character": 0
            },
            "end": {
              "line": 1,
              "character": 0
            }
          },
          "newText": "import ballerina/filepath;\n"
        }
      ]
    },
    {
      "label": "ballerina/ldap",
      "kind": "Module",
      "detail": "Package",
      "sortText": "140",
      "insertText": "ldap",
      "insertTextFormat": "Snippet",
      "additionalTextEdits": [
        {
          "range": {
            "start": {
              "line": 1,
              "character": 0
            },
            "end": {
              "line": 1,
              "character": 0
            }
          },
          "newText": "import ballerina/ldap;\n"
        }
      ]
    },
    {
      "label": "ballerina/streams",
      "kind": "Module",
      "detail": "Package",
      "sortText": "140",
      "insertText": "streams",
      "insertTextFormat": "Snippet",
      "additionalTextEdits": [
        {
          "range": {
            "start": {
              "line": 1,
              "character": 0
            },
            "end": {
              "line": 1,
              "character": 0
            }
          },
          "newText": "import ballerina/streams;\n"
        }
      ]
    },
    {
      "label": "ballerina/artemis",
      "kind": "Module",
      "detail": "Package",
      "sortText": "140",
      "insertText": "artemis",
      "insertTextFormat": "Snippet",
      "additionalTextEdits": [
        {
          "range": {
            "start": {
              "line": 1,
              "character": 0
            },
            "end": {
              "line": 1,
              "character": 0
            }
          },
          "newText": "import ballerina/artemis;\n"
        }
      ]
    },
    {
      "label": "ballerina/reflect",
      "kind": "Module",
      "detail": "Package",
      "sortText": "140",
      "insertText": "reflect",
      "insertTextFormat": "Snippet",
      "additionalTextEdits": [
        {
          "range": {
            "start": {
              "line": 1,
              "character": 0
            },
            "end": {
              "line": 1,
              "character": 0
            }
          },
          "newText": "import ballerina/reflect;\n"
        }
      ]
    },
    {
      "label": "ballerina/lang.string",
      "kind": "Module",
      "detail": "Package",
      "sortText": "140",
      "insertText": "lang.string",
      "insertTextFormat": "Snippet",
      "additionalTextEdits": [
        {
          "range": {
            "start": {
              "line": 1,
              "character": 0
            },
            "end": {
              "line": 1,
              "character": 0
            }
          },
          "newText": "import ballerina/lang.string;\n"
        }
      ]
    },
    {
      "label": "ballerina/io",
      "kind": "Module",
      "detail": "Package",
      "sortText": "140",
      "insertText": "io",
      "insertTextFormat": "Snippet",
      "additionalTextEdits": [
        {
          "range": {
            "start": {
              "line": 1,
              "character": 0
            },
            "end": {
              "line": 1,
              "character": 0
            }
          },
          "newText": "import ballerina/io;\n"
        }
      ]
    },
    {
      "label": "ballerina/runtime",
      "kind": "Module",
      "detail": "Package",
      "sortText": "140",
      "insertText": "runtime",
      "insertTextFormat": "Snippet",
      "additionalTextEdits": [
        {
          "range": {
            "start": {
              "line": 1,
              "character": 0
            },
            "end": {
              "line": 1,
              "character": 0
            }
          },
          "newText": "import ballerina/runtime;\n"
        }
      ]
    },
    {
      "label": "ballerina/oauth2",
      "kind": "Module",
      "detail": "Package",
      "sortText": "140",
      "insertText": "oauth2",
      "insertTextFormat": "Snippet",
      "additionalTextEdits": [
        {
          "range": {
            "start": {
              "line": 1,
              "character": 0
            },
            "end": {
              "line": 1,
              "character": 0
            }
          },
          "newText": "import ballerina/oauth2;\n"
        }
      ]
    },
    {
      "label": "ballerina/internal",
      "kind": "Module",
      "detail": "Package",
      "sortText": "140",
      "insertText": "internal",
      "insertTextFormat": "Snippet",
      "additionalTextEdits": [
        {
          "range": {
            "start": {
              "line": 1,
              "character": 0
            },
            "end": {
              "line": 1,
              "character": 0
            }
          },
          "newText": "import ballerina/internal;\n"
        }
      ]
    },
    {
      "label": "ballerina/jvm",
      "kind": "Module",
      "detail": "Package",
      "sortText": "140",
      "insertText": "jvm",
      "insertTextFormat": "Snippet",
      "additionalTextEdits": [
        {
          "range": {
            "start": {
              "line": 1,
              "character": 0
            },
            "end": {
              "line": 1,
              "character": 0
            }
          },
          "newText": "import ballerina/jvm;\n"
        }
      ]
    },
    {
      "label": "ballerina/encoding",
      "kind": "Module",
      "detail": "Package",
      "sortText": "140",
      "insertText": "encoding",
      "insertTextFormat": "Snippet",
      "additionalTextEdits": [
        {
          "range": {
            "start": {
              "line": 1,
              "character": 0
            },
            "end": {
              "line": 1,
              "character": 0
            }
          },
          "newText": "import ballerina/encoding;\n"
        }
      ]
    },
    {
      "label": "ballerina/utils",
      "kind": "Module",
      "detail": "Package",
      "sortText": "140",
      "insertText": "utils",
      "insertTextFormat": "Snippet",
      "additionalTextEdits": [
        {
          "range": {
            "start": {
              "line": 1,
              "character": 0
            },
            "end": {
              "line": 1,
              "character": 0
            }
          },
          "newText": "import ballerina/utils;\n"
        }
      ]
    },
    {
      "label": "ballerina/rabbitmq",
      "kind": "Module",
      "detail": "Package",
      "sortText": "140",
      "insertText": "rabbitmq",
      "insertTextFormat": "Snippet",
      "additionalTextEdits": [
        {
          "range": {
            "start": {
              "line": 1,
              "character": 0
            },
            "end": {
              "line": 1,
              "character": 0
            }
          },
          "newText": "import ballerina/rabbitmq;\n"
        }
      ]
    },
    {
      "label": "ballerina/lang.future",
      "kind": "Module",
      "detail": "Package",
      "sortText": "140",
      "insertText": "lang.future",
      "insertTextFormat": "Snippet",
      "additionalTextEdits": [
        {
          "range": {
            "start": {
              "line": 1,
              "character": 0
            },
            "end": {
              "line": 1,
              "character": 0
            }
          },
          "newText": "import ballerina/lang.future;\n"
        }
      ]
    },
    {
      "label": "ballerina/lang.value",
      "kind": "Module",
      "detail": "Package",
      "sortText": "140",
      "insertText": "lang.value",
      "insertTextFormat": "Snippet",
      "additionalTextEdits": [
        {
          "range": {
            "start": {
              "line": 1,
              "character": 0
            },
            "end": {
              "line": 1,
              "character": 0
            }
          },
          "newText": "import ballerina/lang.value;\n"
        }
      ]
    },
    {
      "label": "ballerina/openapi",
      "kind": "Module",
      "detail": "Package",
      "sortText": "140",
      "insertText": "openapi",
      "insertTextFormat": "Snippet",
      "additionalTextEdits": [
        {
          "range": {
            "start": {
              "line": 1,
              "character": 0
            },
            "end": {
              "line": 1,
              "character": 0
            }
          },
          "newText": "import ballerina/openapi;\n"
        }
      ]
    },
    {
      "label": "ballerina/math",
      "kind": "Module",
      "detail": "Package",
      "sortText": "140",
      "insertText": "math",
      "insertTextFormat": "Snippet",
      "additionalTextEdits": [
        {
          "range": {
            "start": {
              "line": 1,
              "character": 0
            },
            "end": {
              "line": 1,
              "character": 0
            }
          },
          "newText": "import ballerina/math;\n"
        }
      ]
    },
    {
      "label": "ballerina/time",
      "kind": "Module",
      "detail": "Package",
      "sortText": "140",
      "insertText": "time",
      "insertTextFormat": "Snippet",
      "additionalTextEdits": [
        {
          "range": {
            "start": {
              "line": 1,
              "character": 0
            },
            "end": {
              "line": 1,
              "character": 0
            }
          },
          "newText": "import ballerina/time;\n"
        }
      ]
    },
    {
      "label": "ballerina/observe",
      "kind": "Module",
      "detail": "Package",
      "sortText": "140",
      "insertText": "observe",
      "insertTextFormat": "Snippet",
      "additionalTextEdits": [
        {
          "range": {
            "start": {
              "line": 1,
              "character": 0
            },
            "end": {
              "line": 1,
              "character": 0
            }
          },
          "newText": "import ballerina/observe;\n"
        }
      ]
    },
    {
      "label": "ballerina/system",
      "kind": "Module",
      "detail": "Package",
      "sortText": "140",
      "insertText": "system",
      "insertTextFormat": "Snippet",
      "additionalTextEdits": [
        {
          "range": {
            "start": {
              "line": 1,
              "character": 0
            },
            "end": {
              "line": 1,
              "character": 0
            }
          },
          "newText": "import ballerina/system;\n"
        }
      ]
    },
    {
      "label": "ballerina/lang.float",
      "kind": "Module",
      "detail": "Package",
      "sortText": "140",
      "insertText": "lang.float",
      "insertTextFormat": "Snippet",
      "additionalTextEdits": [
        {
          "range": {
            "start": {
              "line": 1,
              "character": 0
            },
            "end": {
              "line": 1,
              "character": 0
            }
          },
          "newText": "import ballerina/lang.float;\n"
        }
      ]
    },
    {
      "label": "ballerina/transactions",
      "kind": "Module",
      "detail": "Package",
      "sortText": "140",
      "insertText": "transactions",
      "insertTextFormat": "Snippet",
      "additionalTextEdits": [
        {
          "range": {
            "start": {
              "line": 1,
              "character": 0
            },
            "end": {
              "line": 1,
              "character": 0
            }
          },
          "newText": "import ballerina/transactions;\n"
        }
      ]
    },
    {
      "label": "ballerina/nats",
      "kind": "Module",
      "detail": "Package",
      "sortText": "140",
      "insertText": "nats",
      "insertTextFormat": "Snippet",
      "additionalTextEdits": [
        {
          "range": {
            "start": {
              "line": 1,
              "character": 0
            },
            "end": {
              "line": 1,
              "character": 0
            }
          },
          "newText": "import ballerina/nats;\n"
        }
      ]
    },
    {
      "label": "ballerina/transactions.balx",
      "kind": "Module",
      "detail": "Package",
      "sortText": "140",
      "insertText": "transactions.balx",
      "insertTextFormat": "Snippet",
      "additionalTextEdits": [
        {
          "range": {
            "start": {
              "line": 1,
              "character": 0
            },
            "end": {
              "line": 1,
              "character": 0
            }
          },
          "newText": "import ballerina/transactions.balx;\n"
        }
      ]
    },
    {
      "label": "ballerina/lang.decimal",
      "kind": "Module",
      "detail": "Package",
      "sortText": "140",
      "insertText": "lang.decimal",
      "insertTextFormat": "Snippet",
      "additionalTextEdits": [
        {
          "range": {
            "start": {
              "line": 1,
              "character": 0
            },
            "end": {
              "line": 1,
              "character": 0
            }
          },
          "newText": "import ballerina/lang.decimal;\n"
        }
      ]
    },
    {
      "label": "ballerina/task",
      "kind": "Module",
      "detail": "Package",
      "sortText": "140",
      "insertText": "task",
      "insertTextFormat": "Snippet",
      "additionalTextEdits": [
        {
          "range": {
            "start": {
              "line": 1,
              "character": 0
            },
            "end": {
              "line": 1,
              "character": 0
            }
          },
          "newText": "import ballerina/task;\n"
        }
      ]
    },
    {
      "label": "ballerina/cache.balx",
      "kind": "Module",
      "detail": "Package",
      "sortText": "140",
      "insertText": "cache.balx",
      "insertTextFormat": "Snippet",
      "additionalTextEdits": [
        {
          "range": {
            "start": {
              "line": 1,
              "character": 0
            },
            "end": {
              "line": 1,
              "character": 0
            }
          },
          "newText": "import ballerina/cache.balx;\n"
        }
      ]
    },
    {
      "label": "ballerina/lang.table",
      "kind": "Module",
      "detail": "Package",
      "sortText": "140",
      "insertText": "lang.table",
      "insertTextFormat": "Snippet",
      "additionalTextEdits": [
        {
          "range": {
            "start": {
              "line": 1,
              "character": 0
            },
            "end": {
              "line": 1,
              "character": 0
            }
          },
          "newText": "import ballerina/lang.table;\n"
        }
      ]
    },
    {
      "label": "ballerina/lang.annotations",
      "kind": "Module",
      "detail": "Package",
      "sortText": "140",
      "insertText": "lang.annotations",
      "insertTextFormat": "Snippet",
      "additionalTextEdits": [
        {
          "range": {
            "start": {
              "line": 1,
              "character": 0
            },
            "end": {
              "line": 1,
              "character": 0
            }
          },
          "newText": "import ballerina/lang.annotations;\n"
        }
      ]
    },
    {
      "label": "ballerina/log",
      "kind": "Module",
      "detail": "Package",
      "sortText": "140",
      "insertText": "log",
      "insertTextFormat": "Snippet",
      "additionalTextEdits": [
        {
          "range": {
            "start": {
              "line": 1,
              "character": 0
            },
            "end": {
              "line": 1,
              "character": 0
            }
          },
          "newText": "import ballerina/log;\n"
        }
      ]
    },
    {
      "label": "ballerina/mime",
      "kind": "Module",
      "detail": "Package",
      "sortText": "140",
      "insertText": "mime",
      "insertTextFormat": "Snippet",
      "additionalTextEdits": [
        {
          "range": {
            "start": {
              "line": 1,
              "character": 0
            },
            "end": {
              "line": 1,
              "character": 0
            }
          },
          "newText": "import ballerina/mime;\n"
        }
      ]
    },
    {
      "label": "ballerina/lang.stream",
      "kind": "Module",
      "detail": "Package",
      "sortText": "140",
      "insertText": "lang.stream",
      "insertTextFormat": "Snippet",
      "additionalTextEdits": [
        {
          "range": {
            "start": {
              "line": 1,
              "character": 0
            },
            "end": {
              "line": 1,
              "character": 0
            }
          },
          "newText": "import ballerina/lang.stream;\n"
        }
      ]
    },
    {
      "label": "ballerina/lang.error",
      "kind": "Module",
      "detail": "Package",
      "sortText": "140",
      "insertText": "lang.error",
      "insertTextFormat": "Snippet",
      "additionalTextEdits": [
        {
          "range": {
            "start": {
              "line": 1,
              "character": 0
            },
            "end": {
              "line": 1,
              "character": 0
            }
          },
          "newText": "import ballerina/lang.error;\n"
        }
      ]
    },
    {
<<<<<<< HEAD
      "label": "ballerina/socket",
      "kind": "Module",
      "detail": "Package",
      "sortText": "140",
      "insertText": "socket",
      "insertTextFormat": "Snippet",
      "additionalTextEdits": [
        {
          "range": {
            "start": {
              "line": 1,
              "character": 0
            },
            "end": {
              "line": 1,
              "character": 0
            }
          },
          "newText": "import ballerina/socket;\n"
        }
      ]
    },
    {
      "label": "ballerina/sql",
=======
      "label": "ballerina/lang.typedesc",
>>>>>>> b907f256
      "kind": "Module",
      "detail": "Package",
      "sortText": "140",
      "insertText": "lang.typedesc",
      "insertTextFormat": "Snippet",
      "additionalTextEdits": [
        {
          "range": {
            "start": {
              "line": 1,
              "character": 0
            },
            "end": {
              "line": 1,
              "character": 0
            }
          },
          "newText": "import ballerina/lang.typedesc;\n"
        }
      ]
    },
    {
      "label": "ballerina/lang.map",
      "kind": "Module",
      "detail": "Package",
      "sortText": "140",
      "insertText": "lang.map",
      "insertTextFormat": "Snippet",
      "additionalTextEdits": [
        {
          "range": {
            "start": {
              "line": 1,
              "character": 0
            },
            "end": {
              "line": 1,
              "character": 0
            }
          },
          "newText": "import ballerina/lang.map;\n"
        }
      ]
    },
    {
      "label": "ballerina/lang.int",
      "kind": "Module",
      "detail": "Package",
      "sortText": "140",
      "insertText": "lang.int",
      "insertTextFormat": "Snippet",
      "additionalTextEdits": [
        {
          "range": {
            "start": {
              "line": 1,
              "character": 0
            },
            "end": {
              "line": 1,
              "character": 0
            }
          },
          "newText": "import ballerina/lang.int;\n"
        }
      ]
    },
    {
      "label": "ballerina/socket",
      "kind": "Module",
      "detail": "Package",
      "sortText": "140",
      "insertText": "socket",
      "insertTextFormat": "Snippet",
      "additionalTextEdits": [
        {
          "range": {
            "start": {
              "line": 1,
              "character": 0
            },
            "end": {
              "line": 1,
              "character": 0
            }
          },
          "newText": "import ballerina/socket;\n"
        }
      ]
    },
    {
      "label": "tGuard1 - typeguard tGuard1",
      "kind": "Snippet",
      "detail": "Destructure the variable tGuard1 with typeguard",
      "sortText": "120",
      "insertText": "if (tGuard1 is int) {\n\t${1}\n} else if (tGuard1 is float) {\n\t${2}\n} else if (tGuard1 is http:Response) {\n\t${3}\n} else if (tGuard1 is TestObject) {\n\t${4}\n} else {\n\t${5}\n}",
      "insertTextFormat": "Snippet"
    }
  ]
}<|MERGE_RESOLUTION|>--- conflicted
+++ resolved
@@ -26,11 +26,7 @@
       "kind": "Snippet",
       "detail": "Snippet",
       "sortText": "110",
-<<<<<<< HEAD
-      "insertText": "error ${1:name} \u003d error(\"${2:errorCode}\", { message: \"${3}\" });",
-=======
       "insertText": "error ${1:name} \u003d error(\"${2:errorCode}\", detail \u003d { message: \"${3}\" });",
->>>>>>> b907f256
       "insertTextFormat": "Snippet"
     },
     {
@@ -116,15 +112,9 @@
     {
       "label": "float",
       "kind": "Keyword",
-<<<<<<< HEAD
-      "detail": "Channel",
-      "sortText": "120",
-      "insertText": "channel",
-=======
       "detail": "Float",
       "sortText": "120",
       "insertText": "float",
->>>>>>> b907f256
       "insertTextFormat": "Snippet"
     },
     {
@@ -136,24 +126,6 @@
       "insertTextFormat": "Snippet"
     },
     {
-<<<<<<< HEAD
-      "label": "queryTableWithJoinClause(string sqlQuery, table\u003crecord {}\u003e fromTable, table\u003crecord {}\u003e joinTable, any parameters, any retType)(table\u003crecord {}\u003e)",
-      "kind": "Function",
-      "detail": "Function",
-      "documentation": {
-        "right": {
-          "kind": "markdown",
-          "value": "**Package:** _ballerina/builtin_  \n  \nExecute the given sql query to fetch the records and return as a new in memory table.\n  \n  \n---    \n**Parameters**  \n- _sqlQuery_  \n    The query to execute  \n  \n- _fromTable_  \n    The table on which the query is executed  \n  \n- _joinTable_  \n    The table which is joined with \u0027fromTable\u0027  \n  \n- _parameters_  \n    liternal parameters to be passed to prepared statement \u0027sqlQuery\u0027  \n  \n- _retType_  \n    return type of the resultant table instance  \n  \n  \n**Return**  \ntable\u003c$anonType$builtin$8\u003e"
-        }
-      },
-      "sortText": "130",
-      "insertText": "queryTableWithJoinClause(${1})",
-      "insertTextFormat": "Snippet",
-      "command": {
-        "title": "editor.action.triggerParameterHints",
-        "command": "editor.action.triggerParameterHints"
-      }
-=======
       "label": "byte",
       "kind": "Keyword",
       "detail": "Byte",
@@ -168,7 +140,6 @@
       "sortText": "120",
       "insertText": "handle",
       "insertTextFormat": "Snippet"
->>>>>>> b907f256
     },
     {
       "label": "ArgsData",
@@ -178,58 +149,12 @@
         "left": "Defaultable argument names. This is for internal use.\n"
       },
       "sortText": "120",
-<<<<<<< HEAD
-      "insertText": "TableConfig",
-=======
       "insertText": "ArgsData",
->>>>>>> b907f256
       "insertTextFormat": "Snippet"
     },
     {
       "label": "null",
       "kind": "Keyword",
-<<<<<<< HEAD
-      "detail": "Byte",
-      "sortText": "120",
-      "insertText": "byte",
-      "insertTextFormat": "Snippet"
-    },
-    {
-      "label": "queryTableWithoutJoinClause(string sqlQuery, table\u003crecord {}\u003e fromTable, any parameters, any retType)(table\u003crecord {}\u003e)",
-      "kind": "Function",
-      "detail": "Function",
-      "documentation": {
-        "right": {
-          "kind": "markdown",
-          "value": "**Package:** _ballerina/builtin_  \n  \nExecute the given sql query to fetch the records and return as a new in memory table.\n  \n  \n---    \n**Parameters**  \n- _sqlQuery_  \n    The query to execute  \n  \n- _fromTable_  \n    The table on which the query is executed  \n  \n- _parameters_  \n    literal parameters to be passed to prepared statement \u0027sqlQuery\u0027  \n  \n- _retType_  \n    return type of the resultant table instance  \n  \n  \n**Return**  \ntable\u003c$anonType$builtin$10\u003e"
-        }
-      },
-      "sortText": "130",
-      "insertText": "queryTableWithoutJoinClause(${1})",
-      "insertTextFormat": "Snippet",
-      "command": {
-        "title": "editor.action.triggerParameterHints",
-        "command": "editor.action.triggerParameterHints"
-      }
-    },
-    {
-      "label": "startForever(string streamQuery, any inStreamRefs, any inTableRefs, any outStreamRefs, any outTableRefs, any funcPointers)",
-      "kind": "Function",
-      "detail": "Function",
-      "documentation": {
-        "right": {
-          "kind": "markdown",
-          "value": "**Package:** _ballerina/builtin_  \n  \nCreates the forever runtime.\n  \n  \n---    \n**Parameters**  \n- _streamQuery_  \n    The siddhi query by which the siddhi app runtime is created  \n  \n- _inStreamRefs_  \n    References of the input streams in the forever  \n  \n- _inTableRefs_  \n    References of the input tables in the forever  \n  \n- _outStreamRefs_  \n    References of the output streams in the forever  \n  \n- _outTableRefs_  \n    References of the output tables in the forever  \n  \n- _funcPointers_  \n    References of the functions to invoke as the streaming action  \n"
-        }
-      },
-      "sortText": "130",
-      "insertText": "startForever(${1});",
-      "insertTextFormat": "Snippet",
-      "command": {
-        "title": "editor.action.triggerParameterHints",
-        "command": "editor.action.triggerParameterHints"
-      }
-=======
       "detail": "Nil",
       "sortText": "120",
       "insertText": "null",
@@ -258,7 +183,6 @@
       "sortText": "120",
       "insertText": "error",
       "insertTextFormat": "Snippet"
->>>>>>> b907f256
     },
     {
       "label": "stream",
@@ -269,13 +193,6 @@
       "insertTextFormat": "Snippet"
     },
     {
-<<<<<<< HEAD
-      "label": "AbstractListener",
-      "kind": "Class",
-      "detail": "Object",
-      "sortText": "120",
-      "insertText": "AbstractListener",
-=======
       "label": "tGuard1",
       "kind": "Variable",
       "detail": "(int|float|http:Response|TestObject|boolean)",
@@ -289,7 +206,6 @@
       "detail": "Json",
       "sortText": "120",
       "insertText": "json",
->>>>>>> b907f256
       "insertTextFormat": "Snippet"
     },
     {
@@ -325,73 +241,6 @@
       "insertTextFormat": "Snippet"
     },
     {
-<<<<<<< HEAD
-      "label": "future",
-      "kind": "Keyword",
-      "detail": "Future",
-      "sortText": "120",
-      "insertText": "future",
-      "insertTextFormat": "Snippet"
-    },
-    {
-      "label": "typedesc",
-      "kind": "Keyword",
-      "detail": "Typedesc",
-      "sortText": "120",
-      "insertText": "typedesc",
-      "insertTextFormat": "Snippet"
-    },
-    {
-      "label": "float",
-      "kind": "Keyword",
-      "detail": "Float",
-      "sortText": "120",
-      "insertText": "float",
-      "insertTextFormat": "Snippet"
-    },
-    {
-      "label": "null",
-      "kind": "Keyword",
-      "detail": "Nil",
-      "sortText": "120",
-      "insertText": "null",
-      "insertTextFormat": "Snippet"
-    },
-    {
-      "label": "decimal",
-      "kind": "Keyword",
-      "detail": "Decimal",
-      "sortText": "120",
-      "insertText": "decimal",
-      "insertTextFormat": "Snippet"
-    },
-    {
-      "label": "string",
-      "kind": "Keyword",
-      "detail": "String",
-      "sortText": "120",
-      "insertText": "string",
-      "insertTextFormat": "Snippet"
-    },
-    {
-      "label": "tGuard1",
-      "kind": "Variable",
-      "detail": "(int|float|http:Response|TestObject|boolean)",
-      "sortText": "120",
-      "insertText": "tGuard1",
-      "insertTextFormat": "Snippet"
-    },
-    {
-      "label": "json",
-      "kind": "Keyword",
-      "detail": "Json",
-      "sortText": "120",
-      "insertText": "json",
-      "insertTextFormat": "Snippet"
-    },
-    {
-=======
->>>>>>> b907f256
       "label": "any",
       "kind": "Keyword",
       "detail": "Any",
@@ -1570,34 +1419,7 @@
       ]
     },
     {
-<<<<<<< HEAD
-      "label": "ballerina/socket",
-      "kind": "Module",
-      "detail": "Package",
-      "sortText": "140",
-      "insertText": "socket",
-      "insertTextFormat": "Snippet",
-      "additionalTextEdits": [
-        {
-          "range": {
-            "start": {
-              "line": 1,
-              "character": 0
-            },
-            "end": {
-              "line": 1,
-              "character": 0
-            }
-          },
-          "newText": "import ballerina/socket;\n"
-        }
-      ]
-    },
-    {
-      "label": "ballerina/sql",
-=======
       "label": "ballerina/lang.typedesc",
->>>>>>> b907f256
       "kind": "Module",
       "detail": "Package",
       "sortText": "140",
