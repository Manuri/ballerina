--- conflicted
+++ resolved
@@ -6,11 +6,7 @@
   "source": "function/source/functionCompletionWithMissingImport.bal",
   "items": [
     {
-<<<<<<< HEAD
-      "label": "openReadableFile(string path)((io:ReadableByteChannel|error))",
-=======
       "label": "openReadableFile(string path)((io:ReadableByteChannel|io:GenericError|io:ConnectionTimedOutError))",
->>>>>>> b907f256
       "kind": "Function",
       "detail": "Function",
       "documentation": {
@@ -42,11 +38,7 @@
       }
     },
     {
-<<<<<<< HEAD
-      "label": "openWritableFile(string path)(io:WritableByteChannel)",
-=======
       "label": "openWritableFile(string path, boolean append)((io:WritableByteChannel|io:GenericError|io:ConnectionTimedOutError))",
->>>>>>> b907f256
       "kind": "Function",
       "detail": "Function",
       "documentation": {
@@ -78,11 +70,7 @@
       }
     },
     {
-<<<<<<< HEAD
-      "label": "createReadableChannel(byte[] content)(io:ReadableByteChannel)",
-=======
       "label": "createReadableChannel(byte[] content)((io:ReadableByteChannel|io:GenericError|io:ConnectionTimedOutError))",
->>>>>>> b907f256
       "kind": "Function",
       "detail": "Function",
       "documentation": {
@@ -114,11 +102,7 @@
       }
     },
     {
-<<<<<<< HEAD
-      "label": "openReadableCsvFile(string path)((io:ReadableCSVChannel|error))",
-=======
       "label": "openReadableCsvFile(string path, (,|\t|:) fieldSeparator, string charset, int skipHeaders)((io:ReadableCSVChannel|io:GenericError|io:ConnectionTimedOutError))",
->>>>>>> b907f256
       "kind": "Function",
       "detail": "Function",
       "documentation": {
@@ -150,11 +134,7 @@
       }
     },
     {
-<<<<<<< HEAD
-      "label": "openWritableCsvFile(string path)(io:WritableCSVChannel)",
-=======
       "label": "openWritableCsvFile(string path, (,|\t|:) fieldSeparator, string charset, int skipHeaders)((io:WritableCSVChannel|io:GenericError|io:ConnectionTimedOutError))",
->>>>>>> b907f256
       "kind": "Function",
       "detail": "Function",
       "documentation": {
