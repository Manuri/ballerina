--- conflicted
+++ resolved
@@ -33,21 +33,13 @@
             <package name="org.ballerinalang.langserver.hover.*"/>
             <package name="org.ballerinalang.langserver.implementation.*"/>
             <package name="org.ballerinalang.langserver.references.*"/>
-<<<<<<< HEAD
-            <!-- <package name="org.ballerinalang.langserver.rename.*"/> -->
-=======
 <!--            <package name="org.ballerinalang.langserver.rename.*"/>-->
->>>>>>> 38e74e96
             <package name="org.ballerinalang.langserver.signature.*"/>
             <package name="org.ballerinalang.langserver.sourceprune.*"/>
             <package name="org.ballerinalang.langserver.workspace.*"/>
             <package name="org.ballerinalang.langserver.formatting.*"/>
             <package name="org.ballerinalang.langserver.extensions.document.*"/>
-<<<<<<< HEAD
-            <!-- <package name="org.ballerinalang.langserver.codeaction.*"/> -->
-=======
 <!--            <package name="org.ballerinalang.langserver.codeaction.*"/>-->
->>>>>>> 38e74e96
         </packages>
     </test>
 </suite>