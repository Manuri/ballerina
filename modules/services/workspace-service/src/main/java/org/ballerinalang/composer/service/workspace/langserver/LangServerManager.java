/*
 * Copyright (c) 2017, WSO2 Inc. (http://wso2.com) All Rights Reserved.
 *
 * Licensed under the Apache License, Version 2.0 (the "License");
 * you may not use this file except in compliance with the License.
 * You may obtain a copy of the License at
 *
 * http://www.apache.org/licenses/LICENSE-2.0
 *
 * Unless required by applicable law or agreed to in writing, software
 * distributed under the License is distributed on an "AS IS" BASIS,
 * WITHOUT WARRANTIES OR CONDITIONS OF ANY KIND, either express or implied.
 * See the License for the specific language governing permissions and
 * limitations under the License.
 */

package org.ballerinalang.composer.service.workspace.langserver;

import com.google.gson.Gson;
import com.google.gson.GsonBuilder;
import com.google.gson.JsonArray;
import com.google.gson.JsonObject;
import com.google.gson.JsonParser;
<<<<<<< HEAD
import com.google.gson.stream.JsonReader;
=======
>>>>>>> 80aa38d0
import io.netty.channel.Channel;
import io.netty.handler.codec.http.websocketx.TextWebSocketFrame;
import org.ballerinalang.composer.service.workspace.common.Utils;
import org.ballerinalang.composer.service.workspace.composerapi.ComposerApiImpl;
import org.ballerinalang.composer.service.workspace.composerapi.utils.RequestHandler;
import org.ballerinalang.composer.service.workspace.langserver.consts.LangServerConstants;
import org.ballerinalang.composer.service.workspace.langserver.dto.ErrorData;
import org.ballerinalang.composer.service.workspace.langserver.model.ModelPackage;
<<<<<<< HEAD
import org.ballerinalang.langserver.BallerinaLanguageServer;
import org.eclipse.lsp4j.DidCloseTextDocumentParams;
import org.eclipse.lsp4j.DidOpenTextDocumentParams;
import org.eclipse.lsp4j.DidSaveTextDocumentParams;
import org.eclipse.lsp4j.InitializeParams;
import org.eclipse.lsp4j.TextDocumentPositionParams;
import org.eclipse.lsp4j.WorkspaceSymbolParams;
=======
>>>>>>> 80aa38d0
import org.eclipse.lsp4j.jsonrpc.Endpoint;
import org.eclipse.lsp4j.jsonrpc.messages.Message;
import org.eclipse.lsp4j.jsonrpc.messages.RequestMessage;
import org.eclipse.lsp4j.jsonrpc.messages.ResponseError;
import org.eclipse.lsp4j.jsonrpc.messages.ResponseMessage;
import org.eclipse.lsp4j.jsonrpc.services.ServiceEndpoints;
import org.slf4j.Logger;
import org.slf4j.LoggerFactory;
import org.wso2.ballerinalang.compiler.util.CompilerOptions;

<<<<<<< HEAD
import java.io.ByteArrayInputStream;
import java.io.IOException;
import java.io.InputStreamReader;
import java.nio.charset.Charset;
import java.util.Map;
import java.util.Set;
import java.util.concurrent.CompletableFuture;
=======
import java.util.Map;
import java.util.Set;
>>>>>>> 80aa38d0

/**
 * Language server Manager which manage langServer requests from the clients.
 */
public class LangServerManager {

    private static final Logger logger = LoggerFactory.getLogger(LangServerManager.class);

    private static LangServerManager langServerManagerInstance;

    private CompilerOptions options;

    private LangServer langserver;

    private LangServerSession langServerSession;

    private boolean initialized;

    private Gson gson;

    private Set<Map.Entry<String, ModelPackage>> packages;

    private static final String BAL_EXTENTION = ".bal";

<<<<<<< HEAD
    private Endpoint languageServerEndpoint;

    private Endpoint textDocumentServiceEndpoint;

    private Endpoint workSpaceServiceEndpoint;
=======
    private Endpoint languageServerServiceEndpoint;

    private RequestHandler requestHandler;
>>>>>>> 80aa38d0

    /**
     * Caching the built in packages.
     */
    private Map<String, ModelPackage> builtInNativePackages;

    /**
     * Private constructor.
     */
    private LangServerManager() {
        this.initialized = false;
        this.gson = new GsonBuilder().serializeNulls().create();
<<<<<<< HEAD
        BallerinaLanguageServer languageServer = new BallerinaLanguageServer();
        this.languageServerEndpoint = ServiceEndpoints.toEndpoint(languageServer);
        this.textDocumentServiceEndpoint = ServiceEndpoints.toEndpoint(languageServer.getTextDocumentService());
        this.workSpaceServiceEndpoint = ServiceEndpoints.toEndpoint(languageServer.getWorkspaceService());
=======
        ComposerApiImpl composerApiService = new ComposerApiImpl();
        this.languageServerServiceEndpoint = ServiceEndpoints.toEndpoint(composerApiService);
        this.requestHandler = new RequestHandler();
>>>>>>> 80aa38d0
    }

    /**
     * Launch manager singleton.
     *
     * @return LangServerManager instance
     */
    public static LangServerManager getInstance() {
        synchronized (LangServerManager.class) {
            if (langServerManagerInstance == null) {
                langServerManagerInstance = new LangServerManager();
            }
        }
        return langServerManagerInstance;
    }

    public void init(int port) {
        // start the language server if it is not started yet.
        if (this.langserver == null) {
            this.langserver = new LangServer(port);
            this.langserver.startServer();
        }
    }

    void addLaunchSession(Channel channel) {
        this.langServerSession = new LangServerSession(channel);
    }

    void processFrame(String json) {
<<<<<<< HEAD
        Gson gson = new Gson();
        JsonReader jsonReader;
        try {
            byte[] bytes = json.getBytes(Charset.forName("UTF-8"));
            jsonReader = new JsonReader(new InputStreamReader(
                    new ByteArrayInputStream(bytes), Charset.forName("UTF-8")));
            jsonReader.beginObject();

            while (jsonReader.hasNext()) {
                RequestMessage message = gson.fromJson(json, RequestMessage.class);
                if (LangServerConstants.PING.equals(message.getMethod())) {
                    sendPong();
                } else if (message.getId() != null) {
                    // Request Message Received
                    processRequest(message);
                } else {
                    // Notification message Received
                    processNotification(message);
                }
                break;
            }
            jsonReader.close();
        } catch (IOException e) {
            sendErrorResponse(LangServerConstants.METHOD_NOT_FOUND_LINE, LangServerConstants.METHOD_NOT_FOUND,
                    new RequestMessage(), null);
        } catch (Exception e) {
            e.printStackTrace();
        }
=======
        String response = requestHandler.routeRequestAndNotify(languageServerServiceEndpoint, json);
        langServerSession.getChannel().write(new TextWebSocketFrame(response));
        langServerSession.getChannel().flush();
>>>>>>> 80aa38d0
    }

    /**
     * Process the received Requests.
     *
     * @param message Message
     */
    private void processRequest(RequestMessage message) throws Exception {
<<<<<<< HEAD
        if (message.getMethod().equals(LangServerConstants.INITIALIZE)) {
            InitializeParams initializeParams = gson.fromJson(gson.toJson(message.getParams()), InitializeParams.class);
            CompletableFuture<?> result = languageServerEndpoint.request(message.getMethod(), initializeParams);
            ResponseMessage responseMessage = new ResponseMessage();
            responseMessage.setId(message.getId());
            responseMessage.setResult(result.get());
            pushMessageToClient(langServerSession, responseMessage);
            this.setInitialized(true);
        } else if (this.isInitialized()) {
            switch (message.getMethod()) {
                case LangServerConstants.SHUTDOWN:
                    CompletableFuture<?> resultShutdown =
                            languageServerEndpoint.request(LangServerConstants.SHUTDOWN, null);
                    ResponseMessage responseMessage = new ResponseMessage();
                    responseMessage.setId(message.getId());
                    responseMessage.setResult(resultShutdown.get());
                    pushMessageToClient(langServerSession, responseMessage);
                    break;
                case LangServerConstants.WORKSPACE_SYMBOL:
                    WorkspaceSymbolParams workspaceSymbolParams =
                            gson.fromJson(gson.toJson(message.getParams()), WorkspaceSymbolParams.class);
                    CompletableFuture<?> workspaceResult =
                            workSpaceServiceEndpoint.request(LangServerConstants.WORKSPACE_SYMBOL, workspaceSymbolParams);
                    ResponseMessage workspaceResponse = new ResponseMessage();
                    workspaceResponse.setId(message.getId());
                    workspaceResponse.setResult(JsonNull.INSTANCE);
                    pushMessageToClient(langServerSession, workspaceResponse);
                    break;
                case LangServerConstants.TEXT_DOCUMENT_COMPLETION:
                    TextDocumentPositionParams textDocumentPositionParams =
                            gson.fromJson(gson.toJson(message.getParams()), TextDocumentPositionParams.class);
                    CompletableFuture<?> completions =
                            textDocumentServiceEndpoint.request(LangServerConstants.TEXT_DOCUMENT_COMPLETION, textDocumentPositionParams);
                    ResponseMessage completionResponse = new ResponseMessage();
                    completionResponse.setId(message.getId());
                    completionResponse.setResult(completions.get());
                    pushMessageToClient(langServerSession, completionResponse);
                    break;
                case LangServerConstants.BUILT_IN_PACKAGES:
                    this.getBuiltInPackages(message);
                    break;
                default:
                    // Valid Method could not be found
                    this.invalidMethodFound(message);
                    break;
            }
        } else {
            // Did not receive the initialize request
            this.sendErrorResponse(LangServerConstants.SERVER_NOT_INITIALIZED_LINE,
                    LangServerConstants.SERVER_NOT_INITIALIZED, message, null);
        }
=======
//        if (message.getMethod().equals(LangServerConstants.INITIALIZE)) {
//            InitializeParams initializeParams = gson.fromJson(gson.toJson(message.getParams()), InitializeParams.class);
//            CompletableFuture<?> result = languageServerEndpoint.request(message.getMethod(), initializeParams);
//            ResponseMessage responseMessage = new ResponseMessage();
//            responseMessage.setId(message.getId());
//            responseMessage.setResult(result.get());
//            pushMessageToClient(langServerSession, responseMessage);
//            this.setInitialized(true);
//        } else if (this.isInitialized()) {
//            switch (message.getMethod()) {
//                case LangServerConstants.SHUTDOWN:
//                    CompletableFuture<?> resultShutdown =
//                            languageServerEndpoint.request(LangServerConstants.SHUTDOWN, null);
//                    ResponseMessage responseMessage = new ResponseMessage();
//                    responseMessage.setId(message.getId());
//                    responseMessage.setResult(resultShutdown.get());
//                    pushMessageToClient(langServerSession, responseMessage);
//                    break;
//                case LangServerConstants.WORKSPACE_SYMBOL:
//                    WorkspaceSymbolParams workspaceSymbolParams =
//                            gson.fromJson(gson.toJson(message.getParams()), WorkspaceSymbolParams.class);
//                    CompletableFuture<?> workspaceResult =
//                            workSpaceServiceEndpoint.request(LangServerConstants.WORKSPACE_SYMBOL, workspaceSymbolParams);
//                    ResponseMessage workspaceResponse = new ResponseMessage();
//                    workspaceResponse.setId(message.getId());
//                    workspaceResponse.setResult(JsonNull.INSTANCE);
//                    pushMessageToClient(langServerSession, workspaceResponse);
//                    break;
//                case LangServerConstants.TEXT_DOCUMENT_COMPLETION:
//                    TextDocumentPositionParams textDocumentPositionParams =
//                            gson.fromJson(gson.toJson(message.getParams()), TextDocumentPositionParams.class);
//                    CompletableFuture<?> completions =
//                            textDocumentServiceEndpoint.request(LangServerConstants.TEXT_DOCUMENT_COMPLETION, textDocumentPositionParams);
//                    ResponseMessage completionResponse = new ResponseMessage();
//                    completionResponse.setId(message.getId());
//                    completionResponse.setResult(completions.get());
//                    pushMessageToClient(langServerSession, completionResponse);
//                    break;
//                case LangServerConstants.BUILT_IN_PACKAGES:
//                    this.getBuiltInPackages(message);
//                    break;
//                default:
//                    // Valid Method could not be found
//                    this.invalidMethodFound(message);
//                    break;
//            }
//        } else {
//            // Did not receive the initialize request
//            this.sendErrorResponse(LangServerConstants.SERVER_NOT_INITIALIZED_LINE,
//                    LangServerConstants.SERVER_NOT_INITIALIZED, message, null);
//        }
>>>>>>> 80aa38d0
    }

    /**
     * Send Ping Reply.
     */
    private void sendPong() {
        ResponseMessage responseMessage = new ResponseMessage();
        responseMessage.setId(LangServerConstants.PONG);
        this.pushMessageToClient(langServerSession, responseMessage);
    }

    /**
     * Process received notifications.
     *
     * @param message Message
     */
    private void processNotification(RequestMessage message) {
<<<<<<< HEAD
        if (message.getMethod().equals(LangServerConstants.EXIT)) {
            this.exit(message);
        } else if (this.isInitialized()) {
            switch (message.getMethod()) {
                case LangServerConstants.TEXT_DOCUMENT_DID_OPEN:
                    DidOpenTextDocumentParams didOpenTextDocumentParams =
                            gson.fromJson(gson.toJson(message.getParams()), DidOpenTextDocumentParams.class);
                    textDocumentServiceEndpoint
                            .notify(LangServerConstants.TEXT_DOCUMENT_DID_OPEN, didOpenTextDocumentParams);
                    break;
                case LangServerConstants.TEXT_DOCUMENT_DID_CLOSE:
                    DidCloseTextDocumentParams didCloseTextDocumentParams =
                            gson.fromJson(gson.toJson(message.getParams()), DidCloseTextDocumentParams.class);
                    textDocumentServiceEndpoint
                            .notify(LangServerConstants.TEXT_DOCUMENT_DID_CLOSE, didCloseTextDocumentParams);
                    break;
                case LangServerConstants.TEXT_DOCUMENT_DID_SAVE:
                    DidSaveTextDocumentParams didSaveTextDocumentParams =
                            gson.fromJson(gson.toJson(message.getParams()),DidSaveTextDocumentParams.class);
                    textDocumentServiceEndpoint
                            .notify(LangServerConstants.TEXT_DOCUMENT_DID_SAVE, didSaveTextDocumentParams);
                    break;
                case LangServerConstants.PING:
                    this.sendPong();
                    break;
                default:
                    // Valid Method could not be found
                    // Only log a warn since this is a notification
                    logger.warn("Invalid Notification Method " + message.getMethod() + " Found");
                    break;
            }
        } else {
            // Drop the notification without responding
            logger.warn("Dropped the notification [" + message.getMethod() + "]");
        }
=======
//        if (message.getMethod().equals(LangServerConstants.EXIT)) {
//            this.exit(message);
//        } else if (this.isInitialized()) {
//            switch (message.getMethod()) {
//                case LangServerConstants.TEXT_DOCUMENT_DID_OPEN:
//                    DidOpenTextDocumentParams didOpenTextDocumentParams =
//                            gson.fromJson(gson.toJson(message.getParams()), DidOpenTextDocumentParams.class);
//                    textDocumentServiceEndpoint
//                            .notify(LangServerConstants.TEXT_DOCUMENT_DID_OPEN, didOpenTextDocumentParams);
//                    break;
//                case LangServerConstants.TEXT_DOCUMENT_DID_CLOSE:
//                    DidCloseTextDocumentParams didCloseTextDocumentParams =
//                            gson.fromJson(gson.toJson(message.getParams()), DidCloseTextDocumentParams.class);
//                    textDocumentServiceEndpoint
//                            .notify(LangServerConstants.TEXT_DOCUMENT_DID_CLOSE, didCloseTextDocumentParams);
//                    break;
//                case LangServerConstants.TEXT_DOCUMENT_DID_SAVE:
//                    DidSaveTextDocumentParams didSaveTextDocumentParams =
//                            gson.fromJson(gson.toJson(message.getParams()),DidSaveTextDocumentParams.class);
//                    textDocumentServiceEndpoint
//                            .notify(LangServerConstants.TEXT_DOCUMENT_DID_SAVE, didSaveTextDocumentParams);
//                    break;
//                case LangServerConstants.PING:
//                    this.sendPong();
//                    break;
//                default:
//                    // Valid Method could not be found
//                    // Only log a warn since this is a notification
//                    logger.warn("Invalid Notification Method " + message.getMethod() + " Found");
//                    break;
//            }
//        } else {
//            // Drop the notification without responding
//            logger.warn("Dropped the notification [" + message.getMethod() + "]");
//        }
>>>>>>> 80aa38d0
    }

    /**
     * Push message to client.
     *
     * @param session  current session
     * @param response response message
     */
    private void pushMessageToClient(LangServerSession session, ResponseMessage response) {
        Gson gson = new GsonBuilder().serializeNulls().create();
        String json = gson.toJson(response);
        session.getChannel().write(new TextWebSocketFrame(json));
        session.getChannel().flush();
    }

    /**
     * Process Invalid Method found.
     *
     * @param message Message
     */
    private void invalidMethodFound(Message message) {
        sendErrorResponse(LangServerConstants.METHOD_NOT_FOUND_LINE, LangServerConstants.METHOD_NOT_FOUND,
                message, null);
    }

    /**
     * Send error response to invalid requests.
     *
     * @param errorMessage Error Message
     * @param errorCode    Error code
     * @param message      Message
     * @param errorData    ErrorData
     */
    private void sendErrorResponse(String errorMessage, int errorCode, Message message, ErrorData errorData) {
        ResponseMessage responseMessageDTO = new ResponseMessage();
        ResponseError responseErrorDTO = new ResponseError();
        if (message instanceof RequestMessage) {
            responseMessageDTO.setId(((RequestMessage) message).getId());
        }
        responseErrorDTO.setMessage(errorMessage);
        responseErrorDTO.setCode(errorCode);
        responseMessageDTO.setError(responseErrorDTO);

        // If Error Data is available set it
        if (errorData != null) {
            responseErrorDTO.setData(errorData);
        }
        pushMessageToClient(langServerSession, responseMessageDTO);
    }

    // Start Notification handlers

    /**
     * Handle exit notification.
     *
     * @param message Request Message
     */
    private void exit(Message message) {
        //Exit the process
    }

    /**
     * Get all the built-in packages.
     *
     * @param message Request Message
     */
    private void getBuiltInPackages(Message message) {
        if (message instanceof RequestMessage) {
            JsonObject response = new JsonObject();
            // Load all the packages associated the runtime
            if (builtInNativePackages == null) {
                builtInNativePackages = Utils.getAllPackages();
            }
            LangServerManager.this.setPackages(builtInNativePackages.entrySet());

            // add package info into response
            Gson gson = new Gson();
            String json = gson.toJson(builtInNativePackages.values());
            JsonParser parser = new JsonParser();
            JsonArray packagesArray = parser.parse(json).getAsJsonArray();
            response.add("packages", packagesArray);

            ResponseMessage responseMessage = new ResponseMessage();
            responseMessage.setId(((RequestMessage) message).getId());
            responseMessage.setResult(response);
            pushMessageToClient(langServerSession, responseMessage);

        } else {
            logger.warn("Invalid Message type found");
        }
    }

    /**
     * Set packages.
     *
     * @param packages - packages set
     */
    private void setPackages(Set<Map.Entry<String, ModelPackage>> packages) {
        this.packages = packages;
    }

    // End Notification Handlers

    private boolean isInitialized() {
        return initialized;
    }

    private void setInitialized(boolean initialized) {
        this.initialized = initialized;
    }
}<|MERGE_RESOLUTION|>--- conflicted
+++ resolved
@@ -21,10 +21,6 @@
 import com.google.gson.JsonArray;
 import com.google.gson.JsonObject;
 import com.google.gson.JsonParser;
-<<<<<<< HEAD
-import com.google.gson.stream.JsonReader;
-=======
->>>>>>> 80aa38d0
 import io.netty.channel.Channel;
 import io.netty.handler.codec.http.websocketx.TextWebSocketFrame;
 import org.ballerinalang.composer.service.workspace.common.Utils;
@@ -33,16 +29,6 @@
 import org.ballerinalang.composer.service.workspace.langserver.consts.LangServerConstants;
 import org.ballerinalang.composer.service.workspace.langserver.dto.ErrorData;
 import org.ballerinalang.composer.service.workspace.langserver.model.ModelPackage;
-<<<<<<< HEAD
-import org.ballerinalang.langserver.BallerinaLanguageServer;
-import org.eclipse.lsp4j.DidCloseTextDocumentParams;
-import org.eclipse.lsp4j.DidOpenTextDocumentParams;
-import org.eclipse.lsp4j.DidSaveTextDocumentParams;
-import org.eclipse.lsp4j.InitializeParams;
-import org.eclipse.lsp4j.TextDocumentPositionParams;
-import org.eclipse.lsp4j.WorkspaceSymbolParams;
-=======
->>>>>>> 80aa38d0
 import org.eclipse.lsp4j.jsonrpc.Endpoint;
 import org.eclipse.lsp4j.jsonrpc.messages.Message;
 import org.eclipse.lsp4j.jsonrpc.messages.RequestMessage;
@@ -53,18 +39,8 @@
 import org.slf4j.LoggerFactory;
 import org.wso2.ballerinalang.compiler.util.CompilerOptions;
 
-<<<<<<< HEAD
-import java.io.ByteArrayInputStream;
-import java.io.IOException;
-import java.io.InputStreamReader;
-import java.nio.charset.Charset;
 import java.util.Map;
 import java.util.Set;
-import java.util.concurrent.CompletableFuture;
-=======
-import java.util.Map;
-import java.util.Set;
->>>>>>> 80aa38d0
 
 /**
  * Language server Manager which manage langServer requests from the clients.
@@ -89,17 +65,9 @@
 
     private static final String BAL_EXTENTION = ".bal";
 
-<<<<<<< HEAD
-    private Endpoint languageServerEndpoint;
-
-    private Endpoint textDocumentServiceEndpoint;
-
-    private Endpoint workSpaceServiceEndpoint;
-=======
     private Endpoint languageServerServiceEndpoint;
 
     private RequestHandler requestHandler;
->>>>>>> 80aa38d0
 
     /**
      * Caching the built in packages.
@@ -112,16 +80,9 @@
     private LangServerManager() {
         this.initialized = false;
         this.gson = new GsonBuilder().serializeNulls().create();
-<<<<<<< HEAD
-        BallerinaLanguageServer languageServer = new BallerinaLanguageServer();
-        this.languageServerEndpoint = ServiceEndpoints.toEndpoint(languageServer);
-        this.textDocumentServiceEndpoint = ServiceEndpoints.toEndpoint(languageServer.getTextDocumentService());
-        this.workSpaceServiceEndpoint = ServiceEndpoints.toEndpoint(languageServer.getWorkspaceService());
-=======
         ComposerApiImpl composerApiService = new ComposerApiImpl();
         this.languageServerServiceEndpoint = ServiceEndpoints.toEndpoint(composerApiService);
         this.requestHandler = new RequestHandler();
->>>>>>> 80aa38d0
     }
 
     /**
@@ -151,40 +112,9 @@
     }
 
     void processFrame(String json) {
-<<<<<<< HEAD
-        Gson gson = new Gson();
-        JsonReader jsonReader;
-        try {
-            byte[] bytes = json.getBytes(Charset.forName("UTF-8"));
-            jsonReader = new JsonReader(new InputStreamReader(
-                    new ByteArrayInputStream(bytes), Charset.forName("UTF-8")));
-            jsonReader.beginObject();
-
-            while (jsonReader.hasNext()) {
-                RequestMessage message = gson.fromJson(json, RequestMessage.class);
-                if (LangServerConstants.PING.equals(message.getMethod())) {
-                    sendPong();
-                } else if (message.getId() != null) {
-                    // Request Message Received
-                    processRequest(message);
-                } else {
-                    // Notification message Received
-                    processNotification(message);
-                }
-                break;
-            }
-            jsonReader.close();
-        } catch (IOException e) {
-            sendErrorResponse(LangServerConstants.METHOD_NOT_FOUND_LINE, LangServerConstants.METHOD_NOT_FOUND,
-                    new RequestMessage(), null);
-        } catch (Exception e) {
-            e.printStackTrace();
-        }
-=======
         String response = requestHandler.routeRequestAndNotify(languageServerServiceEndpoint, json);
         langServerSession.getChannel().write(new TextWebSocketFrame(response));
         langServerSession.getChannel().flush();
->>>>>>> 80aa38d0
     }
 
     /**
@@ -193,59 +123,6 @@
      * @param message Message
      */
     private void processRequest(RequestMessage message) throws Exception {
-<<<<<<< HEAD
-        if (message.getMethod().equals(LangServerConstants.INITIALIZE)) {
-            InitializeParams initializeParams = gson.fromJson(gson.toJson(message.getParams()), InitializeParams.class);
-            CompletableFuture<?> result = languageServerEndpoint.request(message.getMethod(), initializeParams);
-            ResponseMessage responseMessage = new ResponseMessage();
-            responseMessage.setId(message.getId());
-            responseMessage.setResult(result.get());
-            pushMessageToClient(langServerSession, responseMessage);
-            this.setInitialized(true);
-        } else if (this.isInitialized()) {
-            switch (message.getMethod()) {
-                case LangServerConstants.SHUTDOWN:
-                    CompletableFuture<?> resultShutdown =
-                            languageServerEndpoint.request(LangServerConstants.SHUTDOWN, null);
-                    ResponseMessage responseMessage = new ResponseMessage();
-                    responseMessage.setId(message.getId());
-                    responseMessage.setResult(resultShutdown.get());
-                    pushMessageToClient(langServerSession, responseMessage);
-                    break;
-                case LangServerConstants.WORKSPACE_SYMBOL:
-                    WorkspaceSymbolParams workspaceSymbolParams =
-                            gson.fromJson(gson.toJson(message.getParams()), WorkspaceSymbolParams.class);
-                    CompletableFuture<?> workspaceResult =
-                            workSpaceServiceEndpoint.request(LangServerConstants.WORKSPACE_SYMBOL, workspaceSymbolParams);
-                    ResponseMessage workspaceResponse = new ResponseMessage();
-                    workspaceResponse.setId(message.getId());
-                    workspaceResponse.setResult(JsonNull.INSTANCE);
-                    pushMessageToClient(langServerSession, workspaceResponse);
-                    break;
-                case LangServerConstants.TEXT_DOCUMENT_COMPLETION:
-                    TextDocumentPositionParams textDocumentPositionParams =
-                            gson.fromJson(gson.toJson(message.getParams()), TextDocumentPositionParams.class);
-                    CompletableFuture<?> completions =
-                            textDocumentServiceEndpoint.request(LangServerConstants.TEXT_DOCUMENT_COMPLETION, textDocumentPositionParams);
-                    ResponseMessage completionResponse = new ResponseMessage();
-                    completionResponse.setId(message.getId());
-                    completionResponse.setResult(completions.get());
-                    pushMessageToClient(langServerSession, completionResponse);
-                    break;
-                case LangServerConstants.BUILT_IN_PACKAGES:
-                    this.getBuiltInPackages(message);
-                    break;
-                default:
-                    // Valid Method could not be found
-                    this.invalidMethodFound(message);
-                    break;
-            }
-        } else {
-            // Did not receive the initialize request
-            this.sendErrorResponse(LangServerConstants.SERVER_NOT_INITIALIZED_LINE,
-                    LangServerConstants.SERVER_NOT_INITIALIZED, message, null);
-        }
-=======
 //        if (message.getMethod().equals(LangServerConstants.INITIALIZE)) {
 //            InitializeParams initializeParams = gson.fromJson(gson.toJson(message.getParams()), InitializeParams.class);
 //            CompletableFuture<?> result = languageServerEndpoint.request(message.getMethod(), initializeParams);
@@ -297,7 +174,6 @@
 //            this.sendErrorResponse(LangServerConstants.SERVER_NOT_INITIALIZED_LINE,
 //                    LangServerConstants.SERVER_NOT_INITIALIZED, message, null);
 //        }
->>>>>>> 80aa38d0
     }
 
     /**
@@ -315,43 +191,6 @@
      * @param message Message
      */
     private void processNotification(RequestMessage message) {
-<<<<<<< HEAD
-        if (message.getMethod().equals(LangServerConstants.EXIT)) {
-            this.exit(message);
-        } else if (this.isInitialized()) {
-            switch (message.getMethod()) {
-                case LangServerConstants.TEXT_DOCUMENT_DID_OPEN:
-                    DidOpenTextDocumentParams didOpenTextDocumentParams =
-                            gson.fromJson(gson.toJson(message.getParams()), DidOpenTextDocumentParams.class);
-                    textDocumentServiceEndpoint
-                            .notify(LangServerConstants.TEXT_DOCUMENT_DID_OPEN, didOpenTextDocumentParams);
-                    break;
-                case LangServerConstants.TEXT_DOCUMENT_DID_CLOSE:
-                    DidCloseTextDocumentParams didCloseTextDocumentParams =
-                            gson.fromJson(gson.toJson(message.getParams()), DidCloseTextDocumentParams.class);
-                    textDocumentServiceEndpoint
-                            .notify(LangServerConstants.TEXT_DOCUMENT_DID_CLOSE, didCloseTextDocumentParams);
-                    break;
-                case LangServerConstants.TEXT_DOCUMENT_DID_SAVE:
-                    DidSaveTextDocumentParams didSaveTextDocumentParams =
-                            gson.fromJson(gson.toJson(message.getParams()),DidSaveTextDocumentParams.class);
-                    textDocumentServiceEndpoint
-                            .notify(LangServerConstants.TEXT_DOCUMENT_DID_SAVE, didSaveTextDocumentParams);
-                    break;
-                case LangServerConstants.PING:
-                    this.sendPong();
-                    break;
-                default:
-                    // Valid Method could not be found
-                    // Only log a warn since this is a notification
-                    logger.warn("Invalid Notification Method " + message.getMethod() + " Found");
-                    break;
-            }
-        } else {
-            // Drop the notification without responding
-            logger.warn("Dropped the notification [" + message.getMethod() + "]");
-        }
-=======
 //        if (message.getMethod().equals(LangServerConstants.EXIT)) {
 //            this.exit(message);
 //        } else if (this.isInitialized()) {
@@ -387,7 +226,6 @@
 //            // Drop the notification without responding
 //            logger.warn("Dropped the notification [" + message.getMethod() + "]");
 //        }
->>>>>>> 80aa38d0
     }
 
     /**
