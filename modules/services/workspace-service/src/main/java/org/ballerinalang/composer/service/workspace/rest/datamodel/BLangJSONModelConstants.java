/*
*  Copyright (c) 2016, WSO2 Inc. (http://www.wso2.org) All Rights Reserved.
*
*  WSO2 Inc. licenses this file to you under the Apache License,
*  Version 2.0 (the "License"); you may not use this file except
*  in compliance with the License.
*  You may obtain a copy of the License at
*
*    http://www.apache.org/licenses/LICENSE-2.0
*
*  Unless required by applicable law or agreed to in writing,
*  software distributed under the License is distributed on an
*  "AS IS" BASIS, WITHOUT WARRANTIES OR CONDITIONS OF ANY
*  KIND, either express or implied.  See the License for the
*  specific language governing permissions and limitations
*  under the License.
*/

package org.ballerinalang.composer.service.workspace.rest.datamodel;

/**
 * Constants used in definition the JSON model when parsing the bFile.
 */
public class BLangJSONModelConstants {

    public static final String ROOT = "root";

    public static final String CHILDREN = "children";

    public static final String DEFINITION_TYPE = "type";

    public static final String CONNECTOR_DEFINITION = "connector_definition";

    public static final String FUNCTION_DEFINITION = "function_definition";

    public static final String TYPE_MAPPER_DEFINITION = "type_mapper_definition";

    public static final String ACTION_DEFINITION = "action_definition";

    public static final String FUNCTIONS_NAME = "function_name";

    public static final String TYPE_MAPPER_NAME = "type_mapper_name";

    public static final String IS_PUBLIC_FUNCTION = "is_public_function";

    public static final String ANNOTATION_NAME = "annotation_name";

    public static final String ANNOTATION_ATTACHMENT_POINTS = "annotation_attachment_points";

    public static final String ANNOTATION_VALUE = "annotation_value";

    public static final String PACKAGE_DEFINITION = "package";

    public static final String PACKAGE_NAME = "package_name";

    public static final String PACKAGE_PATH = "package_path";

    public static final String IMPORT_DEFINITION = "import";

    public static final String IMPORT_PACKAGE_NAME = "import_package_name";

    public static final String IMPORT_PACKAGE_PATH = "import_package_path";
    
    public static final String CONSTANT_DEFINITION = "constant_definition";
    
    public static final String CONSTANT_DEFINITION_BTYPE = "constant_definition_btype";
    
    public static final String CONSTANT_DEFINITION_IDENTIFIER = "constant_definition_identifier";
    
    public static final String CONSTANT_DEFINITION_VALUE = "constant_definition_value";
    
    public static final String SERVICE_DEFINITION = "service_definition";

    public static final String ANNOTATION_DEFINITION = "annotation_definition";

    public static final String ANNOTATION_ATTRIBUTE_DEFINITION = "annotation_attribute_definition";

    public static final String ANNOTATION_ATTRIBUTE_NAME = "annotation_attribute_name";

    public static final String ANNOTATION_ATTRIBUTE_TYPE = "annotation_attribute_type";

    public static final String ANNOTATION_ATTRIBUTE_PACKAGE_PATH = "annotation_attribute_package_path";

    public static final String SERVICE_NAME = "service_name";

    public static final String RESOURCE_DEFINITION = "resource_definition";
    
    public static final String ANNOTATION_ATTACHMENT = "annotation_attachment";
    
    public static final String ANNOTATION_ATTACHMENTS = "annotation_attachments";

    public static final String PARAMETER_DEFINITION = "parameter_definition";

    
    public static final String ANNOTATION = "annotation";
    
    public static final String ANNOTATION_ENTRY = "annotation_entry";
    
    public static final String ANNOTATION_ENTRY_ARRAY = "annotation_entry_array";
    
    public static final String ANNOTATION_ENTRY_KEY = "annotation_entry_key";
    
    public static final String ANNOTATION_ENTRY_VALUE = "annotation_entry_value";
    
    public static final String ANNOTATION_PACKAGE_NAME = "annotation_package_name";

    public static final String ANNOTATION_PACKAGE_PATH = "annotation_package_path";

    public static final String RESOURCE_ARGUMENT = "resource_argument";

    public static final String VARIABLE_DEFINITION = "variable_definition";

    public static final String VARIABLE_DEFINITION_STATEMENT = "variable_definition_statement";

    public static final String LEFT_EXPRESSION = "left_operand_expression";

    public static final String RIGHT_EXPRESSION = "right_operand_expression";

    public static final String RESOURCE_NAME = "resource_name";

    public static final String WORKER_DEFINITION = "worker";

    public static final String WORKER_INVOCATION_STATEMENT = "worker_invocation_statement";

    public static final String WORKER_REPLY_STATEMENT = "worker_reply_statement";

    public static final String WORKER_NAME = "worker_name";

    public static final String INVOKE_MESSAGE = "invoke_message";

    public static final String REPLY_MESSAGE = "reply_message";

    public static final String PARAMETER_NAME = "parameter_name";

    public static final String PARAMETER_TYPE = "parameter_type";

    public static final String CONNECTOR_DCL_NAME = "connector_name";

    public static final String CONNECTOR_DCL_PKG_NAME = "connector_pkg_name";

    public static final String CONNECTOR_DCL_VARIABLE = "connector_variable";

    public static final String VARIABLE_NAME = "variable_name";

    public static final String VARIABLE_TYPE = "variable_type";

    public static final String BLOCK_STATEMENT = "block_statement";

    public static final String CONNECTOR_NAME = "connector_name";

    public static final String ACTION_NAME = "action_name";

    public static final String ACTION_PKG_NAME = "action_pkg_name";

    public static final String ACTION_CONNECTOR_NAME = "action_connector_name";

    public static final String STATEMENT_TYPE = "type";

    public static final String EXPRESSION_TYPE = "type";

    public static final String COMMENT_STATEMENT = "comment_statement";

    public static final String COMMENT_STRING = "comment_string";

    public static final String ASSIGNMENT_STATEMENT = "assignment_statement";

    public static final String WHILE_STATEMENT = "while_statement";

    public static final String FUNCTION_INVOCATION_STATEMENT = "function_invocation_statement";

    public static final String RETURN_TYPE = "return_type";

    public static final String RETURN_ARGUMENT = "return_argument";

    public static final String REPLY_STATEMENT = "reply_statement";

    public static final String RETURN_STATEMENT = "return_statement";
    
    public static final String BREAK_STATEMENT = "break_statement";

    public static final String FUNCTION_INVOCATION_EXPRESSION = "function_invocation_expression";

    public static final String ACTION_INVOCATION_EXPRESSION = "action_invocation_expression";

    public static final String ACTION_INVOCATION_STATEMENT = "action_invocation_statement";

    public static final String BASIC_LITERAL_EXPRESSION = "basic_literal_expression";

    public static final String BASIC_LITERAL_VALUE = "basic_literal_value";

    public static final String BASIC_LITERAL_TYPE = "basic_literal_type";

    public static final String UNARY_EXPRESSION = "unary_expression";

    public static final String ADD_EXPRESSION = "add_expression";

    public static final String SUBTRACT_EXPRESSION = "subtract_expression";

    public static final String MULTIPLY_EXPRESSION = "multiplication_expression";

    public static final String DIVISION_EXPRESSION = "division_expression";

    public static final String MOD_EXPRESSION = "mod_expression";

    public static final String AND_EXPRESSION = "and_expression";

    public static final String OR_EXPRESSION = "or_expression";

    public static final String EQUAL_EXPRESSION = "equal_expression";

    public static final String NOT_EQUAL_EXPRESSION = "not_equal_expression";

    public static final String GREATER_EQUAL_EXPRESSION = "greater_equal_expression";

    public static final String GREATER_THAN_EXPRESSION = "greater_than_expression";

    public static final String LESS_EQUAL_EXPRESSION = "less_equal_expression";

    public static final String LESS_THAN_EXPRESSION = "less_than_expression";

    public static final String VARIABLE_REFERENCE_EXPRESSION = "variable_reference_expression";

    public static final String VARIABLE_REFERENCE_TYPE = "variable_reference_type";

    public static final String VARIABLE_REFERENCE_NAME = "variable_reference_name";

    public static final String ARRAY_INIT_EXPRESSION = "array_init_expression";

    public static final String ARRAY_MAP_ACCESS_EXPRESSION = "array_map_access_expression";

    public static final String ARRAY_MAP_ACCESS_EXPRESSION_NAME = "array_map_access_expression_name";

    public static final String ARRAY_MAP_ACCESS_EXPRESSION_INDEX = "array_map_access_expression_index";

    public static final String BACK_TICK_EXPRESSION = "back_tick_expression";

    public static final String BACK_TICK_ENCLOSED_STRING = "back_tick_enclosed_string";

    public static final String MAP_INIT_EXPRESSION = "map_init_expression";

    public static final String INSTANCE_CREATION_EXPRESSION = "instance_creation_expression";

    public static final String INSTANCE_CREATION_EXPRESSION_INSTANCE_TYPE = "instance_type";

    public static final String IF_ELSE_STATEMENT = "if_else_statement";

    public static final String IF_STATEMENT = "if_statement";

    public static final String IF_STATEMENT_THEN_BODY = "then_body";

    public static final String IF_STATEMENT_IF_CONDITION = "if_condition";

    public static final String IF_STATEMENT_ELSE_IF_CONDITION = "else_if_condition";

    public static final String ELSE_STATEMENT = "else_statement";

    public static final String ELSE_IF_STATEMENT = "else_if_statement";

    public static final String ELSE_IF_BLOCKS = "else_if_blocks";

    public static final String STATEMENT = "statement";

    public static final String EXPRESSION = "expression";
    
    public static final String STRUCT_DEFINITION = "struct_definition";
    
    public static final String FIELD_ACCESS_EXPRESSION = "field_access_expression";
    
    public static final String STRUCT_NAME = "struct_name";

    public static final String KEY_VALUE_EXPRESSION_KEY = "key_value_key";

    public static final String KEY_VALUE_EXPRESSION = "key_value_expression";

    public static final String QUOTED_LITERAL_STRING = "quoted_literal_string";

    public static final String TYPE_CAST_EXPRESSION = "type_cast_expression";

    public static final String TARGET_TYPE = "target_type";

    public static final String TYPE_NAME = "type_name";

    public static final String CONNECTOR_INIT_EXPR = "connector_init_expr";

    public static final String ARGUMENTS = "arguments";

    public static final String FILE_NAME = "file_name";

    public static final String LINE_NUMBER = "line_number";

    public static final String VARIABLE_DEF_OPTIONS = "variable_def_options";

    public static final String REFERENCE_TYPE_INIT_EXPR = "reference_type_init_expression";

    public static final String EXPRESSION_OPERATOR = "operator";

    public static final String TRY_CATCH_STATEMENT = "try_catch_statement";

    public static final String TRY_BLOCK = "try_block";

    public static final String CATCH_BLOCK = "catch_block";

    public static final String THROW_STATEMENT = "throw_statement";

    public static final String ARGUMENT_PARAMETER_DEFINITIONS = "argument_parameter_definitions";

    public static final String RETURN_PARAMETER_DEFINITIONS = "return_parameter_definitions";

<<<<<<< HEAD
    public static final String TRANSFORM_STATEMENT = "transform_statement";

    public static final String TRANSFORM_INPUT = "transform_input";

    public static final String TRANSFORM_OUTPUT = "transform_output";

    public static final String VARIABLE_FROM_ARRAY = "variable_from_array";
=======
    public static final String WHITESPACE_DESCRIPTOR = "whitespace_descriptor";

    public static final String CHILD_DESCRIPTORS = "children";

    public static final String WHITESPACE_REGIONS = "regions";
>>>>>>> a22c28a7
}<|MERGE_RESOLUTION|>--- conflicted
+++ resolved
@@ -306,19 +306,17 @@
 
     public static final String RETURN_PARAMETER_DEFINITIONS = "return_parameter_definitions";
 
-<<<<<<< HEAD
+    public static final String WHITESPACE_DESCRIPTOR = "whitespace_descriptor";
+
+    public static final String CHILD_DESCRIPTORS = "children";
+
+    public static final String WHITESPACE_REGIONS = "regions";
+
     public static final String TRANSFORM_STATEMENT = "transform_statement";
 
     public static final String TRANSFORM_INPUT = "transform_input";
 
     public static final String TRANSFORM_OUTPUT = "transform_output";
 
-    public static final String VARIABLE_FROM_ARRAY = "variable_from_array";
-=======
-    public static final String WHITESPACE_DESCRIPTOR = "whitespace_descriptor";
-
-    public static final String CHILD_DESCRIPTORS = "children";
-
-    public static final String WHITESPACE_REGIONS = "regions";
->>>>>>> a22c28a7
+    public static final String VARIABLE_IS_ARRAY_EXPRESSION = "variable_is_array_expression";
 }