--- conflicted
+++ resolved
@@ -168,21 +168,20 @@
             <artifactId>staxon-core</artifactId>
         </dependency>
         <dependency>
-<<<<<<< HEAD
+            <groupId>javax.websocket</groupId>
+            <artifactId>javax.websocket-api</artifactId>
+        </dependency>
+        <dependency>
+            <groupId>com.zaxxer</groupId>
+            <artifactId>HikariCP</artifactId>
+        </dependency>
+        <dependency>
             <groupId>org.apache.commons.wso2</groupId>
             <artifactId>commons-vfs2</artifactId>
         </dependency>
         <dependency>
             <groupId>org.wso2.carbon.transport</groupId>
             <artifactId>org.wso2.carbon.transport.file</artifactId>
-=======
-            <groupId>javax.websocket</groupId>
-            <artifactId>javax.websocket-api</artifactId>
-        </dependency>
-        <dependency>
-            <groupId>com.zaxxer</groupId>
-            <artifactId>HikariCP</artifactId>
->>>>>>> d0412870
         </dependency>
     </dependencies>
 
