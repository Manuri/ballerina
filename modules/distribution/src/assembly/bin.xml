<!--
  ~ /*
  ~ * Copyright (c) 2016, WSO2 Inc. (http://www.wso2.org) All Rights Reserved.
  ~ *
  ~ * Licensed under the Apache License, Version 2.0 (the "License");
  ~ * you may not use this file except in compliance with the License.
  ~ * You may obtain a copy of the License at
  ~ *
  ~ * http://www.apache.org/licenses/LICENSE-2.0
  ~ *
  ~ * Unless required by applicable law or agreed to in writing, software
  ~ * distributed under the License is distributed on an "AS IS" BASIS,
  ~ * WITHOUT WARRANTIES OR CONDITIONS OF ANY KIND, either express or implied.
  ~ * See the License for the specific language governing permissions and
  ~ * limitations under the License.
  ~ */
  -->
<assembly>
    <includeBaseDirectory>true</includeBaseDirectory>
    <baseDirectory>ballerina-${project.version}</baseDirectory>
    <id>Ballerina Distribution</id>
    <formats>
        <format>zip</format>
    </formats>

    <fileSets>
        <fileSet>
            <directory>..</directory>
            <outputDirectory>.</outputDirectory>
            <includes>
                <include>README.md</include>
                <include>LICENSE</include>
            </includes>
        </fileSet>

        <fileSet>
            <directory>ballerina-home/conf</directory>
            <outputDirectory>bre/conf</outputDirectory>
            <fileMode>644</fileMode>
        </fileSet>
        <fileSet>
            <directory>ballerina-home/resources/security</directory>
            <outputDirectory>bre/security</outputDirectory>
            <fileMode>644</fileMode>
        </fileSet>
        <fileSet>
            <directory>../../samples/getting_started</directory>
            <outputDirectory>samples</outputDirectory>
            <excludes>
                <exclude>target/**</exclude>
                <exclude>scripts/**</exclude>
                <exclude>pom.xml</exclude>
                <exclude>README.txt</exclude>
                <exclude>LICENSE.txt</exclude>
                <exclude>release-notes.html</exclude>
                <exclude>**/*.ipr</exclude>
                <exclude>**/*.iwr</exclude>
                <exclude>**/*.eclipse</exclude>
                <exclude>**/*.iml</exclude>
            </excludes>
            <fileMode>644</fileMode>
        </fileSet>
        <fileSet>
            <directory>../../libsrc</directory>
            <outputDirectory>src</outputDirectory>
            <excludes>
                <exclude>ballerina/lang/types/**</exclude>
            </excludes>
            <fileMode>444</fileMode>
        </fileSet>
    </fileSets>

    <files>
        <file>
            <source>ballerina-home/bin/version.txt</source>
            <outputDirectory>bin/</outputDirectory>
            <filtered>true</filtered>
            <fileMode>644</fileMode>
        </file>
        <file>
            <source>ballerina-home/bin/ballerina</source>
            <outputDirectory>bin/</outputDirectory>
            <filtered>true</filtered>
            <fileMode>755</fileMode>
        </file>
        <file>
            <source>ballerina-home/bin/ballerina.bat</source>
            <outputDirectory>bin/</outputDirectory>
            <filtered>true</filtered>
            <fileMode>644</fileMode>
        </file>
    </files>

    <dependencySets>
        <dependencySet>
            <outputDirectory>bre/lib</outputDirectory>
            <scope>runtime</scope>
            <includes>
                <include>org.wso2.ballerina:ballerina-core:jar</include>
                <include>org.wso2.ballerina:ballerina-launcher:jar</include>
                <include>org.wso2.ballerina:ballerina-native:jar</include>
                <include>org.wso2.orbit.org.antlr:antlr4-runtime</include>
                <include>org.wso2.carbon.transport:org.wso2.carbon.transport.http.netty</include>
                <include>org.wso2.carbon.transport:org.wso2.carbon.connector.framework</include>
                <include>org.wso2.carbon.messaging:org.wso2.carbon.messaging</include>
                <include>org.wso2.orbit.net.sf.saxon:Saxon-HE</include>
                <include>com.google.code.gson:gson</include>
                <include>com.jayway.jsonpath:json-path</include>
                <include>org.apache.ws.commons.axiom:axiom-api</include>
                <include>org.apache.ws.commons.axiom:axiom-impl</include>
                <include>jaxen:jaxen</include>
                <include>org.wso2.orbit.org.apache.tapestry:tapestry-json</include>
                <include>org.apache.geronimo.specs:geronimo-activation_1.1_spec</include>
                <include>org.apache.geronimo.specs:geronimo-stax-api_1.0_spec</include>
                <include>org.apache.james:apache-mime4j-core</include>
                <include>com.beust:jcommander</include>
                <include>org.slf4j:slf4j-api</include>
                <include>org.slf4j:slf4j-nop</include>
                <include>io.netty:netty-common</include>
                <include>io.netty:netty-buffer</include>
                <include>io.netty:netty-transport</include>
                <include>io.netty:netty-handler</include>
                <include>io.netty:netty-codec</include>
                <include>io.netty:netty-codec-http</include>
                <include>commons-pool.wso2:commons-pool</include>
                <include>org.wso2.orbit.org.yaml:snakeyaml</include>
                <include>commons-logging:commons-logging</include>
                <include>org.wso2.staxon:staxon-core</include>
                <include>org.apache.commons:commons-lang3</include>
<<<<<<< HEAD
                <include>javax.websocket:javax.websocket-api</include>

=======
>>>>>>> e2572a3c
                <include>org.wso2.carbon:org.wso2.carbon.core:jar</include>
            </includes>
        </dependencySet>
    </dependencySets>
</assembly><|MERGE_RESOLUTION|>--- conflicted
+++ resolved
@@ -127,11 +127,8 @@
                 <include>commons-logging:commons-logging</include>
                 <include>org.wso2.staxon:staxon-core</include>
                 <include>org.apache.commons:commons-lang3</include>
-<<<<<<< HEAD
                 <include>javax.websocket:javax.websocket-api</include>
 
-=======
->>>>>>> e2572a3c
                 <include>org.wso2.carbon:org.wso2.carbon.core:jar</include>
             </includes>
         </dependencySet>
