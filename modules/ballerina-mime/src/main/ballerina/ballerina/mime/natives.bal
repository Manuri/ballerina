--- conflicted
+++ resolved
@@ -20,12 +20,7 @@
 @Field {value:"contentType: Describes the data contained in the body of the entity"}
 @Field {value:"contentId: Helps one body of an entity to make a reference to another"}
 @Field {value:"headers: Denote general, request/response and entity related headers. Keys of the header map
-<<<<<<< HEAD
-should represent the header name and value will be a string"}
-@Field {value:"isInMemory: A boolean to represent whether the body of the entity is in memory or in a temporary file"}
-=======
 should represent the header name and value will be the 'HeaderValue' struct"}
->>>>>>> 96c16488
 @Field {value:"textData: Contents of the body in string form if the content is of text type"}
 @Field {value:"jsonData: Contents of the body in json form if the content is of json type"}
 @Field {value:"xmlData: Contents of the body in xml form if the content is of xml type"}
