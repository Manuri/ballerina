<?xml version="1.0" encoding="UTF-8"?>
<!--
  ~  Copyright (c) 2017, WSO2 Inc. (http://www.wso2.org) All Rights Reserved.
  ~
  ~  WSO2 Inc. licenses this file to you under the Apache License,
  ~  Version 2.0 (the "License"); you may not use this file except
  ~  in compliance with the License.
  ~  You may obtain a copy of the License at
  ~
  ~    http://www.apache.org/licenses/LICENSE-2.0
  ~
  ~  Unless required by applicable law or agreed to in writing,
  ~  software distributed under the License is distributed on an
  ~  "AS IS" BASIS, WITHOUT WARRANTIES OR CONDITIONS OF ANY
  ~  KIND, either express or implied.  See the License for the
  ~  specific language governing permissions and limitations
  ~  under the License.
  -->

<project xmlns="http://maven.apache.org/POM/4.0.0" xmlns:xsi="http://www.w3.org/2001/XMLSchema-instance" xsi:schemaLocation="http://maven.apache.org/POM/4.0.0 http://maven.apache.org/xsd/maven-4.0.0.xsd">
    <parent>
        <groupId>org.ballerinalang</groupId>
        <artifactId>ballerina-parent</artifactId>
<<<<<<< HEAD
        <version>0.90</version>
=======
        <version>0.91-SNAPSHOT</version>
>>>>>>> 3865a00d
        <relativePath>../../pom.xml</relativePath>
    </parent>

    <modelVersion>4.0.0</modelVersion>
    <artifactId>ballerina-logging</artifactId>
    <packaging>jar</packaging>

    <name>Ballerina - Logging</name>
    <url>http://ballerinalang.org</url>

    <dependencies>
        <dependency>
            <groupId>org.testng</groupId>
            <artifactId>testng</artifactId>
        </dependency>
    </dependencies>

</project><|MERGE_RESOLUTION|>--- conflicted
+++ resolved
@@ -21,11 +21,7 @@
     <parent>
         <groupId>org.ballerinalang</groupId>
         <artifactId>ballerina-parent</artifactId>
-<<<<<<< HEAD
-        <version>0.90</version>
-=======
         <version>0.91-SNAPSHOT</version>
->>>>>>> 3865a00d
         <relativePath>../../pom.xml</relativePath>
     </parent>
 
