--- conflicted
+++ resolved
@@ -34,15 +34,10 @@
 export const EVENTS = {
     FILE_OPENED: 'file-opened',
     FILE_UPDATED: 'file-updated',
-<<<<<<< HEAD
     FILE_SAVED: 'file-saved',
     FILE_CLOSED: 'file-closed',
-=======
-    FOLDER_UPDATED: 'folder-updated',
->>>>>>> edad9e34
     DIRTY_STATE_CHANGE: 'dirty-state-change',
     CONTENT_MODIFIED: 'content-modified',
-    FILE_OPEN: 'file-open',
 };
 
 export const VIEWS = {
