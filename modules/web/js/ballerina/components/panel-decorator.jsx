--- conflicted
+++ resolved
@@ -26,18 +26,14 @@
 import EditableText from './editable-text';
 import TagController from './utils/tag-component';
 import './panel-decorator.css';
-<<<<<<< HEAD
-import {panel} from '../configs/designer-defaults.js';
-=======
 import { panel } from '../configs/designer-defaults.js';
 import BallerinaASTFactory from './../ast/ballerina-ast-factory';
->>>>>>> 8b6864ba
 
 class PanelDecorator extends React.Component {
 
     constructor(props) {
         super(props);
-        this.state = {dropZoneActivated: false, dropZoneDropNotAllowed: false, titleEditing: false};
+        this.state = { dropZoneActivated: false, dropZoneDropNotAllowed: false, titleEditing: false };
     }
 
     onCollapseClick() {
@@ -88,7 +84,6 @@
             annotationBodyHeight = this.props.model.viewState.components.annotation.h;
         }
         let titleComponents = this.getTitleComponents(this.props.titleComponentData);
-        
         let annotations = this.props.model.getChildren().filter(function(child){
             return BallerinaASTFactory.isAnnotation(child);
         });
@@ -97,45 +92,28 @@
 
         return (<g className="panel">
             <g className={annotationBodyClassName}>
-                <rect x={bBox.x} y={bBox.y} width={bBox.w} height={annotationBodyHeight} rx="0" ry="0"
-                      className="annotationRect" data-original-title="" title=""></rect>
+                <rect x={bBox.x} y={bBox.y} width={bBox.w} height={annotationBodyHeight} rx="0" ry="0" className="annotationRect" data-original-title="" title=""></rect>
                 {!annotationViewCollapsed && annotationComponents}
-                {annotationViewCollapsed &&
-                <text x={bBox.x + 5} y={bBox.y + titleHeight / 2 + 5}>{annotationString}</text>}
+                {annotationViewCollapsed && <text x={bBox.x + 5} y={bBox.y + titleHeight / 2 + 5}>{annotationString}</text>}
                 <g className="panel-header-controls">
-                    <image x={bBox.x + bBox.w - 19.5} y={bBox.y + 5.5} width={iconSize} height={iconSize}
-                           className="control"
-                           xlinkHref={(collapsed) ? ImageUtil.getSVGIconString('down') : ImageUtil.getSVGIconString('up')}
-                           onClick={() => this.onAnnotaionCollapseClick()}/>
-                </g>
+                    <image x={bBox.x + bBox.w - 19.5} y={bBox.y + 5.5} width={iconSize} height={iconSize} className="control"
+                           xlinkHref={(collapsed) ? ImageUtil.getSVGIconString('down') : ImageUtil.getSVGIconString('up')} onClick={() => this.onAnnotaionCollapseClick()} /></g>
             </g>
             <g className="panel-header">
-                <rect x={bBox.x} y={bBox.y + annotationBodyHeight} width={bBox.w} height={titleHeight} rx="0" ry="0"
-                      className="headingRect" data-original-title="" title=""></rect>
+                <rect x={bBox.x} y={bBox.y + annotationBodyHeight} width={bBox.w} height={titleHeight} rx="0" ry="0" className="headingRect" data-original-title="" title=""></rect>
                 <EditableText x={bBox.x + titleHeight} y={bBox.y + titleHeight / 2 + 5 + annotationBodyHeight}
-                              onBlur={() => {
-                                  this.onTitleInputBlur()
-                              }} onClick={() => {
-                    this.onTitleClick()
-                }} editing={this.state.titleEditing}
-                              onChange={e => {
-                                  this.onTitleInputChange(e)
-                              }}>
+                              onBlur={() => {this.onTitleInputBlur()}} onClick={() => {this.onTitleClick()}} editing={this.state.titleEditing}
+                              onChange={e => {this.onTitleInputChange(e)}}>
                     {this.props.title}
                 </EditableText>
-                <image x={bBox.x + 5} y={bBox.y + 5 + annotationBodyHeight} width={iconSize} height={iconSize}
-                       xlinkHref={ImageUtil.getSVGIconString(this.props.icon)}/>
+                <image x={bBox.x + 5} y={bBox.y + 5 + annotationBodyHeight} width={iconSize} height={iconSize} xlinkHref={ImageUtil.getSVGIconString(this.props.icon)} />
                 {titleComponents}
                 <g className="panel-header-controls">
-                    <rect x={bBox.x + bBox.w - 54} y={bBox.y + annotationBodyHeight} width={iconSize} height={iconSize}
-                          className="panel-header-controls-wrapper"></rect>
-                    <image x={bBox.x + bBox.w - 44.5} y={bBox.y + 5.5 + annotationBodyHeight} width={iconSize}
-                           height={iconSize} className="control"
-                           xlinkHref={ImageUtil.getSVGIconString('delete')} onClick={() => this.onDelete()}/>
-                    <image x={bBox.x + bBox.w - 19.5} y={bBox.y + 5.5 + annotationBodyHeight} width={iconSize}
-                           height={iconSize} className="control"
-                           xlinkHref={(collapsed) ? ImageUtil.getSVGIconString('down') : ImageUtil.getSVGIconString('up')}
-                           onClick={() => this.onCollapseClick()}/>
+                    <rect x={bBox.x + bBox.w - 54} y={bBox.y + annotationBodyHeight} width={iconSize} height={iconSize} className="panel-header-controls-wrapper"> </rect>
+                    <image x={bBox.x + bBox.w - 44.5} y={bBox.y + 5.5 + annotationBodyHeight} width={iconSize} height={iconSize} className="control"
+                           xlinkHref={ImageUtil.getSVGIconString('delete')} onClick={() => this.onDelete()} />
+                    <image x={bBox.x + bBox.w - 19.5} y={bBox.y + 5.5 + annotationBodyHeight} width={iconSize} height={iconSize} className="control"
+                           xlinkHref={(collapsed) ? ImageUtil.getSVGIconString('down') : ImageUtil.getSVGIconString('up')} onClick={() => this.onCollapseClick()} />
                 </g>
             </g>
             <g className={panelBodyClassName}>
@@ -145,12 +123,11 @@
                     transitionEnterTimeout={300}
                     transitionLeaveTimeout={300}>
                     {!collapsed &&
-                    <rect x={bBox.x} y={bBox.y + titleHeight + annotationBodyHeight} width={bBox.w}
-                          height={bBox.h - titleHeight - annotationBodyHeight}
+                    <rect x={bBox.x} y={bBox.y + titleHeight + annotationBodyHeight} width={bBox.w} height={bBox.h - titleHeight - annotationBodyHeight}
                           rx="0" ry="0" fill="#fff"
                           className={dropZoneClassName}
                           onMouseOver={(e) => this.onDropZoneActivate(e)}
-                          onMouseOut={(e) => this.onDropZoneDeactivate(e)}/>
+                          onMouseOut={(e) => this.onDropZoneDeactivate(e)} />
                     }
                     {!collapsed && this.props.children}
                 </CSSTransitionGroup>
@@ -176,7 +153,7 @@
                 dropZoneDropNotAllowed: !dragDropManager.isAtValidDropTarget()
             });
             dragDropManager.once('drop-target-changed', () => {
-                this.setState({dropZoneActivated: false, dropZoneDropNotAllowed: false});
+                this.setState({ dropZoneActivated: false, dropZoneDropNotAllowed: false });
             });
         }
         e.stopPropagation();
@@ -188,7 +165,7 @@
         if (!_.isNil(dropTarget) && dragDropManager.isOnDrag()) {
             if (_.isEqual(dragDropManager.getActivatedDropTarget(), dropTarget)) {
                 dragDropManager.clearActivatedDropTarget();
-                this.setState({dropZoneActivated: false, dropZoneDropNotAllowed: false});
+                this.setState({ dropZoneActivated: false, dropZoneDropNotAllowed: false });
             }
         }
         e.stopPropagation();
