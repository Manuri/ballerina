/**
 * Copyright (c) 2017, WSO2 Inc. (http://www.wso2.org) All Rights Reserved.
 *
 * WSO2 Inc. licenses this file to you under the Apache License,
 * Version 2.0 (the "License"); you may not use this file except
 * in compliance with the License.
 * You may obtain a copy of the License at
 *
 *     http://www.apache.org/licenses/LICENSE-2.0
 *
 * Unless required by applicable law or agreed to in writing,
 * software distributed under the License is distributed on an
 * "AS IS" BASIS, WITHOUT WARRANTIES OR CONDITIONS OF ANY
 * KIND, either express or implied. See the License for the
 * specific language governing permissions and limitations
 * under the License.
 */
import React from "react";
import PropTypes from 'prop-types';
import _ from 'lodash';
import {statement} from './../configs/designer-defaults';
import {lifeLine} from './../configs/designer-defaults';
import ASTNode from '../ast/node';
import ActionBox from './action-box';
import DragDropManager from '../tool-palette/drag-drop-manager';
import SimpleBBox from './../ast/simple-bounding-box';
import * as DesignerDefaults from './../configs/designer-defaults';
import MessageManager from './../visitors/message-manager';
import ASTFactory from './../ast/ballerina-ast-factory';
import './statement-decorator.css';
import ArrowDecorator from './arrow-decorator';
import BackwardArrowDecorator from './backward-arrow-decorator';
import ExpressionEditor from 'expression_editor_utils';

const text_offset = 50;

class StatementDecorator extends React.Component {

	constructor(props, context) {
		super(props, context);
        const {dragDropManager} = context;
        dragDropManager.on('drag-start', this.startDropZones.bind(this));
        dragDropManager.on('drag-stop', this.stopDragZones.bind(this));

		this.state = {innerDropZoneActivated: false,
                      innerDropZoneDropNotAllowed: false,
                      innerDropZoneExist: false,
                      showActions: false };
	}

	startDropZones() {
        this.setState({innerDropZoneExist: true});
    }

	stopDragZones() {
        this.setState({innerDropZoneExist: false});
    }

    onDelete() {
        this.props.model.remove();
	}

	render() {
		const { viewState, expression ,model} = this.props;
		let bBox = viewState.bBox;
		let innerZoneHeight = viewState.components['drop-zone'].h;

		// calculate the bBox for the statement
		this.statementBox = {};
		this.statementBox.h = bBox.h - innerZoneHeight;
		this.statementBox.y = bBox.y + innerZoneHeight;
		this.statementBox.w = bBox.w;
		this.statementBox.x = bBox.x;
		// we need to draw a drop box above and a statement box
		const text_x = bBox.x + (bBox.w / 2);
		const text_y = this.statementBox.y + (this.statementBox.h / 2);
		const drop_zone_x = bBox.x + (bBox.w - lifeLine.width)/2;
		const innerDropZoneActivated = this.state.innerDropZoneActivated;
		const innerDropZoneDropNotAllowed = this.state.innerDropZoneDropNotAllowed;
		let arrowStart = { x: 0, y: 0 };
		let arrowEnd = { x: 0, y: 0 };
		let backArrowStart = { x: 0, y: 0 };
		let backArrowEnd = { x: 0, y: 0 };
		const dropZoneClassName = ((!innerDropZoneActivated) ? "inner-drop-zone" : "inner-drop-zone active")
											+ ((innerDropZoneDropNotAllowed) ? " block" : "");

		const arrowStartPointX = bBox.getRight();
		const arrowStartPointY = this.statementBox.y + this.statementBox.h/2;
		const radius = 10;

		let actionInvocation;
		let isActionInvocation = false;
		let connector;
		if (ASTFactory.isAssignmentStatement(model)) {
			actionInvocation = model.getChildren()[1].getChildren()[0];
		} else if (ASTFactory.isVariableDefinitionStatement(model)) {
			actionInvocation = model.getChildren()[1];
		}

		if (actionInvocation) {
			isActionInvocation = !_.isNil(actionInvocation) && ASTFactory.isActionInvocationExpression(actionInvocation);
			if (!_.isNil(actionInvocation._connector)) {
				connector = actionInvocation._connector;
				arrowStart.x = this.statementBox.x + this.statementBox.w;
				arrowStart.y = this.statementBox.y + this.statementBox.h/3;
				arrowEnd.x = connector.getViewState().bBox.x + connector.getViewState().bBox.w/2;
				arrowEnd.y = arrowStart.y;
				backArrowStart.x = arrowEnd.x;
				backArrowStart.y = this.statementBox.y + (2 * this.statementBox.h/3);
				backArrowEnd.x = arrowStart.x;
				backArrowEnd.y = backArrowStart.y;
			}
		}
		const actionBbox = new SimpleBBox();
        const fill = this.state.innerDropZoneExist ? {} : {fill:'none'};
		actionBbox.w = DesignerDefaults.actionBox.width;
		actionBbox.h = DesignerDefaults.actionBox.height;
		actionBbox.x = bBox.x + ( bBox.w - actionBbox.w) / 2;
		actionBbox.y = bBox.y + bBox.h + DesignerDefaults.actionBox.padding.top;
		return (
<<<<<<< HEAD
          <g className="statement" 
                onMouseOut={ this.setActionVisibility.bind(this,false) } 
                onMouseOver={ this.setActionVisibility.bind(this,true) }  >
			<rect x={drop_zone_x} y={bBox.y} width={lifeLine.width} height={innerZoneHeight}
                className={dropZoneClassName} {...fill}
			 		onMouseOver={(e) => this.onDropZoneActivate(e)}
					onMouseOut={(e) => this.onDropZoneDeactivate(e)}/>
			<rect x={bBox.x} y={this.statementBox.y} width={bBox.w} height={this.statementBox.h} className="statement-rect"
				  onClick={(e) => this.openExpressionEditor(e)} />
			<g className="statement-body">
				<text x={text_x} y={text_y} className="statement-text" onClick={(e) => this.openExpressionEditor(e)}>{expression}</text>
			</g>
			  <ActionBox bBox={ actionBbox } show={ !this.state.innerDropZoneExist && this.state.showActions } onDelete={this.onDelete.bind(this)}/>
			{isActionInvocation &&
				<g>
					<circle cx={arrowStartPointX}
					cy={arrowStartPointY}
					r={radius}
					fill="#444"
					fillOpacity={0}
					onMouseOver={(e) => this.onArrowStartPointMouseOver(e)}
					onMouseOut={(e) => this.onArrowStartPointMouseOut(e)}
					onMouseDown={(e) => this.onMouseDown(e)}
					onMouseUp={(e) => this.onMouseUp(e)}/>
					{connector && <ArrowDecorator start={arrowStart} end={arrowEnd} enable={true}/>}
					{connector && <BackwardArrowDecorator start={backArrowStart} end={backArrowEnd} enable={true}/>}
				</g>
			}
		</g>);
=======
	    	<g 	className="statement"
            onMouseOut={ this.setActionVisibility.bind(this,false) }
            onMouseOver={ (e) => {
							if(!this.context.dragDropManager.isOnDrag()) {
									this.setActionVisibility(true)
							}
						}}>
						<rect x={drop_zone_x} y={bBox.y} width={lifeLine.width} height={innerZoneHeight}
			                className={dropZoneClassName} {...fill}
						 		onMouseOver={(e) => this.onDropZoneActivate(e)}
								onMouseOut={(e) => this.onDropZoneDeactivate(e)}/>
						<rect x={bBox.x} y={this.statementBox.y} width={bBox.w} height={this.statementBox.h} className="statement-rect"
							  onClick={(e) => this.openExpressionEditor(e)} />
						<g className="statement-body">
							<text x={text_x} y={text_y} className="statement-text" onClick={(e) => this.openExpressionEditor(e)}>{expression}</text>
						</g>
			                        <ActionBox bBox={ actionBbox } show={ this.state.showActions } onDelete={this.onDelete.bind(this)}/>
						{isActionInvocation &&
							<g>
								<circle cx={arrowStartPointX}
								cy={arrowStartPointY}
								r={radius}
								fill="#444"
								fillOpacity={0}
								onMouseOver={(e) => this.onArrowStartPointMouseOver(e)}
								onMouseOut={(e) => this.onArrowStartPointMouseOut(e)}
								onMouseDown={(e) => this.onMouseDown(e)}
								onMouseUp={(e) => this.onMouseUp(e)}/>
								{connector && <ArrowDecorator start={arrowStart} end={arrowEnd} enable={true}/>}
								{connector && <BackwardArrowDecorator start={backArrowStart} end={backArrowEnd} enable={true}/>}
							</g>
						}
				</g>);
>>>>>>> e58c3bb8
	}

  setActionVisibility (show) {
      this.setState({showActions: show})
  }

	onDropZoneActivate (e) {
			const dragDropManager = this.context.dragDropManager,
						dropTarget = this.props.model.getParent(),
						model = this.props.model;
			if(dragDropManager.isOnDrag()) {
					if(_.isEqual(dragDropManager.getActivatedDropTarget(), dropTarget)){
							return;
					}
					dragDropManager.setActivatedDropTarget(dropTarget,
							(nodeBeingDragged) => {
									// IMPORTANT: override node's default validation logic
									// This drop zone is for statements only.
									// Statements should only be allowed here.
									return model.getFactory().isStatement(nodeBeingDragged);
							},
							() => {
									return dropTarget.getIndexOfChild(model);
							}
					);
					this.setState({innerDropZoneActivated: true,
							innerDropZoneDropNotAllowed: !dragDropManager.isAtValidDropTarget()
					});
					dragDropManager.once('drop-target-changed', function(){
							this.setState({innerDropZoneActivated: false, innerDropZoneDropNotAllowed: false});
					}, this);
			}
	}

	onDropZoneDeactivate (e) {
			const dragDropManager = this.context.dragDropManager,
						dropTarget = this.props.model.getParent();
			if(dragDropManager.isOnDrag()){
					if(_.isEqual(dragDropManager.getActivatedDropTarget(), dropTarget)){
							dragDropManager.clearActivatedDropTarget();
							this.setState({innerDropZoneActivated: false, innerDropZoneDropNotAllowed: false});
					}
			}
	}

	onArrowStartPointMouseOver (e) {
		e.target.style.fill = '#444';
		e.target.style.fillOpacity = 0.5;
		e.target.style.cursor = 'url(images/BlackHandwriting.cur), pointer';
	}

	onArrowStartPointMouseOut (e) {
		e.target.style.fill = '#444';
		e.target.style.fillOpacity = 0;
	}

	onMouseDown (e) {
		const messageManager = this.context.messageManager;
		const model = this.props.model;
		const bBox = model.getViewState().bBox;
		const statement_h = this.statementBox.h;
		const messageStartX = bBox.x +  bBox.w;
		const messageStartY = this.statementBox.y +  statement_h/2;
		let actionInvocation;
		if (ASTFactory.isAssignmentStatement(model)) {
			actionInvocation = model.getChildren()[1].getChildren()[0];
		} else if (ASTFactory.isVariableDefinitionStatement(model)) {
			actionInvocation = model.getChildren()[1];
		}
		messageManager.setSource(actionInvocation);
		messageManager.setIsOnDrag(true);
		messageManager.setMessageStart(messageStartX, messageStartY);
		messageManager.startDrawMessage(function (source, destination) {
			source.setAttribute('_connector', destination)
		});
	}

	onMouseUp (e) {
		const messageManager = this.context.messageManager;
		messageManager.reset();
	}

	openExpressionEditor(e){
		let options = this.props.editorOptions;
		if(options){
			new ExpressionEditor( this.statementBox , this.context.container , (text) => this.onUpdate(text), options );
		}
	}

	onUpdate(text){
	}

}

StatementDecorator.propTypes = {
	bBox: PropTypes.shape({
		x: PropTypes.number.isRequired,
		y: PropTypes.number.isRequired,
		w: PropTypes.number.isRequired,
		h: PropTypes.number.isRequired,
	}),
	model: PropTypes.instanceOf(ASTNode).isRequired,
	expression: PropTypes.string.isRequired,
};

StatementDecorator.contextTypes = {
	 dragDropManager: PropTypes.instanceOf(DragDropManager).isRequired,
	 messageManager: PropTypes.instanceOf(MessageManager).isRequired,
	 container: PropTypes.instanceOf(Object).isRequired
};


export default StatementDecorator;<|MERGE_RESOLUTION|>--- conflicted
+++ resolved
@@ -118,37 +118,6 @@
 		actionBbox.x = bBox.x + ( bBox.w - actionBbox.w) / 2;
 		actionBbox.y = bBox.y + bBox.h + DesignerDefaults.actionBox.padding.top;
 		return (
-<<<<<<< HEAD
-          <g className="statement" 
-                onMouseOut={ this.setActionVisibility.bind(this,false) } 
-                onMouseOver={ this.setActionVisibility.bind(this,true) }  >
-			<rect x={drop_zone_x} y={bBox.y} width={lifeLine.width} height={innerZoneHeight}
-                className={dropZoneClassName} {...fill}
-			 		onMouseOver={(e) => this.onDropZoneActivate(e)}
-					onMouseOut={(e) => this.onDropZoneDeactivate(e)}/>
-			<rect x={bBox.x} y={this.statementBox.y} width={bBox.w} height={this.statementBox.h} className="statement-rect"
-				  onClick={(e) => this.openExpressionEditor(e)} />
-			<g className="statement-body">
-				<text x={text_x} y={text_y} className="statement-text" onClick={(e) => this.openExpressionEditor(e)}>{expression}</text>
-			</g>
-			  <ActionBox bBox={ actionBbox } show={ !this.state.innerDropZoneExist && this.state.showActions } onDelete={this.onDelete.bind(this)}/>
-			{isActionInvocation &&
-				<g>
-					<circle cx={arrowStartPointX}
-					cy={arrowStartPointY}
-					r={radius}
-					fill="#444"
-					fillOpacity={0}
-					onMouseOver={(e) => this.onArrowStartPointMouseOver(e)}
-					onMouseOut={(e) => this.onArrowStartPointMouseOut(e)}
-					onMouseDown={(e) => this.onMouseDown(e)}
-					onMouseUp={(e) => this.onMouseUp(e)}/>
-					{connector && <ArrowDecorator start={arrowStart} end={arrowEnd} enable={true}/>}
-					{connector && <BackwardArrowDecorator start={backArrowStart} end={backArrowEnd} enable={true}/>}
-				</g>
-			}
-		</g>);
-=======
 	    	<g 	className="statement"
             onMouseOut={ this.setActionVisibility.bind(this,false) }
             onMouseOver={ (e) => {
@@ -182,7 +151,6 @@
 							</g>
 						}
 				</g>);
->>>>>>> e58c3bb8
 	}
 
   setActionVisibility (show) {
