/**
 * Copyright (c) 2017, WSO2 Inc. (http://www.wso2.org) All Rights Reserved.
 *
 * WSO2 Inc. licenses this file to you under the Apache License,
 * Version 2.0 (the "License"); you may not use this file except
 * in compliance with the License.
 * You may obtain a copy of the License at
 *
 *     http://www.apache.org/licenses/LICENSE-2.0
 *
 * Unless required by applicable law or agreed to in writing,
 * software distributed under the License is distributed on an
 * "AS IS" BASIS, WITHOUT WARRANTIES OR CONDITIONS OF ANY
 * KIND, either express or implied. See the License for the
 * specific language governing permissions and limitations
 * under the License.
 */

/**
 * A module representing the factory for Ballerina AST
 */
import ballerinaAstRoot from './ballerina-ast-root';
import serviceDefinition from './service-definition';
import functionDefinition from './function-definition';
import connectorDefinition from './connector-definition';
import resourceDefinition from './resource-definition';
import workerDeclaration from './worker-declaration';
import statement from './statements/statement';
import conditionalStatement from './statements/conditional-statement';
import connectorDeclaration from './connector-declaration';
import expression from './expressions/expression';
import ifElseStatement from './statements/if-else-statement';
import ifStatement from './statements/if-statement';
import elseStatement from './statements/else-statement';
import elseIfStatement from './statements/else-if-statement';
import tryCatchStatement from './statements/trycatch-statement';
import tryStatement from './statements/try-statement';
import catchStatement from './statements/catch-statement';
import replyStatement from './statements/reply-statement';
import whileStatement from './statements/while-statement';
import returnStatement from './statements/return-statement';
import typeMapperDefinition from './type-mapper-definition';
import typeDefinition from './type-definition';
import typeElement from './type-element';
import variableDeclaration from './variable-declaration';
import packageDefinition from './package-definition';
import importDeclaration from './import-declaration';
import resourceParameter from './resource-parameter';
import assignment from './assignment';
import assignmentStatement from './statements/assignment-statement';
import functionInvocationStatement from './statements/function-invocation-statement';
import functionInvocationExpression from './expressions/function-invocation-expression';
import variableReferenceExpression from './expressions/variable-reference-expression';
import actionInvocationStatement from './statements/action-invocation-statement';
import actionInvocationExpression from './expressions/action-invocation-expression';
import returnType from './return-type';
import typeName from './type-name';
import argument from './argument';
import backTickExpression from './expressions/back-tick-expression';
import basicLiteralExpression from './expressions/basic-literal-expression';
import leftOperandExpression from './statements/left-operand-expression';
import rightOperandExpression from './statements/right-operand-expression';
import instanceCreationExpression from './expressions/instance-creation-expression';
import thenBody from './then-body';
import ifCondition from './if-condition';
import arrayMapAccessExpression from './expressions/array-map-access-expression';
import keyValueExpression from './expressions/key-value-expression';
import binaryExpression from './expressions/binary-expression';
import unaryExpression from './expressions/unary-expression';
import connectorAction from './connector-action';
import structDefinition from './struct-definition';
import constantDefinition from './constant-definition';
import variableDefinitionStatement from './statements/variable-definition-statement';
import workerInvocationStatement from './statements/worker-invocation-statement';
import referenceTypeInitExpression from './expressions/reference-type-init-expression';
import arrayInitExpression from './expressions/array-init-expression';
import workerReplyStatement from './statements/worker-reply-statement';
import structType from './struct-type';
import structFieldAccessExpression from './expressions/struct-field-access-expression';
import blockStatement from './statements/block-statement';
import typeCastExpression from './expressions/type-cast-expression';
import variableDefinition from './variable-definition';
import breakStatement from './statements/break-statement';
import throwStatement from './statements/throw-statement';
import commentStatement from './statements/comment-statement';
import annotationDefinition from './annotation-definition';
import annotationAttributeDefinition from './annotation-attribute-definition';
import parameterDefinition from './parameter-definition';
import argumentParameterDefinitionHolder from './argument-parameter-definition-holder';
import returnParameterDefinitionHolder from './return-parameter-definition-holder';
import annotation from './annotations/annotation';
import annotationEntry from './annotations/annotation-entry';
import annotationEntryArray from './annotations/annotation-entry-array';
<<<<<<< HEAD
=======
import transformStatement from './statements/transform-statement';
>>>>>>> 4cf8372b

/**
 * @class BallerinaASTFactory
 * @lends BallerinaASTFactory
 */
var BallerinaASTFactory = {};

/**
 * creates BallerinaASTRoot
 * @param args
 */
BallerinaASTFactory.createBallerinaAstRoot = function (args) {
    return new ballerinaAstRoot(args);
};

/**
 * creates ServiceDefinition
 * @param args
 * @param setDefaults - if this is set to true, default values will be set to the serviceDefinition
 */
BallerinaASTFactory.createServiceDefinition = function (args, setDefaults) {
    return new serviceDefinition(args);
};

/**
 * creates AnnotationDefinition.
 * @param args
 * */
BallerinaASTFactory.createAnnotationDefinition = function (args) {
    return new annotationDefinition(args);
};

/**
 * creates Annotation Attribute Definition.
 * @param args
 * */
BallerinaASTFactory.createAnnotationAttributeDefinition = function (args) {
    return new annotationAttributeDefinition(args);
};

/**
 * creates FunctionDefinition
 * @param args
 */
BallerinaASTFactory.createFunctionDefinition = function (args) {
    return new functionDefinition(args);
};

/**
 * creates ConnectorDefinition
 * @param args
 */
BallerinaASTFactory.createConnectorDefinition = function (args) {
    return new connectorDefinition(args);
};

/**
 * creates WorkerDeclaration
 * @param args
 */
BallerinaASTFactory.createWorkerDeclaration = function (args) {
    return new workerDeclaration(args);
};

/**
 * creates Statement
 * @param args
 */
BallerinaASTFactory.createStatement = function (args) {
    return new statement(args);
};

/**
 * creates TypeDefinition
 * @param args
 */
BallerinaASTFactory.createTypeDefinition = function (args) {
    return new typeDefinition(args);
};

/**
 * creates TypeElement
 * @param args
 */
BallerinaASTFactory.createTypeElement = function (args) {
    return new typeElement(args);
};

/**
 * creates structDefinition
 * @param {Object} args - object for structDefinition creation
 * @returns {StructDefinition}
 */
BallerinaASTFactory.createStructDefinition = function (args) {
    return new structDefinition(args);
};

/**
 * creates keyValueExpression
 * @param {Object} args - object for keyValueExpression creation
 * @returns {KeyValueExpression}
 */
BallerinaASTFactory.createKeyValueExpression = function (args) {
    return new keyValueExpression(args);
};

/**
 * creates ReferenceTypeInitExpression
 * @param {Object} args - object for ReferenceTypeInitExpression creation
 * @returns {ReferenceTypeInitExpression}
 */
BallerinaASTFactory.createReferenceTypeInitExpression = function (args) {
    return new referenceTypeInitExpression(args);
};

/**
 * creates ArrayInitExpression
 * @param {Object} args - object for ArrayInitExpression creation
 * @returns {ArrayInitExpression}
 */
BallerinaASTFactory.createArrayInitExpression = function (args) {
    return new arrayInitExpression(args);
};

/**
 * creates typeMapperDefinition
 * @param {Object} args - object for typeMapperDefinition creation
 * @returns {TypeMapperDefinition}
 */
BallerinaASTFactory.createTypeMapperDefinition = function (args) {
    return new typeMapperDefinition(args);
};

/**
 * create VariableDeclaration
 * @param args - object for variableDeclaration creation
 * @returns {VariableDeclaration}
 */
BallerinaASTFactory.createVariableDeclaration = function (args) {
    return new variableDeclaration(args);
};

/**
 * create VariableDefinition
 * @param args
 */
BallerinaASTFactory.createVariableDefinition = function (args) {
    return new variableDefinition(args);
};

/**
 * create ConditionalStatement
 * @param args
 */
BallerinaASTFactory.createConditionalStatement = function (args) {
    return new conditionalStatement(args);
};

/**
 * create ConnectorDeclaration
 * @param args
 */
BallerinaASTFactory.createConnectorDeclaration = function (args) {
    return new connectorDeclaration(args);
};

/**
 * creates Expression
 * @param args
 */
BallerinaASTFactory.createExpression = function (args) {
    return new expression(args);
};

BallerinaASTFactory.createActionInvocationStatement = function (args) {
    return new actionInvocationStatement(args);
};

BallerinaASTFactory.createActionInvocationExpression = function (args) {
    return new actionInvocationExpression(args);
};

/**
 * creates a connector action
 * @param args
 * @return {ConnectorAction} Connector Action
 */
BallerinaASTFactory.createConnectorAction = function (args) {
    return new connectorAction(args);
};

/**
 * creates If-Else Statement
 * @param args
 */
BallerinaASTFactory.createIfElseStatement = function (args) {
    return new ifElseStatement(args);
};

/**
 * creates TryCatchStatement
 * @param args
 */
BallerinaASTFactory.createTryCatchStatement = function (args) {
    return new tryCatchStatement(args);
};

/**
 * creates TryStatement
 * @param args
 */
BallerinaASTFactory.createTryStatement = function (args) {
    return new tryStatement(args);
};

/**
 * creates CatchStatement
 * @param args
 */
BallerinaASTFactory.createCatchStatement = function (args) {
    return new catchStatement(args);
};

/**
 * creates Assignment
 * @param args
 */
BallerinaASTFactory.createAssignment = function (args) {
    return new assignment(args);
};

/**
 * creates AssignmentStatement
 * @param {Object} args
 * @returns {AssignmentStatement}
 */
BallerinaASTFactory.createAssignmentStatement = function (args) {
    return new assignmentStatement(args);
};

/**
 * creates AssignmentStatement
 * @param {Object} args
 * @returns {AssignmentStatement}
 */
BallerinaASTFactory.createTransformStatement = function (args) {
    return new transformStatement(args);
};

/**
 * Creates Variable Definition Statement
 * @param {Object} [args]
 * @returns {VariableDefinitionStatement}
 */
BallerinaASTFactory.createVariableDefinitionStatement = function (args) {
    return new variableDefinitionStatement(args);
};

/**
 * creates ReplyStatement
 * @param args
 */
BallerinaASTFactory.createReplyStatement = function (args) {
    return new replyStatement(args);
};

/**
 * creates FunctionInvocationStatement
 * @param args
 */
BallerinaASTFactory.createFunctionInvocationStatement = function (args) {
    return new functionInvocationStatement(args);
};

/**
 * creates FunctionInvocationExpression
 * @param {Object} args
 * @returns {FunctionInvocationExpression}
 */
BallerinaASTFactory.createFunctionInvocationExpression = function (args) {
    return new functionInvocationExpression(args);
};

/**
 * creates VariableReferenceExpression
 * @param {Object} args
 * @returns {VariableReferenceExpression}
 */
BallerinaASTFactory.createVariableReferenceExpression = function (args) {
    return new variableReferenceExpression(args);
};

/**
 * creates BlockStatement
 * @param args
 */
BallerinaASTFactory.createBlockStatement = function (args) {
    return new blockStatement(args);
};

/**
 * creates ReturnStatement
 * @param args
 */
BallerinaASTFactory.createReturnStatement = function (args) {
    return new returnStatement(args);
};

/**
 * creates StructFieldAccessExpression
 * @param args
 */
BallerinaASTFactory.createStructFieldAccessExpression = function (args) {
    return new structFieldAccessExpression(args);
};

/**
 * creates TypeCastExpression
 * @param args
 */
BallerinaASTFactory.createTypeCastExpression = function (args) {
    return new typeCastExpression(args);
};

/**
 * creates WorkerInvocationStatement
 * @param args
 */
BallerinaASTFactory.createWorkerInvocationStatement = function (args) {
    return new workerInvocationStatement(args);
};

/**
 * creates WorkerReplyStatement
 * @param args
 */
BallerinaASTFactory.createWorkerReplyStatement = function (args) {
    return new workerReplyStatement(args);
};

/**
 * creates WhileStatement
 * @param args
 */
BallerinaASTFactory.createWhileStatement = function (args) {
    return new whileStatement(args);
};

/**
 * creates BreakStatement
 */
BallerinaASTFactory.createBreakStatement = function () {
    return new breakStatement();
};

/**
 * creates ResourceDefinition
 * @param args
 */
BallerinaASTFactory.createResourceDefinition = function (args) {
    return new resourceDefinition(args);
};

/**
 * creates PackageDefinition
 * @param args
 * @returns {PackageDefinition}
 */
BallerinaASTFactory.createPackageDefinition = function (args) {
    return new packageDefinition(args);
};

/**
 * creates ImportDeclaration
 * @param args
 * @returns {ImportDeclaration}
 */
BallerinaASTFactory.createImportDeclaration = function (args) {
    return new importDeclaration(args);
};

/**
 * creates ResourceParameter
 * @param args
 * @returns {ResourceParameter}
 */
BallerinaASTFactory.createResourceParameter = function (args) {
    return new resourceParameter(args);
};

/**
 * creates StructType
 * @param args
 * @returns {StructType}
 */
BallerinaASTFactory.createStructType = function (args) {
    return new structType(args);
};

/**
 * creates Argument
 * @param {Object} [args] - The arguments to create the Argument
 * @param {string} [args.type] - Type of the argument
 * @param {string} [args.identifier] - Identifier of the argument
 * @returns {Argument}
 */
BallerinaASTFactory.createArgument = function (args) {
    return new argument(args);
};

/**
 * creates ReturnType
 * @param args
 * @returns {ReturnType}
 */
BallerinaASTFactory.createReturnType = function (args) {
    return new returnType(args);
};

/**
 * creates TypeName
 * @param args
 * @returns {TypeName}
 */
BallerinaASTFactory.createTypeName = function (args) {
    return new typeName(args);
};

/**
 * creates BackTickExpression
 * @param {Object} args
 * @returns {backTickExpression}
 */
BallerinaASTFactory.createBackTickExpression = function (args) {
    return new backTickExpression(args);
};

/**
 * creates BasicLiteralExpression
 * @param args
 * @returns {basicLiteralExpression}
 */
BallerinaASTFactory.createBasicLiteralExpression = function (args) {
    return new basicLiteralExpression(args);
};

/**
 * creates LeftOperandExpression
 * @param {Object} args
 * @returns {LeftOperandExpression}
 */
BallerinaASTFactory.createLeftOperandExpression = function (args) {
    return new leftOperandExpression(args);
};

/**
 * creates RightOperandExpression
 * @param {Object} args
 * @returns {RightOperandExpression}
 */
BallerinaASTFactory.createRightOperandExpression = function (args) {
    return new rightOperandExpression(args);
};

/**
 * creates InstanceCreationExpression
 * @param {Object} args - Arguments for creating a new instance creation.
 * @param {Object} args.typeName - Type of the new instance creation.
 * @returns {InstanceCreationExpression} - New instance creation node.
 */
BallerinaASTFactory.createInstanceCreationExpression = function (args) {
    return new instanceCreationExpression(args);
};

/**
 * creates ThenBody
 * @param {Object} args - Arguments for creating a new instance creation.
 * @returns {ThenBody}
 */
BallerinaASTFactory.createThenBody = function (args) {
    return new thenBody(args);
};

/**
 * creates IfCondition
 * @param {Object} args - Arguments for creating a new instance creation.
 * @returns {IfCondition}
 */
BallerinaASTFactory.createIfCondition = function (args) {
    return new ifCondition(args);
};

/**
 * creates BinaryExpression
 * @param {Object} args - Arguments for creating a new instance creation.
 * @returns {BinaryExpression}
 */
BallerinaASTFactory.createBinaryExpression = function (args) {
    return new binaryExpression(args);
};

/**
 * Create Unary Expression
 * @param {Object} args - Arguments for the creating new expression creation
 * @return {UnaryExpression}
 * */
BallerinaASTFactory.createUnaryExpression = function (args) {
    return new unaryExpression(args);
};


/**
 * creates ArrayMapAccessExpression
 * @param {Object} args - Arguments for creating a new instance creation.
 * @returns {ArrayMapAccessExpression}
 */
BallerinaASTFactory.createArrayMapAccessExpression = function (args) {
    return new arrayMapAccessExpression(args);
};

/**
 * creates ConstantDefinition
 * @param {Object} args - Arguments for creating a new constant definition.
 * @returns {ConstantDefinition}
 */
BallerinaASTFactory.createConstantDefinition = function (args) {
    return new constantDefinition(args);
};

/**
 * creates ThrowStatement
 * @param {Object} args - Arguments for creating a new throw statement.
 * @returns {ThrowStatement}
 */
BallerinaASTFactory.createThrowStatement = function (args) {
    return new throwStatement(args);
};

/**
 * creates CommentStatement
 * @param {Object} args - Arguments for creating a new comment statement.
 * @returns {CommentStatement}
 */
BallerinaASTFactory.createCommentStatement = function (args) {
    return new commentStatement(args);
};

/**
 * creates TransformStatement
 * @param {Object} args - Arguments for creating a new transform statement.
 * @returns {TransformStatement}
 */
BallerinaASTFactory.createTransformStatement = function (args) {
    return new transformStatement(args);
};

/**
 * creates {@link Annotation}
 * @param  {Object} args arguments for creating a new annotation.
 * @return {Annotation}      new annotation object.
 */
BallerinaASTFactory.createAnnotation = function (args) {
    return new annotation(args);
};

/**
* creates ParameterDefinition
* @param {Object} args - Arguments for creating a new parameter definition.
* @returns {ParameterDefinition}
*/
BallerinaASTFactory.createParameterDefinition = function (args) {
    return new parameterDefinition(args);
};

BallerinaASTFactory.createArgumentParameterDefinitionHolder = function (args) {
    return new argumentParameterDefinitionHolder();
};

BallerinaASTFactory.createReturnParameterDefinitionHolder = function (args) {
    return new returnParameterDefinitionHolder();
};
/**
 * creates {@link AnnotationEntry}
 * @param {object} args Arguments to create the annotation entry node.
 * @param {string} [args.leftValue='value'] The value of the key.
 * @param {string|Annotation|AnnotationEntryArray} args.rightValue The value of the right hand element.
 * @return {AnnotationEntry}      new annotation key value object.
 */
BallerinaASTFactory.createAnnotationEntry = function (args) {
    return new annotationEntry(args);
};

/**
 * creates {@link AnnotationEntryArray}
 * @return {AnnotationEntryArray}      new annotation value array object.
 */
BallerinaASTFactory.createAnnotationEntryArray = function () {
    return new annotationEntryArray();
};

/**
 * instanceof check for BallerinaAstRoot
 * @param {Object} child
 * @returns {boolean}
 */
BallerinaASTFactory.isBallerinaAstRoot = function (child) {
    return child instanceof ballerinaAstRoot;
};

/**
 * instanceof check for ServiceDefinition
 * @param child - Object for instanceof check
 * @returns {boolean} - true if same type, else false
 */
BallerinaASTFactory.isServiceDefinition = function (child) {
    return child instanceof serviceDefinition;
};

/**
 * instanceof check for FunctionDefinition
 * @param child - Object for instanceof check
 * @returns {boolean} - true if same type, else false
 */
BallerinaASTFactory.isFunctionDefinition = function (child) {
    return child instanceof functionDefinition;
};

/**
 * instanceof check for ConnectorDefinition
 * @param child - Object for instanceof check
 * @returns {boolean} - true if same type, else false
 */
BallerinaASTFactory.isConnectorDefinition = function (child) {
    return child instanceof connectorDefinition;
};

/**
 * instanceof check for WorkerDeclaration
 * @param child - Object for instanceof check
 * @returns {boolean} - true if same type, else false
 */
BallerinaASTFactory.isWorkerDeclaration = function (child) {
    return child instanceof workerDeclaration;
};

/**
 * instanceof check for WorkerInvocationStatement
 * @param child - Object for instanceof check
 * @returns {boolean} - true if same type, else false
 */
BallerinaASTFactory.isWorkerInvocationStatement = function (child) {
    return child instanceof workerInvocationStatement;
};

/**
 * instanceof check for WorkerReplyStatement
 * @param child - Object for instanceof check
 * @returns {boolean} - true if same type, else false
 */
BallerinaASTFactory.isWorkerReplyStatement = function (child) {
    return child instanceof workerReplyStatement;
};

/**
 * instanceof check for Statement
 * @param child - Object for instanceof check
 * @returns {boolean} - true if same type, else false
 */
BallerinaASTFactory.isStatement = function (child) {
    return child instanceof statement;
};

/**
 * instanceof check for Block Statement
 * @param child - Object for instanceof check
 * @returns {boolean} - true if same type, else false
 */
BallerinaASTFactory.isBlockStatement = function (child) {
    return child instanceof blockStatement;
};

/**
 * instanceof check for TypeConverterDefinition
 * @param child - Object for instanceof check
 * @returns {boolean} - true if same type, else false
 */
BallerinaASTFactory.isTypeConverterDefinition = function (child) {
    return child instanceof typeConverterDefinition;
};

/**
 * instanceof check for TypeDefinition
 * @param child - Object for instanceof check
 * @returns {boolean} - true if same type, else false
 */
BallerinaASTFactory.isTypeDefinition = function (child) {
    return child instanceof typeDefinition;
};

/**
 * instanceof check for TypeElement
 * @param child - Object for instanceof check
 * @returns {boolean} - true if same type, else false
 */
BallerinaASTFactory.isTypeElement = function (child) {
    return child instanceof typeElement;
};

/**
 * instanceof check for StructDefinition
 * @param {ASTNode} child - Object for instanceof check
 * @returns {boolean} - true if same type, else false
 */
BallerinaASTFactory.isStructDefinition = function (child) {
    return child instanceof structDefinition;
};

/**
 * instanceof check for TypeMapperDefinition
 * @param {ASTNode} child - Object for instanceof check
 * @returns {boolean} - true if same type, else false
 */
BallerinaASTFactory.isTypeMapperDefinition = function (child) {
    return child instanceof typeMapperDefinition;
};

/**
 * is VariableDeclaration
 * @param child - Object for instanceof check
 * @returns {boolean} - true if same type, else false
 */
BallerinaASTFactory.isVariableDeclaration = function (child) {
    return child instanceof variableDeclaration;
};

/**
 * is ReferenceTypeInitExpression
 * @param child - Object for instanceof check
 * @returns {boolean} - true if same type, else false
 */
BallerinaASTFactory.isReferenceTypeInitiExpression = function (child) {
    return child instanceof referenceTypeInitExpression;
};



/**
 * is StructType
 * @param child - Object for instanceof check
 * @returns {boolean} - true if same type, else false
 */
BallerinaASTFactory.isStructType = function (child) {
    return child instanceof structType;
};

/**
 * is ConditionalStatement
 * @param child - Object for instanceof check
 * @returns {boolean} - true if same type, else false
 */
BallerinaASTFactory.isConditionalStatement = function (child) {
    return child instanceof conditionalStatement;
};

/**
 * is ConnectorDeclaration
 * @param child - Object for instanceof check
 * @returns {boolean} - true if same type, else false
 */
BallerinaASTFactory.isConnectorDeclaration = function (child) {
    return child instanceof connectorDeclaration;
};

/**
 * instanceof check for Expression
 * @param child - Object for instanceof check
 * @returns {boolean} - true if same type, else false
 */
BallerinaASTFactory.isExpression = function (child) {
    return child instanceof expression;
};

/**
 * instanceof check for StructFieldAccessExpression
 * @param child - Object for instanceof check
 * @returns {boolean} - true if same type, else false
 */
BallerinaASTFactory.isStructFieldAccessExpression = function (child) {
    return child instanceof structFieldAccessExpression;
};

/**
 * instanceof check for LeftOperandExpression
 * @param child - Object for instanceof check
 * @returns {boolean} - true if same type, else false
 */
BallerinaASTFactory.isLeftOperandExpression = function (child) {
    return child instanceof leftOperandExpression;
};

/**
 * instanceof check for TypeCastExpression
 * @param child - Object for instanceof check
 * @returns {boolean} - true if same type, else false
 */
BallerinaASTFactory.isTypeCastExpression = function (child) {
    return child instanceof typeCastExpression;
};

/**
 * instanceof check for If-Else Statement
 * @param child - Object for instanceof check
 * @returns {boolean} - true if same type, else false
 */
BallerinaASTFactory.isIfElseStatement = function (child) {
    return child instanceof ifElseStatement;
};

/**
 * instanceof check for If Statement
 * @param child - Object for instanceof check
 * @returns {boolean} - true if same type, else false
 */
BallerinaASTFactory.isIfStatement = function (child) {
    return child instanceof ifStatement;
};

/**
 * instanceof check for Else Statement
 * @param child - Object for instanceof check
 * @returns {boolean} - true if same type, else false
 */
BallerinaASTFactory.isElseStatement = function (child) {
    return child instanceof elseStatement;
};

/**
 * instanceof check for TryCatchStatement
 * @param child - Object for instanceof check
 * @returns {boolean} - true if same type, else false
 */
BallerinaASTFactory.isTryCatchStatement = function (child) {
    return child instanceof tryCatchStatement;
};

/**
 * instanceof check for TryStatement
 * @param child - Object for instanceof check
 * @returns {boolean} - true if same type, else false
 */
BallerinaASTFactory.isTryStatement = function (child) {
    return child instanceof tryStatement;
};

/**
 * instanceof check for CatchStatement
 * @param child - Object for instanceof check
 * @returns {boolean} - true if same type, else false
 */
BallerinaASTFactory.isCatchStatement = function (child) {
    return child instanceof catchStatement;
};

/**
 * instanceof check for ReplyStatement
 * @param child - Object for instanceof check
 * @returns {boolean} - true if same type, else false
 */
BallerinaASTFactory.isReplyStatement = function (child) {
    return child instanceof replyStatement;
};

/**
 * instanceof check for ReturnStatement
 * @param child - Object for instanceof check
 * @returns {boolean} - true if same type, else false
 */
BallerinaASTFactory.isReturnStatement = function (child) {
    return child instanceof returnStatement;
};

/**
 * instanceof check for ResourceDefinition
 * @param child - Object for instanceof check
 * @returns {boolean} - true if same type, else false
 */
BallerinaASTFactory.isResourceDefinition = function (child) {
    return child instanceof resourceDefinition;
};

/**
 * instanceof check for PackageDefinition
 * @param child - Object for instanceof check
 * @returns {boolean} - true if same type, else false
 */
BallerinaASTFactory.isPackageDefinition = function (child) {
    return child instanceof packageDefinition;
};

/**
 * instanceof check for ImportDeclaration
 * @param child - Object for instanceof check
 * @returns {boolean} - true if same type, else false
 */
BallerinaASTFactory.isImportDeclaration = function (child) {
    return child instanceof importDeclaration;
};

/**
 * instanceof check for ResourceParameter.
 * @param child - Object for instanceof check
 * @returns {boolean} - true if same type, else false
 */
BallerinaASTFactory.isResourceParameter = function (child) {
    return child instanceof resourceParameter;
};

/**
 * instanceof check for ActionInvocationStatement
 * @param child - Object for instanceof check
 * @returns {boolean} - true if same type, else false
 */
BallerinaASTFactory.isActionInvocationStatement = function (child) {
    return child instanceof actionInvocationStatement;
};

/**
 * instanceof check for TransformStatement
 * @param child - Object for instanceof check
 * @returns {boolean} - true if same type, else false
 */
BallerinaASTFactory.isTransformStatement = function (child) {
    return child instanceof transformStatement;
};

/**
 * instanceof check for ActionInvocationExpression
 * @param child - Object for instanceof check
 * @returns {boolean} - true if same type, else false
 */
BallerinaASTFactory.isActionInvocationExpression = function (child) {
    return child instanceof actionInvocationExpression;
};

/**
 * instanceof check for Argument
 * @param child - Object for instanceof check
 * @returns {boolean} - true if same type, else false
 */
BallerinaASTFactory.isArgument = function (child) {
    return child instanceof argument;
};

/**
 * instanceof check for ReturnType
 * @param child - Object for instanceof check
 * @returns {boolean} - true if same type, else false
 */
BallerinaASTFactory.isReturnType = function (child) {
    return child instanceof returnType;
};

/**
 * instanceof check for TypeName
 * @param child - Object for instanceof check
 * @returns {boolean} - true if same type, else false
 */
BallerinaASTFactory.isTypeName = function (child) {
    return child instanceof typeName;
};

/**
 * instanceof check for BackTickExpression
 * @param child
 * @returns {boolean}
 */
BallerinaASTFactory.isBackTickExpression = function (child) {
    return child instanceof backTickExpression;
};

/**
 * instanceof check for Assignment
 * @param child
 * @returns {boolean}
 */
BallerinaASTFactory.isAssignment = function (child) {
    return child instanceof assignment;
};

/**
 * instanceof check for Assignment Statement
 * @param child
 * @returns {boolean}
 */
BallerinaASTFactory.isAssignmentStatement = function (child) {
    return child instanceof assignmentStatement;
};

/**
 * instanceof check for Assignment Statement
 * @param child
 * @returns {boolean}
 */
BallerinaASTFactory.isTransformStatement = function (child) {
    return child instanceof transformStatement;
};


/**
 * instanceof check for BasicLiteralExpression
 * @param child
 * @returns {boolean}
 */
BallerinaASTFactory.isBasicLiteralExpression = function (child) {
    return child instanceof basicLiteralExpression;
};

/**
 * instanceof check for VariableReferenceExpression
 * @param child
 * @returns {boolean}
 */
BallerinaASTFactory.isVariableReferenceExpression = function (child) {
    return child instanceof variableReferenceExpression;
};

/**
 * instanceof check for VariableDefinition
 * @param child
 * @returns {boolean}
 */
BallerinaASTFactory.isVariableDefinition = function (child) {
    return child instanceof variableDefinition;
};

/**
 * instanceof check for RightOperandExpression
 * @param child
 * @returns {boolean}
 */
BallerinaASTFactory.isRightOperandExpression = function (child) {
    return child instanceof rightOperandExpression;
};

/**
 * instanceof check for InstanceCreationExpression
 * @param {ASTNode} child - The ast node.
 * @returns {boolean} - True if node is an instance creation, else false.
 */
BallerinaASTFactory.isInstanceCreationExpression = function (child) {
    return child instanceof instanceCreationExpression;
};

/**
 * instanceof check for ThenBody
 * @param {ASTNode} child - The ast node.
 * @returns {boolean} - true if same type, else false
 */
BallerinaASTFactory.isThenBody = function (child) {
    return child instanceof thenBody;
};

/**
 * instanceof check for IfCondition
 * @param {ASTNode} child - The ast node.
 * @returns {boolean} - true if same type, else false
 */
BallerinaASTFactory.isIfCondition = function (child) {
    return child instanceof ifCondition;
};

/**
 * instanceof check for binaryExpression
 * @param {ASTNode} child - The ast node.
 * @returns {boolean} - true if same type, else false
 */
BallerinaASTFactory.isBinaryExpression = function (child) {
    return child instanceof binaryExpression;
};

/**
 * instanceof check for arrayMapAccessExpression
 * @param {ASTNode} child - The ast node.
 * @returns {boolean} - true if same type, else false
 */
BallerinaASTFactory.isArrayMapAccessExpression = function (child) {
    return child instanceof arrayMapAccessExpression;
};

/**
 * instanceof check for functionInvocationExpression
 * @param {ASTNode} child - The ast node.
 * @returns {boolean} - true if same type, else false
 */
BallerinaASTFactory.isFunctionInvocationExpression = function (child) {
    return child instanceof functionInvocationExpression;
};

/**
 * instanceof check for functionInvocationStatement
 * @param {ASTNode} child - The ast node.
 * @returns {boolean} - true if same type, else false
 */
BallerinaASTFactory.isFunctionInvocationStatement = function (child) {
    return child instanceof functionInvocationStatement;
};

/**
 * instanceof check for connectorAction
 * @param {ASTNode} child - The ast node.
 * @returns {boolean} - true if same type, else false
 */
BallerinaASTFactory.isConnectorAction = function (child) {
    return child instanceof connectorAction;
};

/**
 * instanceof check for constantDefinition
 * @param {ASTNode} child - The ast node.
 * @returns {boolean} - true if same type, else false
 */
BallerinaASTFactory.isConstantDefinition = function (child) {
    return child instanceof constantDefinition;
};

/**
 * instanceof check for Annotation definition.
 * @param {ASTNode} child - The ast node.
 * @return {boolean} - true if same type, else false
 * */
BallerinaASTFactory.isAnnotationDefinition = function(child){
    return child instanceof annotationDefinition;
};

/**
 * instanceof check for Annotation Attribute Definition.
 * @param {ASTNode} child - The ast node.
 * @return {boolean} - true if same type, else false
 * */
BallerinaASTFactory.isAnnotationAttributeDefinition = function(child){
    return child instanceof annotationAttributeDefinition;
};

/**
 * instanceof check for variableDefinitionStatement
 * @param {ASTNode} child - The ast node.
 * @returns {boolean} - true if same type, else false
 */
BallerinaASTFactory.isVariableDefinitionStatement = function (child) {
    return child instanceof variableDefinitionStatement;
};

/**
 * instanceof check for throwStatement
 * @param {ASTNode} child - The ast node
 * @returns {boolean} - true if same type, else false
 */
BallerinaASTFactory.isThrowStatement = function (child) {
    return child instanceof throwStatement;
};

/**
 * instanceof check for commentStatement
 * @param {ASTNode} child - The ast node
 * @returns {boolean} - true if same type, else false
 */
BallerinaASTFactory.isCommentStatement = function (child) {
    return child instanceof commentStatement;
};

/**
 * instanceof check for annotation ast node.
 * @param  {ASTNode}  child The ast node
 * @return {Boolean}       true if same type, else false
 */
BallerinaASTFactory.isAnnotation = function (child) {
    return child instanceof annotation;
};

/**
 * instanceof check for annotationEntry ast node.
 * @param  {ASTNode}  child The ast node
 * @return {Boolean}       true if same type, else false
 */
BallerinaASTFactory.isAnnotationEntry = function (child) {
    return child instanceof annotationEntry;
};

/**
 * instanceof check for annotationEntryArray ast node.
 * @param  {ASTNode}  child The ast node
 * @return {Boolean}       true if same type, else false
 */
BallerinaASTFactory.isAnnotationEntryArray = function (child) {
    return child instanceof annotationEntryArray;
};

/**
 * instanceof check for ParameterDefinition
 * @param {ASTNode} child - The ast node
 * @returns {boolean} - true if same type, else false
 */
BallerinaASTFactory.isParameterDefinition = function (child) {
    return child instanceof parameterDefinition;
};

/**
 * instanceof check for ArgumentParameterDefinitionHolder
 * @param {ASTNode} child - The ast node
 * @returns {boolean} - true if same type, else false
 */
BallerinaASTFactory.isArgumentParameterDefinitionHolder = function (child) {
    return child instanceof argumentParameterDefinitionHolder;
};

/**
 * instanceof check for ReturnParameterDefinitionHolder
 * @param {ASTNode} child - The ast node
 * @returns {boolean} - true if same type, else false
 */
BallerinaASTFactory.isReturnParameterDefinitionHolder = function (child) {
    return child instanceof returnParameterDefinitionHolder;
};

BallerinaASTFactory.createFromJson = function (jsonNode) {
    var node;
    var nodeType = jsonNode.type;

    switch (nodeType) {
        case 'package':
            node = BallerinaASTFactory.createPackageDefinition();
            break;
        case 'import':
            node = BallerinaASTFactory.createImportDeclaration();
            break;
        case 'annotation':
            node = BallerinaASTFactory.createAnnotation();
            break;
        case 'annotation_entry':
            node = BallerinaASTFactory.createAnnotationEntry();
            break;
        case 'annotation_entry_array':
            node = BallerinaASTFactory.createAnnotationEntryArray();
            break;
        case 'service_definition':
            node = BallerinaASTFactory.createServiceDefinition();
            break;
        case 'annotation_definition':
            node = BallerinaASTFactory.createAnnotationDefinition();
            break;
        case 'function_definition':
            node = BallerinaASTFactory.createFunctionDefinition();
            break;
        case 'connector_definition':
            node = BallerinaASTFactory.createConnectorDefinition();
            break;
        case 'type_definition':
            node = BallerinaASTFactory.createTypeDefinition();
            break;
        case 'resource_definition':
            node = BallerinaASTFactory.createResourceDefinition();
            break;
        case 'connector_declaration':
            node = BallerinaASTFactory.createConnectorDeclaration();
            break;
        case 'variable_definition':
            node = BallerinaASTFactory.createVariableDefinition();
            break;
        case 'variable_definition_statement':
            node = BallerinaASTFactory.createVariableDefinitionStatement();
            break;
        case 'argument_declaration':
            node = BallerinaASTFactory.createResourceParameter();
            break;
        case 'reply_statement':
            node = BallerinaASTFactory.createReplyStatement();
            break;
        case 'return_statement':
            node = BallerinaASTFactory.createReturnStatement();
            break;
        case 'return_type':
            node = BallerinaASTFactory.createReturnType();
            break;
        case 'return_argument':
            node = BallerinaASTFactory.createArgument();
            break;
        case 'type_name':
            node = BallerinaASTFactory.createTypeName();
            break;
        case 'function_invocation_statement':
            node = BallerinaASTFactory.createFunctionInvocationStatement();
            break;
        case 'function_invocation_expression':
            node = BallerinaASTFactory.createFunctionInvocationExpression();
            break;
        case 'variable_reference_expression':
            node = BallerinaASTFactory.createVariableReferenceExpression();
            break;
        case 'action_invocation_expression':
            node = BallerinaASTFactory.createActionInvocationExpression();
            break;
        case 'assignment_statement':
            node = BallerinaASTFactory.createAssignmentStatement();
            break;
        case 'back_tick_expression':
            node = BallerinaASTFactory.createBackTickExpression();
            break;
        case 'while_statement' :
            node = BallerinaASTFactory.createWhileStatement();
            break;
        case 'break_statement' :
            node = BallerinaASTFactory.createBreakStatement();
            break;
        case 'basic_literal_expression' :
            node = BallerinaASTFactory.createBasicLiteralExpression();
            break;
        case 'left_operand_expression':
            node = BallerinaASTFactory.createLeftOperandExpression();
            break;
        case 'right_operand_expression':
            node = BallerinaASTFactory.createRightOperandExpression();
            break;
        case 'if_else_statement' :
            node = BallerinaASTFactory.createIfElseStatement();
            break;
        case 'instance_creation_expression':
            node = BallerinaASTFactory.createInstanceCreationExpression();
            break;
        case 'then_body':
            node = BallerinaASTFactory.createThenBody();
            break;
        case 'if_condition':
            node = BallerinaASTFactory.createIfCondition();
            break;
        case 'equal_expression':
            node = BallerinaASTFactory.createBinaryExpression({"operator": "=="});
            break;
        case 'greater_than_expression':
            node = BallerinaASTFactory.createBinaryExpression({"operator": ">"});
            break;
        case 'add_expression':
            node = BallerinaASTFactory.createBinaryExpression({"operator": "+"});
            break;
        case 'multiplication_expression':
            node = BallerinaASTFactory.createBinaryExpression({"operator": "*"});
            break;
        case 'division_expression':
            node = BallerinaASTFactory.createBinaryExpression({"operator": "/"});
            break;
        case 'mod_expression' :
            node = BallerinaASTFactory.createBinaryExpression({"operator": "%"});
            break;
        case 'and_expression':
            node = BallerinaASTFactory.createBinaryExpression({"operator": "&&"});
            break;
        case 'subtract_expression':
            node = BallerinaASTFactory.createBinaryExpression({"operator": "-"});
            break;
        case 'or_expression':
            node = BallerinaASTFactory.createBinaryExpression({"operator": "||"});
            break;
        case 'greater_equal_expression':
            node = BallerinaASTFactory.createBinaryExpression({"operator": ">="});
            break;
        case 'less_than_expression':
            node = BallerinaASTFactory.createBinaryExpression({"operator": "<"});
            break;
        case 'less_equal_expression':
            node = BallerinaASTFactory.createBinaryExpression({"operator": "<="});
            break;
        case 'not_equal_expression':
            node = BallerinaASTFactory.createBinaryExpression({"operator": "!="});
            break;
        case 'unary_expression':
            node = BallerinaASTFactory.createUnaryExpression({"operator": jsonNode.operator});
            break;
        case 'array_map_access_expression':
            node = BallerinaASTFactory.createArrayMapAccessExpression();
            break;
        case 'connector':
            node = BallerinaASTFactory.createConnectorDefinition();
            break;
        case 'action':
            node = BallerinaASTFactory.createConnectorAction();
            break;
        case 'constant_definition':
            node = BallerinaASTFactory.createConstantDefinition();
            break;
        case 'struct_definition':
            node = BallerinaASTFactory.createStructDefinition();
            break;
        case 'key_value_expression':
            node = BallerinaASTFactory.createKeyValueExpression();
            break;
        case 'type_cast_expression':
            node = BallerinaASTFactory.createTypeCastExpression();
            break;
        case 'type_mapper_definition':
            node = BallerinaASTFactory.createTypeMapperDefinition();
            break;
        case 'struct_field_access_expression':
            node = BallerinaASTFactory.createStructFieldAccessExpression();
            break;
        case 'block_statement':
            node = BallerinaASTFactory.createBlockStatement();
            break;
        case 'reference_type_init_expression':
            node = BallerinaASTFactory.createReferenceTypeInitExpression();
            break;
        case 'array_init_expression':
            node = BallerinaASTFactory.createArrayInitExpression();
            break;
        case 'action_invocation_statement':
            node = BallerinaASTFactory.createActionInvocationStatement();
            break;
        case 'worker':
            node = BallerinaASTFactory.createWorkerDeclaration();
            break;
        case 'worker_invocation_statement':
            node = BallerinaASTFactory.createWorkerInvocationStatement();
            break;
        case 'worker_reply_statement':
            node = BallerinaASTFactory.createWorkerReplyStatement();
            break;
        case 'try_catch_statement':
            node = BallerinaASTFactory.createTryCatchStatement();
            break;
        case 'try_block':
            node = BallerinaASTFactory.createTryStatement();
            break;
        case 'catch_block':
            node = BallerinaASTFactory.createCatchStatement();
            break;
        case 'throw_statement':
            node = BallerinaASTFactory.createThrowStatement();
            break;
        case 'comment_statement':
            node = BallerinaASTFactory.createCommentStatement();
            break;
        case 'annotation_attribute_definition':
            node = BallerinaASTFactory.createAnnotationAttributeDefinition();
            break;
<<<<<<< HEAD
        case 'parameter_definition':
            node = BallerinaASTFactory.createParameterDefinition();
            break;
        case 'argument_parameter_definitions':
            node = BallerinaASTFactory.createArgumentParameterDefinitionHolder();
            break;
        case 'return_parameter_definitions':
            node = BallerinaASTFactory.createReturnParameterDefinitionHolder();
=======
        case 'transform_statement':
            node = BallerinaASTFactory.createTransformStatement();
>>>>>>> 4cf8372b
            break;
        default:
            throw new Error('Unknown node definition for ' + jsonNode.type);
    }

    node.setLineNumber(jsonNode.line_number, {doSilently: true});
    return node;
};

export default BallerinaASTFactory;

<|MERGE_RESOLUTION|>--- conflicted
+++ resolved
@@ -91,10 +91,7 @@
 import annotation from './annotations/annotation';
 import annotationEntry from './annotations/annotation-entry';
 import annotationEntryArray from './annotations/annotation-entry-array';
-<<<<<<< HEAD
-=======
 import transformStatement from './statements/transform-statement';
->>>>>>> 4cf8372b
 
 /**
  * @class BallerinaASTFactory
@@ -1537,7 +1534,6 @@
         case 'annotation_attribute_definition':
             node = BallerinaASTFactory.createAnnotationAttributeDefinition();
             break;
-<<<<<<< HEAD
         case 'parameter_definition':
             node = BallerinaASTFactory.createParameterDefinition();
             break;
@@ -1546,10 +1542,8 @@
             break;
         case 'return_parameter_definitions':
             node = BallerinaASTFactory.createReturnParameterDefinitionHolder();
-=======
         case 'transform_statement':
             node = BallerinaASTFactory.createTransformStatement();
->>>>>>> 4cf8372b
             break;
         default:
             throw new Error('Unknown node definition for ' + jsonNode.type);
