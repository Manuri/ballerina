--- conflicted
+++ resolved
@@ -377,16 +377,6 @@
          */
         TypeMapperDefinitionView.prototype.visitBlockStatement = function (blockStatement) {
             var self = this;
-<<<<<<< HEAD
-            var typeMapperBlockStatementView = new TypeMapperBlockStatement({
-                model: blockStatement,
-                parentView: this,
-                sourceInfo: self.getSourceInfo(),
-                targetInfo: self.getTargetInfo()
-            });
-
-            typeMapperBlockStatementView.render(this.diagramRenderingContext);
-=======
             if(!self.getBlockStatementView()){
                 self.setBlockStatementView(new TypeMapperBlockStatement({
                     model: blockStatement, parentView: this,sourceInfo: self.getSourceInfo(),targetInfo: self.getTargetInfo()
@@ -400,7 +390,6 @@
                 self.getBlockStatementView().render(this.diagramRenderingContext);
             }
 
->>>>>>> 1d0c1cc9
         };
 
         /**
