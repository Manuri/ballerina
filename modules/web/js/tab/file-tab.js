/**
 * Copyright (c) 2016, WSO2 Inc. (http://www.wso2.org) All Rights Reserved.
 *
 * WSO2 Inc. licenses this file to you under the Apache License,
 * Version 2.0 (the "License"); you may not use this file except
 * in compliance with the License.
 * You may obtain a copy of the License at
 *
 *     http://www.apache.org/licenses/LICENSE-2.0
 *
 * Unless required by applicable law or agreed to in writing,
 * software distributed under the License is distributed on an
 * "AS IS" BASIS, WITHOUT WARRANTIES OR CONDITIONS OF ANY
 * KIND, either express or implied. See the License for the
 * specific language governing permissions and limitations
 * under the License.
 */
define(['require', 'log', 'jquery', 'lodash', './tab', 'ballerina', 'workspace/file', 'ballerina/diagram-render/diagram-render-context',
        'ballerina/views/backend', 'ballerina/ast/ballerina-ast-deserializer', '../debugger/debug-manager', 'alerts'],
    function (require, log, $, _, Tab, Ballerina, File, DiagramRenderContext, Backend, BallerinaASTDeserializer, DebugManager, alerts) {
    var FileTab;

    FileTab = Tab.extend({
        initialize: function (options) {
            Tab.prototype.initialize.call(this, options);
            if (!_.has(options, 'file')) {
                this._file = new File({isTemp: true}, {storage: this.getParent().getBrowserStorage()});
            } else {
                this._file = _.get(options, 'file');
            }
            if (_.has(options, 'astRoot')) {
                this._astRoot = _.get(options, 'astRoot');
            }
            //TODO convert Backend to a singleton
            this.app = options.application;
            this.backend = new Backend({"url" : this.app.config.services.parser.endpoint});
            this.deserializer = BallerinaASTDeserializer;
        },

        getTitle: function(){
            return _.isNil(this._file) ? "untitled" :  this._file.getName();
        },

        getFile: function () {
            return this._file;
        },

        render: function () {
            Tab.prototype.render.call(this);
            // if file already has content
            if(!_.isNil(this._file.getContent()) && !_.isEmpty(this._file.getContent().trim())){
                var response = this.backend.parse(this._file.getContent());
                if (response.error != undefined && response.error) {
                    this.renderBallerinaEditor(this._astRoot, true);
                    return;
                } else if (!_.isUndefined(response.errorMessage)) {
                    this.renderBallerinaEditor(this._astRoot, true);
                    alerts.error("Unable to parse the source: " + response.errorMessage);
                    return;
                }
                //if no errors display the design.
                var root = this.deserializer.getASTModel(response);
                this.renderBallerinaEditor(root);
            } else if(!_.isNil(this._astRoot)) {
                this.renderBallerinaEditor(this._astRoot, false);
                var updatedContent = this.getBallerinaFileEditor().generateSource();
                this._file.setContent(updatedContent);
                this._file.save();
            } else {
                this.renderBallerinaEditor(this.createEmptyBallerinaRoot(), false);
                var updatedContent = this.getBallerinaFileEditor().generateSource();
                this._file.setContent(updatedContent);
                this._file.save();
            }
        },

        renderBallerinaEditor: function(astRoot, parseFailed){
            var self = this;
            var ballerinaEditorOptions = _.get(this.options, 'ballerina_editor');
            var backendEndpointsOptions = _.get(this.options, 'application.config.services');
            var diagramRenderingContext = new DiagramRenderContext();

            var fileEditor = new Ballerina.views.BallerinaFileEditor({
                model: astRoot,
                parseFailed: parseFailed,
                file: self._file,
                container: this.$el.get(0),
                viewOptions: ballerinaEditorOptions,
                backendEndpointsOptions: backendEndpointsOptions,
                debugger: DebugManager
            });

            // change tab header class to match look and feel of source view
            fileEditor.on('source-view-activated swagger-view-activated', function(){
                this.getHeader().addClass('inverse');
                this.app.workspaceManager.updateMenuItems();
            }, this);
            fileEditor.on('design-view-activated', function(){
                this.getHeader().removeClass('inverse');
                this.app.workspaceManager.updateMenuItems();
            }, this);

            fileEditor.on('add-breakpoint', function(row){
                DebugManager.addBreakPoint(row, this._file.getName());
            }, this);

            fileEditor.on('remove-breakpoint', function(row){
                DebugManager.removeBreakPoint(row, this._file.getName());
            }, this);

            var breakPointChangeCallback = function() {
                var newBreakpoints = DebugManager.getDebugPoints();
                var fileName = self._file.getName();
                var fileBreakpoints = _.map(newBreakpoints, function(breakpoint) {
                    if(breakpoint.fileName === self._file.getName())  {
                        return breakpoint.line;
                    }
                });
                fileEditor.trigger('reset-breakpoints', fileBreakpoints);
            };
            DebugManager.on('breakpoint-added', breakPointChangeCallback);
            DebugManager.on('breakpoint-removed', breakPointChangeCallback);

            DebugManager.on('debug-hit', function(message){
<<<<<<< HEAD
                var location = message.location;
                if(location.fileName == this._file.getName()){
                    fileEditor.debugHit(location);
=======
                var position = message.location;
                if(position.fileName == this._file.getName()){
                    fileEditor.debugHit(DebugManager.createDebugPoint(position.lineNumber, position.fileName));
>>>>>>> 66f55210
                }
            }, this);

            this._fileEditor = fileEditor;
            fileEditor.render(diagramRenderingContext);

            fileEditor.on("content-modified", function(){
                var updatedContent = fileEditor.getContent();
                this._file.setContent(updatedContent);
                this._file.setDirty(true);
                this._file.save();
                this.app.workspaceManager.updateMenuItems();
                this.trigger("tab-content-modified");
            }, this);

            this._file.on("dirty-state-change", function () {
                this.app.workspaceManager.updateSaveMenuItem();
                this.updateHeader();
            }, this);

            fileEditor.on("dispatch-command", function (id) {
                this.app.commandManager.dispatch(id);
            }, this);

            // bind app commands to source editor commands
            this.app.commandManager.getCommands().forEach(function(command){
                fileEditor.getSourceView().bindCommand(command);
            });
        },

        updateHeader: function(){
            if (this._file.isDirty()) {
                this.getHeader().setText('* ' + this.getTitle());
            } else {
                this.getHeader().setText(this.getTitle());
            }
        },

        createEmptyBallerinaRoot: function() {

            var BallerinaASTFactory = Ballerina.ast.BallerinaASTFactory;
            var ballerinaAstRoot = BallerinaASTFactory.createBallerinaAstRoot();

            //package definition
            var packageDefinition = BallerinaASTFactory.createPackageDefinition();
            packageDefinition.setPackageName("");
            //packageDefinition.setPackageName("samples.echo");
            ballerinaAstRoot.addChild(packageDefinition);
            ballerinaAstRoot.setPackageDefinition(packageDefinition);

            return ballerinaAstRoot;
        },

        getBallerinaFileEditor: function () {
            return this._fileEditor;
        },

    });

    return FileTab;
});<|MERGE_RESOLUTION|>--- conflicted
+++ resolved
@@ -122,15 +122,9 @@
             DebugManager.on('breakpoint-removed', breakPointChangeCallback);
 
             DebugManager.on('debug-hit', function(message){
-<<<<<<< HEAD
-                var location = message.location;
-                if(location.fileName == this._file.getName()){
-                    fileEditor.debugHit(location);
-=======
                 var position = message.location;
                 if(position.fileName == this._file.getName()){
                     fileEditor.debugHit(DebugManager.createDebugPoint(position.lineNumber, position.fileName));
->>>>>>> 66f55210
                 }
             }, this);
 
