--- conflicted
+++ resolved
@@ -28,7 +28,6 @@
         </dependency>
         <dependency>
             <groupId>org.ballerinalang</groupId>
-<<<<<<< HEAD
             <artifactId>ballerina-lang</artifactId>
         </dependency>
         <dependency>
@@ -36,15 +35,6 @@
             <artifactId>ballerina-builtin</artifactId>
         </dependency>
         <dependency>
-            <groupId>org.ballerinalang</groupId>
-            <artifactId>ballerina-http</artifactId>
-        </dependency>
-        <dependency>
-=======
-            <artifactId>ballerina-builtin</artifactId>
-        </dependency>
-        <dependency>
->>>>>>> 09297a7b
             <groupId>org.testng</groupId>
             <artifactId>testng</artifactId>
             <scope>test</scope>
