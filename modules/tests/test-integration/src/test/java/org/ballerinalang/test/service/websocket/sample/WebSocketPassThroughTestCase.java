--- conflicted
+++ resolved
@@ -72,18 +72,12 @@
     @Test(priority = 0)
     public void testFullTextMediation() throws Exception {
         for (int i = 0; i < clientCount; i++) {
-<<<<<<< HEAD
-            String expectedMessage = name + " client service: " + name + " " + i;
-            assertWebSocketClientStringMessage(wsClients[i], expectedMessage, threadSleepTime,
-                                               messageDeliveryCountDown);
-=======
             final int clientNo = i;
-            final String expectedMessage = "client service: " + i;
+            final String expectedMessage = name + " client service: " + name + " " + clientNo;
             await().atMost(awaitTimeInSecs, SECONDS).until(() -> {
                 wsClients[clientNo].sendText(clientNo + "");
                 return expectedMessage.equals(wsClients[clientNo].getTextReceived());
             });
->>>>>>> e9583963
         }
     }
 
@@ -98,17 +92,11 @@
         });
 
         // Test ping and receive pong from remote server when ballerina client send a ping
-<<<<<<< HEAD
-        client.sendText("client_ping");
-        Thread.sleep(threadSleepTime);
-        Assert.assertEquals(client.getTextReceived(), name + " remote_server_pong");
-=======
-        final String expectedPongMessage = "remote_server_pong";
+        final String expectedPongMessage = name +  " remote_server_pong";
         await().atMost(awaitTimeInSecs, SECONDS).until(() -> {
             client.sendText("client_ping");
             return expectedPongMessage.equals(client.getTextReceived());
         });
->>>>>>> e9583963
 
         // Test ping received from server
         await().atMost(awaitTimeInSecs, SECONDS).until(() -> {
@@ -117,17 +105,11 @@
         });
 
         // Test ping received from remote server
-<<<<<<< HEAD
-        client.sendText("client_ping_req");
-        Thread.sleep(threadSleepTime);
-        Assert.assertEquals(client.getTextReceived(), name + " remote_server_ping");
-=======
-        final String expectedPingMessage = "remote_server_ping";
+        final String expectedPingMessage = name +  " remote_server_ping";
         await().atMost(awaitTimeInSecs, SECONDS).until(() -> {
             client.sendText("client_ping_req");
             return expectedPingMessage.equals(client.getTextReceived());
         });
->>>>>>> e9583963
     }
 
     @Test(priority = 2)
