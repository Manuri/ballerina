--- conflicted
+++ resolved
@@ -17,11 +17,8 @@
 */
 package org.wso2.ballerinalang.compiler.codegen;
 
-<<<<<<< HEAD
 import org.ballerinalang.compiler.CompilerPhase;
-=======
 import org.ballerinalang.model.elements.PackageID;
->>>>>>> 9d971848
 import org.ballerinalang.model.tree.TopLevelNode;
 import org.ballerinalang.model.tree.expressions.AnnotationAttachmentAttributeNode;
 import org.wso2.ballerinalang.compiler.semantics.analyzer.SymbolEnter;
@@ -331,12 +328,8 @@
 
         currentPkgInfo.addAttributeInfo(AttributeInfo.Kind.LINE_NUMBER_TABLE_ATTRIBUTE, lineNoAttrInfo);
         currentPackageRefCPIndex = -1;
-<<<<<<< HEAD
-        currentPkgName = null;
+        currentPkgID = null;
         pkgNode.phase = CompilerPhase.DONE;
-=======
-        currentPkgID = null;
->>>>>>> 9d971848
     }
 
     public void visit(BLangImportPackage importPkgNode) {
