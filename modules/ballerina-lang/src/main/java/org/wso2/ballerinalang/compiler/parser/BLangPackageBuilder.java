/*
*  Copyright (c) 2017, WSO2 Inc. (http://www.wso2.org) All Rights Reserved.
*
*  WSO2 Inc. licenses this file to you under the Apache License,
*  Version 2.0 (the "License"); you may not use this file except
*  in compliance with the License.
*  You may obtain a copy of the License at
*
*    http://www.apache.org/licenses/LICENSE-2.0
*
*  Unless required by applicable law or agreed to in writing,
*  software distributed under the License is distributed on an
*  "AS IS" BASIS, WITHOUT WARRANTIES OR CONDITIONS OF ANY
*  KIND, either express or implied.  See the License for the
*  specific language governing permissions and limitations
*  under the License.
*/
package org.wso2.ballerinalang.compiler.parser;

import org.ballerinalang.model.TreeBuilder;
import org.ballerinalang.model.TreeUtils;
import org.ballerinalang.model.elements.Flag;
import org.ballerinalang.model.elements.PackageID;
import org.ballerinalang.model.tree.ActionNode;
import org.ballerinalang.model.tree.AnnotatableNode;
import org.ballerinalang.model.tree.AnnotationAttachmentNode;
import org.ballerinalang.model.tree.AnnotationAttributeNode;
import org.ballerinalang.model.tree.AnnotationNode;
import org.ballerinalang.model.tree.CompilationUnitNode;
import org.ballerinalang.model.tree.ConnectorNode;
import org.ballerinalang.model.tree.FunctionNode;
import org.ballerinalang.model.tree.IdentifierNode;
import org.ballerinalang.model.tree.ImportPackageNode;
import org.ballerinalang.model.tree.InvokableNode;
import org.ballerinalang.model.tree.OperatorKind;
import org.ballerinalang.model.tree.PackageDeclarationNode;
import org.ballerinalang.model.tree.ResourceNode;
import org.ballerinalang.model.tree.ServiceNode;
import org.ballerinalang.model.tree.StructNode;
import org.ballerinalang.model.tree.VariableNode;
import org.ballerinalang.model.tree.expressions.AnnotationAttributeValueNode;
import org.ballerinalang.model.tree.expressions.ExpressionNode;
import org.ballerinalang.model.tree.expressions.LiteralNode;
import org.ballerinalang.model.tree.expressions.RecordTypeLiteralNode;
import org.ballerinalang.model.tree.expressions.SimpleVariableReferenceNode;
import org.ballerinalang.model.tree.expressions.VariableReferenceNode;
import org.ballerinalang.model.tree.statements.AbortNode;
import org.ballerinalang.model.tree.statements.AssignmentNode;
import org.ballerinalang.model.tree.statements.BlockNode;
import org.ballerinalang.model.tree.statements.IfNode;
import org.ballerinalang.model.tree.statements.StatementNode;
import org.ballerinalang.model.tree.statements.TransactionNode;
import org.ballerinalang.model.tree.statements.VariableDefinitionNode;
import org.ballerinalang.model.tree.types.TypeNode;
import org.wso2.ballerinalang.compiler.tree.BLangAnnotationAttachment;
import org.wso2.ballerinalang.compiler.tree.BLangIdentifier;
import org.wso2.ballerinalang.compiler.tree.BLangNameReference;
import org.wso2.ballerinalang.compiler.tree.BLangVariable;
import org.wso2.ballerinalang.compiler.tree.expressions.BLangAnnotAttributeValue;
import org.wso2.ballerinalang.compiler.tree.expressions.BLangArrayLiteral;
import org.wso2.ballerinalang.compiler.tree.expressions.BLangBinaryExpression;
import org.wso2.ballerinalang.compiler.tree.expressions.BLangExpression;
import org.wso2.ballerinalang.compiler.tree.expressions.BLangFieldBasedAccess;
import org.wso2.ballerinalang.compiler.tree.expressions.BLangIndexBasedAccess;
import org.wso2.ballerinalang.compiler.tree.expressions.BLangInvocation;
import org.wso2.ballerinalang.compiler.tree.expressions.BLangLiteral;
import org.wso2.ballerinalang.compiler.tree.expressions.BLangRecordTypeLiteral;
import org.wso2.ballerinalang.compiler.tree.expressions.BLangSimpleVariableReference;
import org.wso2.ballerinalang.compiler.tree.expressions.BLangUnaryExpression;
import org.wso2.ballerinalang.compiler.tree.expressions.BLangVariableReference;
import org.wso2.ballerinalang.compiler.tree.statements.BLangBlockStmt;
import org.wso2.ballerinalang.compiler.tree.statements.BLangCatch;
import org.wso2.ballerinalang.compiler.tree.statements.BLangExpressionStmt;
import org.wso2.ballerinalang.compiler.tree.statements.BLangThrow;
import org.wso2.ballerinalang.compiler.tree.statements.BLangTransaction;
import org.wso2.ballerinalang.compiler.tree.statements.BLangTryCatchFinally;
import org.wso2.ballerinalang.compiler.tree.types.BLangArrayType;
import org.wso2.ballerinalang.compiler.tree.types.BLangBuiltInRefTypeNode;
import org.wso2.ballerinalang.compiler.tree.types.BLangConstrainedType;
import org.wso2.ballerinalang.compiler.tree.types.BLangFunctionTypeNode;
import org.wso2.ballerinalang.compiler.tree.types.BLangType;
import org.wso2.ballerinalang.compiler.tree.types.BLangUserDefinedType;
import org.wso2.ballerinalang.compiler.tree.types.BLangValueType;
import org.wso2.ballerinalang.compiler.util.DiagnosticPos;

import java.util.ArrayList;
import java.util.Collections;
import java.util.List;
import java.util.Stack;

/**
 * This class builds the package AST of a Ballerina source file.
 *
 * @since 0.94
 */
public class BLangPackageBuilder {

    private CompilationUnitNode compUnit;

    private Stack<BLangNameReference> nameReferenceStack = new Stack<>();

    private Stack<TypeNode> typeNodeStack = new Stack<>();

    private Stack<List<TypeNode>> typeNodeListStack = new Stack<>();

    private Stack<BlockNode> blockNodeStack = new Stack<>();
    
    private Stack<VariableNode> varStack = new Stack<>();

    private Stack<List<VariableNode>> varListStack = new Stack<>();

    private Stack<InvokableNode> invokableNodeStack = new Stack<>();

    private Stack<ExpressionNode> exprNodeStack = new Stack<>();

    private Stack<List<ExpressionNode>> exprNodeListStack = new Stack<>();

    private Stack<RecordTypeLiteralNode> recordTypeLiteralNodes = new Stack<>();

    private Stack<BLangTryCatchFinally> tryCatchFinallyNodesStack = new Stack<>();

    private Stack<PackageID> pkgIdStack = new Stack<>();
    
    private Stack<StructNode> structStack = new Stack<>();
        
    private Stack<ConnectorNode> connectorNodeStack = new Stack<>();
    
    private Stack<List<ActionNode>> actionNodeStack = new Stack<>();

    private Stack<AnnotationNode> annotationStack = new Stack<>();

    private Stack<AnnotationAttributeValueNode> annotAttribValStack = new Stack<>();

    private Stack<AnnotationAttachmentNode> annotAttachmentStack = new Stack<>();

    private Stack<IfNode> ifElseStatementStack = new Stack<>();

    private Stack<TransactionNode> transactionNodeStack = new Stack<>();

    private Stack<ServiceNode> serviceNodeStack = new Stack<>();

    public BLangPackageBuilder(CompilationUnitNode compUnit) {
        this.compUnit = compUnit;
    }

    public void addValueType(DiagnosticPos pos, String typeName) {
        BLangValueType typeNode = (BLangValueType) TreeBuilder.createValueTypeNode();
        typeNode.pos = pos;
        typeNode.typeKind = (TreeUtils.stringToTypeKind(typeName));

        addType(typeNode);
    }

    public void addArrayType(DiagnosticPos pos, int dimensions) {
        BLangType eType;
        if (!this.typeNodeListStack.empty()) {
            List<TypeNode> typeNodeList = this.typeNodeListStack.peek();
            eType = (BLangType) typeNodeList.get(typeNodeList.size() - 1);
            typeNodeList.remove(typeNodeList.size() - 1);
        } else {
            eType = (BLangType) this.typeNodeStack.pop();
        }
        BLangArrayType arrayTypeNode = (BLangArrayType) TreeBuilder.createArrayTypeNode();
        arrayTypeNode.pos = pos;
        arrayTypeNode.elemtype = eType;
        arrayTypeNode.dimensions = dimensions;

        addType(arrayTypeNode);
    }

    public void addUserDefineType(DiagnosticPos pos) {
        BLangNameReference nameReference = nameReferenceStack.pop();
        BLangUserDefinedType userDefinedType = (BLangUserDefinedType) TreeBuilder.createUserDefinedTypeNode();
        userDefinedType.pos = pos;
        userDefinedType.pkgAlias = (BLangIdentifier) nameReference.pkgAlias;
        userDefinedType.typeName = (BLangIdentifier) nameReference.name;

        addType(userDefinedType);
    }

    public void addBuiltInReferenceType(DiagnosticPos pos, String typeName) {
        BLangBuiltInRefTypeNode refType = (BLangBuiltInRefTypeNode) TreeBuilder.createBuiltInReferenceTypeNode();
        refType.typeKind = TreeUtils.stringToTypeKind(typeName);
        refType.pos = pos;
        addType(refType);
    }

    public void addConstraintType(DiagnosticPos pos, String typeName) {
        // TODO : Fix map<int> format.
        BLangNameReference nameReference = nameReferenceStack.pop();
        BLangUserDefinedType constraintType = (BLangUserDefinedType) TreeBuilder.createUserDefinedTypeNode();
        constraintType.pos = pos;
        constraintType.pkgAlias = (BLangIdentifier) nameReference.pkgAlias;
        constraintType.typeName = (BLangIdentifier) nameReference.name;

        BLangBuiltInRefTypeNode refType = (BLangBuiltInRefTypeNode) TreeBuilder.createBuiltInReferenceTypeNode();
        refType.typeKind = TreeUtils.stringToTypeKind(typeName);
        refType.pos = pos;

        BLangConstrainedType constrainedType = (BLangConstrainedType) TreeBuilder.createConstrainedTypeNode();
        constrainedType.type = refType;
        constrainedType.constraint = constraintType;
        constrainedType.pos = pos;

        addType(constrainedType);
    }

    public void addFunctionType(DiagnosticPos pos, boolean paramsAvail, boolean paramsTypeOnly,
                                boolean retParamsAvail, boolean retParamTypeOnly, boolean returnsKeywordExists) {
        // TODO : Fix function main ()(boolean , function(string x)(float, int)){} issue
        BLangFunctionTypeNode functionTypeNode = (BLangFunctionTypeNode) TreeBuilder.createFunctionTypeNode();
        functionTypeNode.pos = pos;
        functionTypeNode.returnsKeywordExists = returnsKeywordExists;

        if (retParamsAvail) {
            if (retParamTypeOnly) {
                functionTypeNode.returnParamTypeNodes.addAll(this.typeNodeListStack.pop());
            } else {
                this.varListStack.pop().forEach(v -> functionTypeNode.returnParamTypeNodes.add(v.getTypeNode()));
            }
        }
        if (paramsAvail) {
            if (paramsTypeOnly) {
                functionTypeNode.paramTypeNodes.addAll(this.typeNodeListStack.pop());
            } else {
                this.varListStack.pop().forEach(v -> functionTypeNode.paramTypeNodes.add(v.getTypeNode()));
            }
        }

        addType(functionTypeNode);
    }

    private void addType(TypeNode typeNode) {
        if (!this.typeNodeListStack.empty()) {
            this.typeNodeListStack.peek().add(typeNode);
        } else {
            this.typeNodeStack.push(typeNode);
        }
    }

    public void addNameReference(String pkgName, String name) {
        nameReferenceStack.push(new BLangNameReference(createIdentifier(pkgName), createIdentifier(name)));
    }

    public void startVarList() {
        this.varListStack.push(new ArrayList<>());
    }

    public void startFunctionDef() {
        FunctionNode functionNode = TreeBuilder.createFunctionNode();
        attachAnnotations(functionNode);
        this.invokableNodeStack.push(functionNode);
    }

    public void startBlock() {
        this.blockNodeStack.push(TreeBuilder.createBlockNode());
    }

    private IdentifierNode createIdentifier(String identifier) {
        IdentifierNode node = TreeBuilder.createIdentifierNode();
        if (identifier != null) {
            node.setValue(identifier);
        }
        return node;
    }

    public void addVar(String identifier, boolean exprAvailable, int annotCount) {
        VariableNode var = this.generateBasicVarNode(identifier, exprAvailable);
        attachAnnotations(var, annotCount);
        if (this.varListStack.empty()) {
            this.varStack.push(var);
        } else {
            this.varListStack.peek().add(var);
        }
    }

    public void endCallableUnitSignature(String identifier, boolean paramsAvail,
                                         boolean retParamsAvail, boolean retParamTypeOnly) {
        InvokableNode invNode = this.invokableNodeStack.peek();
        invNode.setName(this.createIdentifier(identifier));
        if (retParamsAvail) {
            if (retParamTypeOnly) {
                this.typeNodeListStack.pop().forEach(e -> {
                    VariableNode var = TreeBuilder.createVariableNode();
                    var.setTypeNode(e);

                    // Create an empty name node
                    IdentifierNode nameNode = TreeBuilder.createIdentifierNode();
                    nameNode.setValue("");
                    var.setName(nameNode);
                    invNode.addReturnParameter(var);
                });
            } else {
                this.varListStack.pop().forEach(invNode::addReturnParameter);
            }
        }
        if (paramsAvail) {
            this.varListStack.pop().forEach(invNode::addParameter);
        }
    }

    public void addVariableDefStatement(String identifier, boolean exprAvailable) {
        VariableDefinitionNode varDefNode = TreeBuilder.createVariableDefinitionNode();
        VariableNode var = TreeBuilder.createVariableNode();
        var.setName(this.createIdentifier(identifier));
        var.setTypeNode(this.typeNodeStack.pop());
        if (exprAvailable) {
            var.setInitialExpression(this.exprNodeStack.pop());
        }
        varDefNode.setVariable(var);
        addStmtToCurrentBlock(varDefNode);
    }

    private void addStmtToCurrentBlock(StatementNode statement) {
        this.blockNodeStack.peek().addStatement(statement);
    }

    public void startTryCatchFinallyStmt() {
        this.tryCatchFinallyNodesStack.push((BLangTryCatchFinally) TreeBuilder.createTryCatchFinallyNode());
        startBlock();
    }

    public void addTryClause(DiagnosticPos pos) {
        BLangBlockStmt tryBlock = (BLangBlockStmt) this.blockNodeStack.pop();
        tryBlock.pos = pos;
        tryCatchFinallyNodesStack.peek().tryBody = tryBlock;
    }

    public void startCatchClause() {
        startBlock();
    }

    public void addCatchClause(DiagnosticPos poc, String paramName) {
        BLangSimpleVariableReference varRef =
                (BLangSimpleVariableReference) TreeBuilder.createSimpleVariableReferenceNode();
        varRef.variableName = createIdentifier(paramName);

        BLangVariable variableNode = (BLangVariable) TreeBuilder.createVariableNode();
        variableNode.typeNode = (BLangType) this.typeNodeStack.pop();
        variableNode.name = (BLangIdentifier) createIdentifier(paramName);
        variableNode.expr = varRef;

        BLangCatch catchNode = (BLangCatch) TreeBuilder.createCatchNode();
        catchNode.pos = poc;
        catchNode.body = (BLangBlockStmt) this.blockNodeStack.pop();
        catchNode.param = variableNode;
        tryCatchFinallyNodesStack.peek().catchBlocks.add(catchNode);
    }

    public void startFinallyBlock() {
        startBlock();
    }

    public void addFinallyBlock(DiagnosticPos poc) {
        tryCatchFinallyNodesStack.peek().finallyBody = (BLangBlockStmt) this.blockNodeStack.pop();
        tryCatchFinallyNodesStack.peek().finallyBody.pos = poc;
    }

    public void addTryCatchFinallyStmt(DiagnosticPos poc) {
        BLangTryCatchFinally stmtNode = tryCatchFinallyNodesStack.pop();
        stmtNode.pos = poc;
        this.blockNodeStack.peek().addStatement(stmtNode);
    }

    public void addThrowStmt(DiagnosticPos poc) {
        ExpressionNode throwExpr = this.exprNodeStack.pop();
        BLangThrow throwNode = (BLangThrow) TreeBuilder.createThrowNode();
        throwNode.pos = poc;
        throwNode.expr = (BLangExpression) throwExpr;
        this.blockNodeStack.peek().addStatement(throwNode);
    }

    private void addExpressionNode(ExpressionNode expressionNode) {
        this.exprNodeStack.push(expressionNode);
    }

    public void addLiteralValue(Object value) {
        LiteralNode litExpr = TreeBuilder.createLiteralExpression();
        litExpr.setValue(value);
        addExpressionNode(litExpr);
    }

    public void addArrayInitExpr(DiagnosticPos pos, boolean argsAvailable) {
        List<ExpressionNode> argExprList;
        if (argsAvailable) {
            argExprList = exprNodeListStack.pop();
        } else {
            argExprList = new ArrayList<>(0);
        }
        BLangArrayLiteral arrayLiteral = (BLangArrayLiteral) TreeBuilder.createArrayLiteralNode();
        arrayLiteral.expressionNodes = argExprList;
        arrayLiteral.pos = pos;
        addExpressionNode(arrayLiteral);
    }

    public void addKeyValueRecord() {
        ExpressionNode valueExpr = exprNodeStack.pop();
        ExpressionNode keyExpr = exprNodeStack.pop();
        IdentifierNode identifierNode = null;
        if (keyExpr instanceof BLangLiteral) {
            identifierNode = createIdentifier(((BLangLiteral) keyExpr).getValue().toString());
            identifierNode.setLiteral(true);
        } else if (keyExpr instanceof SimpleVariableReferenceNode) {
            identifierNode = ((SimpleVariableReferenceNode) keyExpr).getVariableName();
        }
        recordTypeLiteralNodes.peek().getKeyValuePairs().put(identifierNode, valueExpr);
    }

    public void addMapStructLiteral(DiagnosticPos pos) {
        BLangRecordTypeLiteral recordTypeLiteralNode = (BLangRecordTypeLiteral) recordTypeLiteralNodes.pop();
        recordTypeLiteralNode.pos = pos;
        addExpressionNode(recordTypeLiteralNode);
    }

    public void startMapStructLiteral() {
        BLangRecordTypeLiteral literalNode = (BLangRecordTypeLiteral) TreeBuilder.createRecordTypeLiteralNode();
        recordTypeLiteralNodes.push(literalNode);
    }

    public void startExprNodeList() {
        this.exprNodeListStack.push(new ArrayList<>());
    }

    public void endExprNodeList(int exprCount) {
        List<ExpressionNode> exprList = exprNodeListStack.peek();
        addExprToExprNodeList(exprList, exprCount);
    }

    private void addExprToExprNodeList(List<ExpressionNode> exprList, int n) {
        if (exprNodeStack.isEmpty()) {
            throw new IllegalStateException("Expression stack cannot be empty in processing an ExpressionList");
        }
        ExpressionNode expr = exprNodeStack.pop();
        if (n > 1) {
            addExprToExprNodeList(exprList, n - 1);
        }
        exprList.add(expr);
    }


    public void createSimpleVariableReference(DiagnosticPos pos) {
        BLangNameReference nameReference = nameReferenceStack.pop();
        BLangSimpleVariableReference varRef = (BLangSimpleVariableReference) TreeBuilder
                .createSimpleVariableReferenceNode();
        varRef.pos = pos;
        varRef.packageIdentifier = nameReference.pkgAlias;
        varRef.variableName = nameReference.name;
        this.exprNodeStack.push(varRef);
    }

    public void createFunctionInvocation(DiagnosticPos pos, boolean argsAvailable) {
        BLangInvocation invocationNode = (BLangInvocation) TreeBuilder.createInvocationNode();
        invocationNode.pos = pos;
        if (argsAvailable) {
            invocationNode.argsExpressions = exprNodeListStack.pop();
        }
        BLangNameReference nameReference = nameReferenceStack.pop();
        invocationNode.functionName = nameReference.name;
        invocationNode.packIdentifier = nameReference.pkgAlias;
        addExpressionNode(invocationNode);
    }

    public void createInvocationNode(DiagnosticPos pos, String invocation, boolean argsAvailable) {
        BLangInvocation invocationNode = (BLangInvocation) TreeBuilder.createInvocationNode();
        invocationNode.pos = pos;
        if (argsAvailable) {
            invocationNode.argsExpressions = exprNodeListStack.pop();
        }
        invocationNode.variableReferenceNode = (VariableReferenceNode) exprNodeStack.pop();
        invocationNode.functionName = createIdentifier(invocation);
        invocationNode.packIdentifier = createIdentifier(null);
        addExpressionNode(invocationNode);
    }

    public void createFieldBasedAccessNode(DiagnosticPos pos, String fieldName) {
        BLangFieldBasedAccess fieldBasedAccess = (BLangFieldBasedAccess) TreeBuilder.createFieldBasedAccessNode();
        fieldBasedAccess.pos = pos;
        fieldBasedAccess.fieldName = createIdentifier(fieldName);
        fieldBasedAccess.expressionNode = exprNodeStack.pop();
        addExpressionNode(fieldBasedAccess);
    }

    public void createIndexBasedAccessNode(DiagnosticPos pos) {
        BLangIndexBasedAccess indexBasedAccess = (BLangIndexBasedAccess) TreeBuilder.createIndexBasedAccessNode();
        indexBasedAccess.pos = pos;
        indexBasedAccess.index = exprNodeStack.pop();
        indexBasedAccess.expression = exprNodeStack.pop();
        addExpressionNode(indexBasedAccess);
    }

    public void createBinaryExpr(DiagnosticPos pos, String operator) {
        BLangBinaryExpression binaryExpressionNode = (BLangBinaryExpression) TreeBuilder.createBinaryExpressionNode();
        binaryExpressionNode.pos = pos;
        binaryExpressionNode.rightExpression = exprNodeStack.pop();
        binaryExpressionNode.leftExpression = exprNodeStack.pop();
        binaryExpressionNode.operator = OperatorKind.valueFrom(operator);
        addExpressionNode(binaryExpressionNode);
    }

    public void createUnaryExpr(DiagnosticPos pos, String operator) {
        BLangUnaryExpression unaryExpressionNode = (BLangUnaryExpression) TreeBuilder.createUnaryExpressionNode();
        unaryExpressionNode.pos = pos;
        unaryExpressionNode.expressionNode = exprNodeStack.pop();
        unaryExpressionNode.operator = OperatorKind.valueFrom(operator);
        addExpressionNode(unaryExpressionNode);
    }

    public void endFunctionDef() {
        this.compUnit.addTopLevelNode((FunctionNode) this.invokableNodeStack.pop());
    }

    public void endCallableUnitBody() {
        this.invokableNodeStack.peek().setBody(this.blockNodeStack.pop());
    }

    public void addPackageId(List<String> nameComps, String version) {
        List<IdentifierNode> nameCompNodes = new ArrayList<>();
        IdentifierNode versionNode;
        if (version != null) {
            versionNode = TreeBuilder.createIdentifierNode();
            versionNode.setValue(version);
        } else {
            versionNode = null;
        }
        nameComps.forEach(e -> nameCompNodes.add(this.createIdentifier(e)));
        this.pkgIdStack.add(new PackageID(nameCompNodes, versionNode));
    }
    
    public void populatePackageDeclaration() {
        PackageDeclarationNode pkgDecl = TreeBuilder.createPackageDeclarationNode();
        pkgDecl.setPackageID(this.pkgIdStack.pop());
        this.compUnit.addTopLevelNode(pkgDecl);
    }
    
    public void addImportPackageDeclaration(String alias) {
        ImportPackageNode impDecl = TreeBuilder.createImportPackageNode();
        IdentifierNode aliasNode;
        if (alias != null) {
            aliasNode = this.createIdentifier(alias);
        } else {
            aliasNode = null;
        }
        impDecl.setPackageID(this.pkgIdStack.pop());
        impDecl.setAlias(aliasNode);
        this.compUnit.addTopLevelNode(impDecl);
    }

    private VariableNode generateBasicVarNode(String identifier, boolean exprAvailable) {
        IdentifierNode name = this.createIdentifier(identifier);
        VariableNode var = TreeBuilder.createVariableNode();
        var.setName(name);
        var.setTypeNode(this.typeNodeStack.pop());
        if (exprAvailable) {
            var.setInitialExpression(this.exprNodeStack.pop());
        }
        return var;
    }

    public void addGlobalVariable(String identifier, boolean exprAvailable) {
        VariableNode var = this.generateBasicVarNode(identifier, exprAvailable);
        this.compUnit.addTopLevelNode(var);
    }
    
    public void addConstVariable(String identifier) {
        VariableNode var = this.generateBasicVarNode(identifier, true);
        var.addFlag(Flag.CONST);
        this.compUnit.addTopLevelNode(var);
    }

    public void startStructDef() {
        StructNode structNode = TreeBuilder.createStructNode();
        attachAnnotations(structNode);
        this.structStack.add(structNode);
    }
    
    public void endStructDef(String identifier) {
        StructNode structNode = this.structStack.pop();
        structNode.setName(this.createIdentifier(identifier));
        this.varListStack.pop().forEach(structNode::addField);
        this.compUnit.addTopLevelNode(structNode);
    }
    
    public void startConnectorDef() {
        ConnectorNode connectorNode = TreeBuilder.createConnectorNode();
        attachAnnotations(connectorNode);
        this.connectorNodeStack.push(connectorNode);
    }
    
    public void startConnectorBody() {
        /* end of connector definition header, so let's populate 
         * the connector information before processing the body */
        ConnectorNode connectorNode = this.connectorNodeStack.peek();
        if (!this.varStack.empty()) {
            connectorNode.setFilteredParamter(this.varStack.pop());
        }
        if (!this.varListStack.empty()) {
            this.varListStack.pop().forEach(connectorNode::addParameter);
        }
        /* add a temporary block node to contain connector variable definitions */
        this.blockNodeStack.add(TreeBuilder.createBlockNode());
        /* action node list to contain the actions of the connector */
        this.actionNodeStack.add(new ArrayList<>());
    }
    
    public void endConnectorDef(String identifier) {
        ConnectorNode connectorNode = this.connectorNodeStack.pop();
        connectorNode.setName(this.createIdentifier(identifier));
        this.compUnit.addTopLevelNode(connectorNode);
    }
    
    public void endConnectorBody() {
        ConnectorNode connectorNode = this.connectorNodeStack.peek();
        this.blockNodeStack.pop().getStatements().forEach(
                e -> connectorNode.addVariableDef((VariableDefinitionNode) e));
        this.actionNodeStack.pop().forEach(connectorNode::addAction);
    }

    public void startActionDef() {
        ActionNode actionNode = TreeBuilder.createActionNode();
        this.invokableNodeStack.push(actionNode);
    }

    public void endActionDef(int annotCount) {
        ActionNode actionNode = (ActionNode) this.invokableNodeStack.pop();
        attachAnnotations(actionNode, annotCount);
        this.connectorNodeStack.peek().addAction(actionNode);
    }

    public void startProcessingTypeNodeList() {
        this.typeNodeListStack.push(new ArrayList<>());
    }

    public void startAnnotationDef() {
        AnnotationNode annotNode = TreeBuilder.createAnnotationNode();
        attachAnnotations(annotNode);
        this.annotationStack.add(annotNode);
    }

    public void endAnnotationDef(String identifier) {
        AnnotationNode annotationNode = this.annotationStack.pop();
        annotationNode.setName(this.createIdentifier(identifier));
        this.varListStack.pop().forEach(var -> {
            AnnotationAttributeNode annAttrNode = TreeBuilder.createAnnotAttributeNode();
            var.getFlags().forEach(annAttrNode::addFlag);
            var.getAnnotationAttachments().forEach(annAttrNode::addAnnotationAttachment);
            annAttrNode.setTypeNode(var.getTypeNode());
            annAttrNode.setInitialExpression(var.getInitialExpression());
            annAttrNode.setName(var.getName());

            // add the attribute to the annotation definition
            annotationNode.addAttribute(annAttrNode);
        });

        this.compUnit.addTopLevelNode(annotationNode);
    }

    public void startAnnotationAttachment(DiagnosticPos currentPos) {
        BLangAnnotationAttachment annotAttachmentNode =
                (BLangAnnotationAttachment) TreeBuilder.createAnnotAttachmentNode();
        annotAttachmentNode.pos = currentPos;
        annotAttachmentStack.push(annotAttachmentNode);
    }

    public void setAnnotationAttachmentName(String annotationName) {
        annotAttachmentStack.peek().setAnnotationName(createIdentifier(annotationName));
    }

    public void createLiteralTypeAttributeValue(DiagnosticPos currentPos) {
        createAnnotAttribValueFromExpr(currentPos);
    }

    public void createVarRefTypeAttributeValue(DiagnosticPos currentPos) {
        createAnnotAttribValueFromExpr(currentPos);
    }

    public void createAnnotationTypeAttributeValue(DiagnosticPos currentPos) {
        BLangAnnotAttributeValue annotAttrVal = (BLangAnnotAttributeValue) TreeBuilder.createAnnotAttributeValueNode();
        annotAttrVal.pos = currentPos;
        annotAttrVal.setValue(annotAttachmentStack.pop());
        annotAttribValStack.push(annotAttrVal);
    }

    public void createArrayTypeAttributeValue(DiagnosticPos currentPos) {
        BLangAnnotAttributeValue annotAttrVal = (BLangAnnotAttributeValue) TreeBuilder.createAnnotAttributeValueNode();
        annotAttrVal.pos = currentPos;
        while (!annotAttribValStack.isEmpty()) {
            annotAttrVal.addValue(annotAttribValStack.pop());
        }
        annotAttribValStack.push(annotAttrVal);
    }

    public void createAnnotationKeyValue(String attrName, DiagnosticPos currentPos) {
        annotAttachmentStack.peek().addAttribute(attrName, annotAttribValStack.pop());
    }

    private void createAnnotAttribValueFromExpr(DiagnosticPos currentPos) {
        BLangAnnotAttributeValue annotAttrVal = (BLangAnnotAttributeValue) TreeBuilder.createAnnotAttributeValueNode();
        annotAttrVal.pos = currentPos;
        annotAttrVal.setValue(exprNodeStack.pop());
        annotAttribValStack.push(annotAttrVal);
    }

    private void attachAnnotations(AnnotatableNode annotatableNode) {
        annotAttachmentStack.forEach(annot -> annotatableNode.addAnnotationAttachment(annot));
        annotAttachmentStack.clear();
    }

    private void attachAnnotations(AnnotatableNode annotatableNode, int count) {
        if (count == 0 || annotAttachmentStack.empty()) {
            return;
        }

        List<AnnotationAttachmentNode> tempAnnotAttachments = new ArrayList<>(count);
        for (int i = 0; i < count; i++) {
            if (annotAttachmentStack.empty()) {
                break;
            }
            tempAnnotAttachments.add(annotAttachmentStack.pop());
        }
        // reversing the collected annotations to preserve the original order
        Collections.reverse(tempAnnotAttachments);
        tempAnnotAttachments.forEach(annot -> annotatableNode.addAnnotationAttachment(annot));
    }

    public void addAssignmentStatement(boolean isVarDeclaration) {
        ExpressionNode rExprNode = exprNodeStack.pop();
        List<ExpressionNode> lExprList = exprNodeListStack.pop();
        AssignmentNode assignmentNode = TreeBuilder.createAssignmentNode();
        assignmentNode.setExpression(rExprNode);
        assignmentNode.setDeclaredWithVar(isVarDeclaration);
        lExprList.forEach(expressionNode -> assignmentNode.addVariable((BLangVariableReference) expressionNode));
        this.blockNodeStack.peek().addStatement(assignmentNode);
    }

    public void startTransactionStmt() {
        transactionNodeStack.push(TreeBuilder.createTransactionNode());
        startBlock();
    }

    public void addTransactionBlock(DiagnosticPos pos) {
        TransactionNode transactionNode = transactionNodeStack.peek();
        BLangBlockStmt transactionBlock = (BLangBlockStmt) this.blockNodeStack.pop();
        transactionBlock.pos = pos;
        transactionNode.setTransactionBody(transactionBlock);
    }

    public void startFailedBlock() {
        startBlock();
    }

    public void addFailedBlock(DiagnosticPos pos) {
        TransactionNode transactionNode = transactionNodeStack.peek();
        BLangBlockStmt failedBlock = (BLangBlockStmt) this.blockNodeStack.pop();
        failedBlock.pos = pos;
        transactionNode.setFailedBody(failedBlock);
    }

    public void startCommittedBlock() {
        startBlock();
    }

    public void addCommittedBlock(DiagnosticPos pos) {
        TransactionNode transactionNode = transactionNodeStack.peek();
        BLangBlockStmt committedBlock = (BLangBlockStmt) this.blockNodeStack.pop();
        committedBlock.pos = pos;
        transactionNode.setCommittedBody(committedBlock);
    }

    public void startAbortedBlock() {
        startBlock();
    }

    public void addAbortedBlock(DiagnosticPos pos) {
        TransactionNode transactionNode = transactionNodeStack.peek();
        BLangBlockStmt abortedBlock = (BLangBlockStmt) this.blockNodeStack.pop();
        abortedBlock.pos = pos;
        transactionNode.setAbortedBody(abortedBlock);
    }

    public void endTransactionStmt(DiagnosticPos pos) {
        BLangTransaction transaction = (BLangTransaction) transactionNodeStack.pop();
        transaction.pos = pos;
        this.blockNodeStack.peek().addStatement(transaction);
    }

    public void addAbortStatement() {
        AbortNode abortNode = TreeBuilder.createAbortNode();
        this.blockNodeStack.peek().addStatement(abortNode);
    }

    public void startIfElseNode() {
        ifElseStatementStack.push(TreeBuilder.createIfElseStatementNode());
        startBlock();
    }

    public void addRetrytmt() {
        TransactionNode transactionNode = transactionNodeStack.peek();
        transactionNode.setRetryCount(exprNodeStack.pop());
    }

    public void addIfBlock() {
        IfNode ifNode = ifElseStatementStack.peek();
        ifNode.setCondition(exprNodeStack.pop());
        ifNode.setBody(blockNodeStack.pop());
    }

    public void addElseIfBlock() {
        IfNode elseIfNode = ifElseStatementStack.pop();
        elseIfNode.setCondition(exprNodeStack.pop());
        elseIfNode.setBody(blockNodeStack.pop());

        IfNode parentIfNode = ifElseStatementStack.peek();
        while (parentIfNode.getElseStatement() != null) {
            parentIfNode = (IfNode) parentIfNode.getElseStatement();
        }
        parentIfNode.setElseStatement(elseIfNode);
    }

    public void addElseBlock() {
        IfNode ifNode = ifElseStatementStack.peek();
        while (ifNode.getElseStatement() != null) {
            ifNode = (IfNode) ifNode.getElseStatement();
        }
        ifNode.setElseStatement(blockNodeStack.pop());
    }

    public void endIfElseNode() {
        addStmtToCurrentBlock(ifElseStatementStack.pop());
    }

<<<<<<< HEAD
    public void startServiceDef() {
        ServiceNode serviceNode = TreeBuilder.createServiceNode();
        attachAnnotations(serviceNode);
        serviceNodeStack.push(serviceNode);
    }

    public void addServiceBody() {
        ServiceNode serviceNode = serviceNodeStack.peek();
        blockNodeStack.pop().getStatements()
                .forEach(varDef -> serviceNode.addVariable((VariableDefinitionNode) varDef));
    }

    public void endServiceDef(String protocolPkg, String serviceName) {
        ServiceNode serviceNode = serviceNodeStack.pop();
        serviceNode.setName(createIdentifier(serviceName));
        serviceNode.setProtocolPackageIdentifier(createIdentifier(protocolPkg));
        this.compUnit.addTopLevelNode(serviceNode);
    }

    public void startResourceDef() {
        ResourceNode resourceNode = TreeBuilder.createResourceNode();
        invokableNodeStack.push(resourceNode);
    }

    public void endResourceDef(String resourceName, int annotCount) {
        ResourceNode resourceNode = (ResourceNode) invokableNodeStack.pop();
        resourceNode.setName(createIdentifier(resourceName));
        attachAnnotations(resourceNode, annotCount);
        varListStack.pop().forEach(resourceNode::addParameter);
        serviceNodeStack.peek().addResource(resourceNode);
=======
    public void addExpressionStmt(DiagnosticPos pos) {
        BLangExpressionStmt exprStmt = (BLangExpressionStmt) TreeBuilder.createExpressionStatementNode();
        exprStmt.pos = pos;
        exprStmt.expr = (BLangExpression) exprNodeStack.pop();
        addStmtToCurrentBlock(exprStmt);
>>>>>>> cd97942e
    }
}<|MERGE_RESOLUTION|>--- conflicted
+++ resolved
@@ -828,7 +828,14 @@
         addStmtToCurrentBlock(ifElseStatementStack.pop());
     }
 
-<<<<<<< HEAD
+
+    public void addExpressionStmt(DiagnosticPos pos) {
+        BLangExpressionStmt exprStmt = (BLangExpressionStmt) TreeBuilder.createExpressionStatementNode();
+        exprStmt.pos = pos;
+        exprStmt.expr = (BLangExpression) exprNodeStack.pop();
+        addStmtToCurrentBlock(exprStmt);
+    }
+
     public void startServiceDef() {
         ServiceNode serviceNode = TreeBuilder.createServiceNode();
         attachAnnotations(serviceNode);
@@ -859,12 +866,5 @@
         attachAnnotations(resourceNode, annotCount);
         varListStack.pop().forEach(resourceNode::addParameter);
         serviceNodeStack.peek().addResource(resourceNode);
-=======
-    public void addExpressionStmt(DiagnosticPos pos) {
-        BLangExpressionStmt exprStmt = (BLangExpressionStmt) TreeBuilder.createExpressionStatementNode();
-        exprStmt.pos = pos;
-        exprStmt.expr = (BLangExpression) exprNodeStack.pop();
-        addStmtToCurrentBlock(exprStmt);
->>>>>>> cd97942e
     }
 }