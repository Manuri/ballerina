--- conflicted
+++ resolved
@@ -52,7 +52,7 @@
     private CompilationUnitNode compUnit;
 
     private Stack<TypeNode> typeNodeStack = new Stack<>();
-    
+
     private Stack<List<TypeNode>> typeNodeListStack = new Stack<>();
 
     private Stack<BlockNode> blockNodeStack = new Stack<>();
@@ -114,15 +114,15 @@
         }
     }
 
-    public void endCallableUnitSignature(String identifier, boolean paramsAvail, 
-            boolean retParamsAvail, boolean retParamTypeOnly) {
+    public void endCallableUnitSignature(String identifier, boolean paramsAvail,
+                                         boolean retParamsAvail, boolean retParamTypeOnly) {
         InvocableNode invNode = this.invokableNodeStack.peek();
         invNode.setName(this.createIdentifier(identifier));
         if (retParamsAvail) {
             if (retParamTypeOnly) {
                 this.typeNodeListStack.pop().stream().forEach(e -> {
                     VariableNode var = TreeBuilder.createVariableNode();
-                    var.setType(e);
+                    var.setTypeNode(e);
                     invNode.addReturnParameter(var);
                 });
             } else {
@@ -153,11 +153,11 @@
     public void endFunctionDef() {
         this.compUnit.addTopLevelNode((FunctionNode) this.invokableNodeStack.pop());
     }
-    
+
     public void endCallableUnitBody() {
         this.invokableNodeStack.peek().setBody(this.blockNodeStack.pop());
     }
-    
+
     public void addPackageId(List<String> nameComps, String version) {
         List<IdentifierNode> nameCompNodes = new ArrayList<>();
         IdentifierNode versionNode;
@@ -189,23 +189,18 @@
         impDecl.setAlias(aliasNode);
         this.compUnit.addTopLevelNode(impDecl);
     }
-    
+
     private VariableNode generateBasicVarNode(String identifier, boolean exprAvailable) {
         IdentifierNode name = this.createIdentifier(identifier);
         VariableNode var = TreeBuilder.createVariableNode();
         var.setName(name);
-<<<<<<< HEAD
         var.setTypeNode(this.typeNodeStack.pop());
-        if (!this.exprNodeStack.empty()) {
-=======
-        var.setType(this.typeNodeStack.pop());
         if (exprAvailable) {
->>>>>>> 6846be8e
             var.setInitialExpression(this.exprNodeStack.pop());
         }
         return var;
     }
-    
+
     public void addGlobalVariable(String identifier, boolean exprAvailable) {
         VariableNode var = this.generateBasicVarNode(identifier, exprAvailable);
         this.compUnit.addTopLevelNode(var);
@@ -216,7 +211,7 @@
         var.addFlag(Flag.CONST);
         this.compUnit.addTopLevelNode(var);
     }
-    
+
     public void startStructDef() {
         this.structStack.add(TreeBuilder.createStructNode());
     }
@@ -237,7 +232,7 @@
         /* end of connector definition header, so let's populate 
          * the connector information before processing the body */
         ConnectorNode connectorNode = this.connectorNodeStack.peek();
-        if  (!this.varStack.empty()) {
+        if (!this.varStack.empty()) {
             connectorNode.setFilteredParamter(this.varStack.pop());
         }
         if (!this.varListStack.empty()) {
@@ -261,17 +256,17 @@
                 e -> connectorNode.addVariableDef((VariableDefinitionNode) e));
         this.actionNodeStack.pop().stream().forEach(e -> connectorNode.addAction(e));
     }
-    
+
     public void startActionDef() {
         this.invokableNodeStack.push(TreeBuilder.createActionNode());
     }
-    
+
     public void endActionDef() {
         this.connectorNodeStack.peek().addAction((ActionNode) this.invokableNodeStack.pop());
     }
-    
+
     public void startProcessingTypeNodeList() {
         this.typeNodeListStack.push(new ArrayList<>());
     }
-    
+
 }