/*
*  Copyright (c) 2017, WSO2 Inc. (http://www.wso2.org) All Rights Reserved.
*
*  WSO2 Inc. licenses this file to you under the Apache License,
*  Version 2.0 (the "License"); you may not use this file except
*  in compliance with the License.
*  You may obtain a copy of the License at
*
*    http://www.apache.org/licenses/LICENSE-2.0
*
*  Unless required by applicable law or agreed to in writing,
*  software distributed under the License is distributed on an
*  "AS IS" BASIS, WITHOUT WARRANTIES OR CONDITIONS OF ANY
*  KIND, either express or implied.  See the License for the
*  specific language governing permissions and limitations
*  under the License.
*/
package org.wso2.ballerinalang.compiler.parser;

import org.ballerinalang.model.TreeBuilder;
import org.ballerinalang.model.TreeUtils;
import org.ballerinalang.model.elements.Flag;
import org.ballerinalang.model.elements.PackageID;
import org.ballerinalang.model.tree.ActionNode;
import org.ballerinalang.model.tree.AnnotatableNode;
import org.ballerinalang.model.tree.AnnotationAttachmentNode;
import org.ballerinalang.model.tree.AnnotationAttributeNode;
import org.ballerinalang.model.tree.AnnotationNode;
import org.ballerinalang.model.tree.CompilationUnitNode;
import org.ballerinalang.model.tree.ConnectorNode;
import org.ballerinalang.model.tree.FunctionNode;
import org.ballerinalang.model.tree.IdentifierNode;
import org.ballerinalang.model.tree.ImportPackageNode;
import org.ballerinalang.model.tree.InvokableNode;
import org.ballerinalang.model.tree.OperatorKind;
import org.ballerinalang.model.tree.PackageDeclarationNode;
import org.ballerinalang.model.tree.StructNode;
import org.ballerinalang.model.tree.VariableNode;
import org.ballerinalang.model.tree.expressions.AnnotationAttributeValueNode;
import org.ballerinalang.model.tree.expressions.ExpressionNode;
import org.ballerinalang.model.tree.expressions.LiteralNode;
import org.ballerinalang.model.tree.expressions.RecordTypeLiteralNode;
import org.ballerinalang.model.tree.expressions.SimpleVariableReferenceNode;
import org.ballerinalang.model.tree.statements.AbortNode;
import org.ballerinalang.model.tree.statements.AssignmentNode;
import org.ballerinalang.model.tree.statements.BlockNode;
import org.ballerinalang.model.tree.statements.VariableDefinitionNode;
import org.ballerinalang.model.tree.types.TypeNode;
import org.wso2.ballerinalang.compiler.tree.BLangAnnotationAttachment;
import org.wso2.ballerinalang.compiler.tree.BLangIdentifier;
import org.wso2.ballerinalang.compiler.tree.BLangNameReference;
import org.wso2.ballerinalang.compiler.tree.expressions.BLangAnnotAttributeValue;
import org.wso2.ballerinalang.compiler.tree.expressions.BLangArrayLiteral;
<<<<<<< HEAD
import org.wso2.ballerinalang.compiler.tree.expressions.BLangExpression;
import org.wso2.ballerinalang.compiler.tree.expressions.BLangLiteral;
import org.wso2.ballerinalang.compiler.tree.expressions.BLangRecordTypeLiteral;
import org.wso2.ballerinalang.compiler.tree.expressions.BLangSimpleVariableReference;
import org.wso2.ballerinalang.compiler.tree.expressions.BLangVariableReference;
=======
import org.wso2.ballerinalang.compiler.tree.expressions.BLangBinaryExpression;
import org.wso2.ballerinalang.compiler.tree.expressions.BLangFieldBasedAccess;
import org.wso2.ballerinalang.compiler.tree.expressions.BLangIndexBasedAccess;
import org.wso2.ballerinalang.compiler.tree.expressions.BLangInvocation;
import org.wso2.ballerinalang.compiler.tree.expressions.BLangLiteral;
import org.wso2.ballerinalang.compiler.tree.expressions.BLangRecordTypeLiteral;
import org.wso2.ballerinalang.compiler.tree.expressions.BLangSimpleVariableReference;
import org.wso2.ballerinalang.compiler.tree.expressions.BLangUnaryExpression;
>>>>>>> d244b69c
import org.wso2.ballerinalang.compiler.tree.types.BLangArrayType;
import org.wso2.ballerinalang.compiler.tree.types.BLangBuiltInRefTypeNode;
import org.wso2.ballerinalang.compiler.tree.types.BLangConstrainedType;
import org.wso2.ballerinalang.compiler.tree.types.BLangFunctionTypeNode;
import org.wso2.ballerinalang.compiler.tree.types.BLangType;
import org.wso2.ballerinalang.compiler.tree.types.BLangUserDefinedType;
import org.wso2.ballerinalang.compiler.tree.types.BLangValueType;
import org.wso2.ballerinalang.compiler.util.DiagnosticPos;

import java.util.ArrayList;
import java.util.List;
import java.util.Stack;
import java.util.stream.Collectors;

/**
 * This class builds the package AST of a Ballerina source file.
 *
 * @since 0.94
 */
public class BLangPackageBuilder {

    private CompilationUnitNode compUnit;

    private Stack<BLangNameReference> nameReferenceStack = new Stack<>();

    private Stack<TypeNode> typeNodeStack = new Stack<>();

    private Stack<List<TypeNode>> typeNodeListStack = new Stack<>();

    private Stack<BlockNode> blockNodeStack = new Stack<>();
    
    private Stack<VariableNode> varStack = new Stack<>();

    private Stack<List<VariableNode>> varListStack = new Stack<>();

    private Stack<InvokableNode> invokableNodeStack = new Stack<>();

    private Stack<ExpressionNode> exprNodeStack = new Stack<>();

    private Stack<List<ExpressionNode>> exprNodeListStack = new Stack<>();

    private Stack<RecordTypeLiteralNode> recordTypeLiteralNodes = new Stack<>();

    private Stack<PackageID> pkgIdStack = new Stack<>();
    
    private Stack<StructNode> structStack = new Stack<>();
        
    private Stack<ConnectorNode> connectorNodeStack = new Stack<>();
    
    private Stack<List<ActionNode>> actionNodeStack = new Stack<>();
    
    private Stack<AnnotationNode> annotationStack = new Stack<>();
    
    private Stack<AnnotationAttributeValueNode> annotAttribValStack = new Stack<>();
    
    private Stack<AnnotationAttachmentNode> annotAttachmentStack = new Stack<>();

    public BLangPackageBuilder(CompilationUnitNode compUnit) {
        this.compUnit = compUnit;
    }

    public void addValueType(DiagnosticPos pos, String typeName) {
        BLangValueType typeNode = (BLangValueType) TreeBuilder.createValueTypeNode();
        typeNode.pos = pos;
        typeNode.typeKind = (TreeUtils.stringToTypeKind(typeName));

        addType(typeNode);
    }

    public void addArrayType(DiagnosticPos pos, int dimensions) {
        BLangType eType;
        if (!this.typeNodeListStack.empty()) {
            List<TypeNode> typeNodeList = this.typeNodeListStack.peek();
            eType = (BLangType) typeNodeList.get(typeNodeList.size() - 1);
            typeNodeList.remove(typeNodeList.size() - 1);
        } else {
            eType = (BLangType) this.typeNodeStack.pop();
        }
        BLangArrayType arrayTypeNode = (BLangArrayType) TreeBuilder.createArrayTypeNode();
        arrayTypeNode.pos = pos;
        arrayTypeNode.elemtype = eType;
        arrayTypeNode.dimensions = dimensions;

        addType(arrayTypeNode);
    }

    public void addUserDefineType(DiagnosticPos pos) {
        BLangNameReference nameReference = nameReferenceStack.pop();
        BLangUserDefinedType userDefinedType = (BLangUserDefinedType) TreeBuilder.createUserDefinedTypeNode();
        userDefinedType.pos = pos;
        userDefinedType.pkgAlias = (BLangIdentifier) nameReference.pkgAlias;
        userDefinedType.typeName = (BLangIdentifier) nameReference.name;

        addType(userDefinedType);
    }

    public void addBuiltInReferenceType(DiagnosticPos pos, String typeName) {
        BLangBuiltInRefTypeNode refType = (BLangBuiltInRefTypeNode) TreeBuilder.createBuiltInReferenceTypeNode();
        refType.typeKind = TreeUtils.stringToTypeKind(typeName);
        refType.pos = pos;
        addType(refType);
    }

    public void addConstraintType(DiagnosticPos pos, String typeName) {
        // TODO : Fix map<int> format.
        BLangNameReference nameReference = nameReferenceStack.pop();
        BLangUserDefinedType constraintType = (BLangUserDefinedType) TreeBuilder.createUserDefinedTypeNode();
        constraintType.pos = pos;
        constraintType.pkgAlias = (BLangIdentifier) nameReference.pkgAlias;
        constraintType.typeName = (BLangIdentifier) nameReference.name;

        BLangBuiltInRefTypeNode refType = (BLangBuiltInRefTypeNode) TreeBuilder.createBuiltInReferenceTypeNode();
        refType.typeKind = TreeUtils.stringToTypeKind(typeName);
        refType.pos = pos;

        BLangConstrainedType constrainedType = (BLangConstrainedType) TreeBuilder.createConstrainedTypeNode();
        constrainedType.type = refType;
        constrainedType.constraint = constraintType;
        constrainedType.pos = pos;

        addType(constrainedType);
    }

    public void addFunctionType(DiagnosticPos pos, boolean paramsAvail, boolean paramsTypeOnly,
                                boolean retParamsAvail, boolean retParamTypeOnly, boolean returnsKeywordExists) {
        // TODO : Fix function main ()(boolean , function(string x)(float, int)){} issue
        BLangFunctionTypeNode functionTypeNode = (BLangFunctionTypeNode) TreeBuilder.createFunctionTypeNode();
        functionTypeNode.pos = pos;
        functionTypeNode.returnsKeywordExists = returnsKeywordExists;

        if (retParamsAvail) {
            if (retParamTypeOnly) {
                functionTypeNode.returnParamTypeNodes.addAll(this.typeNodeListStack.pop());
            } else {
                this.varListStack.pop().forEach(v -> functionTypeNode.returnParamTypeNodes.add(v.getTypeNode()));
            }
        }
        if (paramsAvail) {
            if (paramsTypeOnly) {
                functionTypeNode.paramTypeNodes.addAll(this.typeNodeListStack.pop());
            } else {
                this.varListStack.pop().forEach(v -> functionTypeNode.paramTypeNodes.add(v.getTypeNode()));
            }
        }

        addType(functionTypeNode);
    }

    private void addType(TypeNode typeNode) {
        if (!this.typeNodeListStack.empty()) {
            this.typeNodeListStack.peek().add(typeNode);
        } else {
            this.typeNodeStack.push(typeNode);
        }
    }

    public void addNameReference(String pkgName, String name) {
        nameReferenceStack.push(new BLangNameReference(createIdentifier(pkgName), createIdentifier(name)));
    }

    public void startVarList() {
        this.varListStack.push(new ArrayList<>());
    }

    public void startFunctionDef() {
        FunctionNode functionNode = TreeBuilder.createFunctionNode();
        attachAnnotations(functionNode);
        this.invokableNodeStack.push(functionNode);
    }

    public void startBlock() {
        this.blockNodeStack.push(TreeBuilder.createBlockNode());
    }

    private IdentifierNode createIdentifier(String identifier) {
        IdentifierNode node = TreeBuilder.createIdentifierNode();
        if (identifier != null) {
            node.setValue(identifier);
        }
        return node;
    }

    public void addVar(String identifier, boolean exprAvailable) {
        VariableNode var = this.generateBasicVarNode(identifier, exprAvailable);
        if (this.varListStack.empty()) {
            this.varStack.push(var);
        } else {
            this.varListStack.peek().add(var);
        }
    }

    public void endCallableUnitSignature(String identifier, boolean paramsAvail,
                                         boolean retParamsAvail, boolean retParamTypeOnly) {
        InvokableNode invNode = this.invokableNodeStack.peek();
        invNode.setName(this.createIdentifier(identifier));
        if (retParamsAvail) {
            if (retParamTypeOnly) {
                this.typeNodeListStack.pop().forEach(e -> {
                    VariableNode var = TreeBuilder.createVariableNode();
                    var.setTypeNode(e);

                    // Create an empty name node
                    IdentifierNode nameNode = TreeBuilder.createIdentifierNode();
                    nameNode.setValue("");
                    var.setName(nameNode);
                    invNode.addReturnParameter(var);
                });
            } else {
                this.varListStack.pop().forEach(invNode::addReturnParameter);
            }
        }
        if (paramsAvail) {
            this.varListStack.pop().forEach(invNode::addParameter);
        }
    }

    public void addVariableDefStatement(String identifier) {
        VariableDefinitionNode varDefNode = TreeBuilder.createVariableDefinitionNode();
        VariableNode var = TreeBuilder.createVariableNode();
        var.setName(this.createIdentifier(identifier));
        var.setTypeNode(this.typeNodeStack.pop());
        var.setInitialExpression(this.exprNodeStack.pop());
        varDefNode.setVariable(var);
        this.blockNodeStack.peek().addStatement(varDefNode);
    }

    private void addExpressionNode(ExpressionNode expressionNode) {
        this.exprNodeStack.push(expressionNode);
    }

    public void addLiteralValue(Object value) {
        LiteralNode litExpr = TreeBuilder.createLiteralExpression();
        litExpr.setValue(value);
        exprNodeStack.push(litExpr);
    }

    public void addArrayInitExpr(DiagnosticPos pos, boolean argsAvailable) {
        List<ExpressionNode> argExprList;
        if (argsAvailable) {
            argExprList = exprNodeListStack.pop();
        } else {
            argExprList = new ArrayList<>(0);
        }
        BLangArrayLiteral arrayLiteral = (BLangArrayLiteral) TreeBuilder.createArrayLiteralNode();
        arrayLiteral.expressionNodes = argExprList;
        arrayLiteral.pos = pos;
        exprNodeStack.push(arrayLiteral);
    }

    public void addKeyValueRecord() {
        ExpressionNode valueExpr = exprNodeStack.pop();
        ExpressionNode keyExpr = exprNodeStack.pop();
        IdentifierNode identifierNode = null;
        if (keyExpr instanceof BLangLiteral) {
            identifierNode = createIdentifier(((BLangLiteral) keyExpr).getValue().toString());
            identifierNode.setLiteral(true);
        } else if (keyExpr instanceof SimpleVariableReferenceNode) {
            identifierNode = ((SimpleVariableReferenceNode) keyExpr).getVariableName();
        }
        recordTypeLiteralNodes.peek().getKeyValuePairs().put(identifierNode, valueExpr);
    }

    public void addMapStructLiteral(DiagnosticPos pos) {
        BLangRecordTypeLiteral recordTypeLiteralNode = (BLangRecordTypeLiteral) recordTypeLiteralNodes.pop();
        recordTypeLiteralNode.pos = pos;
        addExpressionNode(recordTypeLiteralNode);
    }

    public void startMapStructLiteral() {
        BLangRecordTypeLiteral literalNode = (BLangRecordTypeLiteral) TreeBuilder.createRecordTypeLiteralNode();
        recordTypeLiteralNodes.push(literalNode);
    }

    public void startExprNodeList() {
        this.exprNodeListStack.push(new ArrayList<>());
    }

    public void endExprNodeList(int exprCount) {
<<<<<<< HEAD
        List<ExpressionNode> exprList = this.exprNodeListStack.peek();
        addExprToList(exprList, exprCount);
    }

=======
        List<ExpressionNode> exprList = exprNodeListStack.peek();
        addExprToExprNodeList(exprList, exprCount);
    }

    private void addExprToExprNodeList(List<ExpressionNode> exprList, int n) {
        if (exprNodeStack.isEmpty()) {
            throw new IllegalStateException("Expression stack cannot be empty in processing an ExpressionList");
        }
        ExpressionNode expr = exprNodeStack.pop();
        if (n > 1) {
            addExprToExprNodeList(exprList, n - 1);
        }
        exprList.add(expr);
    }


>>>>>>> d244b69c
    public void createSimpleVariableReference(DiagnosticPos pos) {
        BLangNameReference nameReference = nameReferenceStack.pop();
        BLangSimpleVariableReference varRef = (BLangSimpleVariableReference) TreeBuilder
                .createSimpleVariableReferenceNode();
        varRef.pos = pos;
        varRef.packageIdentifier = nameReference.pkgAlias;
        varRef.variableName = nameReference.name;
        this.exprNodeStack.push(varRef);
    }

    public void createInvocationNode(DiagnosticPos pos, boolean argsAvailable) {
        BLangInvocation invocationNode = (BLangInvocation) TreeBuilder.createInvocationNode();
        invocationNode.pos = pos;
        if (argsAvailable) {
            invocationNode.argsExpressions = exprNodeListStack.pop();
        }
        ExpressionNode expressionNode = exprNodeStack.pop();
        if (expressionNode instanceof BLangSimpleVariableReference) {
            BLangSimpleVariableReference varRef = (BLangSimpleVariableReference) expressionNode;
            invocationNode.functionName = varRef.variableName;
            invocationNode.packIdentifier = varRef.packageIdentifier;
        } else if (expressionNode instanceof BLangFieldBasedAccess) {
            BLangFieldBasedAccess fieldRef = (BLangFieldBasedAccess) expressionNode;
            invocationNode.functionName = fieldRef.fieldName;
            invocationNode.packIdentifier = createIdentifier(null);
            invocationNode.variableReferenceNode = fieldRef;
        }
        addExpressionNode(invocationNode);
    }

    public void createFieldBasedAccessNode(DiagnosticPos pos, String fieldName) {
        BLangFieldBasedAccess fieldBasedAccess = (BLangFieldBasedAccess) TreeBuilder.createFieldBasedAccessNode();
        fieldBasedAccess.pos = pos;
        fieldBasedAccess.fieldName = createIdentifier(fieldName);
        fieldBasedAccess.expressionNode = exprNodeStack.pop();
        addExpressionNode(fieldBasedAccess);
    }

    public void createIndexBasedAccessNode(DiagnosticPos pos) {
        BLangIndexBasedAccess indexBasedAccess = (BLangIndexBasedAccess) TreeBuilder.createIndexBasedAccessNode();
        indexBasedAccess.pos = pos;
        indexBasedAccess.index = exprNodeStack.pop();
        indexBasedAccess.expression = exprNodeStack.pop();
        addExpressionNode(indexBasedAccess);
    }

    public void createBinaryExpr(DiagnosticPos pos, String operator) {
        BLangBinaryExpression binaryExpressionNode = (BLangBinaryExpression) TreeBuilder.createBinaryExpressionNode();
        binaryExpressionNode.pos = pos;
        binaryExpressionNode.rightExpression = exprNodeStack.pop();
        binaryExpressionNode.leftExpression = exprNodeStack.pop();
        binaryExpressionNode.operator = OperatorKind.valueFrom(operator);
        addExpressionNode(binaryExpressionNode);
    }

    public void createUnaryExpr(DiagnosticPos pos, String operator) {
        BLangUnaryExpression unaryExpressionNode = (BLangUnaryExpression) TreeBuilder.createUnaryExpressionNode();
        unaryExpressionNode.pos = pos;
        unaryExpressionNode.expressionNode = exprNodeStack.pop();
        unaryExpressionNode.operator = OperatorKind.valueFrom(operator);
        addExpressionNode(unaryExpressionNode);
    }

    public void endFunctionDef() {
        this.compUnit.addTopLevelNode((FunctionNode) this.invokableNodeStack.pop());
    }

    public void endCallableUnitBody() {
        this.invokableNodeStack.peek().setBody(this.blockNodeStack.pop());
    }

    public void addPackageId(List<String> nameComps, String version) {
        List<IdentifierNode> nameCompNodes = new ArrayList<>();
        IdentifierNode versionNode;
        if (version != null) {
            versionNode = TreeBuilder.createIdentifierNode();
            versionNode.setValue(version);
        } else {
            versionNode = null;
        }
        nameComps.forEach(e -> nameCompNodes.add(this.createIdentifier(e)));
        this.pkgIdStack.add(new PackageID(nameCompNodes, versionNode));
    }
    
    public void populatePackageDeclaration() {
        PackageDeclarationNode pkgDecl = TreeBuilder.createPackageDeclarationNode();
        pkgDecl.setPackageID(this.pkgIdStack.pop());
        this.compUnit.addTopLevelNode(pkgDecl);
    }
    
    public void addImportPackageDeclaration(String alias) {
        ImportPackageNode impDecl = TreeBuilder.createImportPackageNode();
        IdentifierNode aliasNode;
        if (alias != null) {
            aliasNode = this.createIdentifier(alias);
        } else {
            aliasNode = null;
        }
        impDecl.setPackageID(this.pkgIdStack.pop());
        impDecl.setAlias(aliasNode);
        this.compUnit.addTopLevelNode(impDecl);
    }

    private VariableNode generateBasicVarNode(String identifier, boolean exprAvailable) {
        IdentifierNode name = this.createIdentifier(identifier);
        VariableNode var = TreeBuilder.createVariableNode();
        var.setName(name);
        var.setTypeNode(this.typeNodeStack.pop());
        if (exprAvailable) {
            var.setInitialExpression(this.exprNodeStack.pop());
        }
        return var;
    }

    public void addGlobalVariable(String identifier, boolean exprAvailable) {
        VariableNode var = this.generateBasicVarNode(identifier, exprAvailable);
        this.compUnit.addTopLevelNode(var);
    }
    
    public void addConstVariable(String identifier) {
        VariableNode var = this.generateBasicVarNode(identifier, true);
        var.addFlag(Flag.CONST);
        this.compUnit.addTopLevelNode(var);
    }

    public void startStructDef() {
        StructNode structNode = TreeBuilder.createStructNode();
        attachAnnotations(structNode);
        this.structStack.add(structNode);
    }
    
    public void endStructDef(String identifier) {
        StructNode structNode = this.structStack.pop();
        structNode.setName(this.createIdentifier(identifier));
        this.varListStack.pop().forEach(structNode::addField);
        this.compUnit.addTopLevelNode(structNode);
    }
    
    public void startConnectorDef() {
        ConnectorNode connectorNode = TreeBuilder.createConnectorNode();
        attachAnnotations(connectorNode);
        this.connectorNodeStack.push(connectorNode);
    }
    
    public void startConnectorBody() {
        /* end of connector definition header, so let's populate 
         * the connector information before processing the body */
        ConnectorNode connectorNode = this.connectorNodeStack.peek();
        if (!this.varStack.empty()) {
            connectorNode.setFilteredParamter(this.varStack.pop());
        }
        if (!this.varListStack.empty()) {
            this.varListStack.pop().forEach(connectorNode::addParameter);
        }
        /* add a temporary block node to contain connector variable definitions */
        this.blockNodeStack.add(TreeBuilder.createBlockNode());
        /* action node list to contain the actions of the connector */
        this.actionNodeStack.add(new ArrayList<>());
    }
    
    public void endConnectorDef(String identifier) {
        ConnectorNode connectorNode = this.connectorNodeStack.pop();
        connectorNode.setName(this.createIdentifier(identifier));
        this.compUnit.addTopLevelNode(connectorNode);
    }
    
    public void endConnectorBody() {
        ConnectorNode connectorNode = this.connectorNodeStack.peek();
        this.blockNodeStack.pop().getStatements().forEach(
                e -> connectorNode.addVariableDef((VariableDefinitionNode) e));
        this.actionNodeStack.pop().forEach(connectorNode::addAction);
    }

    public void startActionDef() {
        ActionNode actionNode = TreeBuilder.createActionNode();
        attachAnnotations(actionNode);
        this.invokableNodeStack.push(actionNode);
    }

    public void endActionDef() {
        this.connectorNodeStack.peek().addAction((ActionNode) this.invokableNodeStack.pop());
    }

    public void startProcessingTypeNodeList() {
        this.typeNodeListStack.push(new ArrayList<>());
    }

<<<<<<< HEAD
    public void addAssignmentStatement(boolean isVarDeclaration) {
        ExpressionNode rExprNode = exprNodeStack.pop();
        List<ExpressionNode> lExprList = exprNodeListStack.pop();
        if (rExprNode instanceof BLangExpression) {
            List<BLangVariableReference> lVariableReferenceList = lExprList.stream()
                    .filter(BLangVariableReference.class::isInstance).map(BLangVariableReference.class::cast)
                    .collect(Collectors.toList());
            AssignmentNode assignmentNode = TreeBuilder
                    .createAssignmentNode(lVariableReferenceList, (BLangExpression) rExprNode, isVarDeclaration);
            this.blockNodeStack.peek().addStatement(assignmentNode);
        }
    }

    public void addAbortStatement() {
        AbortNode abortNode = TreeBuilder.createAbortNode();
        this.blockNodeStack.peek().addStatement(abortNode);
    }

    /**
     * @param exprList List of expression nodes
     * @param n        number of expressions to be added the given list
     */
    private void addExprToList(List<ExpressionNode> exprList, int n) {
        if (exprNodeStack.isEmpty()) {
            return;
        }
        if (n == 1) {
            ExpressionNode expr = exprNodeStack.pop();
            exprList.add(expr);
        } else {
            ExpressionNode expr = exprNodeStack.pop();
            addExprToList(exprList, n - 1);
            exprList.add(expr);
=======
    public void startAnnotationDef() {
        AnnotationNode annotNode = TreeBuilder.createAnnotationNode();
        attachAnnotations(annotNode);
        this.annotationStack.add(annotNode);
    }

    public void endAnnotationDef(String identifier) {
        AnnotationNode annotationNode = this.annotationStack.pop();
        annotationNode.setName(this.createIdentifier(identifier));
        this.varListStack.pop().forEach(var -> {
            AnnotationAttributeNode annAttrNode = TreeBuilder.createAnnotAttributeNode();
            var.getFlags().forEach(annAttrNode::addFlag);
            var.getAnnotationAttachments().forEach(annAttrNode::addAnnotationAttachment);
            annAttrNode.setTypeNode(var.getTypeNode());
            annAttrNode.setInitialExpression(var.getInitialExpression());
            annAttrNode.setName(var.getName());

            // add the attribute to the annotation definition
            annotationNode.addAttribute(annAttrNode);
        });

        this.compUnit.addTopLevelNode(annotationNode);
    }

    public void startAnnotationAttachment(DiagnosticPos currentPos) {
        BLangAnnotationAttachment annotAttachmentNode =
                (BLangAnnotationAttachment) TreeBuilder.createAnnotAttachmentNode();
        annotAttachmentNode.pos = currentPos;
        this.annotAttachmentStack.push(TreeBuilder.createAnnotAttachmentNode());
    }

    public void createLiteralTypeAttributeValue(DiagnosticPos currentPos) {
        createAnnotAttribValueFromExpr(currentPos);
    }

    public void createVarRefTypeAttributeValue(DiagnosticPos currentPos) {
        createAnnotAttribValueFromExpr(currentPos);
    }

    public void createAnnotationTypeAttributeValue(DiagnosticPos currentPos) {
        BLangAnnotAttributeValue annotAttrVal = (BLangAnnotAttributeValue) TreeBuilder.createAnnotAttributeValueNode();
        annotAttrVal.pos = currentPos;
        annotAttrVal.setValue(annotAttachmentStack.pop());
        annotAttribValStack.add(annotAttrVal);
    }

    public void createArrayTypeAttributeValue(DiagnosticPos currentPos) {
        BLangAnnotAttributeValue annotAttrVal = (BLangAnnotAttributeValue) TreeBuilder.createAnnotAttributeValueNode();
        annotAttrVal.pos = currentPos;
        while (!annotAttribValStack.isEmpty()) {
            annotAttrVal.addValue(annotAttribValStack.pop());
        }
        annotAttribValStack.add(annotAttrVal);
    }

    public void createAnnotationKeyValue(String attrName, DiagnosticPos currentPos) {
        annotAttachmentStack.peek().addAttribute(attrName, annotAttribValStack.pop());
    }

    private void createAnnotAttribValueFromExpr(DiagnosticPos currentPos) {
        BLangAnnotAttributeValue annotAttrVal = (BLangAnnotAttributeValue) TreeBuilder.createAnnotAttributeValueNode();
        annotAttrVal.pos = currentPos;
        annotAttrVal.setValue(exprNodeStack.pop());
        annotAttribValStack.add(annotAttrVal);
    }
    
    private void attachAnnotations(AnnotatableNode annotatableNode) {
        while (!annotAttachmentStack.empty()) {
            annotatableNode.addAnnotationAttachment(annotAttachmentStack.pop());
>>>>>>> d244b69c
        }
    }
}<|MERGE_RESOLUTION|>--- conflicted
+++ resolved
@@ -51,14 +51,8 @@
 import org.wso2.ballerinalang.compiler.tree.BLangNameReference;
 import org.wso2.ballerinalang.compiler.tree.expressions.BLangAnnotAttributeValue;
 import org.wso2.ballerinalang.compiler.tree.expressions.BLangArrayLiteral;
-<<<<<<< HEAD
+import org.wso2.ballerinalang.compiler.tree.expressions.BLangBinaryExpression;
 import org.wso2.ballerinalang.compiler.tree.expressions.BLangExpression;
-import org.wso2.ballerinalang.compiler.tree.expressions.BLangLiteral;
-import org.wso2.ballerinalang.compiler.tree.expressions.BLangRecordTypeLiteral;
-import org.wso2.ballerinalang.compiler.tree.expressions.BLangSimpleVariableReference;
-import org.wso2.ballerinalang.compiler.tree.expressions.BLangVariableReference;
-=======
-import org.wso2.ballerinalang.compiler.tree.expressions.BLangBinaryExpression;
 import org.wso2.ballerinalang.compiler.tree.expressions.BLangFieldBasedAccess;
 import org.wso2.ballerinalang.compiler.tree.expressions.BLangIndexBasedAccess;
 import org.wso2.ballerinalang.compiler.tree.expressions.BLangInvocation;
@@ -66,7 +60,7 @@
 import org.wso2.ballerinalang.compiler.tree.expressions.BLangRecordTypeLiteral;
 import org.wso2.ballerinalang.compiler.tree.expressions.BLangSimpleVariableReference;
 import org.wso2.ballerinalang.compiler.tree.expressions.BLangUnaryExpression;
->>>>>>> d244b69c
+import org.wso2.ballerinalang.compiler.tree.expressions.BLangVariableReference;
 import org.wso2.ballerinalang.compiler.tree.types.BLangArrayType;
 import org.wso2.ballerinalang.compiler.tree.types.BLangBuiltInRefTypeNode;
 import org.wso2.ballerinalang.compiler.tree.types.BLangConstrainedType;
@@ -117,11 +111,11 @@
     private Stack<ConnectorNode> connectorNodeStack = new Stack<>();
     
     private Stack<List<ActionNode>> actionNodeStack = new Stack<>();
-    
+
     private Stack<AnnotationNode> annotationStack = new Stack<>();
-    
+
     private Stack<AnnotationAttributeValueNode> annotAttribValStack = new Stack<>();
-    
+
     private Stack<AnnotationAttachmentNode> annotAttachmentStack = new Stack<>();
 
     public BLangPackageBuilder(CompilationUnitNode compUnit) {
@@ -345,12 +339,6 @@
     }
 
     public void endExprNodeList(int exprCount) {
-<<<<<<< HEAD
-        List<ExpressionNode> exprList = this.exprNodeListStack.peek();
-        addExprToList(exprList, exprCount);
-    }
-
-=======
         List<ExpressionNode> exprList = exprNodeListStack.peek();
         addExprToExprNodeList(exprList, exprCount);
     }
@@ -367,7 +355,6 @@
     }
 
 
->>>>>>> d244b69c
     public void createSimpleVariableReference(DiagnosticPos pos) {
         BLangNameReference nameReference = nameReferenceStack.pop();
         BLangSimpleVariableReference varRef = (BLangSimpleVariableReference) TreeBuilder
@@ -555,7 +542,77 @@
         this.typeNodeListStack.push(new ArrayList<>());
     }
 
-<<<<<<< HEAD
+    public void startAnnotationDef() {
+        AnnotationNode annotNode = TreeBuilder.createAnnotationNode();
+        attachAnnotations(annotNode);
+        this.annotationStack.add(annotNode);
+    }
+
+    public void endAnnotationDef(String identifier) {
+        AnnotationNode annotationNode = this.annotationStack.pop();
+        annotationNode.setName(this.createIdentifier(identifier));
+        this.varListStack.pop().forEach(var -> {
+            AnnotationAttributeNode annAttrNode = TreeBuilder.createAnnotAttributeNode();
+            var.getFlags().forEach(annAttrNode::addFlag);
+            var.getAnnotationAttachments().forEach(annAttrNode::addAnnotationAttachment);
+            annAttrNode.setTypeNode(var.getTypeNode());
+            annAttrNode.setInitialExpression(var.getInitialExpression());
+            annAttrNode.setName(var.getName());
+
+            // add the attribute to the annotation definition
+            annotationNode.addAttribute(annAttrNode);
+        });
+
+        this.compUnit.addTopLevelNode(annotationNode);
+    }
+
+    public void startAnnotationAttachment(DiagnosticPos currentPos) {
+        BLangAnnotationAttachment annotAttachmentNode =
+                (BLangAnnotationAttachment) TreeBuilder.createAnnotAttachmentNode();
+        annotAttachmentNode.pos = currentPos;
+        this.annotAttachmentStack.push(TreeBuilder.createAnnotAttachmentNode());
+    }
+
+    public void createLiteralTypeAttributeValue(DiagnosticPos currentPos) {
+        createAnnotAttribValueFromExpr(currentPos);
+    }
+
+    public void createVarRefTypeAttributeValue(DiagnosticPos currentPos) {
+        createAnnotAttribValueFromExpr(currentPos);
+    }
+
+    public void createAnnotationTypeAttributeValue(DiagnosticPos currentPos) {
+        BLangAnnotAttributeValue annotAttrVal = (BLangAnnotAttributeValue) TreeBuilder.createAnnotAttributeValueNode();
+        annotAttrVal.pos = currentPos;
+        annotAttrVal.setValue(annotAttachmentStack.pop());
+        annotAttribValStack.add(annotAttrVal);
+    }
+
+    public void createArrayTypeAttributeValue(DiagnosticPos currentPos) {
+        BLangAnnotAttributeValue annotAttrVal = (BLangAnnotAttributeValue) TreeBuilder.createAnnotAttributeValueNode();
+        annotAttrVal.pos = currentPos;
+        while (!annotAttribValStack.isEmpty()) {
+            annotAttrVal.addValue(annotAttribValStack.pop());
+        }
+        annotAttribValStack.add(annotAttrVal);
+    }
+
+    public void createAnnotationKeyValue(String attrName, DiagnosticPos currentPos) {
+        annotAttachmentStack.peek().addAttribute(attrName, annotAttribValStack.pop());
+    }
+
+    private void createAnnotAttribValueFromExpr(DiagnosticPos currentPos) {
+        BLangAnnotAttributeValue annotAttrVal = (BLangAnnotAttributeValue) TreeBuilder.createAnnotAttributeValueNode();
+        annotAttrVal.pos = currentPos;
+        annotAttrVal.setValue(exprNodeStack.pop());
+        annotAttribValStack.add(annotAttrVal);
+    }
+
+    private void attachAnnotations(AnnotatableNode annotatableNode) {
+        while (!annotAttachmentStack.empty()) {
+            annotatableNode.addAnnotationAttachment(annotAttachmentStack.pop());
+        }
+    }
     public void addAssignmentStatement(boolean isVarDeclaration) {
         ExpressionNode rExprNode = exprNodeStack.pop();
         List<ExpressionNode> lExprList = exprNodeListStack.pop();
@@ -589,77 +646,6 @@
             ExpressionNode expr = exprNodeStack.pop();
             addExprToList(exprList, n - 1);
             exprList.add(expr);
-=======
-    public void startAnnotationDef() {
-        AnnotationNode annotNode = TreeBuilder.createAnnotationNode();
-        attachAnnotations(annotNode);
-        this.annotationStack.add(annotNode);
-    }
-
-    public void endAnnotationDef(String identifier) {
-        AnnotationNode annotationNode = this.annotationStack.pop();
-        annotationNode.setName(this.createIdentifier(identifier));
-        this.varListStack.pop().forEach(var -> {
-            AnnotationAttributeNode annAttrNode = TreeBuilder.createAnnotAttributeNode();
-            var.getFlags().forEach(annAttrNode::addFlag);
-            var.getAnnotationAttachments().forEach(annAttrNode::addAnnotationAttachment);
-            annAttrNode.setTypeNode(var.getTypeNode());
-            annAttrNode.setInitialExpression(var.getInitialExpression());
-            annAttrNode.setName(var.getName());
-
-            // add the attribute to the annotation definition
-            annotationNode.addAttribute(annAttrNode);
-        });
-
-        this.compUnit.addTopLevelNode(annotationNode);
-    }
-
-    public void startAnnotationAttachment(DiagnosticPos currentPos) {
-        BLangAnnotationAttachment annotAttachmentNode =
-                (BLangAnnotationAttachment) TreeBuilder.createAnnotAttachmentNode();
-        annotAttachmentNode.pos = currentPos;
-        this.annotAttachmentStack.push(TreeBuilder.createAnnotAttachmentNode());
-    }
-
-    public void createLiteralTypeAttributeValue(DiagnosticPos currentPos) {
-        createAnnotAttribValueFromExpr(currentPos);
-    }
-
-    public void createVarRefTypeAttributeValue(DiagnosticPos currentPos) {
-        createAnnotAttribValueFromExpr(currentPos);
-    }
-
-    public void createAnnotationTypeAttributeValue(DiagnosticPos currentPos) {
-        BLangAnnotAttributeValue annotAttrVal = (BLangAnnotAttributeValue) TreeBuilder.createAnnotAttributeValueNode();
-        annotAttrVal.pos = currentPos;
-        annotAttrVal.setValue(annotAttachmentStack.pop());
-        annotAttribValStack.add(annotAttrVal);
-    }
-
-    public void createArrayTypeAttributeValue(DiagnosticPos currentPos) {
-        BLangAnnotAttributeValue annotAttrVal = (BLangAnnotAttributeValue) TreeBuilder.createAnnotAttributeValueNode();
-        annotAttrVal.pos = currentPos;
-        while (!annotAttribValStack.isEmpty()) {
-            annotAttrVal.addValue(annotAttribValStack.pop());
-        }
-        annotAttribValStack.add(annotAttrVal);
-    }
-
-    public void createAnnotationKeyValue(String attrName, DiagnosticPos currentPos) {
-        annotAttachmentStack.peek().addAttribute(attrName, annotAttribValStack.pop());
-    }
-
-    private void createAnnotAttribValueFromExpr(DiagnosticPos currentPos) {
-        BLangAnnotAttributeValue annotAttrVal = (BLangAnnotAttributeValue) TreeBuilder.createAnnotAttributeValueNode();
-        annotAttrVal.pos = currentPos;
-        annotAttrVal.setValue(exprNodeStack.pop());
-        annotAttribValStack.add(annotAttrVal);
-    }
-    
-    private void attachAnnotations(AnnotatableNode annotatableNode) {
-        while (!annotAttachmentStack.empty()) {
-            annotatableNode.addAnnotationAttachment(annotAttachmentStack.pop());
->>>>>>> d244b69c
         }
     }
 }