--- conflicted
+++ resolved
@@ -1533,14 +1533,8 @@
         return expressions;
     }
 
-<<<<<<< HEAD
-    public void endParameterList(Set<Whitespace> ws) {
-        //TODO fix below
-//        this.invokableNodeStack.peek().addWS(ws);
-=======
     public void endCallableParamList(Set<Whitespace> ws) {
         this.invokableNodeStack.peek().addWS(ws);
->>>>>>> 8007a207
     }
 
     public void endConnectorParamList(Set<Whitespace> ws) {
