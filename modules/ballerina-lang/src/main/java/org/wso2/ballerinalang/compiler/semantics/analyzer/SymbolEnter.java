--- conflicted
+++ resolved
@@ -664,19 +664,12 @@
         }
 
         //Add global variables to the init function
-<<<<<<< HEAD
         pkgNode.globalVars.stream().filter(f -> f.expr != null)
                 .forEachOrdered(v -> initFunction.body.addStatement(createAssignmentStmt(v)));
 //        for (BLangVariable variable : pkgNode.getGlobalVariables()) {
 //            initFunction.body.addStatement(createVariableDefStatement(variable.pos, variable));
 //        }
         
-=======
-        for (BLangVariable variable : pkgNode.getGlobalVariables()) {
-            initFunction.body.addStatement(createVariableDefStatement(variable.pos, variable));
-        }
-
->>>>>>> 86b3063c
         addInitReturnStatement(initFunction.body);
         pkgNode.initFunction = initFunction;
         defineNode(pkgNode.initFunction, env);
