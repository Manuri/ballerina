/*
*  Copyright (c) 2017, WSO2 Inc. (http://www.wso2.org) All Rights Reserved.
*
*  WSO2 Inc. licenses this file to you under the Apache License,
*  Version 2.0 (the "License"); you may not use this file except
*  in compliance with the License.
*  You may obtain a copy of the License at
*
*    http://www.apache.org/licenses/LICENSE-2.0
*
*  Unless required by applicable law or agreed to in writing,
*  software distributed under the License is distributed on an
*  "AS IS" BASIS, WITHOUT WARRANTIES OR CONDITIONS OF ANY
*  KIND, either express or implied.  See the License for the
*  specific language governing permissions and limitations
*  under the License.
*/
package org.wso2.ballerinalang.compiler.semantics.analyzer;

import org.ballerinalang.compiler.CompilerPhase;
import org.ballerinalang.model.TreeBuilder;
import org.ballerinalang.model.elements.Flag;
import org.ballerinalang.model.elements.PackageID;
import org.ballerinalang.model.tree.IdentifierNode;
import org.ballerinalang.model.tree.NodeKind;
import org.ballerinalang.model.tree.OperatorKind;
import org.ballerinalang.model.tree.TopLevelNode;
import org.ballerinalang.util.diagnostic.DiagnosticCode;
import org.wso2.ballerinalang.compiler.PackageLoader;
import org.wso2.ballerinalang.compiler.semantics.model.Scope;
import org.wso2.ballerinalang.compiler.semantics.model.SymbolEnv;
import org.wso2.ballerinalang.compiler.semantics.model.SymbolTable;
import org.wso2.ballerinalang.compiler.semantics.model.symbols.BAnnotationAttributeSymbol;
import org.wso2.ballerinalang.compiler.semantics.model.symbols.BAnnotationSymbol;
import org.wso2.ballerinalang.compiler.semantics.model.symbols.BInvokableSymbol;
import org.wso2.ballerinalang.compiler.semantics.model.symbols.BOperatorSymbol;
import org.wso2.ballerinalang.compiler.semantics.model.symbols.BPackageSymbol;
import org.wso2.ballerinalang.compiler.semantics.model.symbols.BSymbol;
import org.wso2.ballerinalang.compiler.semantics.model.symbols.BTypeSymbol;
import org.wso2.ballerinalang.compiler.semantics.model.symbols.BVarSymbol;
import org.wso2.ballerinalang.compiler.semantics.model.symbols.BXMLAttributeSymbol;
import org.wso2.ballerinalang.compiler.semantics.model.symbols.BXMLNSSymbol;
import org.wso2.ballerinalang.compiler.semantics.model.symbols.SymTag;
import org.wso2.ballerinalang.compiler.semantics.model.symbols.Symbols;
import org.wso2.ballerinalang.compiler.semantics.model.types.BAnnotationType;
import org.wso2.ballerinalang.compiler.semantics.model.types.BConnectorType;
import org.wso2.ballerinalang.compiler.semantics.model.types.BInvokableType;
import org.wso2.ballerinalang.compiler.semantics.model.types.BStructType;
import org.wso2.ballerinalang.compiler.semantics.model.types.BStructType.BStructField;
import org.wso2.ballerinalang.compiler.semantics.model.types.BType;
import org.wso2.ballerinalang.compiler.tree.BLangAction;
import org.wso2.ballerinalang.compiler.tree.BLangAnnotAttribute;
import org.wso2.ballerinalang.compiler.tree.BLangAnnotation;
import org.wso2.ballerinalang.compiler.tree.BLangCompilationUnit;
import org.wso2.ballerinalang.compiler.tree.BLangConnector;
import org.wso2.ballerinalang.compiler.tree.BLangFunction;
import org.wso2.ballerinalang.compiler.tree.BLangIdentifier;
import org.wso2.ballerinalang.compiler.tree.BLangImportPackage;
import org.wso2.ballerinalang.compiler.tree.BLangInvokableNode;
import org.wso2.ballerinalang.compiler.tree.BLangNode;
import org.wso2.ballerinalang.compiler.tree.BLangNodeVisitor;
import org.wso2.ballerinalang.compiler.tree.BLangPackage;
import org.wso2.ballerinalang.compiler.tree.BLangPackageDeclaration;
import org.wso2.ballerinalang.compiler.tree.BLangResource;
import org.wso2.ballerinalang.compiler.tree.BLangService;
import org.wso2.ballerinalang.compiler.tree.BLangStruct;
import org.wso2.ballerinalang.compiler.tree.BLangVariable;
import org.wso2.ballerinalang.compiler.tree.BLangWorker;
import org.wso2.ballerinalang.compiler.tree.BLangXMLNS;
import org.wso2.ballerinalang.compiler.tree.expressions.BLangExpression;
import org.wso2.ballerinalang.compiler.tree.expressions.BLangInvocation;
import org.wso2.ballerinalang.compiler.tree.expressions.BLangLiteral;
import org.wso2.ballerinalang.compiler.tree.expressions.BLangSimpleVarRef;
import org.wso2.ballerinalang.compiler.tree.expressions.BLangXMLAttribute;
import org.wso2.ballerinalang.compiler.tree.expressions.BLangXMLQName;
import org.wso2.ballerinalang.compiler.tree.statements.BLangAssignment;
import org.wso2.ballerinalang.compiler.tree.statements.BLangBlockStmt;
import org.wso2.ballerinalang.compiler.tree.statements.BLangExpressionStmt;
import org.wso2.ballerinalang.compiler.tree.statements.BLangReturn;
import org.wso2.ballerinalang.compiler.tree.statements.BLangXMLNSStatement;
import org.wso2.ballerinalang.compiler.tree.types.BLangUserDefinedType;
import org.wso2.ballerinalang.compiler.util.CompilerContext;
import org.wso2.ballerinalang.compiler.util.Name;
import org.wso2.ballerinalang.compiler.util.Names;
import org.wso2.ballerinalang.compiler.util.NodeUtils;
import org.wso2.ballerinalang.compiler.util.TypeTags;
import org.wso2.ballerinalang.compiler.util.diagnotic.DiagnosticLog;
import org.wso2.ballerinalang.compiler.util.diagnotic.DiagnosticPos;
import org.wso2.ballerinalang.programfile.InstructionCodes;
import org.wso2.ballerinalang.util.Flags;
import org.wso2.ballerinalang.util.Lists;

import java.util.ArrayList;
import java.util.EnumSet;
import java.util.HashMap;
import java.util.List;
import java.util.Map;
import java.util.Set;
import java.util.stream.Collectors;

import javax.xml.XMLConstants;

import static org.ballerinalang.model.tree.NodeKind.IMPORT;

/**
 * @since 0.94
 */
public class SymbolEnter extends BLangNodeVisitor {

    private static final CompilerContext.Key<SymbolEnter> SYMBOL_ENTER_KEY =
            new CompilerContext.Key<>();

    private PackageLoader pkgLoader;
    private SymbolTable symTable;
    private Names names;
    private SymbolResolver symResolver;
    private DiagnosticLog dlog;

    private BLangPackage rootPkgNode;

    private SymbolEnv env;
    public Map<BPackageSymbol, SymbolEnv> packageEnvs = new HashMap<>();

    public static SymbolEnter getInstance(CompilerContext context) {
        SymbolEnter symbolEnter = context.get(SYMBOL_ENTER_KEY);
        if (symbolEnter == null) {
            symbolEnter = new SymbolEnter(context);
        }

        return symbolEnter;
    }

    public SymbolEnter(CompilerContext context) {
        context.put(SYMBOL_ENTER_KEY, this);

        this.pkgLoader = PackageLoader.getInstance(context);
        this.symTable = SymbolTable.getInstance(context);
        this.names = Names.getInstance(context);
        this.symResolver = SymbolResolver.getInstance(context);
        this.dlog = DiagnosticLog.getInstance(context);

        this.rootPkgNode = (BLangPackage) TreeBuilder.createPackageNode();
        this.rootPkgNode.symbol = symTable.rootPkgSymbol;
    }

    public BPackageSymbol definePackage(BLangPackage pkgNode) {
        populatePackageNode(pkgNode);

        defineNode(pkgNode, null);
        return pkgNode.symbol;
    }

    public void defineNode(BLangNode node, SymbolEnv env) {
        SymbolEnv prevEnv = this.env;
        this.env = env;
        node.accept(this);
        this.env = prevEnv;
    }


    // Visitor methods

    @Override
    public void visit(BLangPackage pkgNode) {
        if (pkgNode.completedPhases.contains(CompilerPhase.DEFINE)) {
            return;
        }
        // Create PackageSymbol.
        BPackageSymbol pSymbol = createPackageSymbol(pkgNode);
        SymbolEnv pkgEnv = SymbolEnv.createPkgEnv(pkgNode, pSymbol.scope);
        packageEnvs.put(pSymbol, pkgEnv);

        // visit the package node recursively and define all package level symbols.
        // And maintain a list of created package symbols.
        pkgNode.imports.forEach(importNode -> defineNode(importNode, pkgEnv));

        // Define struct nodes.
        pkgNode.structs.forEach(struct -> defineNode(struct, pkgEnv));

        // Define connector nodes.
        pkgNode.connectors.forEach(con -> defineNode(con, pkgEnv));

        // Define service and resource nodes.
        pkgNode.services.forEach(service -> defineNode(service, pkgEnv));

        // Define struct field nodes.
        defineStructFields(pkgNode.structs, pkgEnv);

        // Define connector action nodes.
        defineConnectorMembers(pkgNode.connectors, pkgEnv);

        // Define function nodes.
        pkgNode.functions.forEach(func -> defineNode(func, pkgEnv));

        // Define service resource nodes.
        defineServiceMembers(pkgNode.services, pkgEnv);

        // Define annotation nodes.
        pkgNode.annotations.forEach(annot -> defineNode(annot, pkgEnv));

        resolveAnnotationAttributeTypes(pkgNode.annotations, pkgEnv);

        pkgNode.globalVars.forEach(var -> defineNode(var, pkgEnv));

        definePackageInitFunction(pkgNode, pkgEnv);
        pkgNode.completedPhases.add(CompilerPhase.DEFINE);
    }

    private void resolveAnnotationAttributeTypes(List<BLangAnnotation> annotations, SymbolEnv pkgEnv) {
        annotations.forEach(annotation -> {
            annotation.attributes.forEach(attribute -> {
                SymbolEnv annotationEnv = SymbolEnv.createAnnotationEnv(annotation, annotation.symbol.scope, pkgEnv);
                BType actualType = this.symResolver.resolveTypeNode(attribute.typeNode, annotationEnv);
                attribute.symbol.type = actualType;
            });
        });
    }

    public void visit(BLangAnnotation annotationNode) {
        BSymbol annotationSymbol = Symbols.createAnnotationSymbol(Flags.asMask(annotationNode.flagSet), names.
                fromIdNode(annotationNode.name), env.enclPkg.symbol.pkgID, null, env.scope.owner);
        annotationSymbol.type = new BAnnotationType((BAnnotationSymbol) annotationSymbol);
        annotationNode.attachmentPoints.forEach(point ->
                ((BAnnotationSymbol) annotationSymbol).attachmentPoints.add(point));
        annotationNode.symbol = annotationSymbol;
        defineSymbol(annotationNode.pos, annotationSymbol);
        SymbolEnv annotationEnv = SymbolEnv.createAnnotationEnv(annotationNode, annotationSymbol.scope, env);
        annotationNode.attributes.forEach(att -> this.defineNode(att, annotationEnv));
    }

    public void visit(BLangAnnotAttribute annotationAttribute) {
        BAnnotationAttributeSymbol annotationAttributeSymbol = Symbols.createAnnotationAttributeSymbol(names.
                        fromIdNode(annotationAttribute.name), env.enclPkg.symbol.pkgID,
                null, env.scope.owner);
        annotationAttributeSymbol.expr = annotationAttribute.expr;
        annotationAttribute.symbol = annotationAttributeSymbol;
        ((BAnnotationSymbol) env.scope.owner).attributes.add(annotationAttributeSymbol);
        defineSymbol(annotationAttribute.pos, annotationAttributeSymbol);
    }

    @Override
    public void visit(BLangImportPackage importPkgNode) {
        // Create import package symbol
        BPackageSymbol pkgSymbol = pkgLoader.loadPackageSymbol(importPkgNode.pkgNameComps, importPkgNode.version);
        importPkgNode.symbol = pkgSymbol;
        this.env.scope.define(names.fromIdNode(importPkgNode.alias), pkgSymbol);
    }

    @Override
    public void visit(BLangXMLNS xmlnsNode) {
        String nsURI = (String) ((BLangLiteral) xmlnsNode.namespaceURI).value;

        if (!xmlnsNode.prefix.value.isEmpty() && nsURI.isEmpty()) {
            dlog.error(xmlnsNode.pos, DiagnosticCode.INVALID_NAMESPACE_DECLARATION, xmlnsNode.prefix);
        }

        BXMLNSSymbol xmlnsSymbol = Symbols.createXMLNSSymbol(names.fromIdNode(xmlnsNode.prefix), nsURI,
                env.enclPkg.symbol.pkgID, env.scope.owner);
        xmlnsNode.symbol = xmlnsSymbol;

        // First check for package-imports with the same alias.
        // Here we do not check for owner equality, since package import is always at the package
        // level, but the namespace declaration can be at any level.
        BSymbol foundSym = symResolver.lookupSymbol(env, xmlnsSymbol.name, SymTag.PACKAGE);
        if (foundSym != symTable.notFoundSymbol) {
            dlog.error(xmlnsNode.pos, DiagnosticCode.REDECLARED_SYMBOL, xmlnsSymbol.name);
            return;
        }

        // Define it in the enclosing scope. Here we check for the owner equality,
        // to support overriding of namespace declarations defined at package level.
        defineSymbol(xmlnsNode.pos, xmlnsSymbol);
    }

    public void visit(BLangXMLNSStatement xmlnsStmtNode) {
        defineNode(xmlnsStmtNode.xmlnsDecl, env);
    }

    @Override
    public void visit(BLangStruct structNode) {
        BSymbol structSymbol = Symbols.createStructSymbol(Flags.asMask(structNode.flagSet),
                names.fromIdNode(structNode.name), env.enclPkg.symbol.pkgID, null, env.scope.owner);
        structNode.symbol = structSymbol;
        defineSymbol(structNode.pos, structSymbol);

        // Create struct type
        structNode.symbol.type = new BStructType((BTypeSymbol) structNode.symbol, new ArrayList<>());
        defineBinaryOperator(OperatorKind.EQUAL, structSymbol.type, symTable.nullType, symTable.booleanType,
                InstructionCodes.REQ);
        defineBinaryOperator(OperatorKind.EQUAL, symTable.nullType, structSymbol.type, symTable.booleanType,
                InstructionCodes.REQ);
        defineBinaryOperator(OperatorKind.NOT_EQUAL, structSymbol.type, symTable.nullType, symTable.booleanType,
                InstructionCodes.RNE);
        defineBinaryOperator(OperatorKind.NOT_EQUAL, symTable.nullType, structSymbol.type, symTable.booleanType,
                InstructionCodes.RNE);
    }

    @Override
    public void visit(BLangWorker workerNode) {
        BInvokableSymbol workerSymbol = Symbols.createWorkerSymbol(Flags.asMask(workerNode.flagSet),
                names.fromIdNode(workerNode.name), env.enclPkg.symbol.pkgID, null, env.scope.owner);
        workerNode.symbol = workerSymbol;
        defineSymbolWithCurrentEnvOwner(workerNode.pos, workerSymbol);
    }

    @Override
    public void visit(BLangConnector connectorNode) {
        BTypeSymbol conSymbol = Symbols.createConnectorSymbol(Flags.asMask(connectorNode.flagSet),
                names.fromIdNode(connectorNode.name), env.enclPkg.symbol.pkgID, null, env.scope.owner);
        connectorNode.symbol = conSymbol;
        defineSymbol(connectorNode.pos, conSymbol);
        SymbolEnv connectorEnv = SymbolEnv.createConnectorEnv(connectorNode, conSymbol.scope, env);
        defineConnectorSymbolParams(connectorNode, conSymbol, connectorEnv);
        defineBinaryOperator(OperatorKind.EQUAL, conSymbol.type, symTable.nullType, symTable.booleanType,
                InstructionCodes.REQ);
        defineBinaryOperator(OperatorKind.EQUAL, symTable.nullType, conSymbol.type, symTable.booleanType,
                InstructionCodes.REQ);
        defineBinaryOperator(OperatorKind.NOT_EQUAL, conSymbol.type, symTable.nullType, symTable.booleanType,
                InstructionCodes.RNE);
        defineBinaryOperator(OperatorKind.NOT_EQUAL, symTable.nullType, conSymbol.type, symTable.booleanType,
                InstructionCodes.RNE);
    }

    @Override
    public void visit(BLangService serviceNode) {
        BSymbol serviceSymbol = Symbols.createServiceSymbol(Flags.asMask(serviceNode.flagSet),
                names.fromIdNode(serviceNode.name), env.enclPkg.symbol.pkgID, null, env.scope.owner);
        serviceNode.symbol = serviceSymbol;
        defineSymbol(serviceNode.pos, serviceSymbol);
    }

    @Override
    public void visit(BLangFunction funcNode) {
        validateFuncReceiver(funcNode);
        BInvokableSymbol funcSymbol = Symbols.createFunctionSymbol(Flags.asMask(funcNode.flagSet),
                getFuncSymbolName(funcNode), env.enclPkg.symbol.pkgID, null, env.scope.owner);
        SymbolEnv invokableEnv = SymbolEnv.createFunctionEnv(funcNode, funcSymbol.scope, env);
        defineInvokableSymbol(funcNode, funcSymbol, invokableEnv);

        // Define function receiver if any.
        if (funcNode.receiver != null) {
            // Check whether there exists a struct field with the same name as the function name.
            BTypeSymbol structSymbol = funcNode.receiver.type.tsymbol;
            BSymbol symbol = symResolver.lookupMemberSymbol(funcNode.receiver.pos, structSymbol.scope, invokableEnv,
                    names.fromIdNode(funcNode.name), SymTag.VARIABLE);
            if (symbol != symTable.notFoundSymbol) {
                dlog.error(funcNode.pos, DiagnosticCode.STRUCT_FIELD_AND_FUNC_WITH_SAME_NAME,
                        funcNode.name.value, funcNode.receiver.type.toString());
            }

            defineNode(funcNode.receiver, invokableEnv);
            funcSymbol.receiverSymbol = funcNode.receiver.symbol;
            ((BInvokableType) funcSymbol.type).receiverType = funcNode.receiver.symbol.type;
        }
    }

    @Override
    public void visit(BLangAction actionNode) {
        BInvokableSymbol actionSymbol = Symbols
                .createActionSymbol(Flags.asMask(actionNode.flagSet), names.fromIdNode(actionNode.name),
                        env.enclPkg.symbol.pkgID, null, env.scope.owner);
        SymbolEnv invokableEnv = SymbolEnv.createResourceActionSymbolEnv(actionNode, actionSymbol.scope, env);
        defineInvokableSymbol(actionNode, actionSymbol, invokableEnv);

        //TODO check below as it create a new symbol for the connector
        BVarSymbol varSymbol = new BVarSymbol(Flags.asMask(EnumSet.noneOf(Flag.class)),
                names.fromIdNode((BLangIdentifier) createIdentifier(Names.CONNECTOR.getValue())),
                env.enclPkg.symbol.pkgID, actionSymbol.owner.type, invokableEnv.scope.owner);

        actionSymbol.receiverSymbol = varSymbol;
        ((BInvokableType) actionSymbol.type).receiverType = varSymbol.type;
    }

    @Override
    public void visit(BLangResource resourceNode) {
        BInvokableSymbol resourceSymbol = Symbols
                .createResourceSymbol(Flags.asMask(resourceNode.flagSet), names.fromIdNode(resourceNode.name),
                        env.enclPkg.symbol.pkgID, null, env.scope.owner);
        SymbolEnv invokableEnv = SymbolEnv.createResourceActionSymbolEnv(resourceNode, resourceSymbol.scope, env);
        defineInvokableSymbol(resourceNode, resourceSymbol, invokableEnv);
    }

    @Override
    public void visit(BLangVariable varNode) {
        // assign the type to var type node
        BType varType = symResolver.resolveTypeNode(varNode.typeNode, env);
        varNode.type = varType;

        Name varName = names.fromIdNode(varNode.name);
        if (varName == Names.EMPTY) {
            // This is a variable created for a return type
            // e.g. function foo() (int);
            return;
        }

        varNode.symbol = defineVarSymbol(varNode.pos, varNode.flagSet, varType, varName, env);
    }

    public void visit(BLangXMLAttribute bLangXMLAttribute) {
        if (!(bLangXMLAttribute.name.getKind() == NodeKind.XML_QNAME)) {
            return;
        }

        BLangXMLQName qname = (BLangXMLQName) bLangXMLAttribute.name;

        // If the attribute is not an in-line namespace declaration, check for duplicate attributes.
        // If no duplicates, then define this attribute symbol.
        if (!bLangXMLAttribute.isNamespaceDeclr) {
            BXMLAttributeSymbol attrSymbol = new BXMLAttributeSymbol(qname.localname.value, qname.namespaceURI,
                    env.enclPkg.symbol.pkgID, env.scope.owner);
            if (symResolver.checkForUniqueMemberSymbol(bLangXMLAttribute.pos, env, attrSymbol)) {
                env.scope.define(attrSymbol.name, attrSymbol);
                bLangXMLAttribute.symbol = attrSymbol;
            }
            return;
        }

        List<BLangExpression> exprs = bLangXMLAttribute.value.textFragments;
        String nsURI = null;

        // We reach here if the attribute is an in-line namesapce declaration.
        // Get the namespace URI, only if it is statically defined. Then define the namespace symbol.
        // This namespace URI is later used by the attributes, when they lookup for duplicate attributes.
        // TODO: find a better way to get the statically defined URI.
        if (exprs.size() == 1 && exprs.get(0).getKind() == NodeKind.LITERAL) {
            nsURI = (String) ((BLangLiteral) exprs.get(0)).value;
        }

        String symbolName = qname.localname.value;
        if (symbolName.equals(XMLConstants.XMLNS_ATTRIBUTE)) {
            symbolName = XMLConstants.DEFAULT_NS_PREFIX;
        }
        BXMLNSSymbol xmlnsSymbol =
                new BXMLNSSymbol(names.fromString(symbolName), nsURI, env.enclPkg.symbol.pkgID, env.scope.owner);
        if (symResolver.checkForUniqueMemberSymbol(bLangXMLAttribute.pos, env, xmlnsSymbol)) {
            env.scope.define(xmlnsSymbol.name, xmlnsSymbol);
            bLangXMLAttribute.symbol = xmlnsSymbol;
        }
    }

    // Private methods

    private BPackageSymbol createPackageSymbol(BLangPackage pkgNode) {
        BPackageSymbol pSymbol;
        if (pkgNode.pkgDecl == null) {
            pSymbol = new BPackageSymbol(PackageID.DEFAULT, symTable.rootPkgSymbol);
        } else {
            PackageID pkgID = NodeUtils.getPackageID(names, pkgNode.pkgDecl.pkgNameComps, pkgNode.pkgDecl.version);
            pSymbol = new BPackageSymbol(pkgID, symTable.rootPkgSymbol);
        }
        pkgNode.symbol = pSymbol;
        if (Names.BUILTIN_PACKAGE.value.equals(pSymbol.name.value) ||
                Names.BUILTIN_PACKAGE_CORE.value.equals(pSymbol.name.value)) {
            pSymbol.scope = symTable.rootScope;
        } else {
            pSymbol.scope = new Scope(pSymbol);
        }
        return pSymbol;
    }

    /**
     * Visit each compilation unit (.bal file) and add each top-level node
     * in the compilation unit to the package node.
     *
     * @param pkgNode current package node
     */
    private void populatePackageNode(BLangPackage pkgNode) {
        List<BLangCompilationUnit> compUnits = pkgNode.getCompilationUnits();
        compUnits.forEach(compUnit -> populateCompilationUnit(pkgNode, compUnit));
    }

    /**
     * Visit each top-level node and add it to the package node.
     *
     * @param pkgNode  current package node
     * @param compUnit current compilation unit
     */
    private void populateCompilationUnit(BLangPackage pkgNode, BLangCompilationUnit compUnit) {
        // TODO Check whether package in 'compUnit' is equal to the package in 'pkgNode'

        // TODO If the pkgID is null, then assign an unnamed package/default package.
        compUnit.getTopLevelNodes().forEach(node -> addTopLevelNode(pkgNode, node));
    }

    private void addTopLevelNode(BLangPackage pkgNode, TopLevelNode node) {
        NodeKind kind = node.getKind();

        // Here we keep all the top-level nodes of a compilation unit (aka file) in exact same
        // order as they appear in the compilation unit. This list contains all the top-level
        // nodes of all the compilation units grouped by the compilation unit.
        // This allows other compiler phases to visit top-level nodes in the exact same order
        // as they appear in compilation units. This is required for error reporting.
        if (kind != NodeKind.PACKAGE_DECLARATION && kind != IMPORT) {
            pkgNode.topLevelNodes.add(node);
        }

        switch (kind) {
            case PACKAGE_DECLARATION:
                // TODO verify the rules..
                pkgNode.pkgDecl = (BLangPackageDeclaration) node;
                break;
            case IMPORT:
                // TODO Verify the rules..
                // TODO Check whether the same package alias (if any) has been used for the same import
                // TODO The version of an import package can be specified only once for a package
                if (!pkgNode.imports.contains(node)) {
                    pkgNode.imports.add((BLangImportPackage) node);
                }
                break;
            case FUNCTION:
                pkgNode.functions.add((BLangFunction) node);
                break;
            case STRUCT:
                pkgNode.structs.add((BLangStruct) node);
                break;
            case CONNECTOR:
                pkgNode.connectors.add((BLangConnector) node);
                break;
            case SERVICE:
                pkgNode.services.add((BLangService) node);
                break;
            case VARIABLE:
                pkgNode.globalVars.add((BLangVariable) node);
                // TODO There are two kinds of package level variables, constant and regular variables.
                break;
            case ANNOTATION:
                // TODO
                pkgNode.annotations.add((BLangAnnotation) node);
                break;
            case XMLNS:
                pkgNode.xmlnsList.add((BLangXMLNS) node);
                break;
        }
    }

    private void defineStructFields(List<BLangStruct> structNodes, SymbolEnv pkgEnv) {
        structNodes.forEach(struct -> {
            // Create struct type
            SymbolEnv structEnv = SymbolEnv.createPkgLevelSymbolEnv(struct, struct.symbol.scope, pkgEnv);
            BStructType structType = (BStructType) struct.symbol.type;
            structType.fields = struct.fields.stream()
                    .peek(field -> field.flagSet.add(Flag.PUBLIC))
                    .peek(field -> defineNode(field, structEnv))
                    .map(field -> new BStructField(names.fromIdNode(field.name), field.type))
                    .collect(Collectors.toList());
        });
    }

    private void defineConnectorMembers(List<BLangConnector> connectors, SymbolEnv pkgEnv) {
        connectors.forEach(connector -> {
            SymbolEnv conEnv = SymbolEnv.createConnectorEnv(connector, connector.symbol.scope, pkgEnv);
            connector.varDefs.forEach(varDef -> defineNode(varDef.var, conEnv));
            defineConnectorInitFunction(connector, conEnv);
            connector.actions.stream()
                    .peek(action -> action.flagSet.add(Flag.PUBLIC))
                    .forEach(action -> defineNode(action, conEnv));
        });
    }

    private void defineServiceMembers(List<BLangService> services, SymbolEnv pkgEnv) {
        services.forEach(service -> {
            SymbolEnv serviceEnv = SymbolEnv.createServiceEnv(service, service.symbol.scope, pkgEnv);
            service.vars.forEach(varDef -> defineNode(varDef.var, serviceEnv));
            defineServiceInitFunction(service, serviceEnv);
            service.resources.stream()
                    .peek(action -> action.flagSet.add(Flag.PUBLIC))
                    .forEach(resource -> defineNode(resource, serviceEnv));
        });
    }

    private void defineInvokableSymbol(BLangInvokableNode invokableNode, BInvokableSymbol funcSymbol,
                                       SymbolEnv invokableEnv) {
        invokableNode.symbol = funcSymbol;
        defineSymbol(invokableNode.pos, funcSymbol);
        invokableEnv.scope = funcSymbol.scope;
        defineInvokableSymbolParams(invokableNode, funcSymbol, invokableEnv);
    }

    private void defineInvokableSymbolParams(BLangInvokableNode invokableNode, BInvokableSymbol symbol,
                                             SymbolEnv invokableEnv) {
        List<BVarSymbol> paramSymbols =
                invokableNode.params.stream()
                        .peek(varNode -> defineNode(varNode, invokableEnv))
                        .map(varNode -> varNode.symbol)
                        .collect(Collectors.toList());

        List<BVarSymbol> retParamSymbols =
                invokableNode.retParams.stream()
                        .peek(varNode -> defineNode(varNode, invokableEnv))
                        .filter(varNode -> varNode.symbol != null)
                        .map(varNode -> varNode.symbol)
                        .collect(Collectors.toList());

        symbol.params = paramSymbols;
        symbol.retParams = retParamSymbols;

        // Create function type
        List<BType> paramTypes = paramSymbols.stream()
                .map(paramSym -> paramSym.type)
                .collect(Collectors.toList());
        List<BType> retTypes = invokableNode.retParams.stream()
                .map(varNode -> varNode.typeNode.type)
                .collect(Collectors.toList());

        symbol.type = new BInvokableType(paramTypes, retTypes, null);
    }

    private void defineConnectorSymbolParams(BLangConnector connectorNode, BTypeSymbol symbol,
                                             SymbolEnv connectorEnv) {
        List<BVarSymbol> paramSymbols =
                connectorNode.params.stream()
                        .peek(varNode -> defineNode(varNode, connectorEnv))
                        .map(varNode -> varNode.symbol)
                        .collect(Collectors.toList());

        symbol.params = paramSymbols;

        // Create connector type
        List<BType> paramTypes = paramSymbols.stream()
                .map(paramSym -> paramSym.type)
                .collect(Collectors.toList());

        symbol.type = new BConnectorType(paramTypes, symbol);
    }

    private void defineSymbol(DiagnosticPos pos, BSymbol symbol) {
        symbol.scope = new Scope(symbol);
        if (symResolver.checkForUniqueSymbol(pos, env, symbol)) {
            env.scope.define(symbol.name, symbol);
        }
    }

    private void defineSymbolWithCurrentEnvOwner(DiagnosticPos pos, BSymbol symbol) {
        symbol.scope = new Scope(env.scope.owner);
        if (symResolver.checkForUniqueSymbol(pos, env, symbol)) {
            env.scope.define(symbol.name, symbol);
        }
    }

    private void defineBinaryOperator(OperatorKind kind,
                                      BType lhsType,
                                      BType rhsType,
                                      BType retType,
                                      int opcode) {
        List<BType> paramTypes = Lists.of(lhsType, rhsType);
        List<BType> retTypes = Lists.of(retType);
        defineOperator(names.fromString(kind.value()), paramTypes, retTypes, opcode);
    }

    private void defineOperator(Name name,
                                List<BType> paramTypes,
                                List<BType> retTypes,
                                int opcode) {
        BInvokableType opType = new BInvokableType(paramTypes, retTypes, null);
        BOperatorSymbol symbol = new BOperatorSymbol(name, env.enclPkg.symbol.pkgID, opType, env.enclPkg.symbol,
                opcode);
        env.enclPkg.symbol.scope.define(symbol.name, symbol);
    }

    public BVarSymbol defineVarSymbol(DiagnosticPos pos, Set<Flag> flagSet, BType varType, Name varName,
                                      SymbolEnv env) {
        // Create variable symbol
        Scope enclScope = env.scope;
        BVarSymbol varSymbol = new BVarSymbol(Flags.asMask(flagSet), varName,
                env.enclPkg.symbol.pkgID, varType, enclScope.owner);

        // Add it to the enclosing scope
        // Find duplicates
        if (symResolver.checkForUniqueSymbol(pos, env, varSymbol)) {
            enclScope.define(varSymbol.name, varSymbol);
        }
        return varSymbol;
    }

    private void defineConnectorInitFunction(BLangConnector connector, SymbolEnv conEnv) {
        BLangFunction initFunction = createInitFunction(connector.pos, connector.getName().getValue());
        //Add connector as a parameter to the init function
        BLangVariable param = (BLangVariable) TreeBuilder.createVariableNode();
        param.pos = connector.pos;
        param.setName(this.createIdentifier(Names.CONNECTOR.getValue()));
        BLangUserDefinedType connectorType = (BLangUserDefinedType) TreeBuilder.createUserDefinedTypeNode();
        connectorType.pos = connector.pos;
        connectorType.typeName = connector.name;
        connectorType.pkgAlias = (BLangIdentifier) TreeBuilder.createIdentifierNode();
        param.setTypeNode(connectorType);
        initFunction.addParameter(param);
        //Add connector level variables to the init function
        connector.varDefs.stream().filter(f -> f.var.expr != null)
                .forEachOrdered(v -> initFunction.body.addStatement(createAssignmentStmt(v.var)));

        addInitReturnStatement(initFunction.body);
        connector.initFunction = initFunction;

        BLangAction initAction = createNativeInitAction(connector.pos);
        connector.initAction = initAction;

        defineNode(connector.initFunction, conEnv);
        defineNode(connector.initAction, conEnv);
        connector.symbol.initFunctionSymbol = connector.initFunction.symbol;
    }

    private void defineServiceInitFunction(BLangService service, SymbolEnv conEnv) {
        BLangFunction initFunction = createInitFunction(service.pos, service.getName().getValue());
        //Add service level variables to the init function
        service.vars.stream().filter(f -> f.var.expr != null)
                .forEachOrdered(v -> initFunction.body.addStatement(createAssignmentStmt(v.var)));

        addInitReturnStatement(initFunction.body);
        service.initFunction = initFunction;
        defineNode(service.initFunction, conEnv);
//        service.symbol.initFunctionSymbol = service.initFunction.symbol;
    }

    private BLangAssignment createAssignmentStmt(BLangVariable variable) {
        BLangAssignment assignmentStmt = (BLangAssignment) TreeBuilder.createAssignmentNode();
        assignmentStmt.expr = variable.expr;
        assignmentStmt.pos = variable.pos;
        BLangSimpleVarRef varRef = (BLangSimpleVarRef) TreeBuilder
                .createSimpleVariableReferenceNode();
        varRef.pos = variable.pos;
        varRef.variableName = variable.name;
        varRef.pkgAlias = (BLangIdentifier) TreeBuilder.createIdentifierNode();
        assignmentStmt.addVariable(varRef);
        return assignmentStmt;
    }

    private BLangExpressionStmt createInitFunctionInvocationStatemt(BLangImportPackage importPackage, SymbolEnv env) {
        BLangInvocation invocationNode = (BLangInvocation) TreeBuilder.createInvocationNode();
        invocationNode.pos = importPackage.pos;
        invocationNode.addWS(importPackage.getWS());
        BPackageSymbol pkgSymbol = (BPackageSymbol) symResolver
                .resolvePkgSymbol(importPackage.pos, env, names.fromIdNode(importPackage.alias));
        BLangIdentifier funcName = (BLangIdentifier) TreeBuilder.createIdentifierNode();
        funcName.value = pkgSymbol.initFunctionSymbol.name.value;
        invocationNode.name = funcName;
        invocationNode.pkgAlias = importPackage.alias;

        BLangExpressionStmt exprStmt = (BLangExpressionStmt) TreeBuilder.createExpressionStatementNode();
        exprStmt.pos = importPackage.pos;
        exprStmt.addWS(importPackage.getWS());
        exprStmt.expr = invocationNode;
        return exprStmt;
    }

    private void definePackageInitFunction(BLangPackage pkgNode, SymbolEnv env) {
        BLangFunction initFunction = createInitFunction(pkgNode.pos, pkgNode.symbol.getName().getValue());

<<<<<<< HEAD
        pkgNode.imports.forEach(i -> initFunction.body.addStatement(createInitFunctionInvocationStatemt(i, env)));

        // Add namespace declarations to the init function
        for (BLangXMLNS xmlns : pkgNode.xmlnsList) {
=======
        // Add package level namespace declarations to the init function
        pkgNode.xmlnsList.forEach(xmlns -> {
>>>>>>> 1df85b3a
            initFunction.body.addStatement(createNamespaceDeclrStatement(xmlns));
        });

        //Add global variables to the init function
        pkgNode.globalVars.stream().filter(f -> f.expr != null)
                .forEachOrdered(v -> initFunction.body.addStatement(createAssignmentStmt(v)));

        addInitReturnStatement(initFunction.body);
        pkgNode.initFunction = initFunction;
        defineNode(pkgNode.initFunction, env);
        pkgNode.symbol.initFunctionSymbol = pkgNode.initFunction.symbol;
    }

    private BLangFunction createInitFunction(DiagnosticPos pos, String name) {
        BLangFunction initFunction = (BLangFunction) TreeBuilder.createFunctionNode();
        initFunction.setName(createIdentifier(name + Names.INIT_FUNCTION_SUFFIX.getValue()));
        initFunction.flagSet = EnumSet.of(Flag.PUBLIC);
        initFunction.pos = pos;
        //Create body of the init function
        BLangBlockStmt body = (BLangBlockStmt) TreeBuilder.createBlockNode();
        body.pos = pos;
        initFunction.setBody(body);
        return initFunction;
    }

    private BLangAction createNativeInitAction(DiagnosticPos pos) {
        BLangAction initAction = (BLangAction) TreeBuilder.createActionNode();
        initAction.setName(createIdentifier(Names.INIT_ACTION_SUFFIX.getValue()));
        initAction.flagSet = EnumSet.of(Flag.NATIVE, Flag.PUBLIC);
        initAction.pos = pos;
        return initAction;
    }

    private IdentifierNode createIdentifier(String value) {
        IdentifierNode node = TreeBuilder.createIdentifierNode();
        if (value != null) {
            node.setValue(value);
        }
        return node;
    }

    private void addInitReturnStatement(BLangBlockStmt bLangBlockStmt) {
        //Add return statement to the init function
        BLangReturn returnStmt = (BLangReturn) TreeBuilder.createReturnNode();
        returnStmt.pos = bLangBlockStmt.pos;
        bLangBlockStmt.addStatement(returnStmt);
    }

    private BLangXMLNSStatement createNamespaceDeclrStatement(BLangXMLNS xmlns) {
        BLangXMLNSStatement xmlnsStmt = (BLangXMLNSStatement) TreeBuilder.createXMLNSDeclrStatementNode();
        xmlnsStmt.xmlnsDecl = xmlns;
        xmlnsStmt.pos = xmlns.pos;
        return xmlnsStmt;
    }

    private void validateFuncReceiver(BLangFunction funcNode) {
        if (funcNode.receiver == null) {
            return;
        }

        BType varType = symResolver.resolveTypeNode(funcNode.receiver.typeNode, env);
        funcNode.receiver.type = varType;
        if (varType.tag == TypeTags.ERROR) {
            return;
        }

        if (varType.tag != TypeTags.STRUCT) {
            dlog.error(funcNode.receiver.pos, DiagnosticCode.FUNC_DEFINED_ON_NON_STRUCT_TYPE,
                    funcNode.name.value, varType.toString());
            return;
        }

        if (this.env.enclPkg.symbol.pkgID != varType.tsymbol.pkgID) {
            dlog.error(funcNode.receiver.pos, DiagnosticCode.FUNC_DEFINED_ON_NON_LOCAL_STRUCT_TYPE,
                    funcNode.name.value, varType.toString());
        }
    }

    private Name getFuncSymbolName(BLangFunction funcNode) {
        if (funcNode.receiver != null) {
            return names.fromString(funcNode.receiver.type + "." + funcNode.name.value);
        }
        return names.fromIdNode(funcNode.name);
    }
}<|MERGE_RESOLUTION|>--- conflicted
+++ resolved
@@ -744,16 +744,11 @@
 
     private void definePackageInitFunction(BLangPackage pkgNode, SymbolEnv env) {
         BLangFunction initFunction = createInitFunction(pkgNode.pos, pkgNode.symbol.getName().getValue());
-
-<<<<<<< HEAD
+        //Add child package init function invocation stmts
         pkgNode.imports.forEach(i -> initFunction.body.addStatement(createInitFunctionInvocationStatemt(i, env)));
 
-        // Add namespace declarations to the init function
-        for (BLangXMLNS xmlns : pkgNode.xmlnsList) {
-=======
         // Add package level namespace declarations to the init function
         pkgNode.xmlnsList.forEach(xmlns -> {
->>>>>>> 1df85b3a
             initFunction.body.addStatement(createNamespaceDeclrStatement(xmlns));
         });
 
