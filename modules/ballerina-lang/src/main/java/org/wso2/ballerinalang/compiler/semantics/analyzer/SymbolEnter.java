--- conflicted
+++ resolved
@@ -173,41 +173,30 @@
         // Define function nodes.
         pkgNode.functions.forEach(func -> defineNode(func, pkgEnv));
 
-<<<<<<< HEAD
+        // Define service and resource nodes.
+        defineServices(pkgNode.services, pkgEnv);
+
         // Define annotation nodes.
         pkgNode.annotations.forEach(annot -> defineNode(annot, pkgEnv));
 
-        // Define service nodes.
-
-        // Define resource nodes.
-
-        // Define struct field nodes.
-        defineStructFields(pkgNode.structs, pkgEnv);
-=======
-        // Define service and resource nodes.
-        defineServices(pkgNode.services, pkgEnv);
->>>>>>> 7c0bcae6
-
         pkgNode.globalVars.forEach(var -> defineNode(var, pkgEnv));
 
         definePackageInitFunction(pkgNode, pkgEnv);
-
-
     }
 
     public void visit(BLangAnnotation annotationNode) {
         BSymbol annotationSymbol = Symbols.createAnnotationSymbol(names.
-                fromIdNode(annotationNode.name), null, env.scope.owner);
-        annotationSymbol.type = new BAnnotationType((BAnnotationSymbol)annotationSymbol);
+                fromIdNode(annotationNode.name), env.enclPkg.symbol.pkgID, null, env.scope.owner);
+        annotationSymbol.type = new BAnnotationType((BAnnotationSymbol) annotationSymbol);
         annotationNode.attachmentPoints.forEach(point ->
-                ((BAnnotationSymbol)annotationSymbol).attachmentPoints.add(point));
+                ((BAnnotationSymbol) annotationSymbol).attachmentPoints.add(point));
         annotationNode.symbol = annotationSymbol;
         defineSymbol(annotationNode.pos, annotationSymbol);
     }
 
     public void visit(BLangAnnotAttribute annotationAttribute) {
         BSymbol annotationAttributeSymbol = Symbols.createAnnotationAttributeSymbol(names.
-                fromIdNode(annotationAttribute.name), annotationAttribute.type, env.scope.owner);
+                fromIdNode(annotationAttribute.name), env.enclPkg.symbol.pkgID, annotationAttribute.type, env.scope.owner);
         ((BAnnotationAttributeSymbol) annotationAttributeSymbol).expr = annotationAttribute.expr;
         annotationAttribute.symbol = annotationAttributeSymbol;
         ((BAnnotationSymbol) env.scope.owner).attributes.add((BAnnotationAttributeSymbol) annotationAttributeSymbol);
@@ -238,7 +227,7 @@
     public void visit(BLangXMLNSStatement xmlnsStmtNode) {
         defineNode(xmlnsStmtNode.xmlnsDecl, env);
     }
-    
+
     @Override
     public void visit(BLangStruct structNode) {
         BSymbol structSymbol = Symbols.createStructSymbol(Flags.asMask(structNode.flagSet),
@@ -604,7 +593,7 @@
         for (BLangVariable variable : pkgNode.getGlobalVariables()) {
             initFunction.body.addStatement(createVariableDefStatement(variable.pos, variable));
         }
-        
+
         addInitReturnStatement(initFunction.body);
         pkgNode.initFunction = initFunction;
         defineNode(pkgNode.initFunction, env);
@@ -649,7 +638,7 @@
         xmlnsStmt.pos = xmlns.pos;
         return xmlnsStmt;
     }
-  
+
     private void validateFuncReceiver(BLangFunction funcNode) {
         if (funcNode.receiver == null) {
             return;
