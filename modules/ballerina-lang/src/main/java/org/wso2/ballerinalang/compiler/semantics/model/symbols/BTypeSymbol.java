/*
*  Copyright (c) 2017, WSO2 Inc. (http://www.wso2.org) All Rights Reserved.
*
*  WSO2 Inc. licenses this file to you under the Apache License,
*  Version 2.0 (the "License"); you may not use this file except
*  in compliance with the License.
*  You may obtain a copy of the License at
*
*    http://www.apache.org/licenses/LICENSE-2.0
*
*  Unless required by applicable law or agreed to in writing,
*  software distributed under the License is distributed on an
*  "AS IS" BASIS, WITHOUT WARRANTIES OR CONDITIONS OF ANY
*  KIND, either express or implied.  See the License for the
*  specific language governing permissions and limitations
*  under the License.
*/
package org.wso2.ballerinalang.compiler.semantics.model.symbols;

import org.ballerinalang.model.elements.PackageID;
import org.ballerinalang.model.symbols.TypeSymbol;
import org.wso2.ballerinalang.compiler.semantics.model.types.BType;
import org.wso2.ballerinalang.compiler.util.Name;

import java.util.List;

/**
 * @since 0.94
 */
public class BTypeSymbol extends BSymbol implements TypeSymbol {

<<<<<<< HEAD
    public List<BVarSymbol> params;
    public BInvokableSymbol initFunction;

    public BTypeSymbol(int kind, int flags, Name name, BType type, BSymbol owner) {
        super(kind, flags, name, type, owner);
=======
    public BTypeSymbol(int kind, int flags, Name name, PackageID pkgID, BType type, BSymbol owner) {
        super(kind, flags, name, pkgID, type, owner);
>>>>>>> 9d971848
    }
}<|MERGE_RESOLUTION|>--- conflicted
+++ resolved
@@ -29,15 +29,10 @@
  */
 public class BTypeSymbol extends BSymbol implements TypeSymbol {
 
-<<<<<<< HEAD
     public List<BVarSymbol> params;
     public BInvokableSymbol initFunction;
 
-    public BTypeSymbol(int kind, int flags, Name name, BType type, BSymbol owner) {
-        super(kind, flags, name, type, owner);
-=======
     public BTypeSymbol(int kind, int flags, Name name, PackageID pkgID, BType type, BSymbol owner) {
         super(kind, flags, name, pkgID, type, owner);
->>>>>>> 9d971848
     }
 }