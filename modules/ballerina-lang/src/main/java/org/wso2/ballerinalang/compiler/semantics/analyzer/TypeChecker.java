--- conflicted
+++ resolved
@@ -53,7 +53,7 @@
 import org.wso2.ballerinalang.compiler.tree.expressions.BLangTypeCastExpr;
 import org.wso2.ballerinalang.compiler.tree.expressions.BLangTypeConversionExpr;
 import org.wso2.ballerinalang.compiler.tree.expressions.BLangUnaryExpr;
-<<<<<<< HEAD
+import org.wso2.ballerinalang.compiler.tree.expressions.BLangVariableReference;
 import org.wso2.ballerinalang.compiler.tree.expressions.BLangXMLAttribute;
 import org.wso2.ballerinalang.compiler.tree.expressions.BLangXMLCommentLiteral;
 import org.wso2.ballerinalang.compiler.tree.expressions.BLangXMLElementLiteral;
@@ -61,9 +61,6 @@
 import org.wso2.ballerinalang.compiler.tree.expressions.BLangXMLQName;
 import org.wso2.ballerinalang.compiler.tree.expressions.BLangXMLQuotedString;
 import org.wso2.ballerinalang.compiler.tree.expressions.BLangXMLTextLiteral;
-=======
-import org.wso2.ballerinalang.compiler.tree.expressions.BLangVariableReference;
->>>>>>> e6bd00f1
 import org.wso2.ballerinalang.compiler.tree.expressions.MultiReturnExpr;
 import org.wso2.ballerinalang.compiler.util.CompilerContext;
 import org.wso2.ballerinalang.compiler.util.Name;
@@ -438,103 +435,8 @@
     }
 
     public void visit(BLangTypeConversionExpr conversionExpr) {
-<<<<<<< HEAD
-        throw new AssertionError();
-    }
-
-    public void visit(BLangXMLQName bLangXMLQName) {
-        String prefix = bLangXMLQName.prefix.value;
-        resultTypes = Lists.of(checkType(bLangXMLQName, symTable.stringType, expTypes.get(0)));
-        // TODO: check isLHS
-
-        if (env.node.getKind() == NodeKind.XML_ATTRIBUTE && prefix.isEmpty()
-                && bLangXMLQName.localname.value.equals(XMLConstants.XMLNS_ATTRIBUTE)) {
-            BLangXMLAttribute attribute = (BLangXMLAttribute) env.node;
-            attribute.isNamespaceDeclr = true;
-            return;
-        }
-
-        if (env.node.getKind() == NodeKind.XML_ATTRIBUTE && prefix.equals(XMLConstants.XMLNS_ATTRIBUTE)) {
-            ((BLangXMLAttribute) env.node).isNamespaceDeclr = true;
-            return;
-        }
-
-        if (prefix.equals(XMLConstants.XMLNS_ATTRIBUTE)) {
-            dlog.error(bLangXMLQName.pos, DiagnosticCode.INVALID_NAMESPACE_PREFIX, prefix);
-            bLangXMLQName.type = symTable.errType;
-            return;
-        }
-
-        BSymbol xmlnsSymbol = symResolver.lookupSymbol(env, names.fromIdNode(bLangXMLQName.prefix), SymTag.XMLNS);
-
-        if (prefix.isEmpty() && xmlnsSymbol == symTable.notFoundSymbol) {
-            return;
-        }
-
-        if (!prefix.isEmpty() && xmlnsSymbol == symTable.notFoundSymbol) {
-            dlog.error(bLangXMLQName.pos, DiagnosticCode.UNDEFINED_SYMBOL, prefix);
-            bLangXMLQName.type = symTable.errType;
-            return;
-        }
-        bLangXMLQName.namespaceURI = ((BXMLNSSymbol) xmlnsSymbol).namespaceURI;
-        bLangXMLQName.nsSymbol = (BXMLNSSymbol) xmlnsSymbol;
-    }
-
-    public void visit(BLangXMLAttribute bLangXMLAttribute) {
-        SymbolEnv xmlAttributeEnv = SymbolEnv.getXMLAttributeEnv(bLangXMLAttribute, env);
-
-        // check attribute name
-        checkExpr((BLangExpression) bLangXMLAttribute.name, xmlAttributeEnv, Lists.of(symTable.stringType));
-
-        // check attribute value
-        checkExpr((BLangExpression) bLangXMLAttribute.value, xmlAttributeEnv, Lists.of(symTable.stringType));
-
-        symbolEnter.defineNode(bLangXMLAttribute, env);
-    }
-
-    public void visit(BLangXMLElementLiteral bLangXMLElementLiteral) {
-        SymbolEnv xmlElementEnv = SymbolEnv.getXMLElementEnv(bLangXMLElementLiteral, env);
-
-        bLangXMLElementLiteral.attributes.forEach(attribute -> {
-            checkExpr((BLangExpression) attribute, xmlElementEnv, Lists.of(symTable.noType));
-        });
-        
-        Map<Name, BXMLNSSymbol> namespaces = symResolver.resolveAllNamespaces(xmlElementEnv);
-        bLangXMLElementLiteral.namespaces.putAll(namespaces);
-        Name defaultNs = names.fromString(XMLConstants.DEFAULT_NS_PREFIX);
-        if (namespaces.containsKey(defaultNs)) {
-            bLangXMLElementLiteral.defaultNsSymbol = namespaces.get(defaultNs);
-        }
-
-        validateTags(bLangXMLElementLiteral, xmlElementEnv);
-        bLangXMLElementLiteral.modifiedChildren = concatSimilarKindXMLNodes(bLangXMLElementLiteral.children);
-        resultTypes = Lists.of(checkType(bLangXMLElementLiteral, symTable.xmlType, expTypes.get(0)));
-    }
-
-    public void visit(BLangXMLTextLiteral bLangXMLTextLiteral) {
-        bLangXMLTextLiteral.concatExpr = getStringTemplateConcatExpr(bLangXMLTextLiteral.textFragments);
-        resultTypes = Lists.of(checkType(bLangXMLTextLiteral, symTable.xmlType, expTypes.get(0)));
-    }
-
-    public void visit(BLangXMLCommentLiteral bLangXMLCommentLiteral) {
-        bLangXMLCommentLiteral.concatExpr = getStringTemplateConcatExpr(bLangXMLCommentLiteral.textFragments);
-        resultTypes = Lists.of(checkType(bLangXMLCommentLiteral, symTable.xmlType, expTypes.get(0)));
-    }
-
-    public void visit(BLangXMLProcInsLiteral bLangXMLProcInsLiteral) {
-        checkExpr((BLangExpression) bLangXMLProcInsLiteral.target, env, Lists.of(symTable.stringType));
-        bLangXMLProcInsLiteral.dataConcatExpr = getStringTemplateConcatExpr(bLangXMLProcInsLiteral.dataFragments);
-        resultTypes = Lists.of(checkType(bLangXMLProcInsLiteral, symTable.xmlType, expTypes.get(0)));
-    }
-
-    public void visit(BLangXMLQuotedString bLangXMLQuotedString) {
-        bLangXMLQuotedString.concatExpr = getStringTemplateConcatExpr(bLangXMLQuotedString.textFragments);
-        resultTypes = Lists.of(checkType(bLangXMLQuotedString, symTable.stringType, expTypes.get(0)));
-    }
-=======
         // Set error type as the actual type.
         List<BType> actualTypes = getListWithErrorTypes(expTypes.size());
->>>>>>> e6bd00f1
 
         BType targetType = symResolver.resolveTypeNode(conversionExpr.typeNode, env);
         BType sourceType = checkExpr(conversionExpr.expr, env, Lists.of(symTable.noType)).get(0);
@@ -556,6 +458,95 @@
     public void visit(BLangLambdaFunction bLangLambdaFunction) {
     }
 
+    public void visit(BLangXMLQName bLangXMLQName) {
+        String prefix = bLangXMLQName.prefix.value;
+        resultTypes = Lists.of(types.checkType(bLangXMLQName, symTable.stringType, expTypes.get(0)));
+        // TODO: check isLHS
+
+        if (env.node.getKind() == NodeKind.XML_ATTRIBUTE && prefix.isEmpty()
+                && bLangXMLQName.localname.value.equals(XMLConstants.XMLNS_ATTRIBUTE)) {
+            BLangXMLAttribute attribute = (BLangXMLAttribute) env.node;
+            attribute.isNamespaceDeclr = true;
+            return;
+        }
+
+        if (env.node.getKind() == NodeKind.XML_ATTRIBUTE && prefix.equals(XMLConstants.XMLNS_ATTRIBUTE)) {
+            ((BLangXMLAttribute) env.node).isNamespaceDeclr = true;
+            return;
+        }
+
+        if (prefix.equals(XMLConstants.XMLNS_ATTRIBUTE)) {
+            dlog.error(bLangXMLQName.pos, DiagnosticCode.INVALID_NAMESPACE_PREFIX, prefix);
+            bLangXMLQName.type = symTable.errType;
+            return;
+        }
+
+        BSymbol xmlnsSymbol = symResolver.lookupSymbol(env, names.fromIdNode(bLangXMLQName.prefix), SymTag.XMLNS);
+
+        if (prefix.isEmpty() && xmlnsSymbol == symTable.notFoundSymbol) {
+            return;
+        }
+
+        if (!prefix.isEmpty() && xmlnsSymbol == symTable.notFoundSymbol) {
+            dlog.error(bLangXMLQName.pos, DiagnosticCode.UNDEFINED_SYMBOL, prefix);
+            bLangXMLQName.type = symTable.errType;
+            return;
+        }
+        bLangXMLQName.namespaceURI = ((BXMLNSSymbol) xmlnsSymbol).namespaceURI;
+        bLangXMLQName.nsSymbol = (BXMLNSSymbol) xmlnsSymbol;
+    }
+
+    public void visit(BLangXMLAttribute bLangXMLAttribute) {
+        SymbolEnv xmlAttributeEnv = SymbolEnv.getXMLAttributeEnv(bLangXMLAttribute, env);
+
+        // check attribute name
+        checkExpr((BLangExpression) bLangXMLAttribute.name, xmlAttributeEnv, Lists.of(symTable.stringType));
+
+        // check attribute value
+        checkExpr((BLangExpression) bLangXMLAttribute.value, xmlAttributeEnv, Lists.of(symTable.stringType));
+
+        symbolEnter.defineNode(bLangXMLAttribute, env);
+    }
+
+    public void visit(BLangXMLElementLiteral bLangXMLElementLiteral) {
+        SymbolEnv xmlElementEnv = SymbolEnv.getXMLElementEnv(bLangXMLElementLiteral, env);
+
+        bLangXMLElementLiteral.attributes.forEach(attribute -> {
+            checkExpr((BLangExpression) attribute, xmlElementEnv, Lists.of(symTable.noType));
+        });
+
+        Map<Name, BXMLNSSymbol> namespaces = symResolver.resolveAllNamespaces(xmlElementEnv);
+        bLangXMLElementLiteral.namespaces.putAll(namespaces);
+        Name defaultNs = names.fromString(XMLConstants.DEFAULT_NS_PREFIX);
+        if (namespaces.containsKey(defaultNs)) {
+            bLangXMLElementLiteral.defaultNsSymbol = namespaces.get(defaultNs);
+        }
+
+        validateTags(bLangXMLElementLiteral, xmlElementEnv);
+        bLangXMLElementLiteral.modifiedChildren = concatSimilarKindXMLNodes(bLangXMLElementLiteral.children);
+        resultTypes = Lists.of(types.checkType(bLangXMLElementLiteral, symTable.xmlType, expTypes.get(0)));
+    }
+
+    public void visit(BLangXMLTextLiteral bLangXMLTextLiteral) {
+        bLangXMLTextLiteral.concatExpr = getStringTemplateConcatExpr(bLangXMLTextLiteral.textFragments);
+        resultTypes = Lists.of(types.checkType(bLangXMLTextLiteral, symTable.xmlType, expTypes.get(0)));
+    }
+
+    public void visit(BLangXMLCommentLiteral bLangXMLCommentLiteral) {
+        bLangXMLCommentLiteral.concatExpr = getStringTemplateConcatExpr(bLangXMLCommentLiteral.textFragments);
+        resultTypes = Lists.of(types.checkType(bLangXMLCommentLiteral, symTable.xmlType, expTypes.get(0)));
+    }
+
+    public void visit(BLangXMLProcInsLiteral bLangXMLProcInsLiteral) {
+        checkExpr((BLangExpression) bLangXMLProcInsLiteral.target, env, Lists.of(symTable.stringType));
+        bLangXMLProcInsLiteral.dataConcatExpr = getStringTemplateConcatExpr(bLangXMLProcInsLiteral.dataFragments);
+        resultTypes = Lists.of(types.checkType(bLangXMLProcInsLiteral, symTable.xmlType, expTypes.get(0)));
+    }
+
+    public void visit(BLangXMLQuotedString bLangXMLQuotedString) {
+        bLangXMLQuotedString.concatExpr = getStringTemplateConcatExpr(bLangXMLQuotedString.textFragments);
+        resultTypes = Lists.of(types.checkType(bLangXMLQuotedString, symTable.stringType, expTypes.get(0)));
+    }
 
     // Private methods
 
