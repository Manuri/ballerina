--- conflicted
+++ resolved
@@ -210,16 +210,11 @@
     public void visit(BLangVariableReference varRefNode) {
         throw new AssertionError();
     }
-<<<<<<< HEAD
-
-    public void visit(BLangAnnotAttributeValue bLangAnnotAttributeValue) {
-        throw new AssertionError();
-    }
-    
+
     public void visit(BLangXMLQName bLangXMLQName) {
         throw new AssertionError();
     }
-    
+
     public void visit(BLangXMLAttribute bLangXMLAttribute) {
         throw new AssertionError();
     }
@@ -227,25 +222,23 @@
     public void visit(BLangXMLElementLiteral bLangXMLElementLiteral) {
         throw new AssertionError();
     }
-    
+
     public void visit(BLangXMLTextLiteral bLangXMLTextLiteral) {
         throw new AssertionError();
     }
-    
+
     public void visit(BLangXMLCommentLiteral bLangXMLCommentLiteral) {
         throw new AssertionError();
     }
-    
+
     public void visit(BLangXMLProcInsLiteral bLangXMLProcInsLiteral) {
         throw new AssertionError();
     }
-    
+
     public void visit(BLangXMLQuotedString bLangXMLQuotedString) {
         throw new AssertionError();
     }
 
-=======
->>>>>>> 649f82fd
     // Type nodes
     public void visit(BLangValueType valueType) {
         throw new AssertionError();
