--- conflicted
+++ resolved
@@ -17,11 +17,7 @@
 */
 package org.wso2.ballerinalang.compiler.semantics.analyzer;
 
-<<<<<<< HEAD
 import org.ballerinalang.model.tree.NodeKind;
-import org.ballerinalang.model.tree.expressions.LiteralNode;
-=======
->>>>>>> 73d9d5cd
 import org.ballerinalang.util.diagnostic.DiagnosticCode;
 import org.wso2.ballerinalang.compiler.tree.BLangAction;
 import org.wso2.ballerinalang.compiler.tree.BLangAnnotAttribute;
@@ -47,6 +43,7 @@
 import org.wso2.ballerinalang.compiler.tree.expressions.BLangAnnotAttachmentAttributeValue;
 import org.wso2.ballerinalang.compiler.tree.expressions.BLangArrayLiteral;
 import org.wso2.ballerinalang.compiler.tree.expressions.BLangBinaryExpr;
+import org.wso2.ballerinalang.compiler.tree.expressions.BLangExpression;
 import org.wso2.ballerinalang.compiler.tree.expressions.BLangFieldBasedAccess;
 import org.wso2.ballerinalang.compiler.tree.expressions.BLangIndexBasedAccess;
 import org.wso2.ballerinalang.compiler.tree.expressions.BLangInvocation;
@@ -132,7 +129,7 @@
         context.put(CODE_ANALYZER_KEY, this);
         this.dlog = DiagnosticLog.getInstance(context);
     }
-    
+
     private void resetFunction() {
         this.resetStatementReturns();
     }
@@ -219,7 +216,7 @@
             this.statementReturns = ifStmtReturns && this.statementReturns;
         }
     }
-    
+
     @Override
     public void visit(BLangWhile whileNode) {
         this.checkStatementExecutionValidity(whileNode);
