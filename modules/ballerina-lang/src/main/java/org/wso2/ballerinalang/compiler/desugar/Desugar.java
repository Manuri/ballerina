/*
*  Copyright (c) 2017, WSO2 Inc. (http://www.wso2.org) All Rights Reserved.
*
*  WSO2 Inc. licenses this file to you under the Apache License,
*  Version 2.0 (the "License"); you may not use this file except
*  in compliance with the License.
*  You may obtain a copy of the License at
*
*    http://www.apache.org/licenses/LICENSE-2.0
*
*  Unless required by applicable law or agreed to in writing,
*  software distributed under the License is distributed on an
*  "AS IS" BASIS, WITHOUT WARRANTIES OR CONDITIONS OF ANY
*  KIND, either express or implied.  See the License for the
*  specific language governing permissions and limitations
*  under the License.
*/
package org.wso2.ballerinalang.compiler.desugar;

import org.ballerinalang.compiler.CompilerPhase;
import org.ballerinalang.model.TreeBuilder;
import org.ballerinalang.model.tree.NodeKind;
import org.wso2.ballerinalang.compiler.semantics.analyzer.SymbolEnter;
import org.wso2.ballerinalang.compiler.semantics.model.SymbolEnv;
import org.wso2.ballerinalang.compiler.semantics.model.SymbolTable;
<<<<<<< HEAD
import org.wso2.ballerinalang.compiler.semantics.model.symbols.BPackageSymbol;
=======
import org.wso2.ballerinalang.compiler.semantics.model.symbols.BInvokableSymbol;
>>>>>>> 6269a450
import org.wso2.ballerinalang.compiler.semantics.model.symbols.BSymbol;
import org.wso2.ballerinalang.compiler.semantics.model.symbols.BVarSymbol;
import org.wso2.ballerinalang.compiler.semantics.model.symbols.SymTag;
import org.wso2.ballerinalang.compiler.semantics.model.types.BInvokableType;
import org.wso2.ballerinalang.compiler.semantics.model.types.BType;
import org.wso2.ballerinalang.compiler.tree.BLangAction;
import org.wso2.ballerinalang.compiler.tree.BLangConnector;
import org.wso2.ballerinalang.compiler.tree.BLangFunction;
import org.wso2.ballerinalang.compiler.tree.BLangImportPackage;
import org.wso2.ballerinalang.compiler.tree.BLangNode;
import org.wso2.ballerinalang.compiler.tree.BLangNodeVisitor;
import org.wso2.ballerinalang.compiler.tree.BLangPackage;
import org.wso2.ballerinalang.compiler.tree.BLangResource;
import org.wso2.ballerinalang.compiler.tree.BLangService;
import org.wso2.ballerinalang.compiler.tree.BLangVariable;
import org.wso2.ballerinalang.compiler.tree.BLangWorker;
import org.wso2.ballerinalang.compiler.tree.expressions.BLangArrayLiteral;
import org.wso2.ballerinalang.compiler.tree.expressions.BLangBinaryExpr;
import org.wso2.ballerinalang.compiler.tree.expressions.BLangConnectorInit;
import org.wso2.ballerinalang.compiler.tree.expressions.BLangExpression;
import org.wso2.ballerinalang.compiler.tree.expressions.BLangFieldBasedAccess;
import org.wso2.ballerinalang.compiler.tree.expressions.BLangFieldBasedAccess.BLangStructFieldAccessExpr;
import org.wso2.ballerinalang.compiler.tree.expressions.BLangIndexBasedAccess;
import org.wso2.ballerinalang.compiler.tree.expressions.BLangIndexBasedAccess.BLangArrayAccessExpr;
import org.wso2.ballerinalang.compiler.tree.expressions.BLangIndexBasedAccess.BLangMapAccessExpr;
import org.wso2.ballerinalang.compiler.tree.expressions.BLangInvocation;
import org.wso2.ballerinalang.compiler.tree.expressions.BLangInvocation.BFunctionPointerInvocation;
import org.wso2.ballerinalang.compiler.tree.expressions.BLangInvocation.BLangFunctionInvocation;
import org.wso2.ballerinalang.compiler.tree.expressions.BLangLambdaFunction;
import org.wso2.ballerinalang.compiler.tree.expressions.BLangLiteral;
import org.wso2.ballerinalang.compiler.tree.expressions.BLangRecordLiteral;
import org.wso2.ballerinalang.compiler.tree.expressions.BLangRecordLiteral.BLangJSONLiteral;
import org.wso2.ballerinalang.compiler.tree.expressions.BLangRecordLiteral.BLangMapLiteral;
import org.wso2.ballerinalang.compiler.tree.expressions.BLangRecordLiteral.BLangStructLiteral;
import org.wso2.ballerinalang.compiler.tree.expressions.BLangSimpleVarRef;
import org.wso2.ballerinalang.compiler.tree.expressions.BLangSimpleVarRef.BLangFieldVarRef;
import org.wso2.ballerinalang.compiler.tree.expressions.BLangSimpleVarRef.BLangFunctionVarRef;
import org.wso2.ballerinalang.compiler.tree.expressions.BLangSimpleVarRef.BLangLocalVarRef;
import org.wso2.ballerinalang.compiler.tree.expressions.BLangSimpleVarRef.BLangPackageVarRef;
import org.wso2.ballerinalang.compiler.tree.expressions.BLangStringTemplateLiteral;
import org.wso2.ballerinalang.compiler.tree.expressions.BLangTernaryExpr;
import org.wso2.ballerinalang.compiler.tree.expressions.BLangTypeCastExpr;
import org.wso2.ballerinalang.compiler.tree.expressions.BLangTypeConversionExpr;
import org.wso2.ballerinalang.compiler.tree.expressions.BLangUnaryExpr;
import org.wso2.ballerinalang.compiler.tree.expressions.BLangVariableReference;
import org.wso2.ballerinalang.compiler.tree.expressions.BLangXMLAttribute;
import org.wso2.ballerinalang.compiler.tree.expressions.BLangXMLCommentLiteral;
import org.wso2.ballerinalang.compiler.tree.expressions.BLangXMLElementLiteral;
import org.wso2.ballerinalang.compiler.tree.expressions.BLangXMLProcInsLiteral;
import org.wso2.ballerinalang.compiler.tree.expressions.BLangXMLQName;
import org.wso2.ballerinalang.compiler.tree.expressions.BLangXMLQuotedString;
import org.wso2.ballerinalang.compiler.tree.expressions.BLangXMLTextLiteral;
import org.wso2.ballerinalang.compiler.tree.statements.BLanXMLNSStatement;
import org.wso2.ballerinalang.compiler.tree.statements.BLangAbort;
import org.wso2.ballerinalang.compiler.tree.statements.BLangAssignment;
import org.wso2.ballerinalang.compiler.tree.statements.BLangBlockStmt;
import org.wso2.ballerinalang.compiler.tree.statements.BLangBreak;
import org.wso2.ballerinalang.compiler.tree.statements.BLangCatch;
import org.wso2.ballerinalang.compiler.tree.statements.BLangComment;
import org.wso2.ballerinalang.compiler.tree.statements.BLangContinue;
import org.wso2.ballerinalang.compiler.tree.statements.BLangExpressionStmt;
import org.wso2.ballerinalang.compiler.tree.statements.BLangForkJoin;
import org.wso2.ballerinalang.compiler.tree.statements.BLangIf;
import org.wso2.ballerinalang.compiler.tree.statements.BLangReply;
import org.wso2.ballerinalang.compiler.tree.statements.BLangReturn;
import org.wso2.ballerinalang.compiler.tree.statements.BLangThrow;
import org.wso2.ballerinalang.compiler.tree.statements.BLangTransaction;
import org.wso2.ballerinalang.compiler.tree.statements.BLangTransform;
import org.wso2.ballerinalang.compiler.tree.statements.BLangTryCatchFinally;
import org.wso2.ballerinalang.compiler.tree.statements.BLangVariableDef;
import org.wso2.ballerinalang.compiler.tree.statements.BLangWhile;
import org.wso2.ballerinalang.compiler.tree.statements.BLangWorkerReceive;
import org.wso2.ballerinalang.compiler.tree.statements.BLangWorkerSend;
import org.wso2.ballerinalang.compiler.util.CompilerContext;
import org.wso2.ballerinalang.compiler.util.TypeTags;
import org.wso2.ballerinalang.compiler.util.diagnotic.DiagnosticPos;

import java.util.ArrayList;
import java.util.List;

/**
 * @since 0.94
 */
public class Desugar extends BLangNodeVisitor {

    private static final CompilerContext.Key<Desugar> DESUGAR_KEY =
            new CompilerContext.Key<>();

    private SymbolTable symTable;
    private SymbolEnter symbolEnter;

    private BLangNode result;

    public static Desugar getInstance(CompilerContext context) {
        Desugar desugar = context.get(DESUGAR_KEY);
        if (desugar == null) {
            desugar = new Desugar(context);
        }

        return desugar;
    }

    private Desugar(CompilerContext context) {
        context.put(DESUGAR_KEY, this);

        this.symTable = SymbolTable.getInstance(context);
        this.symbolEnter = SymbolEnter.getInstance(context);
    }

    public BLangPackage perform(BLangPackage pkgNode) {
        return rewrite(pkgNode);
    }

    // visitors

    @Override
    public void visit(BLangPackage pkgNode) {
        if (pkgNode.phase != CompilerPhase.DESUGAR) {
            result = pkgNode;
            return;
        }
        pkgNode.imports = rewrite(pkgNode.imports);
        pkgNode.globalVars = rewrite(pkgNode.globalVars);
        pkgNode.functions = rewrite(pkgNode.functions);
        pkgNode.connectors = rewrite(pkgNode.connectors);
        pkgNode.services = rewrite(pkgNode.services);
        result = pkgNode;
        pkgNode.phase = CompilerPhase.CODE_GEN;
    }

    @Override
    public void visit(BLangImportPackage importPkgNode) {
        BPackageSymbol pkgSymbol = importPkgNode.symbol;
        SymbolEnv pkgEnv = symbolEnter.packageEnvs.get(pkgSymbol);
        rewrite(pkgEnv.node);
        result = importPkgNode;
    }

    @Override
    public void visit(BLangFunction funcNode) {
        funcNode.body = rewrite(funcNode.body);
        funcNode.workers = rewrite(funcNode.workers);

        // If the function has a receiver, we rewrite it's parameter list to have
        // the struct variable as the first parameter
        if (funcNode.receiver != null) {
            BInvokableSymbol funcSymbol = funcNode.symbol;
            List<BVarSymbol> params = funcSymbol.params;
            params.add(0, funcNode.receiver.symbol);
            BInvokableType funcType = (BInvokableType) funcSymbol.type;
            funcType.paramTypes.add(0, funcNode.receiver.type);
        }

        result = funcNode;
    }

    @Override
    public void visit(BLangService serviceNode) {
        serviceNode.resources = rewrite(serviceNode.resources);
        serviceNode.vars = rewrite(serviceNode.vars);
        result = serviceNode;
    }

    @Override
    public void visit(BLangResource resourceNode) {
        resourceNode.body = rewrite(resourceNode.body);
        resourceNode.workers = rewrite(resourceNode.workers);
        result = resourceNode;
    }

    @Override
    public void visit(BLangConnector connectorNode) {
        connectorNode.params = rewrite(connectorNode.params);
        connectorNode.actions = rewrite(connectorNode.actions);
        connectorNode.varDefs = rewrite(connectorNode.varDefs);
        connectorNode.initFunction = rewrite(connectorNode.initFunction);
        result = connectorNode;
    }

    @Override
    public void visit(BLangAction actionNode) {
        actionNode.params = rewrite(actionNode.params);
        actionNode.body = rewrite(actionNode.body);
        actionNode.workers = rewrite(actionNode.workers);
        result = actionNode;
    }

    @Override
    public void visit(BLangWorker workerNode) {
        workerNode.body = rewrite(workerNode.body);
        result = workerNode;
    }

    @Override
    public void visit(BLangVariable varNode) {
        varNode.expr = rewriteExpr(varNode.expr);
        result = varNode;
    }


    // Statements

    @Override
    public void visit(BLangBlockStmt block) {
        block.stmts = rewrite(block.stmts);
        result = block;
    }

    @Override
    public void visit(BLangVariableDef varDefNode) {
        varDefNode.var = rewrite(varDefNode.var);
        result = varDefNode;
    }

    @Override
    public void visit(BLangAssignment assignNode) {
        assignNode.varRefs = rewriteExprs(assignNode.varRefs);
        assignNode.expr = rewriteExpr(assignNode.expr);
        result = assignNode;
    }

    @Override
    public void visit(BLangAbort abortNode) {
        result = abortNode;
    }

    @Override
    public void visit(BLangContinue continueNode) {
        result = continueNode;
    }

    @Override
    public void visit(BLangBreak breakNode) {
        result = breakNode;
    }

    @Override
    public void visit(BLangReturn returnNode) {
        if (returnNode.namedReturnVariables != null) {
            // Handled named returns.
            for (BLangVariable variable : returnNode.namedReturnVariables) {
                BLangSimpleVarRef varRef = (BLangSimpleVarRef) TreeBuilder.createSimpleVariableReferenceNode();
                varRef.variableName = variable.name;
                varRef.symbol = variable.symbol;
                varRef.type = variable.type;
                varRef.pos = returnNode.pos;
                returnNode.exprs.add(varRef);
            }
        }
        returnNode.exprs = rewriteExprs(returnNode.exprs);
        result = returnNode;
    }

    @Override
    public void visit(BLangReply replyNode) {
        result = replyNode;
    }

    @Override
    public void visit(BLangThrow throwNode) {
        throwNode.expr = rewriteExpr(throwNode.expr);
        result = throwNode;
    }

    @Override
    public void visit(BLanXMLNSStatement xmlnsStmtNode) {
        result = xmlnsStmtNode;
    }

    @Override
    public void visit(BLangExpressionStmt exprStmtNode) {
        exprStmtNode.expr = rewriteExpr(exprStmtNode.expr);
        result = exprStmtNode;
    }

    @Override
    public void visit(BLangComment commentNode) {
        result = commentNode;
    }

    @Override
    public void visit(BLangIf ifNode) {
        ifNode.expr = rewriteExpr(ifNode.expr);
        ifNode.body = rewrite(ifNode.body);
        ifNode.elseStmt = rewrite(ifNode.elseStmt);
        result = ifNode;
    }

    @Override
    public void visit(BLangWhile whileNode) {
        whileNode.expr = rewriteExpr(whileNode.expr);
        whileNode.body = rewrite(whileNode.body);
        result = whileNode;
    }

    @Override
    public void visit(BLangTransaction transactionNode) {
        transactionNode.transactionBody = rewrite(transactionNode.transactionBody);
        transactionNode.failedBody = rewrite(transactionNode.failedBody);
        transactionNode.abortedBody = rewrite(transactionNode.abortedBody);
        transactionNode.committedBody = rewrite(transactionNode.committedBody);
        transactionNode.retryCount = rewriteExpr(transactionNode.retryCount);
        result = transactionNode;
    }

    @Override
    public void visit(BLangTransform transformNode) {
        transformNode.body = rewrite(transformNode.body);
        result = transformNode;
    }

    @Override
    public void visit(BLangTryCatchFinally tryNode) {
        tryNode.tryBody = rewrite(tryNode.tryBody);
        tryNode.catchBlocks = rewrite(tryNode.catchBlocks);
        tryNode.finallyBody = rewrite(tryNode.finallyBody);
        result = tryNode;
    }

    @Override
    public void visit(BLangCatch catchNode) {
        catchNode.body = rewrite(catchNode.body);
        result = catchNode;
    }

    @Override
    public void visit(BLangForkJoin forkJoin) {
        forkJoin.workers = rewrite(forkJoin.workers);
        forkJoin.joinResultVar = rewrite(forkJoin.joinResultVar);
        forkJoin.joinedBody = rewrite(forkJoin.joinedBody);
        forkJoin.timeoutBody = rewrite(forkJoin.timeoutBody);
        result = forkJoin;
    }


    // Expressions

    @Override
    public void visit(BLangLiteral literalExpr) {
        result = literalExpr;
    }

    @Override
    public void visit(BLangArrayLiteral arrayLiteral) {
        arrayLiteral.exprs = rewriteExprs(arrayLiteral.exprs);
        result = arrayLiteral;
    }

    @Override
    public void visit(BLangRecordLiteral recordLiteral) {
        recordLiteral.keyValuePairs.forEach(keyValue -> {
            BLangExpression keyExpr = keyValue.key.expr;
            if (keyExpr.getKind() == NodeKind.SIMPLE_VARIABLE_REF) {
                BLangSimpleVarRef varRef = (BLangSimpleVarRef) keyExpr;
                keyValue.key.expr = createStringLiteral(varRef.pos, varRef.variableName.value);
            }

            keyValue.valueExpr = rewriteExpr(keyValue.valueExpr);
        });

        if (recordLiteral.type.tag == TypeTags.STRUCT) {
            result = new BLangStructLiteral(recordLiteral.keyValuePairs, recordLiteral.type);
        } else if (recordLiteral.type.tag == TypeTags.MAP) {
            result = new BLangMapLiteral(recordLiteral.keyValuePairs, recordLiteral.type);
        } else {
            result = new BLangJSONLiteral(recordLiteral.keyValuePairs, recordLiteral.type);
        }
    }

    @Override
    public void visit(BLangSimpleVarRef varRefExpr) {
        BLangSimpleVarRef genVarRefExpr = varRefExpr;
        BSymbol ownerSymbol = varRefExpr.symbol.owner;
        if ((varRefExpr.symbol.tag & SymTag.FUNCTION) == SymTag.FUNCTION &&
                varRefExpr.symbol.type.tag == TypeTags.INVOKABLE) {
            genVarRefExpr = new BLangFunctionVarRef(varRefExpr.symbol);
        } else if ((ownerSymbol.tag & SymTag.INVOKABLE) == SymTag.INVOKABLE) {
            // Local variable in a function/resource/action/worker
            genVarRefExpr = new BLangLocalVarRef(varRefExpr.symbol);
        } else if ((ownerSymbol.tag & SymTag.STRUCT) == SymTag.STRUCT ||
                (ownerSymbol.tag & SymTag.CONNECTOR) == SymTag.CONNECTOR) {
            // Field variable in a struct or a connector
            genVarRefExpr = new BLangFieldVarRef(varRefExpr.symbol);
        } else if ((ownerSymbol.tag & SymTag.PACKAGE) == SymTag.PACKAGE ||
                (ownerSymbol.tag & SymTag.SERVICE) == SymTag.SERVICE) {
            // Package variable | service variable
            // We consider both of them as package level variables
            genVarRefExpr = new BLangPackageVarRef(varRefExpr.symbol);
        }

        genVarRefExpr.type = varRefExpr.type;
        result = genVarRefExpr;
    }

    @Override
    public void visit(BLangFieldBasedAccess fieldAccessExpr) {
        BLangVariableReference targetVarRef = fieldAccessExpr;
        fieldAccessExpr.expr = rewrite(fieldAccessExpr.expr);
        BType varRefType = fieldAccessExpr.expr.type;
        if (varRefType.tag == TypeTags.STRUCT) {
            targetVarRef = new BLangStructFieldAccessExpr(fieldAccessExpr.pos,
                    fieldAccessExpr.expr, fieldAccessExpr.symbol);
        } else if (varRefType.tag == TypeTags.MAP) {
            BLangLiteral stringLit = createStringLiteral(fieldAccessExpr.pos, fieldAccessExpr.field.value);
            targetVarRef = new BLangMapAccessExpr(fieldAccessExpr.pos, fieldAccessExpr.expr, stringLit);
        } else if (varRefType.tag == TypeTags.JSON) {
            //TODO
            targetVarRef = fieldAccessExpr;
        }

        targetVarRef.lhsVar = fieldAccessExpr.lhsVar;
        targetVarRef.type = fieldAccessExpr.type;
        result = targetVarRef;
    }

    @Override
    public void visit(BLangIndexBasedAccess indexAccessExpr) {
        BLangVariableReference targetVarRef = indexAccessExpr;
        indexAccessExpr.indexExpr = rewrite(indexAccessExpr.indexExpr);
        indexAccessExpr.expr = rewrite(indexAccessExpr.expr);
        BType varRefType = indexAccessExpr.expr.type;
        if (varRefType.tag == TypeTags.STRUCT) {
            targetVarRef = new BLangStructFieldAccessExpr(indexAccessExpr.pos,
                    indexAccessExpr.expr, indexAccessExpr.symbol);
        } else if (varRefType.tag == TypeTags.MAP) {
            targetVarRef = new BLangMapAccessExpr(indexAccessExpr.pos,
                    indexAccessExpr.expr, indexAccessExpr.indexExpr);
        } else if (varRefType.tag == TypeTags.JSON) {
            // TODO
            targetVarRef = indexAccessExpr;
        } else if (varRefType.tag == TypeTags.ARRAY) {
            targetVarRef = new BLangArrayAccessExpr(indexAccessExpr.pos,
                    indexAccessExpr.expr, indexAccessExpr.indexExpr);
        }

        targetVarRef.lhsVar = indexAccessExpr.lhsVar;
        targetVarRef.type = indexAccessExpr.type;
        result = targetVarRef;
    }

    @Override
<<<<<<< HEAD
    public void visit(BLangInvocation invocationExpr) {
        BLangInvocation genIExpr = invocationExpr;
        if (invocationExpr.expr == null) {
            invocationExpr.argExprs = rewriteExprs(invocationExpr.argExprs);
            if (invocationExpr.functionPointerInvocation) {
                BLangSimpleVarRef varRef = new BLangSimpleVarRef();
                varRef.symbol = (BVarSymbol) invocationExpr.symbol;
                varRef.type = invocationExpr.symbol.type;
                genIExpr = new BFunctionPointerInvocation(invocationExpr, varRef);
            }
        } else if (invocationExpr.expr instanceof BLangSimpleVarRef) {
            invocationExpr.argExprs = rewriteExprs(invocationExpr.argExprs);
            invocationExpr.expr = rewriteExpr(invocationExpr.expr);
=======
    public void visit(BLangInvocation iExpr) {
        BLangInvocation genIExpr = iExpr;
        iExpr.argExprs = rewriteExprs(iExpr.argExprs);
        iExpr.expr = rewriteExpr(iExpr.expr);
        if (iExpr.functionPointerInvocation) {
            BLangSimpleVarRef varRef = new BLangSimpleVarRef();
            varRef.symbol = (BVarSymbol) iExpr.symbol;
            varRef.type = iExpr.symbol.type;
            genIExpr = new BFunctionPointerInvocation(iExpr, varRef);
>>>>>>> 6269a450
        }

        result = genIExpr;
        if (iExpr.expr == null) {
            return;
        }

        switch (iExpr.expr.type.tag) {
            case TypeTags.STRUCT:
                List<BLangExpression> argExprs = new ArrayList<>(iExpr.argExprs);
                argExprs.add(0, iExpr.expr);
                result = new BLangFunctionInvocation(iExpr.pos, argExprs, iExpr.symbol, iExpr.types);
                break;
            case TypeTags.CONNECTOR:
                // TODO 
                break;
        }
    }

    public void visit(BLangConnectorInit connectorInitExpr) {
        BLangConnectorInit genCIExpr = connectorInitExpr;
        connectorInitExpr.argsExpr = rewriteExprs(connectorInitExpr.argsExpr);
        genCIExpr.impCastExpr = connectorInitExpr.impCastExpr;
        result = genCIExpr;
    }

    @Override
    public void visit(BLangTernaryExpr ternaryExpr) {
        ternaryExpr.expr = rewriteExpr(ternaryExpr.expr);
        ternaryExpr.thenExpr = rewriteExpr(ternaryExpr.thenExpr);
        ternaryExpr.elseExpr = rewriteExpr(ternaryExpr.elseExpr);
        result = ternaryExpr;
    }

    @Override
    public void visit(BLangBinaryExpr binaryExpr) {
        binaryExpr.lhsExpr = rewriteExpr(binaryExpr.lhsExpr);
        binaryExpr.rhsExpr = rewriteExpr(binaryExpr.rhsExpr);
        result = binaryExpr;
    }

    @Override
    public void visit(BLangUnaryExpr unaryExpr) {
        unaryExpr.expr = rewriteExpr(unaryExpr.expr);
        result = unaryExpr;
    }

    @Override
    public void visit(BLangTypeCastExpr castExpr) {
        castExpr.expr = rewriteExpr(castExpr.expr);
        result = castExpr;
    }

    @Override
    public void visit(BLangTypeConversionExpr conversionExpr) {
        conversionExpr.expr = rewriteExpr(conversionExpr.expr);
        result = conversionExpr;
    }

    @Override
    public void visit(BLangLambdaFunction bLangLambdaFunction) {
        result = bLangLambdaFunction;
    }

    @Override
    public void visit(BLangXMLQName xmlQName) {
        result = xmlQName;
    }

    @Override
    public void visit(BLangXMLAttribute xmlAttribute) {
        result = xmlAttribute;
    }

    @Override
    public void visit(BLangXMLElementLiteral xmlElementLiteral) {
        result = xmlElementLiteral;
    }

    @Override
    public void visit(BLangXMLTextLiteral xmlTextLiteral) {
        result = xmlTextLiteral;
    }

    @Override
    public void visit(BLangXMLCommentLiteral xmlCommentLiteral) {
        result = xmlCommentLiteral;
    }

    @Override
    public void visit(BLangXMLProcInsLiteral xmlProcInsLiteral) {
        result = xmlProcInsLiteral;
    }

    @Override
    public void visit(BLangXMLQuotedString xmlQuotedString) {
        result = xmlQuotedString;
    }

    @Override
    public void visit(BLangStringTemplateLiteral stringTemplateLiteral) {
        stringTemplateLiteral.exprs = rewriteExprs(stringTemplateLiteral.exprs);
        result = stringTemplateLiteral;
    }

    @Override
    public void visit(BLangWorkerSend workerSendNode) {
        workerSendNode.exprs = rewriteExprs(workerSendNode.exprs);
        result = workerSendNode;
    }

    @Override
    public void visit(BLangWorkerReceive workerReceiveNode) {
        workerReceiveNode.exprs = rewriteExprs(workerReceiveNode.exprs);
        result = workerReceiveNode;
    }


    // Generated expressions. Following expressions are not part of the original syntax
    // tree which is coming out of the parser

    @Override
    public void visit(BLangLocalVarRef localVarRef) {
        result = localVarRef;
    }

    @Override
    public void visit(BLangFieldVarRef fieldVarRef) {
        result = fieldVarRef;
    }

    @Override
    public void visit(BLangPackageVarRef packageVarRef) {
        result = packageVarRef;
    }

    @Override
    public void visit(BLangFunctionVarRef functionVarRef) {
        result = functionVarRef;
    }

    @Override
    public void visit(BLangStructFieldAccessExpr fieldAccessExpr) {
        result = fieldAccessExpr;
    }

    @Override
    public void visit(BLangMapAccessExpr mapKeyAccessExpr) {
        result = mapKeyAccessExpr;
    }

    @Override
    public void visit(BLangArrayAccessExpr arrayIndexAccessExpr) {
        result = arrayIndexAccessExpr;
    }

    @Override
    public void visit(BLangJSONLiteral jsonLiteral) {
        result = jsonLiteral;
    }

    @Override
    public void visit(BLangMapLiteral mapLiteral) {
        result = mapLiteral;
    }

    @Override
    public void visit(BLangStructLiteral structLiteral) {
        result = structLiteral;
    }

    @Override
    public void visit(BFunctionPointerInvocation fpInvocation) {
        result = fpInvocation;
    }


    // private functions

    @SuppressWarnings("unchecked")
    private <E extends BLangNode> E rewrite(E node) {
        if (node == null) {
            return null;
        }

        node.accept(this);
        BLangNode resultNode = this.result;
        this.result = null;
        return (E) resultNode;
    }

    @SuppressWarnings("unchecked")
    private <E extends BLangExpression> E rewriteExpr(E node) {
        if (node == null) {
            return null;
        }

        BLangExpression expr = node;
        if (node.impCastExpr != null) {
            expr = node.impCastExpr;
            node.impCastExpr.expr = node;
            node.impCastExpr = null;
        }

        expr.accept(this);
        BLangNode resultNode = this.result;
        this.result = null;
        return (E) resultNode;
    }

    private <E extends BLangNode> List<E> rewrite(List<E> nodeList) {
        for (int i = 0; i < nodeList.size(); i++) {
            nodeList.set(i, rewrite(nodeList.get(i)));
        }
        return nodeList;
    }

    private <E extends BLangExpression> List<E> rewriteExprs(List<E> nodeList) {
        for (int i = 0; i < nodeList.size(); i++) {
            nodeList.set(i, rewriteExpr(nodeList.get(i)));
        }
        return nodeList;
    }

    private BLangLiteral createStringLiteral(DiagnosticPos pos, String value) {
        BLangLiteral stringLit = new BLangLiteral();
        stringLit.pos = pos;
        stringLit.value = value;
        stringLit.type = symTable.stringType;
        return stringLit;
    }
}<|MERGE_RESOLUTION|>--- conflicted
+++ resolved
@@ -23,11 +23,7 @@
 import org.wso2.ballerinalang.compiler.semantics.analyzer.SymbolEnter;
 import org.wso2.ballerinalang.compiler.semantics.model.SymbolEnv;
 import org.wso2.ballerinalang.compiler.semantics.model.SymbolTable;
-<<<<<<< HEAD
-import org.wso2.ballerinalang.compiler.semantics.model.symbols.BPackageSymbol;
-=======
 import org.wso2.ballerinalang.compiler.semantics.model.symbols.BInvokableSymbol;
->>>>>>> 6269a450
 import org.wso2.ballerinalang.compiler.semantics.model.symbols.BSymbol;
 import org.wso2.ballerinalang.compiler.semantics.model.symbols.BVarSymbol;
 import org.wso2.ballerinalang.compiler.semantics.model.symbols.SymTag;
@@ -469,7 +465,35 @@
     }
 
     @Override
-<<<<<<< HEAD
+    public void visit(BLangInvocation iExpr) {
+        BLangInvocation genIExpr = iExpr;
+        iExpr.argExprs = rewriteExprs(iExpr.argExprs);
+        iExpr.expr = rewriteExpr(iExpr.expr);
+        if (iExpr.functionPointerInvocation) {
+            BLangSimpleVarRef varRef = new BLangSimpleVarRef();
+            varRef.symbol = (BVarSymbol) iExpr.symbol;
+            varRef.type = iExpr.symbol.type;
+            genIExpr = new BFunctionPointerInvocation(iExpr, varRef);
+        }
+
+        result = genIExpr;
+        if (iExpr.expr == null) {
+            return;
+        }
+
+        switch (iExpr.expr.type.tag) {
+            case TypeTags.STRUCT:
+                List<BLangExpression> argExprs = new ArrayList<>(iExpr.argExprs);
+                argExprs.add(0, iExpr.expr);
+                result = new BLangFunctionInvocation(iExpr.pos, argExprs, iExpr.symbol, iExpr.types);
+                break;
+            case TypeTags.CONNECTOR:
+                // TODO
+                break;
+        }
+    }
+
+    @Override
     public void visit(BLangInvocation invocationExpr) {
         BLangInvocation genIExpr = invocationExpr;
         if (invocationExpr.expr == null) {
@@ -483,35 +507,12 @@
         } else if (invocationExpr.expr instanceof BLangSimpleVarRef) {
             invocationExpr.argExprs = rewriteExprs(invocationExpr.argExprs);
             invocationExpr.expr = rewriteExpr(invocationExpr.expr);
-=======
-    public void visit(BLangInvocation iExpr) {
-        BLangInvocation genIExpr = iExpr;
-        iExpr.argExprs = rewriteExprs(iExpr.argExprs);
-        iExpr.expr = rewriteExpr(iExpr.expr);
-        if (iExpr.functionPointerInvocation) {
-            BLangSimpleVarRef varRef = new BLangSimpleVarRef();
-            varRef.symbol = (BVarSymbol) iExpr.symbol;
-            varRef.type = iExpr.symbol.type;
-            genIExpr = new BFunctionPointerInvocation(iExpr, varRef);
->>>>>>> 6269a450
-        }
-
+        }
+
+        genIExpr.impCastExpr = invocationExpr.impCastExpr;
         result = genIExpr;
-        if (iExpr.expr == null) {
-            return;
-        }
-
-        switch (iExpr.expr.type.tag) {
-            case TypeTags.STRUCT:
-                List<BLangExpression> argExprs = new ArrayList<>(iExpr.argExprs);
-                argExprs.add(0, iExpr.expr);
-                result = new BLangFunctionInvocation(iExpr.pos, argExprs, iExpr.symbol, iExpr.types);
-                break;
-            case TypeTags.CONNECTOR:
-                // TODO 
-                break;
-        }
-    }
+    }
+
 
     public void visit(BLangConnectorInit connectorInitExpr) {
         BLangConnectorInit genCIExpr = connectorInitExpr;
