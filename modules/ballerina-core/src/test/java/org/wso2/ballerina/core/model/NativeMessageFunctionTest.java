--- conflicted
+++ resolved
@@ -129,8 +129,6 @@
     }
 
 //    @Test
-<<<<<<< HEAD
-=======
     public void testClone() {
         Context ctx = new Context();
         ControlStack controlStack = ctx.getControlStack();
@@ -250,7 +248,6 @@
     }
 
 //    @Test
->>>>>>> ffe3f16d
     public void testGetHeader() {
         Context ctx = new Context();
         ControlStack controlStack = ctx.getControlStack();
