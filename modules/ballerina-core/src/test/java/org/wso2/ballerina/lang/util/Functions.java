--- conflicted
+++ resolved
@@ -19,12 +19,9 @@
 
 import org.wso2.ballerina.core.interpreter.BLangExecutor;
 import org.wso2.ballerina.core.interpreter.Context;
-<<<<<<< HEAD
+import org.wso2.ballerina.core.interpreter.LocalVarLocation;
 import org.wso2.ballerina.core.interpreter.NodeInfo;
-=======
-import org.wso2.ballerina.core.interpreter.LocalVarLocation;
 import org.wso2.ballerina.core.interpreter.RuntimeEnvironment;
->>>>>>> 867200cb
 import org.wso2.ballerina.core.interpreter.StackFrame;
 import org.wso2.ballerina.core.interpreter.StackFrameType;
 import org.wso2.ballerina.core.model.BallerinaFile;
@@ -104,21 +101,17 @@
             functionArgs = Arrays.copyOf(args, args.length + function.getReturnTypes().length);
         }
 
-<<<<<<< HEAD
+        // 5) Create the RuntimeEnvironment
+        RuntimeEnvironment runtimeEnv = RuntimeEnvironment.get(bFile);
+
+        // 6) Create the control stack and the stack frame to invoke the functions
         SymbolName functionSymbolName = function.getSymbolName();
         NodeInfo functionInfo = new NodeInfo(functionSymbolName.getName(), StackFrameType.BALLERINA_FUNCTION, 
             functionSymbolName.getPkgName(), function.getFunctionLocation());
         
         StackFrame currentStackFrame = new StackFrame(functionArgs, new BValue[0], functionInfo);
-=======
-        // 5) Create the RuntimeEnvironment
-        RuntimeEnvironment runtimeEnv = RuntimeEnvironment.get(bFile);
-
-        // 6) Create the control stack and the stack frame to invoke the functions
-        StackFrame currentStackFrame = new StackFrame(functionArgs, new BValue[0]);
 
         Context bContext = new Context();
->>>>>>> 867200cb
         bContext.getControlStack().pushFrame(currentStackFrame);
 
         // 7) Invoke the function
