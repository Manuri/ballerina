#
# Copyright (c) 2017, WSO2 Inc. (http://www.wso2.org) All Rights Reserved.
#
# WSO2 Inc. licenses this file to you under the Apache License,
# Version 2.0 (the "License"); you may not use this file except
# in compliance with the License.
# You may obtain a copy of the License at
#
#    http://www.apache.org/licenses/LICENSE-2.0
#
# Unless required by applicable law or agreed to in writing,
# software distributed under the License is distributed on an
# "AS IS" BASIS, WITHOUT WARRANTIES OR CONDITIONS OF ANY
# KIND, either express or implied.  See the License for the
# specific language governing permissions and limitations
# under the License.
#

#the following will interpreted as: invalid type 'typName'
invalid.type = invalid type ''{0}''
incompatible.types = incompatible types: expected ''{0}'', found ''{1}''
redeclared.symbol = redeclared symbol ''{0}''
incompatible.types.cannot.convert = incompatible types: ''{0}'' cannot be converted to ''{1}''
incompatible.types.cannot.cast = incompatible types: ''{0}'' cannot be cast to ''{1}''
unreachable.statement = unreachable statement
incompatible.types.boolean.expected = incompatible types: expected ''boolean'', found ''{0}''
no.statements.while.loop = no statements in the while loop in
unknown.operator.in.unary = unknown operator ''{0}'' in unary expression
ref.type.inti.not.allowed.here = reference type initializer is not allowed here
struct.map.init.not.allowed = struct/map initializer is not allowed here
connector.init.not.allowed = connector initializer is not allowed here
array.init.not.allowed.here = array initializer is not allowed here
invalid.field.name.struct.init = invalid field name in struct initializer
unknown.field.in.struct = unknown field ''{0}'' in struct ''{1}''
invalid.type.in.map.index.expected.string = invalid type ''{0}'' in map index: expected ''string''
undefined.symbol = undefined symbol ''{0}''
non.integer.array.index = non-integer array index type ''{0}''
non.string.map.index = non-string map index type ''{0}''
invalid.operation.not.support.indexing = invalid operation: type ''{0}'' does not support indexing
multiple.value.in.single.value.context = multiple-value ''{0}()'' in single-value context
reply.statement.cannot.used.in.function = reply statement cannot be used in a function definition
reply.statement.cannot.used.in.action = reply statement cannot be used in a action definition
action.invocation.not.allowed.in.reply = action invocation is not allowed in a reply statement
return.cannot.used.in.resource = return statement cannot be used in a resource definition
not.enough.arguments.to.return = not enough arguments to return
too.many.arguments.to.return = too many arguments to return
cannot.use.type.in.return.statement = incompatible types in return statement. expected ''{0}'', found ''{1}''
cannot.use.create.for.value.types = cannot use ''create'' for value types
incompatible.types.expected.json.xml = incompatible types: expected json or xml
cannot.assign.value.constant = cannot assign a value to constant ''{0}''
assignment.count.mismatch = assignment count mismatch: {0} != {1}
cannot.assign.in.multiple.assignment = cannot assign {0} to ''{1}'' (type {2}) in multiple assignment
var.is.repeated.on.left.side.assignment = ''{0}'' is repeated on the left side of assignment
undefined.function  = undefined function ''{0}''
undefined.connector = undefined connector ''{0}''
undefined.action = undefined action ''{0}''
invalid.operation.operator.not.defined = invalid operation: operator {0} not defined on ''{1}''
struct.not.found = struct ''{0}'' not found
must.be.struct.type = {0} must be of struct type
invalid.operation.incompatible.types = invalid operation: incompatible types ''{0}'' and ''{1}''
unused.import.package = unused import package ''{0}''
redeclared.import.package = redeclared import package name ''{0}''
unsupported.operator = unsupported operator ''{0}''
action.invocation.not.allowed.here = action invocation is not allowed here
ref.type.message.allowed = only a variable reference of type ''message'' is allowed here
undefined.package.name = undefined package name ''{0}'' in ''{1}''
template.expression.not.allowed.here = xml/json template expression is not allowed here
connector.init.not.allowed.here = connector initializer is not allowed here
only.count.1.allowed.this.version = only count 1 is allowed in this version
only.exception.type.here = only a reference of type 'exception' is allowed here
break.stmt.not.allowed.here = break statement is not allowed here
undefined.type.mapper = undefine type mapper ''{0}''
undefined.action.in.connector = undefined action ''{0}'' in connector ''{1}''
incompatible.types.unknown.found = incompatible types: expected a ''{0}''
built.in.type.names.not.allowed.as.identifier = {0} is a built in type name which is not allowed as identifier
incompatible.types.connector.expected = incompatible types: expected a connector name, found ''{0}''
ambiguous.functions  = function reference ''{0}'' is ambiguous, functions ''{1}'' and ''{2}'' matches
casting.any.to.wrong.value.type = cannot cast ''any'' with type ''{0}'' to type ''{1}''
casting.any.without.init = cannot cast ''null'' value to type ''{0}''
unsupported.annotation.attribute.value = unsupported attribute value. only basic literals are allowed
undefined.annotation = undefined annotation ''{0}''
annotation.not.allowed = annotation ''{0}'' is not allowed in {1}s
no.such.attribute = no such attribute ''{0}'' in annotation ''{1}''
invalid.default.value = only value types are allowed for default values
invalid.attribute.type = invalid attribute type ''{0}''. only value types and annotations allowed
incompatible.types.array.found = incompatible types: expected a ''{0}'', found an array
<<<<<<< HEAD
incompatible.assignment = incompatible types: ''{0}'' cannot be assigned to ''{1}''
=======
index.number.too.large = index number too large: ''{0}''
>>>>>>> 10ee1ad9
<|MERGE_RESOLUTION|>--- conflicted
+++ resolved
@@ -84,8 +84,5 @@
 invalid.default.value = only value types are allowed for default values
 invalid.attribute.type = invalid attribute type ''{0}''. only value types and annotations allowed
 incompatible.types.array.found = incompatible types: expected a ''{0}'', found an array
-<<<<<<< HEAD
 incompatible.assignment = incompatible types: ''{0}'' cannot be assigned to ''{1}''
-=======
-index.number.too.large = index number too large: ''{0}''
->>>>>>> 10ee1ad9
+index.number.too.large = index number too large: ''{0}''