/*
 * Copyright (c) 2017, WSO2 Inc. (http://wso2.com) All Rights Reserved.
 * <p>
 * WSO2 Inc. licenses this file to you under the Apache License,
 * Version 2.0 (the "License"); you may not use this file except
 * in compliance with the License.
 * You may obtain a copy of the License at
 * <p>
 * http://www.apache.org/licenses/LICENSE-2.0
 * <p>
 * Unless required by applicable law or agreed to in writing,
 * software distributed under the License is distributed on an
 * "AS IS" BASIS, WITHOUT WARRANTIES OR CONDITIONS OF ANY
 * KIND, either express or implied. See the License for the
 * specific language governing permissions and limitations
 * under the License.
 */
package org.ballerinalang.natives.typemappers;

import org.ballerinalang.bre.StructVarLocation;
import org.ballerinalang.model.StructDef;
import org.ballerinalang.model.VariableDef;
import org.ballerinalang.model.statements.VariableDefStmt;
import org.ballerinalang.model.types.BType;
import org.ballerinalang.model.types.BTypes;
import org.ballerinalang.model.util.JSONUtils;
import org.ballerinalang.model.util.XMLUtils;
import org.ballerinalang.model.values.BArray;
import org.ballerinalang.model.values.BBoolean;
import org.ballerinalang.model.values.BDataTable;
import org.ballerinalang.model.values.BFloat;
import org.ballerinalang.model.values.BInteger;
import org.ballerinalang.model.values.BJSON;
import org.ballerinalang.model.values.BMap;
import org.ballerinalang.model.values.BString;
import org.ballerinalang.model.values.BStruct;
import org.ballerinalang.model.values.BValue;
import org.ballerinalang.model.values.BValueType;
import org.ballerinalang.model.values.BXML;
import org.ballerinalang.util.exceptions.BLangExceptionHelper;
import org.ballerinalang.util.exceptions.BallerinaException;
import org.ballerinalang.util.exceptions.RuntimeErrors;

import java.util.HashSet;
import java.util.Set;

/**
 * For converting across native types.
 * 
 * @since 0.88
 */
public class NativeConversionMapper {
    
    // TODO: set this only once during semantic analyzer.
    private static StructDef castErrorStruct;

    public static final TriFunction<BValueType, BType, Boolean, BValue[]> INT_TO_INT_FUNC = 
            (rVal, targetType, returnErrors) -> new BValue[] { rVal, null };
            
    public static final TriFunction<BValueType, BType, Boolean, BValue[]> INT_TO_FLOAT_FUNC = 
            (rVal, targetType, returnErrors) -> new BValue[] { new BFloat(rVal.floatValue()), null };

    public static final TriFunction<BValueType, BType, Boolean, BValue[]> INT_TO_STRING_FUNC = 
            (rVal, targetType, returnErrors) -> new BValue[] { new BString(rVal.stringValue()), null };

    public static final TriFunction<BValueType, BType, Boolean, BValue[]> INT_TO_BOOLEAN_FUNC =
            (rVal, targetType, returnErrors) -> new BValue[] { new BBoolean(rVal.intValue() != 0), null };

    public static final TriFunction<BValueType, BType, Boolean, BValue[]> INT_TO_JSON_FUNC = 
            (rVal, targetType, returnErrors) -> new BValue[] { new BJSON(rVal.stringValue()), null };

    public static final TriFunction<BValueType, BType, Boolean, BValue[]> FLOAT_TO_FLOAT_FUNC =
            (rVal, targetType, returnErrors) -> new BValue[] { rVal, null };
                    
    public static final TriFunction<BValueType, BType, Boolean, BValue[]> FLOAT_TO_STRING_FUNC =
            (rVal, targetType, returnErrors) -> new BValue[] { new BString(rVal.stringValue()), null };

    public static final TriFunction<BValueType, BType, Boolean, BValue[]> FLOAT_TO_BOOLEAN_FUNC =
            (rVal, targetType, returnErrors) -> new BValue[] { new BBoolean(rVal.floatValue() != 0.0), null };

    public static final TriFunction<BValueType, BType, Boolean, BValue[]> FLOAT_TO_INT_FUNC = 
            (rVal, targetType, returnErrors) -> new BValue[] {new BInteger(rVal.intValue()), null};

    public static final TriFunction<BValueType, BType, Boolean, BValue[]> FLOAT_TO_JSON_FUNC = 
            (rVal, targetType, returnErrors) -> new BValue[] {new BJSON(rVal.stringValue()), null };

    public static final TriFunction<BValueType, BType, Boolean, BValue[]> STRING_TO_STRING_FUNC =
            (rVal, targetType, returnErrors) -> new BValue[] { rVal, null };
                    
    public static final TriFunction<BValueType, BType, Boolean, BValue[]> STRING_TO_INT_FUNC = 
            (rVal, targetType, returnErrors) -> {
                try {
                    return new BValue[] {new BInteger(rVal.intValue()), null };
                } catch (Exception e) {
                    String errorMsg = BLangExceptionHelper.getErrorMessage(RuntimeErrors.CASTING_FAILED_WITH_CAUSE, 
                        BTypes.typeString, BTypes.typeInt, e.getMessage());
                    return TypeMappingUtils.getError(returnErrors, errorMsg, BTypes.typeString, targetType);
                }
            };

    public static final TriFunction<BValueType, BType, Boolean, BValue[]> STRING_TO_FLOAT_FUNC = 
            (rVal, targetType, returnErrors) -> {
                try {
                    return new BValue[] { new BFloat(rVal.floatValue()), null };
                } catch (Exception e) {
                    String errorMsg = BLangExceptionHelper.getErrorMessage(RuntimeErrors.CASTING_FAILED_WITH_CAUSE,
                        BTypes.typeString, BTypes.typeFloat, e.getMessage());
                    return TypeMappingUtils.getError(returnErrors, errorMsg, BTypes.typeString, targetType);
                }
            };

    public static final TriFunction<BValueType, BType, Boolean, BValue[]> STRING_TO_BOOLEAN_FUNC =
            (rVal, targetType, returnErrors) -> {
                try {
                    return new BValue[] {new BBoolean(rVal.booleanValue()), null };
                } catch (Exception e) {
                    String errorMsg = BLangExceptionHelper.getErrorMessage(RuntimeErrors.CASTING_FAILED_WITH_CAUSE,
                        BTypes.typeString, BTypes.typeBoolean, e.getMessage());
                    return TypeMappingUtils.getError(returnErrors, errorMsg, BTypes.typeString, targetType);
                }
            };
    public static final TriFunction<BValueType, BType, Boolean, BValue[]> STRING_TO_JSON_FUNC =
        (rVal, targetType, returnErrors) -> {
            String jsonStr = rVal.stringValue();
            // If this is a string-representation of complex JSON object, generate a BJSON out of it.
            if (jsonStr.matches("\\{.*\\}|\\[.*\\]")) {
                return new BValue[] { new BJSON(jsonStr), null };
            }
            
            // Else, generate a BJSON with a quoted string.
            return new BValue[] { new BJSON("\"" + jsonStr + "\""), null };
        };

    public static final TriFunction<BValueType, BType, Boolean, BValue[]> STRING_TO_XML_FUNC =
            (rVal, targetType, returnErrors) -> {
                try {
                    return new BValue[] { XMLUtils.parse(rVal.stringValue()), null };
                } catch (Exception e) {
                    String errorMsg = BLangExceptionHelper.getErrorMessage(RuntimeErrors.CASTING_FAILED_WITH_CAUSE,
                        BTypes.typeString, BTypes.typeXML, e.getMessage());
                    return TypeMappingUtils.getError(returnErrors, errorMsg, BTypes.typeString, targetType);
                }
            };
                
    public static final TriFunction<BValueType, BType, Boolean, BValue[]> BOOLEAN_TO_BOOLEAN_FUNC =
            (rVal, targetType, returnErrors) -> new BValue[] { rVal, null };
                
    public static final TriFunction<BValueType, BType, Boolean, BValue[]> BOOLEAN_TO_STRING_FUNC =
            (rVal, targetType, returnErrors) -> new BValue[] { new BString(rVal.stringValue()), null };

    public static final TriFunction<BValueType, BType, Boolean, BValue[]> BOOLEAN_TO_INT_FUNC =
            (rVal, targetType, returnErrors) -> rVal.booleanValue() ? new BValue[] { new BInteger(1), null }
            : new BValue[] { new BInteger(0), null };

    public static final TriFunction<BValueType, BType, Boolean, BValue[]> BOOLEAN_TO_FLOAT_FUNC =
            (rVal, targetType, returnErrors) -> rVal.booleanValue() ? new BValue[] { new BFloat(1.0f), null }
            : new BValue[] { new BFloat(0.0f), null };

    public static final TriFunction<BValueType, BType, Boolean, BValue[]> BOOLEAN_TO_JSON_FUNC = 
            (rVal, targetType, returnErrors) -> new BValue[] { new BJSON(rVal.stringValue()), null };

    public static final TriFunction<BValueType, BType, Boolean, BValue[]> NULL_TO_JSON_FUNC =
            (rVal, targetType, returnErrors) -> new BValue[] { new BJSON("null"), null };
                    
    public static final TriFunction<BValue, BType, Boolean, BValue[]> JSON_TO_STRING_FUNC = 
        (rVal, targetType, returnErrors) -> {
            if (rVal == null) {
                String errorMsg = BLangExceptionHelper.getErrorMessage(RuntimeErrors.CASTING_ANY_TYPE_WITHOUT_INIT,
                    BTypes.typeString);
                return TypeMappingUtils.getError(returnErrors, errorMsg, BTypes.typeJSON, targetType);
            }
            try {
                return new BValue[] { new BString(rVal.stringValue()), null };
            } catch (BallerinaException e) {
                String errorMsg = BLangExceptionHelper.getErrorMessage(RuntimeErrors.CASTING_FAILED_WITH_CAUSE,
                    BTypes.typeJSON, BTypes.typeString, e.getMessage());
                return TypeMappingUtils.getError(returnErrors, errorMsg, BTypes.typeJSON, targetType);
            }
        };

    public static final TriFunction<BValue, BType, Boolean, BValue[]> JSON_TO_INT_FUNC = 
        (rVal, targetType, returnErrors) -> {
            if (rVal == null) {
                String errorMsg =
                    BLangExceptionHelper.getErrorMessage(RuntimeErrors.CASTING_ANY_TYPE_WITHOUT_INIT, BTypes.typeInt);
                return TypeMappingUtils.getError(returnErrors, errorMsg, BTypes.typeJSON, targetType);
            }
            try {
                return new BValue[] { JSONUtils.toBInteger((BJSON) rVal), null };
            } catch (BallerinaException e) {
                String errorMsg = BLangExceptionHelper.getErrorMessage(RuntimeErrors.CASTING_FAILED_WITH_CAUSE,
                    BTypes.typeJSON, BTypes.typeInt, e.getMessage());
                return TypeMappingUtils.getError(returnErrors, errorMsg, BTypes.typeJSON, targetType);
            }
        };

    public static final TriFunction<BValue, BType, Boolean, BValue[]> JSON_TO_FLOAT_FUNC = 
        (rVal, targetType, returnErrors) -> {
            if (rVal == null) {
                String errorMsg =
                    BLangExceptionHelper.getErrorMessage(RuntimeErrors.CASTING_ANY_TYPE_WITHOUT_INIT, BTypes.typeFloat);
                return TypeMappingUtils.getError(returnErrors, errorMsg, BTypes.typeJSON, targetType);
            }
            try {
                return new BValue[] { JSONUtils.toBFloat((BJSON) rVal), null };
            } catch (BallerinaException e) {
                String errorMsg = BLangExceptionHelper.getErrorMessage(RuntimeErrors.CASTING_FAILED_WITH_CAUSE,
                    BTypes.typeJSON, BTypes.typeFloat, e.getMessage());
                return TypeMappingUtils.getError(returnErrors, errorMsg, BTypes.typeJSON, targetType);
            }
        };
    
    public static final TriFunction<BValue, BType, Boolean, BValue[]> JSON_TO_BOOLEAN_FUNC = 
        (rVal, targetType, returnErrors) -> {
            if (rVal == null) {
                String errorMsg = BLangExceptionHelper.getErrorMessage(RuntimeErrors.CASTING_ANY_TYPE_WITHOUT_INIT,
                    BTypes.typeBoolean);
                return TypeMappingUtils.getError(returnErrors, errorMsg, BTypes.typeJSON, targetType);
            }
            try {
                return new BValue[] { JSONUtils.toBBoolean((BJSON) rVal), null };
            } catch (BallerinaException e) {
                String errorMsg = BLangExceptionHelper.getErrorMessage(RuntimeErrors.CASTING_FAILED_WITH_CAUSE,
                    BTypes.typeJSON, BTypes.typeBoolean, e.getMessage());
                return TypeMappingUtils.getError(returnErrors, errorMsg, BTypes.typeJSON, targetType);
            }
        };
    
    /**
     * Function to cast a given JSON to a map.
     * All the fields in the JSON will be stored in the map, as is.
     */
    public static final TriFunction<BValue, BType, Boolean, BValue[]> JSON_TO_MAP_FUNC = 
        (rVal, targetType, returnErrors) -> {
            if (rVal == null) {
                return new BValue[] { null, null };
            }
            try {
                return new BValue[] { JSONUtils.toBMap((BJSON) rVal), null };
            } catch (BallerinaException e) {
                String errorMsg = BLangExceptionHelper.getErrorMessage(RuntimeErrors.CASTING_FAILED_WITH_CAUSE,
                    BTypes.typeJSON, BTypes.typeMap, e.getMessage());
                return TypeMappingUtils.getError(returnErrors, errorMsg, BTypes.typeJSON, targetType);
            }
        };
    
    /**
     * Function to cast a given JSON to a struct.
     * Casting will be successful if and only if, source JSON has at least the set of fields,
     * (matching both in name and type) that the target struct expects.
     */
    public static final TriFunction<BValue, BType, Boolean, BValue[]> JSON_TO_STRUCT_FUNC = 
        (rVal, targetType, returnErrors) -> {
            if (rVal == null) {
                return new BValue[] { null, null };
            }
            try {
                return new BValue[] { JSONUtils.toBStruct((BJSON) rVal, (StructDef) targetType), null };
            } catch (BallerinaException e) {
                String errorMsg = BLangExceptionHelper.getErrorMessage(RuntimeErrors.CASTING_FAILED_WITH_CAUSE,
                    BTypes.typeJSON, targetType, e.getMessage());
                return TypeMappingUtils.getError(returnErrors, errorMsg, BTypes.typeJSON, targetType);
            }
        };
    
    /**
     * Function to cast a given JSON to a XML.
     */
    public static final TriFunction<BValue, BType, Boolean, BValue[]> JSON_TO_XML_FUNC =
        (rVal, targetType, returnErrors) -> {
            if (rVal == null) {
                return new BValue[] { null, null };
            }
            try {
                return new BValue[] { XMLUtils.jsonToXML((BJSON) rVal), null };
            } catch (BallerinaException e) {
                String errorMsg = BLangExceptionHelper.getErrorMessage(RuntimeErrors.CASTING_FAILED_WITH_CAUSE,
                    BTypes.typeJSON, BTypes.typeXML, e.getMessage());
                return TypeMappingUtils.getError(returnErrors, errorMsg, BTypes.typeJSON, targetType);
            }
        };

    /**
     * Function to cast a given map to a JSON.
     * If the map contains reference type fields, those will be converted to their corresponding JSON
     * representations. i.e: Fields that are of map/struct type, will be converted to JSON objects. Fields 
     * are of array-type, will be converted to JSON array.
     */
    public static final TriFunction<BValue, BType, Boolean, BValue[]> MAP_TO_JSON_FUNC = 
        (rVal, targetType, returnErrors) -> {
            if (rVal == null) {
                return new BValue[] { null, null };
            }
            try {
                return new BValue[] { JSONUtils.toJSON((BMap<BString, BValue>) rVal), null };
            } catch (BallerinaException e) {
                String errorMsg = BLangExceptionHelper.getErrorMessage(RuntimeErrors.CASTING_FAILED_WITH_CAUSE,
                    BTypes.typeMap, BTypes.typeJSON, e.getMessage());
                return TypeMappingUtils.getError(returnErrors, errorMsg, BTypes.typeMap, targetType);
            }
        };

    /**
     * Function to cast a given map to a struct.
     * Casting will be successful if and only if, source map has at least the set of fields,
     * (matching both in name and type) that the target struct expects.
     */
    public static final TriFunction<BValue, BType, Boolean, BValue[]> MAP_TO_STRUCT_FUNC = 
        (rVal, targetType, returnErrors) -> {
            if (rVal == null) {
                return new BValue[] { null, null };
            }
            StructDef structDef = (StructDef) targetType;
            BValue[] structMemoryBlock = new BValue[structDef.getStructMemorySize()];
            BMap<BString, ?> map = (BMap<BString, ?>) rVal;

            Set<String> keys = new HashSet<String>();
            map.keySet().forEach(key -> keys.add(key.stringValue()));

            for (VariableDefStmt fieldDef : structDef.getFieldDefStmts()) {
                VariableDef targetVarDef = fieldDef.getVariableDef();
                String key = targetVarDef.getSymbolName().getName();
                BType targetFieldType = targetVarDef.getType();
                BValue mapVal = null;
                try {
                    if (!keys.contains(key)) {
                        throw BLangExceptionHelper.getRuntimeException(RuntimeErrors.MISSING_FIELD, key);
                    }

                    mapVal = map.get(new BString(key));
                    if (mapVal == null && BTypes.isValueType(targetFieldType)) {
                        throw BLangExceptionHelper.getRuntimeException(
                            RuntimeErrors.INCOMPATIBLE_FIELD_TYPE_FOR_CASTING, key, targetFieldType, null);
                    }

                    if (mapVal != null && !TypeMappingUtils.isCompatible(targetFieldType, mapVal.getType())) {
                        throw BLangExceptionHelper.getRuntimeException(
                            RuntimeErrors.INCOMPATIBLE_FIELD_TYPE_FOR_CASTING, key, targetFieldType, mapVal.getType());
                    }
                    structMemoryBlock[getStructMemoryOffset(targetVarDef)] = mapVal;
                } catch (BallerinaException e) {
                    String errorMsg = "cannot cast '" + rVal.getType() + "' to type '" + targetType + ": " + 
                            e.getMessage();
                    return TypeMappingUtils.getError(returnErrors, errorMsg, BTypes.typeMap, targetType);
                }
            }
            return new BValue[] { new BStruct(structDef, structMemoryBlock), null };
        };

    /**
     * Function to cast a given struct to a map.
     * All the fields in the struct will be stored in the map as is.
     */
    public static final TriFunction<BValue, BType, Boolean, BValue[]> STRUCT_TO_MAP_FUNC = 
        (rVal, targetType, returnErrors) -> {
            if (rVal == null) {
                return new BValue[] { null, null };
            }
            BStruct struct = (BStruct) rVal;
            StructDef structDef = (StructDef) struct.getType();
            BMap<BString, BValue> map = BTypes.typeMap.getEmptyValue();
            for (VariableDefStmt fieldDef : structDef.getFieldDefStmts()) {
                VariableDef varDef = fieldDef.getVariableDef();
                String key = varDef.getSymbolName().getName();
                BValue value = struct.getValue(getStructMemoryOffset(varDef));
                map.put(new BString(key), value == null ? null : value.copy());
            }
            return new BValue[] { map, null };
        };
    
    /**
     * Function to cast a given struct to a JSON.
     * If the struct contains reference type fields, those will be converted to their corresponding JSON
     * representations. i.e: Fields that are of map/struct type, will be converted to JSON objects. Fields 
     * are of array-type, will be converted to JSON array.
     */
    public static final TriFunction<BValue, BType, Boolean, BValue[]> STRUCT_TO_JSON_FUNC = 
        (rVal, targetType, returnErrors) -> {
            if (rVal == null) {
                return new BValue[] { null, null };
            }
            try {
                return new BValue[] { JSONUtils.toJSON((BStruct) rVal), null };
            } catch (BallerinaException e) {
                String errorMsg = BLangExceptionHelper.getErrorMessage(RuntimeErrors.CASTING_FAILED_WITH_CAUSE,
                    rVal.getType(), BTypes.typeJSON, e.getMessage());
                return TypeMappingUtils.getError(returnErrors, errorMsg, rVal.getType(), targetType);
            }
        };
    
    /**
     * Function to cast a given array to a JSON array.
     * If the array contains reference type elements, those will be converted to their corresponding JSON
     * representations. i.e: Elements that are of map/struct type, will be converted to JSON objects. Elements 
     * that are of array-type, will be converted to JSON array.
     */
    public static final TriFunction<BValue, BType, Boolean, BValue[]> ARRAY_TO_JSON_FUNC = 
        (rVal, targetType, returnErrors) -> {
            if (rVal == null) {
                return new BValue[] { null, null };
            }
            try {
                return new BValue[] { JSONUtils.toJSON((BArray) rVal), null };
            } catch (BallerinaException e) {
                String errorMsg = BLangExceptionHelper.getErrorMessage(RuntimeErrors.CASTING_FAILED_WITH_CAUSE,
                    rVal.getType(), BTypes.typeJSON, e.getMessage());
                return TypeMappingUtils.getError(returnErrors, errorMsg, rVal.getType(), targetType);
            }
        };
<<<<<<< HEAD


    /**
     * Function to cast a given datatable to a JSON array.
     */
    public static final TriFunction<BValue, BType, Boolean, BValue[]> DATATABLE_TO_JSON_FUNC =
            (rVal, targetType, returnErrors) -> {
                if (rVal == null) {
                    return new BValue[] { null, null };
                }
                try {
                    return new BValue[] { JSONUtils.toJSON((BDataTable) rVal), null };
                } catch (BallerinaException e) {
                    String errorMsg = BLangExceptionHelper.getErrorMessage(RuntimeErrors.CASTING_FAILED_WITH_CAUSE,
                            rVal.getType(), BTypes.typeJSON, e.getMessage());
                    return TypeMappingUtils.getError(returnErrors, errorMsg, rVal.getType(), targetType);
                }
            };

    public static final TriFunction<BValue, BType, Boolean, BValue[]> DATATABLE_TO_XML_FUNC =
            (rVal, targetType, returnErrors) -> {
                if (rVal == null) {
                    return new BValue[] { null, null };
                }
                try {
                    return new BValue[] { XMLUtils.datatableToXML((BDataTable) rVal), null };
                } catch (BallerinaException e) {
                    String errorMsg = BLangExceptionHelper.getErrorMessage(RuntimeErrors.CASTING_FAILED_WITH_CAUSE,
                            BTypes.typeDatatable, BTypes.typeXML, e.getMessage());
                    return TypeMappingUtils.getError(returnErrors, errorMsg, BTypes.typeDatatable, targetType);
                }
            };

    public static final TriFunction<BValue, BType, Boolean, BValue[]> XML_TO_STRING_FUNC =
            (rVal, targetType, returnErrors) -> new BValue[] { new BString(rVal.stringValue()) };

=======
            
>>>>>>> 2254d829
    public static final TriFunction<BValue, BType, Boolean, BValue[]> XML_TO_JSON_FUNC =
        (rVal, targetType, returnErrors) -> {
            if (rVal == null) {
                return new BValue[] { null, null };
            }
            try {
                return new BValue[] { XMLUtils.toJSON((BXML) rVal), null };
            } catch (BallerinaException e) {
                String errorMsg = BLangExceptionHelper.getErrorMessage(RuntimeErrors.CASTING_FAILED_WITH_CAUSE,
                    BTypes.typeXML, BTypes.typeJSON, e.getMessage());
                return TypeMappingUtils.getError(returnErrors, errorMsg, BTypes.typeXML, targetType);
            }
        };

    private static int getStructMemoryOffset(VariableDef varDef) {
        return ((StructVarLocation) varDef.getMemoryLocation()).getStructMemAddrOffset();
    }
}<|MERGE_RESOLUTION|>--- conflicted
+++ resolved
@@ -136,7 +136,7 @@
                 try {
                     return new BValue[] { XMLUtils.parse(rVal.stringValue()), null };
                 } catch (Exception e) {
-                    String errorMsg = BLangExceptionHelper.getErrorMessage(RuntimeErrors.CASTING_FAILED_WITH_CAUSE,
+                    String errorMsg = BLangExceptionHelper.getErrorMessage(RuntimeErrors.CASTING_FAILED_WITH_CAUSE, 
                         BTypes.typeString, BTypes.typeXML, e.getMessage());
                     return TypeMappingUtils.getError(returnErrors, errorMsg, BTypes.typeString, targetType);
                 }
@@ -346,7 +346,7 @@
             }
             return new BValue[] { new BStruct(structDef, structMemoryBlock), null };
         };
-
+    
     /**
      * Function to cast a given struct to a map.
      * All the fields in the struct will be stored in the map as is.
@@ -407,7 +407,7 @@
                 return TypeMappingUtils.getError(returnErrors, errorMsg, rVal.getType(), targetType);
             }
         };
-<<<<<<< HEAD
+
 
 
     /**
@@ -444,9 +444,6 @@
     public static final TriFunction<BValue, BType, Boolean, BValue[]> XML_TO_STRING_FUNC =
             (rVal, targetType, returnErrors) -> new BValue[] { new BString(rVal.stringValue()) };
 
-=======
-            
->>>>>>> 2254d829
     public static final TriFunction<BValue, BType, Boolean, BValue[]> XML_TO_JSON_FUNC =
         (rVal, targetType, returnErrors) -> {
             if (rVal == null) {
