/*
*  Copyright (c) 2016, WSO2 Inc. (http://www.wso2.org) All Rights Reserved.
*
*  WSO2 Inc. licenses this file to you under the Apache License,
*  Version 2.0 (the "License"); you may not use this file except
*  in compliance with the License.
*  You may obtain a copy of the License at
*
*    http://www.apache.org/licenses/LICENSE-2.0
*
*  Unless required by applicable law or agreed to in writing,
*  software distributed under the License is distributed on an
*  "AS IS" BASIS, WITHOUT WARRANTIES OR CONDITIONS OF ANY
*  KIND, either express or implied.  See the License for the
*  specific language governing permissions and limitations
*  under the License.
*/
package org.ballerinalang.util.parser.antlr4;

import org.antlr.v4.runtime.CommonTokenStream;
import org.antlr.v4.runtime.ParserRuleContext;
import org.antlr.v4.runtime.Token;
import org.antlr.v4.runtime.tree.ErrorNode;
import org.antlr.v4.runtime.tree.ParseTree;
import org.antlr.v4.runtime.tree.TerminalNode;
import org.apache.commons.lang3.StringEscapeUtils;
import org.ballerinalang.model.NodeLocation;
import org.ballerinalang.model.WhiteSpaceDescriptor;
import org.ballerinalang.model.builder.BLangModelBuilder;
import org.ballerinalang.model.types.SimpleTypeName;
import org.ballerinalang.util.parser.BallerinaListener;
import org.ballerinalang.util.parser.BallerinaParser;
import org.ballerinalang.util.parser.BallerinaParser.ActionDefinitionContext;
import org.ballerinalang.util.parser.BallerinaParser.AnnotationAttachmentContext;
import org.ballerinalang.util.parser.BallerinaParser.AnnotationAttributeArrayContext;
import org.ballerinalang.util.parser.BallerinaParser.AnnotationAttributeContext;
import org.ballerinalang.util.parser.BallerinaParser.AnnotationAttributeListContext;
import org.ballerinalang.util.parser.BallerinaParser.AnnotationAttributeValueContext;
import org.ballerinalang.util.parser.BallerinaParser.AnnotationBodyContext;
import org.ballerinalang.util.parser.BallerinaParser.AnnotationDefinitionContext;
import org.ballerinalang.util.parser.BallerinaParser.ArrayLiteralContext;
import org.ballerinalang.util.parser.BallerinaParser.ArrayLiteralExpressionContext;
import org.ballerinalang.util.parser.BallerinaParser.AttachmentPointContext;
import org.ballerinalang.util.parser.BallerinaParser.BuiltInReferenceTypeNameContext;
import org.ballerinalang.util.parser.BallerinaParser.BuiltInReferenceTypeTypeExpressionContext;
import org.ballerinalang.util.parser.BallerinaParser.CallableUnitBodyContext;
import org.ballerinalang.util.parser.BallerinaParser.CallableUnitSignatureContext;
import org.ballerinalang.util.parser.BallerinaParser.ContinueStatementContext;
import org.ballerinalang.util.parser.BallerinaParser.DefinitionContext;
import org.ballerinalang.util.parser.BallerinaParser.FieldDefinitionContext;
import org.ballerinalang.util.parser.BallerinaParser.MapStructKeyValueContext;
import org.ballerinalang.util.parser.BallerinaParser.MapStructLiteralContext;
import org.ballerinalang.util.parser.BallerinaParser.MapStructLiteralExpressionContext;
import org.ballerinalang.util.parser.BallerinaParser.NameReferenceContext;
import org.ballerinalang.util.parser.BallerinaParser.ReferenceTypeNameContext;
import org.ballerinalang.util.parser.BallerinaParser.SimpleLiteralContext;
import org.ballerinalang.util.parser.BallerinaParser.SimpleLiteralExpressionContext;
import org.ballerinalang.util.parser.BallerinaParser.StructBodyContext;
import org.ballerinalang.util.parser.BallerinaParser.TypeConversionExpressionContext;
import org.ballerinalang.util.parser.BallerinaParser.TypeMapperSignatureContext;
import org.ballerinalang.util.parser.BallerinaParser.ValueTypeNameContext;
import org.ballerinalang.util.parser.BallerinaParser.ValueTypeTypeExpressionContext;
import org.ballerinalang.util.parser.BallerinaParser.XmlLocalNameContext;
import org.ballerinalang.util.parser.BallerinaParser.XmlNamespaceNameContext;

import java.nio.file.Path;
import java.util.ArrayList;
import java.util.List;
import java.util.Stack;

/**
 * Build the Ballerina language model using the listener events from antlr4 parser.
 *
 * @see BLangModelBuilder
 * @since 0.8.0
 */
public class BLangAntlr4Listener implements BallerinaListener {
    protected static final String B_KEYWORD_PUBLIC = "public";
    protected static final String B_KEYWORD_NATIVE = "native";
    protected static final String ATTACHMENT_POINTS = "attachmentPoints";
    protected static final String B_KEYWORD_ACTION = "action";
    public static final String NAME_REF = "nameRef";
    public static final String TYPE_NAME = "typeName";

    protected String fileName;
    protected String packageDirPath;
    protected String currentPkgName;
    protected BLangModelBuilder modelBuilder;

    // Types related attributes
    protected String typeName;
    // private String schemaID;

    protected boolean processingReturnParams = false;
    protected Stack<SimpleTypeName> typeNameStack = new Stack<>();
    protected Stack<BLangModelBuilder.NameReference> nameReferenceStack = new Stack<>();

    // Variable to keep whether worker creation has been started. This is used at BLangAntlr4Listener class
    // to create parameter when there is a named parameter
    protected boolean isWorkerStarted = false;
    protected boolean isTypeMapperStarted = false;

    // token stream is required for listener to access hidden whiteSpace
    // such as whitespace/newlines while building model for composer use
    private CommonTokenStream tokenStream;

    // flag to indicate whether additional information
    // from source needs to be captured, eg: whitespace
    private boolean isVerboseMode = false;

    public BLangAntlr4Listener(BLangModelBuilder modelBuilder, Path sourceFilePath) {
        this.modelBuilder = modelBuilder;
        this.fileName = sourceFilePath.getFileName().toString();

        if (sourceFilePath.getNameCount() >= 2) {
            this.packageDirPath = sourceFilePath.subpath(0, sourceFilePath.getNameCount() - 1).toString();
        } else {
            this.packageDirPath = null;
        }
    }

    public BLangAntlr4Listener(boolean isVerboseMode, CommonTokenStream tokenStream,
                               BLangModelBuilder modelBuilder, Path sourceFilePath) {
        this(modelBuilder, sourceFilePath);
        this.isVerboseMode = isVerboseMode;
        this.tokenStream = tokenStream;
    }

    @Override
    public void enterCompilationUnit(BallerinaParser.CompilationUnitContext ctx) {
    }

    @Override
    public void exitCompilationUnit(BallerinaParser.CompilationUnitContext ctx) {
        if (isVerboseMode) {
            // getting whitespace from file start to first token
            String whiteSpace = WhiteSpaceUtil.getFileStartingWhiteSpace(tokenStream);
            modelBuilder.addBFileWhiteSpaceRegion(WhiteSpaceRegions.BFILE_START, whiteSpace);
        }
    }

    @Override
    public void enterPackageDeclaration(BallerinaParser.PackageDeclarationContext ctx) {
    }

    @Override
    public void exitPackageDeclaration(BallerinaParser.PackageDeclarationContext ctx) {
        if (ctx.exception != null) {
            return;
        }
        if (isVerboseMode) {
            // getting whitespace related to package declaration node
            WhiteSpaceDescriptor wsDescriptor = WhiteSpaceUtil.getPackageDeclarationWS(tokenStream, ctx);
            if (wsDescriptor != null) {
                // file start whitespace & package declaration related whitespace is stored in BFile
                wsDescriptor.getWhiteSpaceRegions().forEach(modelBuilder::addBFileWhiteSpaceRegion);
            }
        }
        modelBuilder.addPackageDcl(getCurrentLocation(ctx), ctx.packageName().getText());
    }

    @Override
    public void enterPackageName(BallerinaParser.PackageNameContext ctx) {
    }

    @Override
    public void exitPackageName(BallerinaParser.PackageNameContext ctx) {
    }

    @Override
    public void enterImportDeclaration(BallerinaParser.ImportDeclarationContext ctx) {
    }

    @Override
    public void exitImportDeclaration(BallerinaParser.ImportDeclarationContext ctx) {
        if (ctx.exception != null) {
            return;
        }

        String pkgPath = ctx.packageName().getText();
        String asPkgName = (ctx.Identifier() != null) ? ctx.Identifier().getText() : null;
        WhiteSpaceDescriptor whiteSpaceDescriptor = null;
        if (isVerboseMode) {
            whiteSpaceDescriptor = WhiteSpaceUtil.getImportDeclarationWS(tokenStream, ctx);
        }
        modelBuilder.addImportPackage(getCurrentLocation(ctx), whiteSpaceDescriptor, pkgPath, asPkgName);
    }

    @Override
    public void enterDefinition(DefinitionContext ctx) {

    }

    @Override
    public void exitDefinition(DefinitionContext ctx) {

    }

    @Override
    public void enterServiceDefinition(BallerinaParser.ServiceDefinitionContext ctx) {
        if (ctx.exception != null) {
            return;
        }
        modelBuilder.startServiceDef();
    }

    @Override
    public void exitServiceDefinition(BallerinaParser.ServiceDefinitionContext ctx) {
        if (ctx.exception != null) {
            return;
        }
        String protocolPkgName = ctx.Identifier(0).getText();
        String serviceName = ctx.Identifier(1).getText();
        WhiteSpaceDescriptor whiteSpaceDescriptor = null;
        if (isVerboseMode) {
            whiteSpaceDescriptor = WhiteSpaceUtil.getServiceDefinitionWS(tokenStream, ctx);
        }
<<<<<<< HEAD
        modelBuilder.createService(getCurrentLocation(ctx), whiteSpaceDescriptor, serviceName, protocolPkgName);
=======
        modelBuilder.createService(getCurrentLocation(ctx), whiteSpaceDescriptor, serviceName);
>>>>>>> eda12c37
    }

    @Override
    public void enterServiceBody(BallerinaParser.ServiceBodyContext ctx) {

    }

    @Override
    public void exitServiceBody(BallerinaParser.ServiceBodyContext ctx) {
    }

    @Override
    public void enterResourceDefinition(BallerinaParser.ResourceDefinitionContext ctx) {
        if (ctx.exception != null) {
            return;
        }

        modelBuilder.startResourceDef();
    }

    @Override
    public void exitResourceDefinition(BallerinaParser.ResourceDefinitionContext ctx) {
        if (ctx.exception != null) {
            return;
        }

        String resourceName = ctx.Identifier().getText();
        int annotationCount = ctx.annotationAttachment() != null ? ctx.annotationAttachment().size() : 0;
        WhiteSpaceDescriptor whiteSpaceDescriptor = null;
        if (isVerboseMode) {
            whiteSpaceDescriptor = WhiteSpaceUtil.getResourceDefinitionWS(tokenStream, ctx);
        }
        modelBuilder.addResource(getCurrentLocation(ctx), whiteSpaceDescriptor, resourceName, annotationCount);

    }

    @Override
    public void enterCallableUnitBody(CallableUnitBodyContext ctx) {
        if (ctx.exception != null) {
            return;
        }

        modelBuilder.startCallableUnitBody();
    }

    @Override
    public void exitCallableUnitBody(CallableUnitBodyContext ctx) {
        if (ctx.exception != null) {
            return;
        }

        modelBuilder.endCallableUnitBody(getCurrentLocation(ctx));
    }

    @Override
    public void enterFunctionDefinition(BallerinaParser.FunctionDefinitionContext ctx) {
        if (ctx.exception != null) {
            return;
        }

        modelBuilder.startFunctionDef();
    }

    @Override
    public void exitFunctionDefinition(BallerinaParser.FunctionDefinitionContext ctx) {
        if (ctx.exception != null) {
            return;
        }

        boolean isNative = B_KEYWORD_NATIVE.equals(ctx.getChild(0).getText());
        String functionName = ctx.callableUnitSignature().Identifier().getText();
        WhiteSpaceDescriptor whiteSpaceDescriptor = null;
        if (isVerboseMode) {
            whiteSpaceDescriptor = WhiteSpaceUtil.getFunctionDefWS(tokenStream, ctx);
        }
        modelBuilder.addFunction(getCurrentLocation(ctx), whiteSpaceDescriptor, functionName, isNative);
    }

    @Override
    public void enterCallableUnitSignature(CallableUnitSignatureContext ctx) {

    }

    @Override
    public void exitCallableUnitSignature(CallableUnitSignatureContext ctx) {

    }

    @Override
    public void enterConnectorDefinition(BallerinaParser.ConnectorDefinitionContext ctx) {
        if (ctx.exception != null) {
            return;
        }

        modelBuilder.startConnectorDef();
    }

    @Override
    public void exitConnectorDefinition(BallerinaParser.ConnectorDefinitionContext ctx) {
        if (ctx.exception != null) {
            return;
        }

        String connectorName = ctx.Identifier().getText();
        WhiteSpaceDescriptor whiteSpaceDescriptor = null;
        if (isVerboseMode) {
            whiteSpaceDescriptor = WhiteSpaceUtil.getConnectorDefWS(tokenStream, ctx);
        }
        modelBuilder.createConnector(getCurrentLocation(ctx), whiteSpaceDescriptor, connectorName);
    }

    @Override
    public void enterConnectorBody(BallerinaParser.ConnectorBodyContext ctx) {
    }

    @Override
    public void exitConnectorBody(BallerinaParser.ConnectorBodyContext ctx) {
    }

    @Override
    public void enterActionDefinition(ActionDefinitionContext ctx) {
        if (ctx.exception != null) {
            return;
        }

        modelBuilder.startActionDef();
    }

    @Override
    public void exitActionDefinition(ActionDefinitionContext ctx) {
        if (ctx.exception != null) {
            return;
        }

        boolean isNative = false;
        for (int position = 1; position < ctx.getChildCount(); position++) {
            if (ctx.getChild(position).getText().equals(B_KEYWORD_ACTION)
                    && ctx.getChild(position - 1).getText().equals(B_KEYWORD_NATIVE)) {
                isNative = true;
                break;
            }
        }
        String actionName = ctx.callableUnitSignature().Identifier().getText();
        int annotationCount = ctx.annotationAttachment() != null ? ctx.annotationAttachment().size() : 0;
        WhiteSpaceDescriptor whiteSpaceDescriptor = null;
        if (isVerboseMode) {
            whiteSpaceDescriptor = WhiteSpaceUtil.getActionDefWS(tokenStream, ctx);
        }
        modelBuilder.addAction(getCurrentLocation(ctx), whiteSpaceDescriptor, actionName, isNative, annotationCount);
    }

    @Override
    public void enterStructDefinition(BallerinaParser.StructDefinitionContext ctx) {
        if (ctx.exception != null) {
            return;
        }

        modelBuilder.startStructDef();
    }

    @Override
    public void exitStructDefinition(BallerinaParser.StructDefinitionContext ctx) {
        if (ctx.exception != null) {
            return;
        }

        String structName = ctx.Identifier().getText();
        WhiteSpaceDescriptor whiteSpaceDescriptor = null;
        if (isVerboseMode) {
            whiteSpaceDescriptor = WhiteSpaceUtil.getStructDefWS(tokenStream, ctx);
        }
        modelBuilder.addStructDef(getCurrentLocation(ctx), whiteSpaceDescriptor, structName);
    }

    @Override
    public void enterStructBody(StructBodyContext ctx) {

    }

    @Override
    public void exitStructBody(StructBodyContext ctx) {

    }

    @Override
    public void enterAnnotationDefinition(AnnotationDefinitionContext ctx) {
        if (ctx.exception != null) {
            return;
        }
        WhiteSpaceDescriptor whiteSpaceDescriptor = null;
        if (isVerboseMode) {
            whiteSpaceDescriptor = new WhiteSpaceDescriptor();
            whiteSpaceDescriptor.addChildDescriptor(ATTACHMENT_POINTS, new WhiteSpaceDescriptor());
        }
        modelBuilder.startAnnotationDef(whiteSpaceDescriptor);
    }

    @Override
    public void exitAnnotationDefinition(AnnotationDefinitionContext ctx) {
        if (ctx.exception != null) {
            return;
        }
        WhiteSpaceDescriptor whiteSpaceDescriptor = null;
        if (isVerboseMode) {
            whiteSpaceDescriptor = WhiteSpaceUtil.getAnnotationDefWS(tokenStream, ctx);
        }
        modelBuilder.addAnnotationtDef(getCurrentLocation(ctx), whiteSpaceDescriptor, ctx.Identifier().getText());
    }

    @Override
    public void enterGlobalVariableDefinition(BallerinaParser.GlobalVariableDefinitionContext ctx) {

    }

    @Override
    public void exitGlobalVariableDefinition(BallerinaParser.GlobalVariableDefinitionContext ctx) {
        if (ctx.exception != null) {
            return;
        }

        SimpleTypeName typeName = typeNameStack.pop();
        String varName = ctx.Identifier().getText();
        boolean exprAvailable = ctx.expression() != null;
        WhiteSpaceDescriptor whiteSpaceDescriptor = null;
        if (isVerboseMode) {
            whiteSpaceDescriptor = WhiteSpaceUtil.getGlobalVariableDefWS(tokenStream, ctx);
        }
        modelBuilder.addGlobalVarDef(getCurrentLocation(ctx), whiteSpaceDescriptor, typeName, varName, exprAvailable);
    }

    @Override
    public void enterAttachmentPoint(AttachmentPointContext ctx) {

    }

    @Override
    public void exitAttachmentPoint(AttachmentPointContext ctx) {
        if (ctx.exception != null) {
            return;
        }
        WhiteSpaceDescriptor whiteSpaceDescriptor = null;
        if (isVerboseMode) {
            whiteSpaceDescriptor = WhiteSpaceUtil.getAttachmentPointWS(tokenStream, ctx);
        }
        modelBuilder.addAnnotationtAttachmentPoint(getCurrentLocation(ctx), whiteSpaceDescriptor, ctx.getText());
    }

    @Override
    public void enterAnnotationBody(AnnotationBodyContext ctx) {

    }

    @Override
    public void exitAnnotationBody(AnnotationBodyContext ctx) {

    }

    @Override
    public void enterTypeMapperDefinition(BallerinaParser.TypeMapperDefinitionContext ctx) {
        if (ctx.exception != null) {
            return;
        }

        modelBuilder.startTypeMapperDef();
    }

    @Override
    public void exitTypeMapperDefinition(BallerinaParser.TypeMapperDefinitionContext ctx) {
        if (ctx.exception != null) {
            return;
        }

        boolean isNative = B_KEYWORD_NATIVE.equals(ctx.getChild(0).getText());
        String typeMapperName = ctx.typeMapperSignature().Identifier().getText();
        SimpleTypeName returnTypeName = typeNameStack.pop();
        WhiteSpaceDescriptor whiteSpaceDescriptor = null;
        if (isVerboseMode) {
            whiteSpaceDescriptor = WhiteSpaceUtil.getTypeMapperDef(tokenStream, ctx);
        }
        modelBuilder.addTypeMapper(getCurrentLocation(ctx), whiteSpaceDescriptor,
                typeMapperName, returnTypeName, isNative);
    }

    @Override
    public void enterTypeMapperSignature(TypeMapperSignatureContext ctx) {

    }

    @Override
    public void exitTypeMapperSignature(TypeMapperSignatureContext ctx) {

    }

    @Override
    public void enterTypeMapperBody(BallerinaParser.TypeMapperBodyContext ctx) {
        if (ctx.exception == null) {
            modelBuilder.startCallableUnitBody();
        }
    }

    @Override
    public void exitTypeMapperBody(BallerinaParser.TypeMapperBodyContext ctx) {
        if (ctx.exception == null) {
            modelBuilder.endCallableUnitBody(getCurrentLocation(ctx));
        }
    }

    @Override
    public void enterConstantDefinition(BallerinaParser.ConstantDefinitionContext ctx) {
    }

    @Override
    public void exitConstantDefinition(BallerinaParser.ConstantDefinitionContext ctx) {
        if (ctx.exception != null) {
            return;
        }

        SimpleTypeName typeName = typeNameStack.pop();
        String constName = ctx.Identifier().getText();
        WhiteSpaceDescriptor whiteSpaceDescriptor = null;
        if (isVerboseMode) {
            whiteSpaceDescriptor = WhiteSpaceUtil.getConstantDefWS(tokenStream, ctx);
        }

        modelBuilder.addConstantDef(getCurrentLocation(ctx), whiteSpaceDescriptor, typeName, constName);
    }

    @Override
    public void enterWorkerDeclaration(BallerinaParser.WorkerDeclarationContext ctx) {
        if (ctx.exception == null) {
            isWorkerStarted = true;
            modelBuilder.startWorkerUnit();
            modelBuilder.startCallableUnitBody();
        }
    }

    @Override
    public void exitWorkerDeclaration(BallerinaParser.WorkerDeclarationContext ctx) {
        if (ctx.exception == null && ctx.workerDefinition().Identifier() != null) {
            modelBuilder.endCallableUnitBody(getCurrentLocation(ctx));

            String workerName = ctx.workerDefinition().Identifier().getText();
            WhiteSpaceDescriptor whiteSpaceDescriptor = null;
            if (isVerboseMode) {
                whiteSpaceDescriptor = WhiteSpaceUtil.getWorkerDeclarationWS(tokenStream, ctx);
            }
            modelBuilder.createWorker(getCurrentLocation(ctx), whiteSpaceDescriptor, workerName);
            isWorkerStarted = false;
        }
    }

    /**
     * Enter a parse tree produced by {@link BallerinaParser#workerDefinition}.
     *
     * @param ctx the parse tree
     */
    @Override
    public void enterWorkerDefinition(BallerinaParser.WorkerDefinitionContext ctx) {

    }

    /**
     * Exit a parse tree produced by {@link BallerinaParser#workerDefinition}.
     *
     * @param ctx the parse tree
     */
    @Override
    public void exitWorkerDefinition(BallerinaParser.WorkerDefinitionContext ctx) {
        if (ctx.exception == null) {
            String workerName = ctx.Identifier().getText();
            modelBuilder.createWorkerDefinition(getCurrentLocation(ctx), workerName);
        }
    }

    @Override
    public void enterTypeName(BallerinaParser.TypeNameContext ctx) {
    }

    @Override
    public void exitTypeName(BallerinaParser.TypeNameContext ctx) {
        if (ctx.exception != null) {
            return;
        }

        if (ctx.typeName() != null) {
            // This is an array type
            SimpleTypeName typeName = typeNameStack.peek();
            typeName.setArrayType((ctx.getChildCount() - 1) / 2);
            return;
        }

        if (ctx.referenceTypeName() != null || ctx.valueTypeName() != null) {
            return;
        }

        // This is 'any' type
        SimpleTypeName typeName = new SimpleTypeName(ctx.getChild(0).getText());
        typeName.setNodeLocation(getCurrentLocation(ctx));
        if (isVerboseMode) {
            WhiteSpaceDescriptor ws = WhiteSpaceUtil.getTypeNameWS(tokenStream, ctx);
            typeName.setWhiteSpaceDescriptor(ws);
        }
        typeNameStack.push(typeName);
    }

    @Override
    public void enterReferenceTypeName(ReferenceTypeNameContext ctx) {

    }

    @Override
    public void exitReferenceTypeName(ReferenceTypeNameContext ctx) {
        if (ctx.exception != null) {
            return;
        }

        if (ctx.nameReference() != null) {
            BLangModelBuilder.NameReference nameReference = nameReferenceStack.pop();
            modelBuilder.validateAndSetPackagePath(getCurrentLocation(ctx), nameReference);

            SimpleTypeName typeName = new SimpleTypeName(nameReference.getName(),
                    nameReference.getPackageName(), nameReference.getPackagePath());
            typeName.setNodeLocation(getCurrentLocation(ctx));

            if (isVerboseMode) {
                WhiteSpaceDescriptor ws = WhiteSpaceUtil.getRefTypeNameWS(tokenStream, ctx);
                typeName.setWhiteSpaceDescriptor(ws);
            }

            typeNameStack.push(typeName);
        }
    }

    @Override
    public void enterValueTypeName(ValueTypeNameContext ctx) {

    }

    @Override
    public void exitValueTypeName(ValueTypeNameContext ctx) {
        if (ctx.exception != null) {
            return;
        }

        String valueTypeName = ctx.getChild(0).getText();
        SimpleTypeName simpleTypeName = new SimpleTypeName(valueTypeName);
        simpleTypeName.setNodeLocation(getCurrentLocation(ctx));
        if (isVerboseMode) {
            WhiteSpaceDescriptor ws = WhiteSpaceUtil.getValueTypeNameWS(tokenStream, ctx);
            simpleTypeName.setWhiteSpaceDescriptor(ws);
        }
        typeNameStack.push(simpleTypeName);
    }

    @Override
    public void enterBuiltInReferenceTypeName(BuiltInReferenceTypeNameContext ctx) {

    }

    @Override
    public void exitBuiltInReferenceTypeName(BuiltInReferenceTypeNameContext ctx) {
        if (ctx.exception != null) {
            return;
        }

        String builtInRefTypeName = ctx.getChild(0).getText();
        SimpleTypeName simpleTypeName = new SimpleTypeName(builtInRefTypeName);
        simpleTypeName.setNodeLocation(getCurrentLocation(ctx));
        if (isVerboseMode) {
            WhiteSpaceDescriptor ws = WhiteSpaceUtil.getBuiltInRefTypeNameWS(tokenStream, ctx);
            simpleTypeName.setWhiteSpaceDescriptor(ws);
        }
        typeNameStack.push(simpleTypeName);
    }

    @Override
    public void enterXmlNamespaceName(XmlNamespaceNameContext ctx) {

    }

    @Override
    public void exitXmlNamespaceName(XmlNamespaceNameContext ctx) {

    }

    @Override
    public void enterXmlLocalName(XmlLocalNameContext ctx) {

    }

    @Override
    public void exitXmlLocalName(XmlLocalNameContext ctx) {

    }

    @Override
    public void enterAnnotationAttachment(AnnotationAttachmentContext ctx) {
        if (ctx.exception != null) {
            return;
        }
        modelBuilder.startAnnotationAttachment();
    }

    @Override
    public void exitAnnotationAttachment(AnnotationAttachmentContext ctx) {
        if (ctx.exception != null) {
            return;
        }

        int attribuesAvailable = ctx.annotationAttributeList() == null ? 0 :
                ctx.annotationAttributeList().annotationAttribute().size();

        WhiteSpaceDescriptor whiteSpaceDescriptor = null;
        if (isVerboseMode) {
            whiteSpaceDescriptor = WhiteSpaceUtil.getAnnotationAttachmentWS(tokenStream, ctx);
        }

        NodeLocation currentLocation = getCurrentLocation(ctx);
        BLangModelBuilder.NameReference nameReference = nameReferenceStack.pop();
        modelBuilder.validateAndSetPackagePath(currentLocation, nameReference);
        modelBuilder.addAnnotationAttachment(currentLocation, whiteSpaceDescriptor,
                nameReference, attribuesAvailable);
    }

    @Override
    public void enterAnnotationAttributeList(AnnotationAttributeListContext ctx) {

    }

    @Override
    public void exitAnnotationAttributeList(AnnotationAttributeListContext ctx) {

    }

    @Override
    public void enterAnnotationAttribute(AnnotationAttributeContext ctx) {

    }

    @Override
    public void exitAnnotationAttribute(AnnotationAttributeContext ctx) {
        if (ctx.exception != null) {
            return;
        }

        String key = ctx.Identifier().getText();
        WhiteSpaceDescriptor whiteSpaceDescriptor = null;
        if (isVerboseMode) {
            whiteSpaceDescriptor = WhiteSpaceUtil.getAnnotationAttributeWS(tokenStream, ctx);
        }
        modelBuilder.createAnnotationKeyValue(getCurrentLocation(ctx), whiteSpaceDescriptor, key);
    }

    @Override
    public void enterAnnotationAttributeValue(AnnotationAttributeValueContext ctx) {

    }

    @Override
    public void exitAnnotationAttributeValue(AnnotationAttributeValueContext ctx) {
        if (ctx.exception != null) {
            return;
        }

        ParseTree childContext = ctx.getChild(0);
        WhiteSpaceDescriptor whiteSpaceDescriptor = null;
        if (isVerboseMode) {
            whiteSpaceDescriptor = WhiteSpaceUtil.getAnnotationAttributeValueWS(tokenStream, ctx);
        }
        if (childContext instanceof SimpleLiteralContext) {
            modelBuilder.createLiteralTypeAttributeValue(getCurrentLocation(ctx), whiteSpaceDescriptor);
        } else if (childContext instanceof AnnotationAttachmentContext) {
            modelBuilder.createAnnotationTypeAttributeValue(getCurrentLocation(ctx), whiteSpaceDescriptor);
        } else if (childContext instanceof AnnotationAttributeArrayContext) {
            modelBuilder.createArrayTypeAttributeValue(getCurrentLocation(ctx), whiteSpaceDescriptor);
        }
    }

    @Override
    public void enterAnnotationAttributeArray(AnnotationAttributeArrayContext ctx) {

    }

    @Override
    public void exitAnnotationAttributeArray(AnnotationAttributeArrayContext ctx) {

    }

    @Override
    public void enterStatement(BallerinaParser.StatementContext ctx) {
    }

    @Override
    public void exitStatement(BallerinaParser.StatementContext ctx) {
    }

    @Override
    public void enterTransformStatement(BallerinaParser.TransformStatementContext ctx) {
        if (ctx.exception != null) {
            return;
        }
        modelBuilder.startTransformStmt();
    }

    @Override
    public void exitTransformStatement(BallerinaParser.TransformStatementContext ctx) {
        if (ctx.exception != null) {
            return;
        }

        WhiteSpaceDescriptor whiteSpaceDescriptor = null;
        if (isVerboseMode) {
            whiteSpaceDescriptor = WhiteSpaceUtil.getTransformStmtWS(tokenStream, ctx);
        }
        modelBuilder.createTransformStmt(getCurrentLocation(ctx), whiteSpaceDescriptor);
    }

    @Override
    public void enterTransformStatementBody(BallerinaParser.TransformStatementBodyContext ctx) {

    }

    @Override
    public void exitTransformStatementBody(BallerinaParser.TransformStatementBodyContext ctx) {

    }

    @Override
    public void enterExpressionAssignmentStatement(BallerinaParser.ExpressionAssignmentStatementContext ctx) {

    }

    @Override
    public void exitExpressionAssignmentStatement(BallerinaParser.ExpressionAssignmentStatementContext ctx) {
        if (ctx.exception != null) {
            return;
        }

        WhiteSpaceDescriptor whiteSpaceDescriptor = null;
        if (isVerboseMode) {
            whiteSpaceDescriptor = WhiteSpaceUtil.getAssignmentStmtWS(tokenStream, ctx);
        }
        modelBuilder.createAssignmentStmt(getCurrentLocation(ctx), whiteSpaceDescriptor, false);
    }

    @Override
    public void enterExpressionVariableDefinitionStatement(
            BallerinaParser.ExpressionVariableDefinitionStatementContext ctx) {

    }

    @Override
    public void exitExpressionVariableDefinitionStatement(
            BallerinaParser.ExpressionVariableDefinitionStatementContext ctx) {
        if (ctx.exception != null) {
            return;
        }

        SimpleTypeName typeName = typeNameStack.pop();
        String varName = ctx.Identifier().getText();
        boolean exprAvailable = (ctx.expression() != null);

        WhiteSpaceDescriptor whiteSpaceDescriptor = null;
        if (isVerboseMode) {
            whiteSpaceDescriptor = WhiteSpaceUtil.getVariableDefWS(tokenStream, ctx, exprAvailable);
        }

        modelBuilder.addVariableDefinitionStmt(getCurrentLocation(ctx), whiteSpaceDescriptor, typeName, varName,
                exprAvailable);

    }

    @Override
    public void enterVariableDefinitionStatement(BallerinaParser.VariableDefinitionStatementContext ctx) {

    }

    @Override
    public void exitVariableDefinitionStatement(BallerinaParser.VariableDefinitionStatementContext ctx) {
        if (ctx.exception != null) {
            return;
        }

        SimpleTypeName typeName = typeNameStack.pop();
        String varName = ctx.Identifier().getText();
        boolean exprAvailable = ctx.expression() != null ||
                ctx.connectorInitExpression() != null ||
                ctx.actionInvocation() != null;
        WhiteSpaceDescriptor whiteSpaceDescriptor = null;
        if (isVerboseMode) {
            whiteSpaceDescriptor = WhiteSpaceUtil.getVariableDefWS(tokenStream, ctx, exprAvailable);
        }
        modelBuilder.addVariableDefinitionStmt(getCurrentLocation(ctx), whiteSpaceDescriptor, typeName, varName,
                exprAvailable);
    }

    @Override
    public void enterMapStructLiteral(MapStructLiteralContext ctx) {
        if (ctx.exception != null) {
            return;
        }

        modelBuilder.startMapStructLiteral();


    }

    @Override
    public void exitMapStructLiteral(MapStructLiteralContext ctx) {
        if (ctx.exception != null) {
            return;
        }
        WhiteSpaceDescriptor whiteSpaceDescriptor = null;
        if (isVerboseMode) {
            whiteSpaceDescriptor = WhiteSpaceUtil.getMapStructLiteralWS(tokenStream, ctx);
        }
        modelBuilder.createMapStructLiteral(getCurrentLocation(ctx), whiteSpaceDescriptor);
    }

    @Override
    public void enterMapStructKeyValue(MapStructKeyValueContext ctx) {

    }

    @Override
    public void exitMapStructKeyValue(MapStructKeyValueContext ctx) {
        if (ctx.exception != null) {
            return;
        }
        WhiteSpaceDescriptor whiteSpaceDescriptor = null;
        if (isVerboseMode) {
            whiteSpaceDescriptor = WhiteSpaceUtil.getMapStructKeyValueWS(tokenStream, ctx);
        }
        modelBuilder.addMapStructKeyValue(getCurrentLocation(ctx), whiteSpaceDescriptor);
    }

    @Override
    public void enterArrayLiteral(ArrayLiteralContext ctx) {

    }

    @Override
    public void exitArrayLiteral(ArrayLiteralContext ctx) {
        if (ctx.exception != null) {
            return;
        }

        boolean argsAvailable = ctx.expressionList() != null;
        WhiteSpaceDescriptor whiteSpaceDescriptor = null;
        if (isVerboseMode) {
            whiteSpaceDescriptor = WhiteSpaceUtil.getArrayLiteralExpWS(tokenStream, ctx);
        }
        modelBuilder.createArrayInitExpr(getCurrentLocation(ctx), whiteSpaceDescriptor, argsAvailable);
    }

    @Override
    public void enterConnectorInitExpression(BallerinaParser.ConnectorInitExpressionContext ctx) {

    }

    @Override
    public void exitConnectorInitExpression(BallerinaParser.ConnectorInitExpressionContext ctx) {
        if (ctx.exception != null) {
            return;
        }

        NodeLocation currentLocation = getCurrentLocation(ctx);
        boolean argsAvailable = ctx.expressionList() != null;
        BLangModelBuilder.NameReference nameReference = nameReferenceStack.pop();
        modelBuilder.validateAndSetPackagePath(currentLocation, nameReference);
        SimpleTypeName connectorTypeName = new SimpleTypeName(nameReference.getName(),
                nameReference.getPackageName(), null);

        connectorTypeName.setWhiteSpaceDescriptor(nameReference.getWhiteSpaceDescriptor());
        WhiteSpaceDescriptor whiteSpaceDescriptor = null;
        if (isVerboseMode) {
            whiteSpaceDescriptor = WhiteSpaceUtil.getConnectorInitExpWS(tokenStream, ctx);
        }

        modelBuilder.createConnectorInitExpr(currentLocation, whiteSpaceDescriptor,
                connectorTypeName, argsAvailable);
    }

    @Override
    public void enterAssignmentStatement(BallerinaParser.AssignmentStatementContext ctx) {
    }

    @Override
    public void exitAssignmentStatement(BallerinaParser.AssignmentStatementContext ctx) {
        if (ctx.exception != null) {
            return;
        }
        WhiteSpaceDescriptor whiteSpaceDescriptor = null;
        if (isVerboseMode) {
            whiteSpaceDescriptor = WhiteSpaceUtil.getAssignmentStmtWS(tokenStream, ctx);
        }
        boolean isVarDeclaration = false;
        if (ctx.getChild(0).getText().equals("var")) {
            isVarDeclaration = true;
        }
        modelBuilder.createAssignmentStmt(getCurrentLocation(ctx), whiteSpaceDescriptor, isVarDeclaration);
    }

    @Override
    public void enterVariableReferenceList(BallerinaParser.VariableReferenceListContext ctx) {
        if (ctx.exception != null) {
            return;
        }

        modelBuilder.startVarRefList();
    }

    @Override
    public void exitVariableReferenceList(BallerinaParser.VariableReferenceListContext ctx) {
        if (ctx.exception != null) {
            return;
        }

        int noOfArguments = getNoOfArgumentsInList(ctx);
        modelBuilder.endVarRefList(noOfArguments);
    }

    @Override
    public void enterIfElseStatement(BallerinaParser.IfElseStatementContext ctx) {
        if (ctx.exception == null) {
            modelBuilder.startIfElseStmt();
        }
    }

    @Override
    public void exitIfElseStatement(BallerinaParser.IfElseStatementContext ctx) {
        if (ctx.exception == null) {
            modelBuilder.addIfElseStmt(getCurrentLocation(ctx));
        }
    }

    @Override
    public void enterIfClause(BallerinaParser.IfClauseContext ctx) {
        if (ctx.exception == null) {
            modelBuilder.startIfClause();
        }
    }

    @Override
    public void exitIfClause(BallerinaParser.IfClauseContext ctx) {
        if (ctx.exception == null) {
            WhiteSpaceDescriptor whiteSpaceDescriptor = null;
            if (isVerboseMode) {
                whiteSpaceDescriptor = WhiteSpaceUtil.getIfClauseWS(tokenStream, ctx);
            }
            modelBuilder.addIfClause(whiteSpaceDescriptor, getCurrentLocation(ctx));
        }
    }

    @Override
    public void enterElseIfClause(BallerinaParser.ElseIfClauseContext ctx) {
        if (ctx.exception == null) {
            modelBuilder.startElseIfClause();
        }
    }

    @Override
    public void exitElseIfClause(BallerinaParser.ElseIfClauseContext ctx) {
        if (ctx.exception != null) {
            return;
        }

        WhiteSpaceDescriptor whiteSpaceDescriptor = null;
        if (isVerboseMode) {
            whiteSpaceDescriptor = WhiteSpaceUtil.getElseIfClauseWS(tokenStream, ctx);
        }
        modelBuilder.addElseIfClause(whiteSpaceDescriptor, getCurrentLocation(ctx));
    }

    @Override
    public void enterElseClause(BallerinaParser.ElseClauseContext ctx) {
        if (ctx.exception == null) {
            modelBuilder.startElseClause();
        }
    }

    @Override
    public void exitElseClause(BallerinaParser.ElseClauseContext ctx) {
        if (ctx.exception == null) {
            WhiteSpaceDescriptor whiteSpaceDescriptor = null;
            if (isVerboseMode) {
                whiteSpaceDescriptor = WhiteSpaceUtil.getElseClauseWS(tokenStream, ctx);
            }
            modelBuilder.addElseClause(whiteSpaceDescriptor, getCurrentLocation(ctx));
        }
    }

    @Override
    public void enterIterateStatement(BallerinaParser.IterateStatementContext ctx) {
    }

    @Override
    public void exitIterateStatement(BallerinaParser.IterateStatementContext ctx) {
    }

    @Override
    public void enterWhileStatement(BallerinaParser.WhileStatementContext ctx) {
        if (ctx.exception != null) {
            return;
        }

        modelBuilder.startWhileStmt();
    }

    @Override
    public void exitWhileStatement(BallerinaParser.WhileStatementContext ctx) {
        if (ctx.exception != null) {
            return;
        }
        WhiteSpaceDescriptor whiteSpaceDescriptor = null;
        if (isVerboseMode) {
            whiteSpaceDescriptor = WhiteSpaceUtil.getWhileStmtWS(tokenStream, ctx);
        }
        modelBuilder.createWhileStmt(getCurrentLocation(ctx), whiteSpaceDescriptor);
    }

    @Override
    public void enterContinueStatement(ContinueStatementContext ctx) {

    }

    @Override
    public void exitContinueStatement(ContinueStatementContext ctx) {
        if (ctx.exception == null) {
            WhiteSpaceDescriptor whiteSpaceDescriptor = null;
            if (isVerboseMode) {
                whiteSpaceDescriptor = WhiteSpaceUtil.getContinueStatementWS(tokenStream, ctx);
            }
            modelBuilder.createContinueStmt(getCurrentLocation(ctx), whiteSpaceDescriptor);
        }
    }

    @Override
    public void enterBreakStatement(BallerinaParser.BreakStatementContext ctx) {
    }

    @Override
    public void exitBreakStatement(BallerinaParser.BreakStatementContext ctx) {
        if (ctx.exception == null) {
            WhiteSpaceDescriptor whiteSpaceDescriptor = null;
            if (isVerboseMode) {
                whiteSpaceDescriptor = WhiteSpaceUtil.getBreakStatementWS(tokenStream, ctx);
            }
            modelBuilder.createBreakStmt(getCurrentLocation(ctx), whiteSpaceDescriptor);
        }
    }

    @Override
    public void enterForkJoinStatement(BallerinaParser.ForkJoinStatementContext ctx) {
        if (ctx.exception == null) {
            modelBuilder.startForkJoinStmt();
        }
    }

    @Override
    public void exitForkJoinStatement(BallerinaParser.ForkJoinStatementContext ctx) {
        if (ctx.exception == null) {
            modelBuilder.endForkJoinStmt(getCurrentLocation(ctx));
        }
    }

    @Override
    public void enterJoinClause(BallerinaParser.JoinClauseContext ctx) {
        if (ctx.exception == null) {
            modelBuilder.startJoinClause();
        }
    }

    @Override
    public void exitJoinClause(BallerinaParser.JoinClauseContext ctx) {
        if (ctx.exception == null) {
            modelBuilder.endJoinClause(getCurrentLocation(ctx), typeNameStack.pop(), ctx.Identifier().getText());
        }
    }

    public void enterAnyJoinCondition(BallerinaParser.AnyJoinConditionContext ctx) {

    }

    @Override
    public void exitAnyJoinCondition(BallerinaParser.AnyJoinConditionContext ctx) {
        if (ctx.exception == null) {
            modelBuilder.createAnyJoinCondition("any", ctx.IntegerLiteral().getText(), getCurrentLocation(ctx));
            for (TerminalNode t : ctx.Identifier()) {
                modelBuilder.createJoinWorkers(t.getText());
            }
        }
    }

    @Override
    public void enterAllJoinCondition(BallerinaParser.AllJoinConditionContext ctx) {

    }

    @Override
    public void exitAllJoinCondition(BallerinaParser.AllJoinConditionContext ctx) {
        if (ctx.exception == null) {
            modelBuilder.createAllJoinCondition("all");
            for (TerminalNode t : ctx.Identifier()) {
                modelBuilder.createJoinWorkers(t.getText());
            }
        }

    }

    @Override
    public void enterTimeoutClause(BallerinaParser.TimeoutClauseContext ctx) {
        if (ctx.exception == null) {
            modelBuilder.startTimeoutClause();
        }
    }

    @Override
    public void exitTimeoutClause(BallerinaParser.TimeoutClauseContext ctx) {
        if (ctx.exception == null) {
            modelBuilder.endTimeoutClause(getCurrentLocation(ctx), typeNameStack.pop(), ctx.Identifier().getText());
        }
    }

    @Override
    public void enterTryCatchStatement(BallerinaParser.TryCatchStatementContext ctx) {
        if (ctx.exception != null) {
            return;
        }
        modelBuilder.startTryCatchStmt();
    }

    @Override
    public void exitTryCatchStatement(BallerinaParser.TryCatchStatementContext ctx) {
        if (ctx.exception != null) {
            return;
        }
        WhiteSpaceDescriptor whiteSpaceDescriptor = null;
        if (isVerboseMode) {
            whiteSpaceDescriptor = WhiteSpaceUtil.getTryClauseWS(tokenStream, ctx);
        }
        modelBuilder.addTryCatchStmt(getCurrentLocation(ctx), whiteSpaceDescriptor);
    }

    @Override
    public void enterCatchClauses(BallerinaParser.CatchClausesContext ctx) {
        if (ctx.exception != null) {
            return;
        }
        modelBuilder.addTryCatchBlockStmt();
    }

    @Override
    public void exitCatchClauses(BallerinaParser.CatchClausesContext ctx) {
    }

    @Override
    public void enterCatchClause(BallerinaParser.CatchClauseContext ctx) {
        if (ctx.exception != null) {
            return;
        }
        modelBuilder.startCatchClause();
    }

    @Override
    public void exitCatchClause(BallerinaParser.CatchClauseContext ctx) {
        if (ctx.exception != null) {
            return;
        }
        String key = ctx.Identifier().getText();
        WhiteSpaceDescriptor whiteSpaceDescriptor = null;
        if (isVerboseMode) {
            whiteSpaceDescriptor = WhiteSpaceUtil.getCatchClauseWS(tokenStream, ctx);
        }
        modelBuilder.addCatchClause(getCurrentLocation(ctx), whiteSpaceDescriptor, typeNameStack.pop(), key);
    }

    @Override
    public void enterFinallyClause(BallerinaParser.FinallyClauseContext ctx) {
        if (ctx.exception != null) {
            return;
        }
        modelBuilder.startFinallyBlock();
    }

    @Override
    public void exitFinallyClause(BallerinaParser.FinallyClauseContext ctx) {
        if (ctx.exception != null) {
            return;
        }
        WhiteSpaceDescriptor whiteSpaceDescriptor = null;
        if (isVerboseMode) {
            whiteSpaceDescriptor = WhiteSpaceUtil.getFinallyClauseWS(tokenStream, ctx);
        }
        modelBuilder.addFinallyBlock(getCurrentLocation(ctx), whiteSpaceDescriptor);
    }

    @Override
    public void enterThrowStatement(BallerinaParser.ThrowStatementContext ctx) {
    }

    @Override
    public void exitThrowStatement(BallerinaParser.ThrowStatementContext ctx) {
        if (ctx.exception != null) {
            return;
        }
        WhiteSpaceDescriptor whiteSpaceDescriptor = null;
        if (isVerboseMode) {
            whiteSpaceDescriptor = WhiteSpaceUtil.getThrowStmtWS(tokenStream, ctx);
        }
        modelBuilder.createThrowStmt(getCurrentLocation(ctx), whiteSpaceDescriptor);
    }

    @Override
    public void enterReturnStatement(BallerinaParser.ReturnStatementContext ctx) {
    }

    @Override
    public void exitReturnStatement(BallerinaParser.ReturnStatementContext ctx) {
        if (ctx.exception == null) {
            WhiteSpaceDescriptor whiteSpaceDescriptor = null;
            if (isVerboseMode) {
                whiteSpaceDescriptor = WhiteSpaceUtil.getReturnStmtWS(tokenStream, ctx);
            }
            modelBuilder.createReturnStmt(getCurrentLocation(ctx), whiteSpaceDescriptor);
        }
    }

    @Override
    public void enterReplyStatement(BallerinaParser.ReplyStatementContext ctx) {
    }

    @Override
    public void exitReplyStatement(BallerinaParser.ReplyStatementContext ctx) {
        // Here the expression is only a message reference
        //modelBuilder.createSimpleVarRefExpr();
        if (ctx.exception == null) {
            WhiteSpaceDescriptor whiteSpaceDescriptor = null;
            if (isVerboseMode) {
                whiteSpaceDescriptor = WhiteSpaceUtil.getReplyStmtWS(tokenStream, ctx);
            }
            modelBuilder.createReplyStmt(getCurrentLocation(ctx), whiteSpaceDescriptor);
        }
    }

    @Override
    public void enterWorkerInteractionStatement(BallerinaParser.WorkerInteractionStatementContext ctx) {
    }

    @Override
    public void exitWorkerInteractionStatement(BallerinaParser.WorkerInteractionStatementContext ctx) {
    }

    /**
     * Enter a parse tree produced by the {@code invokeWorker}
     * labeled alternative in {@link BallerinaParser#triggerWorker}.
     *
     * @param ctx the parse tree
     */
    @Override
    public void enterInvokeWorker(BallerinaParser.InvokeWorkerContext ctx) {

    }

    /**
     * Exit a parse tree produced by the {@code invokeWorker}
     * labeled alternative in {@link BallerinaParser#triggerWorker}.
     *
     * @param ctx the parse tree
     */
    @Override
    public void exitInvokeWorker(BallerinaParser.InvokeWorkerContext ctx) {
        if (ctx.exception == null) {
            WhiteSpaceDescriptor whiteSpaceDescriptor = null;
            if (isVerboseMode) {
                whiteSpaceDescriptor = WhiteSpaceUtil.getWorkerInvokeStmtWS(tokenStream, ctx);
            }
            if (ctx.Identifier() != null) {
                modelBuilder.createWorkerInvocationStmt(ctx.Identifier().getText(),
                        getCurrentLocation(ctx), whiteSpaceDescriptor);
            } else {
                modelBuilder.createWorkerInvocationStmt(null,
                        getCurrentLocation(ctx), whiteSpaceDescriptor);
            }
        }
    }

    /**
     * Enter a parse tree produced by the {@code invokeFork}
     * labeled alternative in {@link BallerinaParser#triggerWorker}.
     *
     * @param ctx the parse tree
     */
    @Override
    public void enterInvokeFork(BallerinaParser.InvokeForkContext ctx) {

    }

    /**
     * Exit a parse tree produced by the {@code invokeFork}
     * labeled alternative in {@link BallerinaParser#triggerWorker}.
     *
     * @param ctx the parse tree
     */
    @Override
    public void exitInvokeFork(BallerinaParser.InvokeForkContext ctx) {
        if (ctx.exception == null) {
            WhiteSpaceDescriptor whiteSpaceDescriptor = null;
            if (isVerboseMode) {
                whiteSpaceDescriptor = WhiteSpaceUtil.getForkInvokeStmtWS(tokenStream, ctx);
            }
            modelBuilder.createWorkerInvocationStmt("fork",
                    getCurrentLocation(ctx), whiteSpaceDescriptor);
        }
    }

    @Override
    public void enterWorkerReply(BallerinaParser.WorkerReplyContext ctx) {
    }

    @Override
    public void exitWorkerReply(BallerinaParser.WorkerReplyContext ctx) {
        if (ctx.exception == null) {
            WhiteSpaceDescriptor whiteSpaceDescriptor = null;
            if (isVerboseMode) {
                whiteSpaceDescriptor = WhiteSpaceUtil.getWorkerReplyStmtWS(tokenStream, ctx);
            }
            modelBuilder.createWorkerReplyStmt(ctx.Identifier().getText(),
                    getCurrentLocation(ctx), whiteSpaceDescriptor);
        }
    }

    @Override
    public void enterCommentStatement(BallerinaParser.CommentStatementContext ctx) {
    }

    @Override
    public void exitCommentStatement(BallerinaParser.CommentStatementContext ctx) {
        if (ctx.exception == null) {
            WhiteSpaceDescriptor whiteSpaceDescriptor = null;
            if (isVerboseMode) {
                whiteSpaceDescriptor = WhiteSpaceUtil.getCommentStmtWS(tokenStream, ctx);
            }
            modelBuilder.addCommentStmt(getCurrentLocation(ctx), whiteSpaceDescriptor, ctx.getText());
        }
    }

    @Override
    public void enterXmlAttribVariableReference(BallerinaParser.XmlAttribVariableReferenceContext ctx) {

    }

    @Override
    public void exitXmlAttribVariableReference(BallerinaParser.XmlAttribVariableReferenceContext ctx) {

    }

    @Override
    public void enterSimpleVariableReference(BallerinaParser.SimpleVariableReferenceContext ctx) {

    }

    @Override
    public void exitSimpleVariableReference(BallerinaParser.SimpleVariableReferenceContext ctx) {
        if (ctx.exception != null) {
            return;
        }

        WhiteSpaceDescriptor whiteSpaceDescriptor = null;
//        if (isVerboseMode) {
//            whiteSpaceDescriptor = WhiteSpaceUtil.getSimpleVariableIdentifierWS(tokenStream, ctx);
//        }

        NodeLocation currentLocation = getCurrentLocation(ctx);
        BLangModelBuilder.NameReference nameReference = nameReferenceStack.pop();
        modelBuilder.resolvePackageFromNameReference(nameReference);
        modelBuilder.createSimpleVarRefExpr(currentLocation, whiteSpaceDescriptor, nameReference);
    }

    @Override
    public void enterFieldVariableReference(BallerinaParser.FieldVariableReferenceContext ctx) {

    }

    @Override
    public void exitFieldVariableReference(BallerinaParser.FieldVariableReferenceContext ctx) {
        if (ctx.exception != null) {
            return;
        }
        WhiteSpaceDescriptor whiteSpaceDescriptor = null;
//        if (isVerboseMode) {
//            whiteSpaceDescriptor = WhiteSpaceUtil.getStructFieldIdentifierWS(tokenStream, ctx);
//        }

        String fieldName = ctx.field().Identifier().getText();
        modelBuilder.createFieldBasedVarRefExpr(getCurrentLocation(ctx), whiteSpaceDescriptor, fieldName);
    }

    @Override
    public void enterMapArrayVariableReference(BallerinaParser.MapArrayVariableReferenceContext ctx) {

    }

    @Override
    public void exitMapArrayVariableReference(BallerinaParser.MapArrayVariableReferenceContext ctx) {
        if (ctx.exception != null) {
            return;
        }

        WhiteSpaceDescriptor whiteSpaceDescriptor = null;
//        if (isVerboseMode) {
//            whiteSpaceDescriptor = WhiteSpaceUtil.getMapArrayVarIdentifierWS(tokenStream, ctx);
//        }

        modelBuilder.createIndexBasedVarRefExpr(getCurrentLocation(ctx), whiteSpaceDescriptor);
    }

    @Override
    public void enterField(BallerinaParser.FieldContext ctx) {

    }

    @Override
    public void exitField(BallerinaParser.FieldContext ctx) {

    }

    @Override
    public void enterIndex(BallerinaParser.IndexContext ctx) {

    }

    @Override
    public void exitIndex(BallerinaParser.IndexContext ctx) {

    }

    @Override
    public void enterXmlAttrib(BallerinaParser.XmlAttribContext ctx) {

    }

    @Override
    public void exitXmlAttrib(BallerinaParser.XmlAttribContext ctx) {

    }

    @Override
    public void enterExpressionList(BallerinaParser.ExpressionListContext ctx) {
        if (ctx.exception == null) {
            modelBuilder.startExprList();
        }
    }

    @Override
    public void exitExpressionList(BallerinaParser.ExpressionListContext ctx) {
        if (ctx.exception != null) {
            return;
        }

        int noOfArguments = getNoOfArgumentsInList(ctx);
        modelBuilder.endExprList(noOfArguments);
    }

    @Override
    public void enterFunctionInvocationStatement(BallerinaParser.FunctionInvocationStatementContext ctx) {
    }

    @Override
    public void exitFunctionInvocationStatement(BallerinaParser.FunctionInvocationStatementContext ctx) {
        if (ctx.exception != null) {
            return;
        }

        boolean argsAvailable = ctx.expressionList() != null;
        WhiteSpaceDescriptor whiteSpaceDescriptor = null;
        if (isVerboseMode) {
            whiteSpaceDescriptor = WhiteSpaceUtil.getFunctionInvocationStmtWS(tokenStream, ctx);
            whiteSpaceDescriptor.addChildDescriptor(NAME_REF, nameReferenceStack.peek().getWhiteSpaceDescriptor());
        }

        NodeLocation currentLocation = getCurrentLocation(ctx);
        BLangModelBuilder.NameReference nameReference = nameReferenceStack.pop();
        modelBuilder.validateAndSetPackagePath(currentLocation, nameReference);
        modelBuilder.createFunctionInvocationStmt(currentLocation, whiteSpaceDescriptor,
                nameReference, argsAvailable);
    }

    @Override
    public void enterActionInvocationStatement(BallerinaParser.ActionInvocationStatementContext ctx) {
    }

    @Override
    public void exitActionInvocationStatement(BallerinaParser.ActionInvocationStatementContext ctx) {
        NodeLocation nodeLocation = getCurrentLocation(ctx);
        WhiteSpaceDescriptor whiteSpaceDescriptor = null;
        if (isVerboseMode) {
            whiteSpaceDescriptor = WhiteSpaceUtil.getActionInvocationStmtWS(tokenStream, ctx);
        }
        modelBuilder.createActionInvocationStmt(nodeLocation, whiteSpaceDescriptor);
    }

    @Override
    public void enterTransactionStatement(BallerinaParser.TransactionStatementContext ctx) {
        if (ctx.exception == null) {
            modelBuilder.startTransactionStmt();
        }
    }

    @Override
    public void exitTransactionStatement(BallerinaParser.TransactionStatementContext ctx) {
        if (ctx.exception == null) {
            WhiteSpaceDescriptor whiteSpaceDescriptor = null;
            if (isVerboseMode) {
                whiteSpaceDescriptor = WhiteSpaceUtil.getTransactionWS(tokenStream, ctx);
            }
            modelBuilder.addTransactionStmt(getCurrentLocation(ctx), whiteSpaceDescriptor);
        }
    }

    @Override
    public void enterTransactionHandlers(BallerinaParser.TransactionHandlersContext ctx) {
        if (ctx.exception != null) {
            return;
        }
        modelBuilder.addTransactionBlockStmt();
    }

    @Override
    public void exitTransactionHandlers(BallerinaParser.TransactionHandlersContext ctx) {

    }

    @Override
    public void enterAbortedClause(BallerinaParser.AbortedClauseContext ctx) {
        if (ctx.exception == null) {
            modelBuilder.startAbortedClause();
        }
    }

    @Override
    public void exitAbortedClause(BallerinaParser.AbortedClauseContext ctx) {
        if (ctx.exception == null) {
            modelBuilder.addAbortedClause(getCurrentLocation(ctx));
        }
    }

    @Override
    public void enterCommittedClause(BallerinaParser.CommittedClauseContext ctx) {
        if (ctx.exception == null) {
            modelBuilder.startCommittedClause();
        }
    }

    @Override
    public void exitCommittedClause(BallerinaParser.CommittedClauseContext ctx) {
        if (ctx.exception == null) {
            modelBuilder.addCommittedClause(getCurrentLocation(ctx));
        }
    }

    @Override
    public void enterAbortStatement(BallerinaParser.AbortStatementContext ctx) {

    }

    @Override
    public void exitAbortStatement(BallerinaParser.AbortStatementContext ctx) {
        if (ctx.exception != null) {
            return;
        }
        WhiteSpaceDescriptor whiteSpaceDescriptor = null;
        if (isVerboseMode) {
            whiteSpaceDescriptor = WhiteSpaceUtil.getAbortStmtWS(tokenStream, ctx);
        }
        modelBuilder.createAbortStmt(getCurrentLocation(ctx), whiteSpaceDescriptor);
    }

    @Override
    public void enterActionInvocation(BallerinaParser.ActionInvocationContext ctx) {
    }

    @Override
    public void exitActionInvocation(BallerinaParser.ActionInvocationContext ctx) {
        if (ctx.exception != null) {
            return;
        }

        NodeLocation nodeLocation = getCurrentLocation(ctx);
        String actionName = ctx.Identifier().getText();
        BLangModelBuilder.NameReference nameReference = nameReferenceStack.pop();
        modelBuilder.validateAndSetPackagePath(nodeLocation, nameReference);
        boolean argsAvailable = ctx.expressionList() != null;

        WhiteSpaceDescriptor whiteSpaceDescriptor = null;
        if (isVerboseMode) {
            whiteSpaceDescriptor = WhiteSpaceUtil.getActionInvocationExprWS(tokenStream, ctx);
            whiteSpaceDescriptor.addChildDescriptor(NAME_REF, nameReference.getWhiteSpaceDescriptor());
        }
        modelBuilder.addActionInvocationExpr(nodeLocation, whiteSpaceDescriptor, nameReference, actionName,
                argsAvailable);
    }

    @Override
    public void enterBacktickString(BallerinaParser.BacktickStringContext ctx) {
    }

    @Override
    public void exitBacktickString(BallerinaParser.BacktickStringContext ctx) {
    }

    @Override
    public void enterBinaryDivMulModExpression(BallerinaParser.BinaryDivMulModExpressionContext ctx) {

    }

    @Override
    public void exitBinaryDivMulModExpression(BallerinaParser.BinaryDivMulModExpressionContext ctx) {
        if (ctx.exception == null) {
            createBinaryExpr(ctx);
        }
    }

    @Override
    public void enterBinaryOrExpression(BallerinaParser.BinaryOrExpressionContext ctx) {
    }

    @Override
    public void exitBinaryOrExpression(BallerinaParser.BinaryOrExpressionContext ctx) {
        if (ctx.exception == null) {
            createBinaryExpr(ctx);
        }
    }

    @Override
    public void enterValueTypeTypeExpression(ValueTypeTypeExpressionContext ctx) {

    }

    @Override
    public void exitValueTypeTypeExpression(ValueTypeTypeExpressionContext ctx) {

    }

    @Override
    public void enterTemplateExpression(BallerinaParser.TemplateExpressionContext ctx) {
    }

    @Override
    public void exitTemplateExpression(BallerinaParser.TemplateExpressionContext ctx) {
    }

    @Override
    public void enterSimpleLiteralExpression(SimpleLiteralExpressionContext ctx) {

    }

    @Override
    public void exitSimpleLiteralExpression(SimpleLiteralExpressionContext ctx) {

    }

    @Override
    public void enterFunctionInvocationExpression(BallerinaParser.FunctionInvocationExpressionContext ctx) {
    }

    @Override
    public void exitFunctionInvocationExpression(BallerinaParser.FunctionInvocationExpressionContext ctx) {
        if (ctx.exception != null) {
            return;
        }

        boolean argsAvailable = ctx.expressionList() != null;
        WhiteSpaceDescriptor whiteSpaceDescriptor = null;
        if (isVerboseMode) {
            whiteSpaceDescriptor = WhiteSpaceUtil.getFunctionInvocationExprWS(tokenStream, ctx);
            whiteSpaceDescriptor.addChildDescriptor(NAME_REF, nameReferenceStack.peek().getWhiteSpaceDescriptor());
        }

        NodeLocation currentLocation = getCurrentLocation(ctx);
        BLangModelBuilder.NameReference nameReference = nameReferenceStack.pop();
        modelBuilder.validateAndSetPackagePath(currentLocation, nameReference);
        modelBuilder.addFunctionInvocationExpr(currentLocation, whiteSpaceDescriptor,
                nameReference, argsAvailable);
    }

    @Override
    public void enterBinaryEqualExpression(BallerinaParser.BinaryEqualExpressionContext ctx) {
    }

    @Override
    public void exitBinaryEqualExpression(BallerinaParser.BinaryEqualExpressionContext ctx) {
        if (ctx.exception == null) {
            createBinaryExpr(ctx);
        }
    }

    @Override
    public void enterArrayLiteralExpression(ArrayLiteralExpressionContext ctx) {

    }

    @Override
    public void exitArrayLiteralExpression(ArrayLiteralExpressionContext ctx) {

    }

    @Override
    public void enterBracedExpression(BallerinaParser.BracedExpressionContext ctx) {
    }

    @Override
    public void exitBracedExpression(BallerinaParser.BracedExpressionContext ctx) {
    }

    @Override
    public void enterVariableReferenceExpression(BallerinaParser.VariableReferenceExpressionContext ctx) {
    }

    @Override
    public void exitVariableReferenceExpression(BallerinaParser.VariableReferenceExpressionContext ctx) {
    }

    @Override
    public void enterMapStructLiteralExpression(MapStructLiteralExpressionContext ctx) {

    }

    @Override
    public void exitMapStructLiteralExpression(MapStructLiteralExpressionContext ctx) {

    }

    @Override
    public void enterTypeCastingExpression(BallerinaParser.TypeCastingExpressionContext ctx) {
    }

    @Override
    public void exitTypeCastingExpression(BallerinaParser.TypeCastingExpressionContext ctx) {
        if (ctx.exception != null) {
            return;
        }
        WhiteSpaceDescriptor whiteSpaceDescriptor = null;
        if (isVerboseMode) {
            whiteSpaceDescriptor = WhiteSpaceUtil.getTypeCastingExpWS(tokenStream, ctx);
            whiteSpaceDescriptor.addChildDescriptor(TYPE_NAME, typeNameStack.peek().getWhiteSpaceDescriptor());
        }
        modelBuilder.createTypeCastExpr(getCurrentLocation(ctx), whiteSpaceDescriptor, typeNameStack.pop());
    }

    @Override
    public void enterTypeConversionExpression(TypeConversionExpressionContext ctx) {
    }

    @Override
    public void exitTypeConversionExpression(TypeConversionExpressionContext ctx) {
        if (ctx.exception != null) {
            return;
        }
        WhiteSpaceDescriptor whiteSpaceDescriptor = null;
        if (isVerboseMode) {
            whiteSpaceDescriptor = WhiteSpaceUtil.getTypeConversionExpWS(tokenStream, ctx);
        }
        modelBuilder.createTypeConversionExpr(getCurrentLocation(ctx), whiteSpaceDescriptor, typeNameStack.pop());
    }

    @Override
    public void enterBinaryAndExpression(BallerinaParser.BinaryAndExpressionContext ctx) {
    }

    @Override
    public void exitBinaryAndExpression(BallerinaParser.BinaryAndExpressionContext ctx) {
        if (ctx.exception == null) {
            createBinaryExpr(ctx);
        }
    }

    @Override
    public void enterBinaryAddSubExpression(BallerinaParser.BinaryAddSubExpressionContext ctx) {

    }

    @Override
    public void exitBinaryAddSubExpression(BallerinaParser.BinaryAddSubExpressionContext ctx) {
        if (ctx.exception == null) {
            createBinaryExpr(ctx);
        }
    }

    @Override
    public void enterBinaryCompareExpression(BallerinaParser.BinaryCompareExpressionContext ctx) {

    }

    @Override
    public void exitBinaryCompareExpression(BallerinaParser.BinaryCompareExpressionContext ctx) {
        if (ctx.exception == null) {
            createBinaryExpr(ctx);
        }
    }

    @Override
    public void enterBuiltInReferenceTypeTypeExpression(BuiltInReferenceTypeTypeExpressionContext ctx) {

    }

    @Override
    public void exitBuiltInReferenceTypeTypeExpression(BuiltInReferenceTypeTypeExpressionContext ctx) {

    }

    @Override
    public void enterUnaryExpression(BallerinaParser.UnaryExpressionContext ctx) {
    }

    @Override
    public void exitUnaryExpression(BallerinaParser.UnaryExpressionContext ctx) {
        if (ctx.exception == null) {
            String op = ctx.getChild(0).getText();
            WhiteSpaceDescriptor whiteSpaceDescriptor = null;
            if (isVerboseMode) {
                whiteSpaceDescriptor = WhiteSpaceUtil.getUnaryExpWS(tokenStream, ctx);
            }
            modelBuilder.createUnaryExpr(getCurrentLocation(ctx), whiteSpaceDescriptor, op);
        }
    }

    @Override
    public void enterBinaryPowExpression(BallerinaParser.BinaryPowExpressionContext ctx) {
    }

    @Override
    public void exitBinaryPowExpression(BallerinaParser.BinaryPowExpressionContext ctx) {
        if (ctx.exception == null) {
            createBinaryExpr(ctx);
        }
    }

    @Override
    public void enterNameReference(NameReferenceContext ctx) {

    }

    @Override
    public void exitNameReference(NameReferenceContext ctx) {
        if (ctx.exception != null) {
            return;
        }

        BLangModelBuilder.NameReference nameReference;
        if (ctx.Identifier().size() == 2) {
            String pkgName = ctx.Identifier(0).getText();
            String name = ctx.Identifier(1).getText();
            nameReference = new BLangModelBuilder.NameReference(pkgName, name);
        } else {
            String name = ctx.Identifier(0).getText();
            nameReference = new BLangModelBuilder.NameReference(null, name);
        }

        if (isVerboseMode) {
            nameReference.setWhiteSpaceDescriptor(WhiteSpaceUtil.getNameRefWS(tokenStream, ctx));
        }
        nameReference.setNodeLocation(getCurrentLocation(ctx));

        nameReferenceStack.push(nameReference);
    }

    @Override
    public void enterReturnParameters(BallerinaParser.ReturnParametersContext ctx) {
        processingReturnParams = true;
    }

    @Override
    public void exitReturnParameters(BallerinaParser.ReturnParametersContext ctx) {
        processingReturnParams = false;
    }

    @Override
    public void enterReturnTypeList(BallerinaParser.ReturnTypeListContext ctx) {
    }

    @Override
    public void exitReturnTypeList(BallerinaParser.ReturnTypeListContext ctx) {
        if (ctx.exception != null) {
            return;
        }

        List<SimpleTypeName> list = new ArrayList<>(typeNameStack);
        modelBuilder.addReturnTypes(getCurrentLocation(ctx), list.toArray(new SimpleTypeName[0]));
        typeNameStack.removeAllElements();
    }

    @Override
    public void enterParameterList(BallerinaParser.ParameterListContext ctx) {
    }

    @Override
    public void exitParameterList(BallerinaParser.ParameterListContext ctx) {
    }

    @Override
    public void enterParameter(BallerinaParser.ParameterContext ctx) {
    }

    @Override
    public void exitParameter(BallerinaParser.ParameterContext ctx) {
        if (ctx.exception != null) {
            return;
        }

        int annotationCount = ctx.annotationAttachment() != null ? ctx.annotationAttachment().size() : 0;
        WhiteSpaceDescriptor whiteSpaceDescriptor = null;
        if (isVerboseMode) {
            whiteSpaceDescriptor = WhiteSpaceUtil.getParamWS(tokenStream, ctx);
        }
        modelBuilder.addParam(getCurrentLocation(ctx), whiteSpaceDescriptor, typeNameStack.pop(),
                ctx.Identifier().getText(), annotationCount, processingReturnParams);
    }

    @Override
    public void enterFieldDefinition(FieldDefinitionContext ctx) {

    }

    @Override
    public void exitFieldDefinition(FieldDefinitionContext ctx) {
        if (ctx.exception != null) {
            return;
        }

        SimpleTypeName typeName = typeNameStack.pop();
        String fieldName = ctx.Identifier().getText();
        boolean isDefaultValueAvalibale = ctx.simpleLiteral() != null;
        WhiteSpaceDescriptor whiteSpaceDescriptor = null;
        if (isVerboseMode) {
            whiteSpaceDescriptor = WhiteSpaceUtil.getFieldDefWS(tokenStream, ctx);
        }
        modelBuilder.addFieldDefinition(getCurrentLocation(ctx), whiteSpaceDescriptor, typeName, fieldName,
                isDefaultValueAvalibale);
    }

    @Override
    public void enterSimpleLiteral(SimpleLiteralContext ctx) {

    }

    @Override
    public void exitSimpleLiteral(SimpleLiteralContext ctx) {
        if (ctx.exception != null) {
            return;
        }

        createBasicLiteral(ctx);
    }

    @Override
    public void visitTerminal(TerminalNode terminalNode) {
    }

    @Override
    public void visitErrorNode(ErrorNode errorNode) {
    }

    @Override
    public void enterEveryRule(ParserRuleContext parserRuleContext) {
    }

    @Override
    public void exitEveryRule(ParserRuleContext parserRuleContext) {
    }

    protected void createBinaryExpr(ParserRuleContext ctx) {
        if (ctx.exception == null && ctx.getChild(1) != null) {
            String opStr = ctx.getChild(1).getText();
            WhiteSpaceDescriptor whiteSpaceDescriptor = null;
            if (isVerboseMode) {
                whiteSpaceDescriptor = WhiteSpaceUtil.getBinaryExprWS(tokenStream, ctx);
            }
            modelBuilder.createBinaryExpr(getCurrentLocation(ctx), whiteSpaceDescriptor, opStr);
        }
    }

    protected void createBasicLiteral(BallerinaParser.SimpleLiteralContext ctx) {
        if (ctx.exception != null) {
            return;
        }

        WhiteSpaceDescriptor whiteSpaceDescriptor = null;
        if (isVerboseMode) {
            whiteSpaceDescriptor = WhiteSpaceUtil.getSimpleLiteralWS(tokenStream, ctx);
        }
        TerminalNode terminalNode = ctx.IntegerLiteral();
        if (terminalNode != null) {
            String op = ctx.getChild(0).getText();
            String value = terminalNode.getText();
            if (op != null && "-".equals(op)) {
                value = "-" + value;
            }
            modelBuilder.createIntegerLiteral(getCurrentLocation(ctx), whiteSpaceDescriptor, value);
            return;
        }

        terminalNode = ctx.FloatingPointLiteral();
        if (terminalNode != null) {
            String op = ctx.getChild(0).getText();
            String value = terminalNode.getText();
            if (op != null && "-".equals(op)) {
                value = "-" + value;
            }
            modelBuilder.createFloatLiteral(getCurrentLocation(ctx), whiteSpaceDescriptor, value);
            return;
        }

        terminalNode = ctx.QuotedStringLiteral();
        if (terminalNode != null) {
            String stringLiteral = terminalNode.getText();
            stringLiteral = stringLiteral.substring(1, stringLiteral.length() - 1);
            stringLiteral = StringEscapeUtils.unescapeJava(stringLiteral);
            modelBuilder.createStringLiteral(getCurrentLocation(ctx), whiteSpaceDescriptor, stringLiteral);
            return;
        }

        terminalNode = ctx.BooleanLiteral();
        if (terminalNode != null) {
            modelBuilder.createBooleanLiteral(getCurrentLocation(ctx), whiteSpaceDescriptor, terminalNode.getText());
            return;
        }

        terminalNode = ctx.NullLiteral();
        if (terminalNode != null) {
            modelBuilder.createNullLiteral(getCurrentLocation(ctx), whiteSpaceDescriptor, terminalNode.getText());
        }
    }

    protected NodeLocation getCurrentLocation(ParserRuleContext ctx) {
        String fileName = ctx.getStart().getInputStream().getSourceName();
        int lineNo = ctx.getStart().getLine();
        int startLineNumber = ctx.getStart().getLine();
        int startColumn = ctx.getStart().getCharPositionInLine();
        int stopLineNumber = -1;
        int stopColumn = -1;
        Token stop = ctx.getStop();
        if (stop != null) {
            stopLineNumber = stop.getLine();
            stopColumn = stop.getCharPositionInLine();
        }
        return new NodeLocation(packageDirPath, fileName, lineNo, startLineNumber, startColumn, stopLineNumber,
                stopColumn);
    }

    protected int getNoOfArgumentsInList(ParserRuleContext ctx) {
        // Here is the production for the argument list
        // argumentList
        //    :   '(' expressionList ')'
        //    ;
        //
        // expressionList
        //    :   expression (',' expression)*
        //    ;

        // Now we need to calculate the number of arguments in a function or an action.
        // We can do the by getting the children of expressionList from the ctx
        // The following count includes the token for the ","  as well.
        int childCountExprList = ctx.getChildCount();

        // Therefore we need to subtract the number of ","
        // e.g. (a, b)          => childCount = 3, noOfArguments = 2;
        //      (a, b, c)       => childCount = 5, noOfArguments = 3;
        //      (a, b, c, d)    => childCount = 7, noOfArguments = 4;
        // Here childCount is always an odd number.
        // noOfArguments = childCount mod 2 + 1
        return childCountExprList / 2 + 1;
    }
}<|MERGE_RESOLUTION|>--- conflicted
+++ resolved
@@ -215,11 +215,7 @@
         if (isVerboseMode) {
             whiteSpaceDescriptor = WhiteSpaceUtil.getServiceDefinitionWS(tokenStream, ctx);
         }
-<<<<<<< HEAD
         modelBuilder.createService(getCurrentLocation(ctx), whiteSpaceDescriptor, serviceName, protocolPkgName);
-=======
-        modelBuilder.createService(getCurrentLocation(ctx), whiteSpaceDescriptor, serviceName);
->>>>>>> eda12c37
     }
 
     @Override
