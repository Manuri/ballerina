/*
*  Copyright (c) 2016, WSO2 Inc. (http://www.wso2.org) All Rights Reserved.
*
*  WSO2 Inc. licenses this file to you under the Apache License,
*  Version 2.0 (the "License"); you may not use this file except
*  in compliance with the License.
*  You may obtain a copy of the License at
*
*    http://www.apache.org/licenses/LICENSE-2.0
*
*  Unless required by applicable law or agreed to in writing,
*  software distributed under the License is distributed on an
*  "AS IS" BASIS, WITHOUT WARRANTIES OR CONDITIONS OF ANY
*  KIND, either express or implied.  See the License for the
*  specific language governing permissions and limitations
*  under the License.
*/
package org.ballerinalang.util.parser.antlr4;

import org.antlr.v4.runtime.CommonTokenStream;
import org.antlr.v4.runtime.ParserRuleContext;
import org.antlr.v4.runtime.Token;
import org.antlr.v4.runtime.tree.ErrorNode;
import org.antlr.v4.runtime.tree.ParseTree;
import org.antlr.v4.runtime.tree.TerminalNode;
import org.apache.commons.lang3.StringEscapeUtils;
import org.ballerinalang.model.AttachmentPoint;
import org.ballerinalang.model.NodeLocation;
import org.ballerinalang.model.WhiteSpaceDescriptor;
import org.ballerinalang.model.builder.BLangModelBuilder;
<<<<<<< HEAD
import org.ballerinalang.model.types.ConstraintTypeName;
=======
import org.ballerinalang.model.types.FunctionTypeName;
>>>>>>> 633255f8
import org.ballerinalang.model.types.SimpleTypeName;
import org.ballerinalang.util.parser.BallerinaParser;
import org.ballerinalang.util.parser.BallerinaParser.ActionDefinitionContext;
import org.ballerinalang.util.parser.BallerinaParser.AnnotationAttachmentContext;
import org.ballerinalang.util.parser.BallerinaParser.AnnotationAttributeArrayContext;
import org.ballerinalang.util.parser.BallerinaParser.AnnotationAttributeContext;
import org.ballerinalang.util.parser.BallerinaParser.AnnotationAttributeListContext;
import org.ballerinalang.util.parser.BallerinaParser.AnnotationAttributeValueContext;
import org.ballerinalang.util.parser.BallerinaParser.AnnotationBodyContext;
import org.ballerinalang.util.parser.BallerinaParser.AnnotationDefinitionContext;
import org.ballerinalang.util.parser.BallerinaParser.ArrayLiteralContext;
import org.ballerinalang.util.parser.BallerinaParser.ArrayLiteralExpressionContext;
import org.ballerinalang.util.parser.BallerinaParser.AttributeContext;
import org.ballerinalang.util.parser.BallerinaParser.BuiltInReferenceTypeNameContext;
import org.ballerinalang.util.parser.BallerinaParser.BuiltInReferenceTypeTypeExpressionContext;
import org.ballerinalang.util.parser.BallerinaParser.CallableUnitBodyContext;
import org.ballerinalang.util.parser.BallerinaParser.CallableUnitSignatureContext;
import org.ballerinalang.util.parser.BallerinaParser.CloseTagContext;
import org.ballerinalang.util.parser.BallerinaParser.CommentContext;
import org.ballerinalang.util.parser.BallerinaParser.ContentContext;
import org.ballerinalang.util.parser.BallerinaParser.ContinueStatementContext;
import org.ballerinalang.util.parser.BallerinaParser.DefinitionContext;
import org.ballerinalang.util.parser.BallerinaParser.ElementContext;
import org.ballerinalang.util.parser.BallerinaParser.EmptyTagContext;
import org.ballerinalang.util.parser.BallerinaParser.FieldDefinitionContext;
import org.ballerinalang.util.parser.BallerinaParser.MapStructKeyValueContext;
import org.ballerinalang.util.parser.BallerinaParser.MapStructLiteralContext;
import org.ballerinalang.util.parser.BallerinaParser.MapStructLiteralExpressionContext;
import org.ballerinalang.util.parser.BallerinaParser.NameReferenceContext;
import org.ballerinalang.util.parser.BallerinaParser.NamespaceDeclarationContext;
import org.ballerinalang.util.parser.BallerinaParser.NamespaceDeclarationStatementContext;
import org.ballerinalang.util.parser.BallerinaParser.ProcInsContext;
import org.ballerinalang.util.parser.BallerinaParser.ReferenceTypeNameContext;
import org.ballerinalang.util.parser.BallerinaParser.SimpleLiteralContext;
import org.ballerinalang.util.parser.BallerinaParser.SimpleLiteralExpressionContext;
import org.ballerinalang.util.parser.BallerinaParser.StartTagContext;
import org.ballerinalang.util.parser.BallerinaParser.StructBodyContext;
import org.ballerinalang.util.parser.BallerinaParser.TextContext;
import org.ballerinalang.util.parser.BallerinaParser.TypeConversionExpressionContext;
import org.ballerinalang.util.parser.BallerinaParser.TypeMapperSignatureContext;
import org.ballerinalang.util.parser.BallerinaParser.ValueTypeNameContext;
import org.ballerinalang.util.parser.BallerinaParser.ValueTypeTypeExpressionContext;
import org.ballerinalang.util.parser.BallerinaParser.XmlDoubleQuotedStringContext;
import org.ballerinalang.util.parser.BallerinaParser.XmlItemContext;
import org.ballerinalang.util.parser.BallerinaParser.XmlLiteralContext;
import org.ballerinalang.util.parser.BallerinaParser.XmlLiteralExpressionContext;
import org.ballerinalang.util.parser.BallerinaParser.XmlLocalNameContext;
import org.ballerinalang.util.parser.BallerinaParser.XmlNamespaceNameContext;
import org.ballerinalang.util.parser.BallerinaParser.XmlQualifiedNameContext;
import org.ballerinalang.util.parser.BallerinaParser.XmlQuotedStringContext;
import org.ballerinalang.util.parser.BallerinaParser.XmlSingleQuotedStringContext;
import org.ballerinalang.util.parser.BallerinaParserListener;

import java.nio.file.Path;
import java.util.List;
import java.util.Stack;

/**
 * Build the Ballerina language model using the listener events from antlr4 parser.
 *
 * @see BLangModelBuilder
 * @since 0.8.0
 */
public class BLangAntlr4Listener implements BallerinaParserListener {
    protected static final String B_KEYWORD_PUBLIC = "public";
    protected static final String B_KEYWORD_NATIVE = "native";
    protected static final String ATTACHMENT_POINTS = "attachmentPoints";
    protected static final String B_KEYWORD_ACTION = "action";
    public static final String NAME_REF = "nameRef";
    public static final String TYPE_NAME = "typeName";

    protected String fileName;
    protected String packageDirPath;
    protected String currentPkgName;
    protected BLangModelBuilder modelBuilder;

    // Types related attributes
    protected String typeName;
    // private String schemaID;

    protected int processingReturnParams = 0;
    protected Stack<SimpleTypeName> typeNameStack = new Stack<>();
    protected Stack<BLangModelBuilder.NameReference> nameReferenceStack = new Stack<>();

    // Variable to keep whether worker creation has been started. This is used at BLangAntlr4Listener class
    // to create parameter when there is a named parameter
    protected boolean isWorkerStarted = false;
    protected boolean isTypeMapperStarted = false;

    // token stream is required for listener to access hidden whiteSpace
    // such as whitespace/newlines while building model for composer use
    private CommonTokenStream tokenStream;

    // flag to indicate whether additional information
    // from source needs to be captured, eg: whitespace
    private boolean isVerboseMode = false;

    // counter for function type processing.
    protected int functionTypeStarted = 0;

    public BLangAntlr4Listener(BLangModelBuilder modelBuilder, Path sourceFilePath) {
        this.modelBuilder = modelBuilder;
        this.fileName = sourceFilePath.getFileName().toString();

        if (sourceFilePath.getNameCount() >= 2) {
            this.packageDirPath = sourceFilePath.subpath(0, sourceFilePath.getNameCount() - 1).toString();
        } else {
            this.packageDirPath = null;
        }
    }

    public BLangAntlr4Listener(boolean isVerboseMode, CommonTokenStream tokenStream,
                               BLangModelBuilder modelBuilder, Path sourceFilePath) {
        this(modelBuilder, sourceFilePath);
        this.isVerboseMode = isVerboseMode;
        this.tokenStream = tokenStream;
    }

    @Override
    public void enterCompilationUnit(BallerinaParser.CompilationUnitContext ctx) {
    }

    @Override
    public void exitCompilationUnit(BallerinaParser.CompilationUnitContext ctx) {
        if (isVerboseMode) {
            // getting whitespace from file start to first token
            String whiteSpace = WhiteSpaceUtil.getFileStartingWhiteSpace(tokenStream);
            modelBuilder.addBFileWhiteSpaceRegion(WhiteSpaceRegions.BFILE_START, whiteSpace);
        }
    }

    @Override
    public void enterPackageDeclaration(BallerinaParser.PackageDeclarationContext ctx) {
    }

    @Override
    public void exitPackageDeclaration(BallerinaParser.PackageDeclarationContext ctx) {
        if (ctx.exception != null) {
            return;
        }
        if (isVerboseMode) {
            // getting whitespace related to package declaration node
            WhiteSpaceDescriptor wsDescriptor = WhiteSpaceUtil.getPackageDeclarationWS(tokenStream, ctx);
            if (wsDescriptor != null) {
                // file start whitespace & package declaration related whitespace is stored in BFile
                wsDescriptor.getWhiteSpaceRegions().forEach(modelBuilder::addBFileWhiteSpaceRegion);
            }
        }
        modelBuilder.addPackageDcl(getCurrentLocation(ctx), ctx.packageName().getText());
    }

    @Override
    public void enterPackageName(BallerinaParser.PackageNameContext ctx) {
    }

    @Override
    public void exitPackageName(BallerinaParser.PackageNameContext ctx) {
    }

    @Override
    public void enterImportDeclaration(BallerinaParser.ImportDeclarationContext ctx) {
    }

    @Override
    public void exitImportDeclaration(BallerinaParser.ImportDeclarationContext ctx) {
        if (ctx.exception != null) {
            return;
        }

        String pkgPath = ctx.packageName().getText();
        String asPkgName = (ctx.Identifier() != null) ? ctx.Identifier().getText() : null;
        WhiteSpaceDescriptor whiteSpaceDescriptor = null;
        if (isVerboseMode) {
            whiteSpaceDescriptor = WhiteSpaceUtil.getImportDeclarationWS(tokenStream, ctx);
        }
        modelBuilder.addImportPackage(getCurrentLocation(ctx), whiteSpaceDescriptor, pkgPath, asPkgName);
    }

    @Override
    public void enterDefinition(DefinitionContext ctx) {

    }

    @Override
    public void exitDefinition(DefinitionContext ctx) {

    }

    @Override
    public void enterServiceDefinition(BallerinaParser.ServiceDefinitionContext ctx) {
        if (ctx.exception != null) {
            return;
        }
        modelBuilder.startServiceDef();
    }

    @Override
    public void exitServiceDefinition(BallerinaParser.ServiceDefinitionContext ctx) {
        if (ctx.exception != null) {
            return;
        }
        String protocolPkgName = ctx.Identifier(0).getText();
        String serviceName = ctx.Identifier(1).getText();
        WhiteSpaceDescriptor whiteSpaceDescriptor = null;
        if (isVerboseMode) {
            whiteSpaceDescriptor = WhiteSpaceUtil.getServiceDefinitionWS(tokenStream, ctx);
        }
        modelBuilder.createService(getCurrentLocation(ctx), whiteSpaceDescriptor, serviceName, protocolPkgName);
    }

    @Override
    public void enterServiceBody(BallerinaParser.ServiceBodyContext ctx) {

    }

    @Override
    public void exitServiceBody(BallerinaParser.ServiceBodyContext ctx) {
    }

    @Override
    public void enterResourceDefinition(BallerinaParser.ResourceDefinitionContext ctx) {
        if (ctx.exception != null) {
            return;
        }

        modelBuilder.startResourceDef();
    }

    @Override
    public void exitResourceDefinition(BallerinaParser.ResourceDefinitionContext ctx) {
        if (ctx.exception != null) {
            return;
        }

        String resourceName = ctx.Identifier().getText();
        int annotationCount = ctx.annotationAttachment() != null ? ctx.annotationAttachment().size() : 0;
        WhiteSpaceDescriptor whiteSpaceDescriptor = null;
        if (isVerboseMode) {
            whiteSpaceDescriptor = WhiteSpaceUtil.getResourceDefinitionWS(tokenStream, ctx);
        }
        modelBuilder.addResource(getCurrentLocation(ctx), whiteSpaceDescriptor, resourceName, annotationCount);

    }

    @Override
    public void enterCallableUnitBody(CallableUnitBodyContext ctx) {
        if (ctx.exception != null) {
            return;
        }

        modelBuilder.startCallableUnitBody();
    }

    @Override
    public void exitCallableUnitBody(CallableUnitBodyContext ctx) {
        if (ctx.exception != null) {
            return;
        }

        modelBuilder.endCallableUnitBody(getCurrentLocation(ctx));
    }

    @Override
    public void enterFunctionDefinition(BallerinaParser.FunctionDefinitionContext ctx) {
        if (ctx.exception != null) {
            return;
        }

        modelBuilder.startFunctionDef();
    }

    @Override
    public void exitFunctionDefinition(BallerinaParser.FunctionDefinitionContext ctx) {
        if (ctx.exception != null) {
            return;
        }

        boolean isNative = B_KEYWORD_NATIVE.equals(ctx.getChild(0).getText());
        String functionName = ctx.callableUnitSignature().Identifier().getText();
        WhiteSpaceDescriptor whiteSpaceDescriptor = null;
        if (isVerboseMode) {
            whiteSpaceDescriptor = WhiteSpaceUtil.getFunctionDefWS(tokenStream, ctx);
        }
        modelBuilder.addFunction(getCurrentLocation(ctx), whiteSpaceDescriptor, functionName, isNative);
    }

    @Override
    public void enterLambdaFunction(BallerinaParser.LambdaFunctionContext ctx) {
        if (ctx.exception != null) {
            return;
        }
        modelBuilder.startLambdaFunctionDef();
    }

    @Override
    public void exitLambdaFunction(BallerinaParser.LambdaFunctionContext ctx) {
        if (ctx.exception != null) {
            return;
        }
        WhiteSpaceDescriptor whiteSpaceDescriptor = null;
        // TODO : Fix WhiteSpaces
//        if (isVerboseMode) {
//            whiteSpaceDescriptor = WhiteSpaceUtil.getFunctionDefWS(tokenStream, ctx);
//        }
        modelBuilder.addLambdaFunction(getCurrentLocation(ctx), whiteSpaceDescriptor);
        modelBuilder.createLambdaExpression(getCurrentLocation(ctx), whiteSpaceDescriptor);
        modelBuilder.endLambdaFunctionDef();
    }

    @Override
    public void enterCallableUnitSignature(CallableUnitSignatureContext ctx) {

    }

    @Override
    public void exitCallableUnitSignature(CallableUnitSignatureContext ctx) {

    }

    @Override
    public void enterConnectorDefinition(BallerinaParser.ConnectorDefinitionContext ctx) {
        if (ctx.exception != null) {
            return;
        }

        modelBuilder.startConnectorDef();
    }

    @Override
    public void exitConnectorDefinition(BallerinaParser.ConnectorDefinitionContext ctx) {
        if (ctx.exception != null) {
            return;
        }

        String connectorName = ctx.Identifier().getText();
        WhiteSpaceDescriptor whiteSpaceDescriptor = null;
        if (isVerboseMode) {
            whiteSpaceDescriptor = WhiteSpaceUtil.getConnectorDefWS(tokenStream, ctx);
        }
        modelBuilder.createConnector(getCurrentLocation(ctx), whiteSpaceDescriptor, connectorName);
    }

    @Override
    public void enterConnectorBody(BallerinaParser.ConnectorBodyContext ctx) {
    }

    @Override
    public void exitConnectorBody(BallerinaParser.ConnectorBodyContext ctx) {
    }

    @Override
    public void enterActionDefinition(ActionDefinitionContext ctx) {
        if (ctx.exception != null) {
            return;
        }

        modelBuilder.startActionDef();
    }

    @Override
    public void exitActionDefinition(ActionDefinitionContext ctx) {
        if (ctx.exception != null) {
            return;
        }

        boolean isNative = false;
        for (int position = 1; position < ctx.getChildCount(); position++) {
            if (ctx.getChild(position).getText().equals(B_KEYWORD_ACTION)
                    && ctx.getChild(position - 1).getText().equals(B_KEYWORD_NATIVE)) {
                isNative = true;
                break;
            }
        }
        String actionName = ctx.callableUnitSignature().Identifier().getText();
        int annotationCount = ctx.annotationAttachment() != null ? ctx.annotationAttachment().size() : 0;
        WhiteSpaceDescriptor whiteSpaceDescriptor = null;
        if (isVerboseMode) {
            whiteSpaceDescriptor = WhiteSpaceUtil.getActionDefWS(tokenStream, ctx);
        }
        modelBuilder.addAction(getCurrentLocation(ctx), whiteSpaceDescriptor, actionName, isNative, annotationCount);
    }

    @Override
    public void enterStructDefinition(BallerinaParser.StructDefinitionContext ctx) {
        if (ctx.exception != null) {
            return;
        }

        modelBuilder.startStructDef();
    }

    @Override
    public void exitStructDefinition(BallerinaParser.StructDefinitionContext ctx) {
        if (ctx.exception != null) {
            return;
        }

        String structName = ctx.Identifier().getText();
        WhiteSpaceDescriptor whiteSpaceDescriptor = null;
        if (isVerboseMode) {
            whiteSpaceDescriptor = WhiteSpaceUtil.getStructDefWS(tokenStream, ctx);
        }
        modelBuilder.addStructDef(getCurrentLocation(ctx), whiteSpaceDescriptor, structName);
    }

    @Override
    public void enterStructBody(StructBodyContext ctx) {

    }

    @Override
    public void exitStructBody(StructBodyContext ctx) {

    }

    @Override
    public void enterAnnotationDefinition(AnnotationDefinitionContext ctx) {
        if (ctx.exception != null) {
            return;
        }
        WhiteSpaceDescriptor whiteSpaceDescriptor = null;
        if (isVerboseMode) {
            whiteSpaceDescriptor = new WhiteSpaceDescriptor();
            whiteSpaceDescriptor.addChildDescriptor(ATTACHMENT_POINTS, new WhiteSpaceDescriptor());
        }
        modelBuilder.startAnnotationDef(whiteSpaceDescriptor);
    }

    @Override
    public void exitAnnotationDefinition(AnnotationDefinitionContext ctx) {
        if (ctx.exception != null) {
            return;
        }
        WhiteSpaceDescriptor whiteSpaceDescriptor = null;
        if (isVerboseMode) {
            whiteSpaceDescriptor = WhiteSpaceUtil.getAnnotationDefWS(tokenStream, ctx);
        }
        modelBuilder.addAnnotationtDef(getCurrentLocation(ctx), whiteSpaceDescriptor, ctx.Identifier().getText());
    }

    @Override
    public void enterGlobalVariableDefinition(BallerinaParser.GlobalVariableDefinitionContext ctx) {

    }

    @Override
    public void exitGlobalVariableDefinition(BallerinaParser.GlobalVariableDefinitionContext ctx) {
        if (ctx.exception != null) {
            return;
        }

        SimpleTypeName typeName = typeNameStack.pop();
        String varName = ctx.Identifier().getText();
        boolean exprAvailable = ctx.expression() != null;
        WhiteSpaceDescriptor whiteSpaceDescriptor = null;
        if (isVerboseMode) {
            whiteSpaceDescriptor = WhiteSpaceUtil.getGlobalVariableDefWS(tokenStream, ctx);
        }
        modelBuilder.addGlobalVarDef(getCurrentLocation(ctx), whiteSpaceDescriptor, typeName, varName, exprAvailable);
    }

    @Override
    public void enterServiceAttachPoint(BallerinaParser.ServiceAttachPointContext ctx) {

    }

    @Override
    public void exitServiceAttachPoint(BallerinaParser.ServiceAttachPointContext ctx) {
        if (ctx.exception != null) {
            return;
        }
        String attachPkg = null;
        if (ctx.getChildCount() > 3) {
            attachPkg = ctx.getChild(2).getText();
        } else if (ctx.getChildCount() > 1) {
            attachPkg = "";
        }
        WhiteSpaceDescriptor whiteSpaceDescriptor = null;
        if (isVerboseMode) {
            whiteSpaceDescriptor = WhiteSpaceUtil.getAttachmentPointWS(tokenStream, ctx);
        }
        modelBuilder.addAnnotationtAttachmentPoint(getCurrentLocation(ctx), whiteSpaceDescriptor,
                AttachmentPoint.SERVICE, attachPkg);
    }

    @Override
    public void enterResourceAttachPoint(BallerinaParser.ResourceAttachPointContext ctx) {

    }

    @Override
    public void exitResourceAttachPoint(BallerinaParser.ResourceAttachPointContext ctx) {
        if (ctx.exception != null) {
            return;
        }
        WhiteSpaceDescriptor whiteSpaceDescriptor = null;
        if (isVerboseMode) {
            whiteSpaceDescriptor = WhiteSpaceUtil.getAttachmentPointWS(tokenStream, ctx);
        }
        modelBuilder.addAnnotationtAttachmentPoint(getCurrentLocation(ctx), whiteSpaceDescriptor,
                AttachmentPoint.RESOURCE, null);
    }

    @Override
    public void enterConnectorAttachPoint(BallerinaParser.ConnectorAttachPointContext ctx) {

    }

    @Override
    public void exitConnectorAttachPoint(BallerinaParser.ConnectorAttachPointContext ctx) {
        if (ctx.exception != null) {
            return;
        }
        WhiteSpaceDescriptor whiteSpaceDescriptor = null;
        if (isVerboseMode) {
            whiteSpaceDescriptor = WhiteSpaceUtil.getAttachmentPointWS(tokenStream, ctx);
        }
        modelBuilder.addAnnotationtAttachmentPoint(getCurrentLocation(ctx), whiteSpaceDescriptor,
                AttachmentPoint.CONNECTOR, null);
    }

    @Override
    public void enterActionAttachPoint(BallerinaParser.ActionAttachPointContext ctx) {

    }

    @Override
    public void exitActionAttachPoint(BallerinaParser.ActionAttachPointContext ctx) {
        if (ctx.exception != null) {
            return;
        }
        WhiteSpaceDescriptor whiteSpaceDescriptor = null;
        if (isVerboseMode) {
            whiteSpaceDescriptor = WhiteSpaceUtil.getAttachmentPointWS(tokenStream, ctx);
        }
        modelBuilder.addAnnotationtAttachmentPoint(getCurrentLocation(ctx), whiteSpaceDescriptor,
                AttachmentPoint.ACTION, null);
    }

    @Override
    public void enterFunctionAttachPoint(BallerinaParser.FunctionAttachPointContext ctx) {

    }

    @Override
    public void exitFunctionAttachPoint(BallerinaParser.FunctionAttachPointContext ctx) {
        if (ctx.exception != null) {
            return;
        }
        WhiteSpaceDescriptor whiteSpaceDescriptor = null;
        if (isVerboseMode) {
            whiteSpaceDescriptor = WhiteSpaceUtil.getAttachmentPointWS(tokenStream, ctx);
        }
        modelBuilder.addAnnotationtAttachmentPoint(getCurrentLocation(ctx), whiteSpaceDescriptor,
                AttachmentPoint.FUNCTION, null);
    }

    @Override
    public void enterTypemapperAttachPoint(BallerinaParser.TypemapperAttachPointContext ctx) {

    }

    @Override
    public void exitTypemapperAttachPoint(BallerinaParser.TypemapperAttachPointContext ctx) {
        if (ctx.exception != null) {
            return;
        }
        WhiteSpaceDescriptor whiteSpaceDescriptor = null;
        if (isVerboseMode) {
            whiteSpaceDescriptor = WhiteSpaceUtil.getAttachmentPointWS(tokenStream, ctx);
        }
        modelBuilder.addAnnotationtAttachmentPoint(getCurrentLocation(ctx), whiteSpaceDescriptor,
                AttachmentPoint.TYPEMAPPER, null);
    }

    @Override
    public void enterStructAttachPoint(BallerinaParser.StructAttachPointContext ctx) {

    }

    @Override
    public void exitStructAttachPoint(BallerinaParser.StructAttachPointContext ctx) {
        if (ctx.exception != null) {
            return;
        }
        WhiteSpaceDescriptor whiteSpaceDescriptor = null;
        if (isVerboseMode) {
            whiteSpaceDescriptor = WhiteSpaceUtil.getAttachmentPointWS(tokenStream, ctx);
        }
        modelBuilder.addAnnotationtAttachmentPoint(getCurrentLocation(ctx), whiteSpaceDescriptor,
                AttachmentPoint.STRUCT, null);
    }

    @Override
    public void enterConstAttachPoint(BallerinaParser.ConstAttachPointContext ctx) {

    }

    @Override
    public void exitConstAttachPoint(BallerinaParser.ConstAttachPointContext ctx) {
        if (ctx.exception != null) {
            return;
        }
        WhiteSpaceDescriptor whiteSpaceDescriptor = null;
        if (isVerboseMode) {
            whiteSpaceDescriptor = WhiteSpaceUtil.getAttachmentPointWS(tokenStream, ctx);
        }
        modelBuilder.addAnnotationtAttachmentPoint(getCurrentLocation(ctx), whiteSpaceDescriptor,
                AttachmentPoint.CONSTANT, null);
    }

    @Override
    public void enterParameterAttachPoint(BallerinaParser.ParameterAttachPointContext ctx) {

    }

    @Override
    public void exitParameterAttachPoint(BallerinaParser.ParameterAttachPointContext ctx) {
        if (ctx.exception != null) {
            return;
        }
        WhiteSpaceDescriptor whiteSpaceDescriptor = null;
        if (isVerboseMode) {
            whiteSpaceDescriptor = WhiteSpaceUtil.getAttachmentPointWS(tokenStream, ctx);
        }
        modelBuilder.addAnnotationtAttachmentPoint(getCurrentLocation(ctx), whiteSpaceDescriptor,
                AttachmentPoint.PARAMETER, null);
    }

    @Override
    public void enterAnnotationAttachPoint(BallerinaParser.AnnotationAttachPointContext ctx) {

    }

    @Override
    public void exitAnnotationAttachPoint(BallerinaParser.AnnotationAttachPointContext ctx) {
        if (ctx.exception != null) {
            return;
        }
        WhiteSpaceDescriptor whiteSpaceDescriptor = null;
        if (isVerboseMode) {
            whiteSpaceDescriptor = WhiteSpaceUtil.getAttachmentPointWS(tokenStream, ctx);
        }
        modelBuilder.addAnnotationtAttachmentPoint(getCurrentLocation(ctx), whiteSpaceDescriptor,
                AttachmentPoint.ANNOTATION, null);
    }

    @Override
    public void enterAnnotationBody(AnnotationBodyContext ctx) {

    }

    @Override
    public void exitAnnotationBody(AnnotationBodyContext ctx) {

    }

    @Override
    public void enterTypeMapperDefinition(BallerinaParser.TypeMapperDefinitionContext ctx) {
        if (ctx.exception != null) {
            return;
        }

        modelBuilder.startTypeMapperDef();
    }

    @Override
    public void exitTypeMapperDefinition(BallerinaParser.TypeMapperDefinitionContext ctx) {
        if (ctx.exception != null) {
            return;
        }

        boolean isNative = B_KEYWORD_NATIVE.equals(ctx.getChild(0).getText());
        String typeMapperName = ctx.typeMapperSignature().Identifier().getText();
        SimpleTypeName returnTypeName = typeNameStack.pop();
        WhiteSpaceDescriptor whiteSpaceDescriptor = null;
        if (isVerboseMode) {
            whiteSpaceDescriptor = WhiteSpaceUtil.getTypeMapperDef(tokenStream, ctx);
        }
        modelBuilder.addTypeMapper(getCurrentLocation(ctx), whiteSpaceDescriptor,
                typeMapperName, returnTypeName, isNative);
    }

    @Override
    public void enterTypeMapperSignature(TypeMapperSignatureContext ctx) {

    }

    @Override
    public void exitTypeMapperSignature(TypeMapperSignatureContext ctx) {

    }

    @Override
    public void enterTypeMapperBody(BallerinaParser.TypeMapperBodyContext ctx) {
        if (ctx.exception == null) {
            modelBuilder.startCallableUnitBody();
        }
    }

    @Override
    public void exitTypeMapperBody(BallerinaParser.TypeMapperBodyContext ctx) {
        if (ctx.exception == null) {
            modelBuilder.endCallableUnitBody(getCurrentLocation(ctx));
        }
    }

    @Override
    public void enterConstantDefinition(BallerinaParser.ConstantDefinitionContext ctx) {
    }

    @Override
    public void exitConstantDefinition(BallerinaParser.ConstantDefinitionContext ctx) {
        if (ctx.exception != null) {
            return;
        }

        SimpleTypeName typeName = typeNameStack.pop();
        String constName = ctx.Identifier().getText();
        WhiteSpaceDescriptor whiteSpaceDescriptor = null;
        if (isVerboseMode) {
            whiteSpaceDescriptor = WhiteSpaceUtil.getConstantDefWS(tokenStream, ctx);
        }

        modelBuilder.addConstantDef(getCurrentLocation(ctx), whiteSpaceDescriptor, typeName, constName);
    }

    @Override
    public void enterWorkerDeclaration(BallerinaParser.WorkerDeclarationContext ctx) {
        if (ctx.exception == null) {
            isWorkerStarted = true;
            modelBuilder.startWorkerUnit();
            modelBuilder.startCallableUnitBody();
        }
    }

    @Override
    public void exitWorkerDeclaration(BallerinaParser.WorkerDeclarationContext ctx) {
        if (ctx.exception == null && ctx.workerDefinition().Identifier() != null) {
            modelBuilder.endCallableUnitBody(getCurrentLocation(ctx));

            String workerName = ctx.workerDefinition().Identifier().getText();
            WhiteSpaceDescriptor whiteSpaceDescriptor = null;
            if (isVerboseMode) {
                whiteSpaceDescriptor = WhiteSpaceUtil.getWorkerDeclarationWS(tokenStream, ctx);
            }
            modelBuilder.createWorker(getCurrentLocation(ctx), whiteSpaceDescriptor, workerName);
            isWorkerStarted = false;
        }
    }

    /**
     * Enter a parse tree produced by {@link BallerinaParser#workerDefinition}.
     *
     * @param ctx the parse tree
     */
    @Override
    public void enterWorkerDefinition(BallerinaParser.WorkerDefinitionContext ctx) {

    }

    /**
     * Exit a parse tree produced by {@link BallerinaParser#workerDefinition}.
     *
     * @param ctx the parse tree
     */
    @Override
    public void exitWorkerDefinition(BallerinaParser.WorkerDefinitionContext ctx) {
        if (ctx.exception == null) {
            String workerName = ctx.Identifier().getText();
            modelBuilder.createWorkerDefinition(getCurrentLocation(ctx), workerName);
        }
    }

    @Override
    public void enterTypeName(BallerinaParser.TypeNameContext ctx) {
    }

    @Override
    public void exitTypeName(BallerinaParser.TypeNameContext ctx) {
        if (ctx.exception != null) {
            return;
        }

        if (ctx.typeName() != null) {
            // This is an array type
            SimpleTypeName typeName = typeNameStack.peek();
            typeName.setArrayType((ctx.getChildCount() - 1) / 2);
            return;
        }

        if (ctx.referenceTypeName() != null || ctx.valueTypeName() != null) {
            return;
        }

        // This is 'any' type
        SimpleTypeName typeName = new SimpleTypeName(ctx.getChild(0).getText());
        typeName.setNodeLocation(getCurrentLocation(ctx));
        if (isVerboseMode) {
            WhiteSpaceDescriptor ws = WhiteSpaceUtil.getTypeNameWS(tokenStream, ctx);
            typeName.setWhiteSpaceDescriptor(ws);
        }
        typeNameStack.push(typeName);
    }

    @Override
    public void enterReferenceTypeName(ReferenceTypeNameContext ctx) {

    }

    @Override
    public void exitReferenceTypeName(ReferenceTypeNameContext ctx) {
        if (ctx.exception != null) {
            return;
        }

        if (ctx.nameReference() != null) {
            BLangModelBuilder.NameReference nameReference = nameReferenceStack.pop();
            modelBuilder.validateAndSetPackagePath(getCurrentLocation(ctx), nameReference);

            SimpleTypeName typeName = new SimpleTypeName(nameReference.getName(),
                    nameReference.getPackageName(), nameReference.getPackagePath());
            typeName.setNodeLocation(getCurrentLocation(ctx));

            if (isVerboseMode) {
                WhiteSpaceDescriptor ws = WhiteSpaceUtil.getRefTypeNameWS(tokenStream, ctx);
                typeName.setWhiteSpaceDescriptor(ws);
            }

            typeNameStack.push(typeName);
        }
    }

    @Override
    public void enterValueTypeName(ValueTypeNameContext ctx) {

    }

    @Override
    public void exitValueTypeName(ValueTypeNameContext ctx) {
        if (ctx.exception != null) {
            return;
        }

        if (ctx.getChild(0) != null) {
            String valueTypeName = ctx.getChild(0).getText();
            SimpleTypeName simpleTypeName = new SimpleTypeName(valueTypeName);
            simpleTypeName.setNodeLocation(getCurrentLocation(ctx));
            if (isVerboseMode) {
                WhiteSpaceDescriptor ws = WhiteSpaceUtil.getValueTypeNameWS(tokenStream, ctx);
                simpleTypeName.setWhiteSpaceDescriptor(ws);
            }
            typeNameStack.push(simpleTypeName);
        }
    }

    @Override
    public void enterBuiltInReferenceTypeName(BuiltInReferenceTypeNameContext ctx) {

    }

    @Override
    public void exitBuiltInReferenceTypeName(BuiltInReferenceTypeNameContext ctx) {
        if (ctx.exception != null) {
            return;
        }
        if (ctx.functionTypeName() != null) {
            return;
        }

        String builtInRefTypeName = ctx.getChild(0).getText();
        SimpleTypeName simpleTypeName = new SimpleTypeName(builtInRefTypeName);

        if (ctx.nameReference() != null) {
            BLangModelBuilder.NameReference nameReference = nameReferenceStack.pop();
            modelBuilder.validateAndSetPackagePath(getCurrentLocation(ctx), nameReference);
            if (nameReference != null) {
                SimpleTypeName constraint =
                        new SimpleTypeName(nameReference.getName(), nameReference.getPackageName(),
                                           nameReference.getPackagePath());
                simpleTypeName = new ConstraintTypeName(builtInRefTypeName);
                ((ConstraintTypeName) simpleTypeName).setConstraint(constraint);
            }
        }

        simpleTypeName.setNodeLocation(getCurrentLocation(ctx));
        if (isVerboseMode) {
            WhiteSpaceDescriptor ws = WhiteSpaceUtil.getBuiltInRefTypeNameWS(tokenStream, ctx);
            simpleTypeName.setWhiteSpaceDescriptor(ws);
        }
        typeNameStack.push(simpleTypeName);
    }

    @Override
    public void enterFunctionTypeName(BallerinaParser.FunctionTypeNameContext ctx) {
        this.functionTypeStarted++;
    }

    @Override
    public void exitFunctionTypeName(BallerinaParser.FunctionTypeNameContext ctx) {
        if (ctx.exception != null) {
            return;
        }
        SimpleTypeName[] paramTypes = new SimpleTypeName[0];
        SimpleTypeName[] returnParamTypes = new SimpleTypeName[0];
        String[] paramArgNames = new String[0];
        String[] returnParamArgNames = new String[0];
        boolean isReturnWordAvailable = false;
        if (ctx.parameterList() != null) {
            paramTypes = new SimpleTypeName[ctx.parameterList().parameter().size()];
            paramArgNames = new String[ctx.parameterList().parameter().size()];
            int i = 0;
            for (BallerinaParser.ParameterContext paramCtx : ctx.parameterList().parameter()) {
                paramArgNames[i++] = paramCtx.Identifier().getText();
            }
        } else if (ctx.typeList() != null) {
            paramTypes = new SimpleTypeName[ctx.typeList().typeName().size()];
        }

        if (ctx.returnParameters() != null) {
            BallerinaParser.ReturnParametersContext returnCtx = ctx.returnParameters();
            if (returnCtx.parameterList() != null) {
                returnParamTypes = new SimpleTypeName[returnCtx.parameterList().parameter().size()];
                returnParamArgNames = new String[returnCtx.parameterList().parameter().size()];
                int i = 0;
                for (BallerinaParser.ParameterContext paramCtx : returnCtx.parameterList().parameter()) {
                    returnParamArgNames[i++] = paramCtx.Identifier().getText();
                }
            } else if (returnCtx.typeList() != null) {
                returnParamTypes = new SimpleTypeName[returnCtx.typeList().typeName().size()];
            }
            isReturnWordAvailable = "returns".equals(returnCtx.getChild(0).getText());
        }

        for (int i = returnParamTypes.length - 1; i >= 0; i--) {
            returnParamTypes[i] = typeNameStack.pop();
        }
        for (int i = paramTypes.length - 1; i >= 0; i--) {
            paramTypes[i] = typeNameStack.pop();
        }
        FunctionTypeName functionTypeName = new FunctionTypeName(paramTypes, returnParamTypes);
        functionTypeName.setNodeLocation(getCurrentLocation(ctx));
        functionTypeName.setParamFieldNames(paramArgNames);
        functionTypeName.setReturnParamFieldNames(returnParamArgNames);
        functionTypeName.setReturnWordAvailable(isReturnWordAvailable);
        // TODO : Fix WhiteSpaces.
//        if (isVerboseMode) {
//            WhiteSpaceDescriptor ws = WhiteSpaceUtil.getBuiltInRefTypeNameWS(tokenStream, ctx);
//            functionTypeName.setWhiteSpaceDescriptor(ws);
//        }
        typeNameStack.push(functionTypeName);
        this.functionTypeStarted--;
    }

    @Override
    public void enterXmlNamespaceName(XmlNamespaceNameContext ctx) {

    }

    @Override
    public void exitXmlNamespaceName(XmlNamespaceNameContext ctx) {

    }

    @Override
    public void enterXmlLocalName(XmlLocalNameContext ctx) {

    }

    @Override
    public void exitXmlLocalName(XmlLocalNameContext ctx) {

    }

    @Override
    public void enterAnnotationAttachment(AnnotationAttachmentContext ctx) {
        if (ctx.exception != null) {
            return;
        }
        modelBuilder.startAnnotationAttachment();
    }

    @Override
    public void exitAnnotationAttachment(AnnotationAttachmentContext ctx) {
        if (ctx.exception != null) {
            return;
        }

        int attribuesAvailable = ctx.annotationAttributeList() == null ? 0 :
                ctx.annotationAttributeList().annotationAttribute().size();

        WhiteSpaceDescriptor whiteSpaceDescriptor = null;
        if (isVerboseMode) {
            whiteSpaceDescriptor = WhiteSpaceUtil.getAnnotationAttachmentWS(tokenStream, ctx);
        }

        NodeLocation currentLocation = getCurrentLocation(ctx);
        BLangModelBuilder.NameReference nameReference = nameReferenceStack.pop();
        modelBuilder.validateAndSetPackagePath(currentLocation, nameReference);
        modelBuilder.addAnnotationAttachment(currentLocation, whiteSpaceDescriptor,
                nameReference, attribuesAvailable);
    }

    @Override
    public void enterAnnotationAttributeList(AnnotationAttributeListContext ctx) {

    }

    @Override
    public void exitAnnotationAttributeList(AnnotationAttributeListContext ctx) {

    }

    @Override
    public void enterAnnotationAttribute(AnnotationAttributeContext ctx) {

    }

    @Override
    public void exitAnnotationAttribute(AnnotationAttributeContext ctx) {
        if (ctx.exception != null) {
            return;
        }

        String key = ctx.Identifier().getText();
        WhiteSpaceDescriptor whiteSpaceDescriptor = null;
        if (isVerboseMode) {
            whiteSpaceDescriptor = WhiteSpaceUtil.getAnnotationAttributeWS(tokenStream, ctx);
        }
        modelBuilder.createAnnotationKeyValue(getCurrentLocation(ctx), whiteSpaceDescriptor, key);
    }

    @Override
    public void enterAnnotationAttributeValue(AnnotationAttributeValueContext ctx) {

    }

    @Override
    public void exitAnnotationAttributeValue(AnnotationAttributeValueContext ctx) {
        if (ctx.exception != null) {
            return;
        }

        ParseTree childContext = ctx.getChild(0);
        WhiteSpaceDescriptor whiteSpaceDescriptor = null;
        if (isVerboseMode) {
            whiteSpaceDescriptor = WhiteSpaceUtil.getAnnotationAttributeValueWS(tokenStream, ctx);
        }
        if (childContext instanceof SimpleLiteralContext) {
            modelBuilder.createLiteralTypeAttributeValue(getCurrentLocation(ctx), whiteSpaceDescriptor);
        } else if (childContext instanceof AnnotationAttachmentContext) {
            modelBuilder.createAnnotationTypeAttributeValue(getCurrentLocation(ctx), whiteSpaceDescriptor);
        } else if (childContext instanceof AnnotationAttributeArrayContext) {
            modelBuilder.createArrayTypeAttributeValue(getCurrentLocation(ctx), whiteSpaceDescriptor);
        }
    }

    @Override
    public void enterAnnotationAttributeArray(AnnotationAttributeArrayContext ctx) {

    }

    @Override
    public void exitAnnotationAttributeArray(AnnotationAttributeArrayContext ctx) {

    }

    @Override
    public void enterStatement(BallerinaParser.StatementContext ctx) {
    }

    @Override
    public void exitStatement(BallerinaParser.StatementContext ctx) {
    }

    @Override
    public void enterTransformStatement(BallerinaParser.TransformStatementContext ctx) {
        if (ctx.exception != null) {
            return;
        }
        modelBuilder.startTransformStmt();
    }

    @Override
    public void exitTransformStatement(BallerinaParser.TransformStatementContext ctx) {
        if (ctx.exception != null) {
            return;
        }

        WhiteSpaceDescriptor whiteSpaceDescriptor = null;
        if (isVerboseMode) {
            whiteSpaceDescriptor = WhiteSpaceUtil.getTransformStmtWS(tokenStream, ctx);
        }
        modelBuilder.createTransformStmt(getCurrentLocation(ctx), whiteSpaceDescriptor);
    }

    @Override
    public void enterTransformStatementBody(BallerinaParser.TransformStatementBodyContext ctx) {

    }

    @Override
    public void exitTransformStatementBody(BallerinaParser.TransformStatementBodyContext ctx) {

    }

    @Override
    public void enterExpressionAssignmentStatement(BallerinaParser.ExpressionAssignmentStatementContext ctx) {

    }

    @Override
    public void exitExpressionAssignmentStatement(BallerinaParser.ExpressionAssignmentStatementContext ctx) {
        if (ctx.exception != null) {
            return;
        }

        WhiteSpaceDescriptor whiteSpaceDescriptor = null;
        if (isVerboseMode) {
            whiteSpaceDescriptor = WhiteSpaceUtil.getAssignmentStmtWS(tokenStream, ctx);
        }
        modelBuilder.createAssignmentStmt(getCurrentLocation(ctx), whiteSpaceDescriptor, false);
    }

    @Override
    public void enterExpressionVariableDefinitionStatement(
            BallerinaParser.ExpressionVariableDefinitionStatementContext ctx) {

    }

    @Override
    public void exitExpressionVariableDefinitionStatement(
            BallerinaParser.ExpressionVariableDefinitionStatementContext ctx) {
        if (ctx.exception != null) {
            return;
        }

        SimpleTypeName typeName = typeNameStack.pop();
        String varName = ctx.Identifier().getText();
        boolean exprAvailable = (ctx.expression() != null);

        WhiteSpaceDescriptor whiteSpaceDescriptor = null;
        if (isVerboseMode) {
            whiteSpaceDescriptor = WhiteSpaceUtil.getVariableDefWS(tokenStream, ctx, exprAvailable);
        }

        modelBuilder.addVariableDefinitionStmt(getCurrentLocation(ctx), whiteSpaceDescriptor, typeName, varName,
                exprAvailable);

    }

    @Override
    public void enterVariableDefinitionStatement(BallerinaParser.VariableDefinitionStatementContext ctx) {

    }

    @Override
    public void exitVariableDefinitionStatement(BallerinaParser.VariableDefinitionStatementContext ctx) {
        if (ctx.exception != null) {
            return;
        }

        if (!typeNameStack.isEmpty()) {
            SimpleTypeName typeName = typeNameStack.pop();
            String varName = ctx.Identifier().getText();
            boolean exprAvailable = ctx.expression() != null ||
                    ctx.connectorInitExpression() != null ||
                    ctx.actionInvocation() != null;
            WhiteSpaceDescriptor whiteSpaceDescriptor = null;
            if (isVerboseMode) {
                whiteSpaceDescriptor = WhiteSpaceUtil.getVariableDefWS(tokenStream, ctx, exprAvailable);
            }
            modelBuilder.addVariableDefinitionStmt(getCurrentLocation(ctx), whiteSpaceDescriptor, typeName, varName,
                    exprAvailable);
        }
    }

    @Override
    public void enterMapStructLiteral(MapStructLiteralContext ctx) {
        if (ctx.exception != null) {
            return;
        }

        modelBuilder.startMapStructLiteral();


    }

    @Override
    public void exitMapStructLiteral(MapStructLiteralContext ctx) {
        if (ctx.exception != null) {
            return;
        }
        WhiteSpaceDescriptor whiteSpaceDescriptor = null;
        if (isVerboseMode) {
            whiteSpaceDescriptor = WhiteSpaceUtil.getMapStructLiteralWS(tokenStream, ctx);
        }
        modelBuilder.createMapStructLiteral(getCurrentLocation(ctx), whiteSpaceDescriptor);
    }

    @Override
    public void enterMapStructKeyValue(MapStructKeyValueContext ctx) {

    }

    @Override
    public void exitMapStructKeyValue(MapStructKeyValueContext ctx) {
        if (ctx.exception != null) {
            return;
        }
        WhiteSpaceDescriptor whiteSpaceDescriptor = null;
        if (isVerboseMode) {
            whiteSpaceDescriptor = WhiteSpaceUtil.getMapStructKeyValueWS(tokenStream, ctx);
        }
        modelBuilder.addKeyValueExpr(getCurrentLocation(ctx), whiteSpaceDescriptor);
    }

    @Override
    public void enterArrayLiteral(ArrayLiteralContext ctx) {

    }

    @Override
    public void exitArrayLiteral(ArrayLiteralContext ctx) {
        if (ctx.exception != null) {
            return;
        }

        boolean argsAvailable = ctx.expressionList() != null;
        WhiteSpaceDescriptor whiteSpaceDescriptor = null;
        if (isVerboseMode) {
            whiteSpaceDescriptor = WhiteSpaceUtil.getArrayLiteralExpWS(tokenStream, ctx);
        }
        modelBuilder.createArrayInitExpr(getCurrentLocation(ctx), whiteSpaceDescriptor, argsAvailable);
    }

    @Override
    public void enterConnectorInitExpression(BallerinaParser.ConnectorInitExpressionContext ctx) {

    }

    @Override
    public void exitConnectorInitExpression(BallerinaParser.ConnectorInitExpressionContext ctx) {
        if (ctx.exception != null) {
            return;
        }

        NodeLocation currentLocation = getCurrentLocation(ctx);
        boolean argsAvailable = ctx.expressionList() != null;
        BLangModelBuilder.NameReference nameReference = nameReferenceStack.pop();
        modelBuilder.validateAndSetPackagePath(currentLocation, nameReference);
        SimpleTypeName connectorTypeName = new SimpleTypeName(nameReference.getName(),
                nameReference.getPackageName(), null);

        connectorTypeName.setWhiteSpaceDescriptor(nameReference.getWhiteSpaceDescriptor());
        WhiteSpaceDescriptor whiteSpaceDescriptor = null;
        if (isVerboseMode) {
            whiteSpaceDescriptor = WhiteSpaceUtil.getConnectorInitExpWS(tokenStream, ctx);
        }

        modelBuilder.createConnectorInitExpr(currentLocation, whiteSpaceDescriptor,
                connectorTypeName, argsAvailable);
    }

    @Override
    public void enterAssignmentStatement(BallerinaParser.AssignmentStatementContext ctx) {
    }

    @Override
    public void exitAssignmentStatement(BallerinaParser.AssignmentStatementContext ctx) {
        if (ctx.exception != null) {
            return;
        }
        WhiteSpaceDescriptor whiteSpaceDescriptor = null;
        if (isVerboseMode) {
            whiteSpaceDescriptor = WhiteSpaceUtil.getAssignmentStmtWS(tokenStream, ctx);
        }
        boolean isVarDeclaration = false;
        if (ctx.getChild(0).getText().equals("var")) {
            isVarDeclaration = true;
        }
        modelBuilder.createAssignmentStmt(getCurrentLocation(ctx), whiteSpaceDescriptor, isVarDeclaration);
    }

    @Override
    public void enterVariableReferenceList(BallerinaParser.VariableReferenceListContext ctx) {
        if (ctx.exception != null) {
            return;
        }

        modelBuilder.startVarRefList();
    }

    @Override
    public void exitVariableReferenceList(BallerinaParser.VariableReferenceListContext ctx) {
        if (ctx.exception != null) {
            return;
        }

        int noOfArguments = getNoOfArgumentsInList(ctx);
        modelBuilder.endVarRefList(noOfArguments);
    }

    @Override
    public void enterIfElseStatement(BallerinaParser.IfElseStatementContext ctx) {
        if (ctx.exception == null) {
            modelBuilder.startIfElseStmt();
        }
    }

    @Override
    public void exitIfElseStatement(BallerinaParser.IfElseStatementContext ctx) {
        if (ctx.exception == null) {
            modelBuilder.addIfElseStmt(getCurrentLocation(ctx));
        }
    }

    @Override
    public void enterIfClause(BallerinaParser.IfClauseContext ctx) {
        if (ctx.exception == null) {
            modelBuilder.startIfClause();
        }
    }

    @Override
    public void exitIfClause(BallerinaParser.IfClauseContext ctx) {
        if (ctx.exception == null) {
            WhiteSpaceDescriptor whiteSpaceDescriptor = null;
            if (isVerboseMode) {
                whiteSpaceDescriptor = WhiteSpaceUtil.getIfClauseWS(tokenStream, ctx);
            }
            modelBuilder.addIfClause(whiteSpaceDescriptor, getCurrentLocation(ctx));
        }
    }

    @Override
    public void enterElseIfClause(BallerinaParser.ElseIfClauseContext ctx) {
        if (ctx.exception == null) {
            modelBuilder.startElseIfClause();
        }
    }

    @Override
    public void exitElseIfClause(BallerinaParser.ElseIfClauseContext ctx) {
        if (ctx.exception != null) {
            return;
        }

        WhiteSpaceDescriptor whiteSpaceDescriptor = null;
        if (isVerboseMode) {
            whiteSpaceDescriptor = WhiteSpaceUtil.getElseIfClauseWS(tokenStream, ctx);
        }
        modelBuilder.addElseIfClause(whiteSpaceDescriptor, getCurrentLocation(ctx));
    }

    @Override
    public void enterElseClause(BallerinaParser.ElseClauseContext ctx) {
        if (ctx.exception == null) {
            modelBuilder.startElseClause();
        }
    }

    @Override
    public void exitElseClause(BallerinaParser.ElseClauseContext ctx) {
        if (ctx.exception == null) {
            WhiteSpaceDescriptor whiteSpaceDescriptor = null;
            if (isVerboseMode) {
                whiteSpaceDescriptor = WhiteSpaceUtil.getElseClauseWS(tokenStream, ctx);
            }
            modelBuilder.addElseClause(whiteSpaceDescriptor, getCurrentLocation(ctx));
        }
    }

    @Override
    public void enterIterateStatement(BallerinaParser.IterateStatementContext ctx) {
    }

    @Override
    public void exitIterateStatement(BallerinaParser.IterateStatementContext ctx) {
    }

    @Override
    public void enterWhileStatement(BallerinaParser.WhileStatementContext ctx) {
        if (ctx.exception != null) {
            return;
        }

        modelBuilder.startWhileStmt();
    }

    @Override
    public void exitWhileStatement(BallerinaParser.WhileStatementContext ctx) {
        if (ctx.exception != null) {
            return;
        }
        WhiteSpaceDescriptor whiteSpaceDescriptor = null;
        if (isVerboseMode) {
            whiteSpaceDescriptor = WhiteSpaceUtil.getWhileStmtWS(tokenStream, ctx);
        }
        modelBuilder.createWhileStmt(getCurrentLocation(ctx), whiteSpaceDescriptor);
    }

    @Override
    public void enterContinueStatement(ContinueStatementContext ctx) {

    }

    @Override
    public void exitContinueStatement(ContinueStatementContext ctx) {
        if (ctx.exception == null) {
            WhiteSpaceDescriptor whiteSpaceDescriptor = null;
            if (isVerboseMode) {
                whiteSpaceDescriptor = WhiteSpaceUtil.getContinueStatementWS(tokenStream, ctx);
            }
            modelBuilder.createContinueStmt(getCurrentLocation(ctx), whiteSpaceDescriptor);
        }
    }

    @Override
    public void enterBreakStatement(BallerinaParser.BreakStatementContext ctx) {
    }

    @Override
    public void exitBreakStatement(BallerinaParser.BreakStatementContext ctx) {
        if (ctx.exception == null) {
            WhiteSpaceDescriptor whiteSpaceDescriptor = null;
            if (isVerboseMode) {
                whiteSpaceDescriptor = WhiteSpaceUtil.getBreakStatementWS(tokenStream, ctx);
            }
            modelBuilder.createBreakStmt(getCurrentLocation(ctx), whiteSpaceDescriptor);
        }
    }

    @Override
    public void enterForkJoinStatement(BallerinaParser.ForkJoinStatementContext ctx) {
        if (ctx.exception == null) {
            modelBuilder.startForkJoinStmt();
        }
    }

    @Override
    public void exitForkJoinStatement(BallerinaParser.ForkJoinStatementContext ctx) {
        if (ctx.exception != null) {
            return;
        }
        WhiteSpaceDescriptor whiteSpaceDescriptor = null;
        if (isVerboseMode) {
            whiteSpaceDescriptor = WhiteSpaceUtil.getForkJoinStatementWS(tokenStream, ctx);
        }
        modelBuilder.endForkJoinStmt(getCurrentLocation(ctx), whiteSpaceDescriptor);
    }

    @Override
    public void enterJoinClause(BallerinaParser.JoinClauseContext ctx) {
        if (ctx.exception == null) {
            modelBuilder.startJoinClause();
        }
    }

    @Override
    public void exitJoinClause(BallerinaParser.JoinClauseContext ctx) {
        if (ctx.exception != null) {
            return;
        }
        WhiteSpaceDescriptor joinWhiteSpaceDescriptor = null;
        if (isVerboseMode) {
            joinWhiteSpaceDescriptor = WhiteSpaceUtil.getJoinClauseWS(tokenStream, ctx);
        }
        modelBuilder.endJoinClause(getCurrentLocation(ctx), typeNameStack.pop(), ctx.Identifier().getText(),
                joinWhiteSpaceDescriptor);

    }

    public void enterAnyJoinCondition(BallerinaParser.AnyJoinConditionContext ctx) {

    }

    @Override
    public void exitAnyJoinCondition(BallerinaParser.AnyJoinConditionContext ctx) {
        if (ctx.exception == null) {
            WhiteSpaceDescriptor whiteSpaceDescriptor = null;
            if (isVerboseMode) {
                whiteSpaceDescriptor = WhiteSpaceUtil.getJoinConditionWS(tokenStream, ctx);
            }
            modelBuilder.createAnyJoinCondition("any", ctx.IntegerLiteral().getText(), getCurrentLocation(ctx),
                    whiteSpaceDescriptor);
            enterJoinWorkers(ctx.Identifier());
        }
    }

    @Override
    public void enterAllJoinCondition(BallerinaParser.AllJoinConditionContext ctx) {

    }

    @Override
    public void exitAllJoinCondition(BallerinaParser.AllJoinConditionContext ctx) {
        if (ctx.exception == null) {
            WhiteSpaceDescriptor whiteSpaceDescriptor = null;
            if (isVerboseMode) {
                whiteSpaceDescriptor = WhiteSpaceUtil.getJoinConditionWS(tokenStream, ctx);
            }
            modelBuilder.createAllJoinCondition("all", whiteSpaceDescriptor);
            enterJoinWorkers(ctx.Identifier());
        }

    }

    private void enterJoinWorkers(List<TerminalNode> identifiers) {
        for (TerminalNode t : identifiers) {
            WhiteSpaceDescriptor workerWhiteSpaceDescriptor = null;
            if (isVerboseMode) {
                workerWhiteSpaceDescriptor = WhiteSpaceUtil.getJoinWorkerWS(tokenStream, t);
            }
            modelBuilder.createJoinWorkers(t.getText(), workerWhiteSpaceDescriptor);
        }
    }

    @Override
    public void enterTimeoutClause(BallerinaParser.TimeoutClauseContext ctx) {
        if (ctx.exception == null) {
            modelBuilder.startTimeoutClause();
        }
    }

    @Override
    public void exitTimeoutClause(BallerinaParser.TimeoutClauseContext ctx) {
        if (ctx.exception != null) {
            return;
        }
        WhiteSpaceDescriptor whiteSpaceDescriptor = null;
        if (isVerboseMode) {
            whiteSpaceDescriptor = WhiteSpaceUtil.getTimeoutClauseWS(tokenStream, ctx);
        }
        modelBuilder.endTimeoutClause(getCurrentLocation(ctx), typeNameStack.pop(), ctx.Identifier().getText(),
                whiteSpaceDescriptor);

    }

    @Override
    public void enterTryCatchStatement(BallerinaParser.TryCatchStatementContext ctx) {
        if (ctx.exception != null) {
            return;
        }
        modelBuilder.startTryCatchStmt();
    }

    @Override
    public void exitTryCatchStatement(BallerinaParser.TryCatchStatementContext ctx) {
        if (ctx.exception != null) {
            return;
        }
        WhiteSpaceDescriptor whiteSpaceDescriptor = null;
        if (isVerboseMode) {
            whiteSpaceDescriptor = WhiteSpaceUtil.getTryClauseWS(tokenStream, ctx);
        }
        modelBuilder.addTryCatchStmt(getCurrentLocation(ctx), whiteSpaceDescriptor);
    }

    @Override
    public void enterCatchClauses(BallerinaParser.CatchClausesContext ctx) {
        if (ctx.exception != null) {
            return;
        }
        modelBuilder.addTryCatchBlockStmt();
    }

    @Override
    public void exitCatchClauses(BallerinaParser.CatchClausesContext ctx) {
    }

    @Override
    public void enterCatchClause(BallerinaParser.CatchClauseContext ctx) {
        if (ctx.exception != null) {
            return;
        }
        modelBuilder.startCatchClause();
    }

    @Override
    public void exitCatchClause(BallerinaParser.CatchClauseContext ctx) {
        if (ctx.exception != null) {
            return;
        }
        String key = ctx.Identifier().getText();
        WhiteSpaceDescriptor whiteSpaceDescriptor = null;
        if (isVerboseMode) {
            whiteSpaceDescriptor = WhiteSpaceUtil.getCatchClauseWS(tokenStream, ctx);
        }
        modelBuilder.addCatchClause(getCurrentLocation(ctx), whiteSpaceDescriptor, typeNameStack.pop(), key);
    }

    @Override
    public void enterFinallyClause(BallerinaParser.FinallyClauseContext ctx) {
        if (ctx.exception != null) {
            return;
        }
        modelBuilder.startFinallyBlock();
    }

    @Override
    public void exitFinallyClause(BallerinaParser.FinallyClauseContext ctx) {
        if (ctx.exception != null) {
            return;
        }
        WhiteSpaceDescriptor whiteSpaceDescriptor = null;
        if (isVerboseMode) {
            whiteSpaceDescriptor = WhiteSpaceUtil.getFinallyClauseWS(tokenStream, ctx);
        }
        modelBuilder.addFinallyBlock(getCurrentLocation(ctx), whiteSpaceDescriptor);
    }

    @Override
    public void enterThrowStatement(BallerinaParser.ThrowStatementContext ctx) {
    }

    @Override
    public void exitThrowStatement(BallerinaParser.ThrowStatementContext ctx) {
        if (ctx.exception != null) {
            return;
        }
        WhiteSpaceDescriptor whiteSpaceDescriptor = null;
        if (isVerboseMode) {
            whiteSpaceDescriptor = WhiteSpaceUtil.getThrowStmtWS(tokenStream, ctx);
        }
        modelBuilder.createThrowStmt(getCurrentLocation(ctx), whiteSpaceDescriptor);
    }

    @Override
    public void enterReturnStatement(BallerinaParser.ReturnStatementContext ctx) {
    }

    @Override
    public void exitReturnStatement(BallerinaParser.ReturnStatementContext ctx) {
        if (ctx.exception == null) {
            WhiteSpaceDescriptor whiteSpaceDescriptor = null;
            if (isVerboseMode) {
                whiteSpaceDescriptor = WhiteSpaceUtil.getReturnStmtWS(tokenStream, ctx);
            }
            modelBuilder.createReturnStmt(getCurrentLocation(ctx), whiteSpaceDescriptor);
        }
    }

    @Override
    public void enterReplyStatement(BallerinaParser.ReplyStatementContext ctx) {
    }

    @Override
    public void exitReplyStatement(BallerinaParser.ReplyStatementContext ctx) {
        // Here the expression is only a message reference
        //modelBuilder.createSimpleVarRefExpr();
        if (ctx.exception == null) {
            WhiteSpaceDescriptor whiteSpaceDescriptor = null;
            if (isVerboseMode) {
                whiteSpaceDescriptor = WhiteSpaceUtil.getReplyStmtWS(tokenStream, ctx);
            }
            modelBuilder.createReplyStmt(getCurrentLocation(ctx), whiteSpaceDescriptor);
        }
    }

    @Override
    public void enterWorkerInteractionStatement(BallerinaParser.WorkerInteractionStatementContext ctx) {
    }

    @Override
    public void exitWorkerInteractionStatement(BallerinaParser.WorkerInteractionStatementContext ctx) {
    }

    /**
     * Enter a parse tree produced by the {@code invokeWorker}
     * labeled alternative in {@link BallerinaParser#triggerWorker}.
     *
     * @param ctx the parse tree
     */
    @Override
    public void enterInvokeWorker(BallerinaParser.InvokeWorkerContext ctx) {

    }

    /**
     * Exit a parse tree produced by the {@code invokeWorker}
     * labeled alternative in {@link BallerinaParser#triggerWorker}.
     *
     * @param ctx the parse tree
     */
    @Override
    public void exitInvokeWorker(BallerinaParser.InvokeWorkerContext ctx) {
        if (ctx.exception == null) {
            WhiteSpaceDescriptor whiteSpaceDescriptor = null;
            if (isVerboseMode) {
                whiteSpaceDescriptor = WhiteSpaceUtil.getWorkerInvokeStmtWS(tokenStream, ctx);
            }
            if (ctx.Identifier() != null) {
                modelBuilder.createWorkerInvocationStmt(ctx.Identifier().getText(),
                        getCurrentLocation(ctx), whiteSpaceDescriptor);
            } else {
                modelBuilder.createWorkerInvocationStmt(null,
                        getCurrentLocation(ctx), whiteSpaceDescriptor);
            }
        }
    }

    /**
     * Enter a parse tree produced by the {@code invokeFork}
     * labeled alternative in {@link BallerinaParser#triggerWorker}.
     *
     * @param ctx the parse tree
     */
    @Override
    public void enterInvokeFork(BallerinaParser.InvokeForkContext ctx) {

    }

    /**
     * Exit a parse tree produced by the {@code invokeFork}
     * labeled alternative in {@link BallerinaParser#triggerWorker}.
     *
     * @param ctx the parse tree
     */
    @Override
    public void exitInvokeFork(BallerinaParser.InvokeForkContext ctx) {
        if (ctx.exception == null) {
            WhiteSpaceDescriptor whiteSpaceDescriptor = null;
            if (isVerboseMode) {
                whiteSpaceDescriptor = WhiteSpaceUtil.getForkInvokeStmtWS(tokenStream, ctx);
            }
            modelBuilder.createWorkerInvocationStmt("fork",
                    getCurrentLocation(ctx), whiteSpaceDescriptor);
        }
    }

    @Override
    public void enterWorkerReply(BallerinaParser.WorkerReplyContext ctx) {
    }

    @Override
    public void exitWorkerReply(BallerinaParser.WorkerReplyContext ctx) {
        if (ctx.exception == null) {
            WhiteSpaceDescriptor whiteSpaceDescriptor = null;
            if (isVerboseMode) {
                whiteSpaceDescriptor = WhiteSpaceUtil.getWorkerReplyStmtWS(tokenStream, ctx);
            }
            modelBuilder.createWorkerReplyStmt(ctx.Identifier().getText(),
                    getCurrentLocation(ctx), whiteSpaceDescriptor);
        }
    }

    @Override
    public void enterCommentStatement(BallerinaParser.CommentStatementContext ctx) {
    }

    @Override
    public void exitCommentStatement(BallerinaParser.CommentStatementContext ctx) {
        if (ctx.exception == null) {
            WhiteSpaceDescriptor whiteSpaceDescriptor = null;
            if (isVerboseMode) {
                whiteSpaceDescriptor = WhiteSpaceUtil.getCommentStmtWS(tokenStream, ctx);
            }
            modelBuilder.addCommentStmt(getCurrentLocation(ctx), whiteSpaceDescriptor, ctx.getText());
        }
    }

    @Override
    public void enterXmlAttribVariableReference(BallerinaParser.XmlAttribVariableReferenceContext ctx) {

    }

    @Override
    public void exitXmlAttribVariableReference(BallerinaParser.XmlAttribVariableReferenceContext ctx) {
        if (ctx.exception != null) {
            return;
        }

        WhiteSpaceDescriptor whiteSpaceDescriptor = null;

        boolean isSingleAttrRef = ctx.xmlAttrib().expression() != null;
        modelBuilder.createXmlAttributesRefExpr(getCurrentLocation(ctx), whiteSpaceDescriptor, isSingleAttrRef);
    }

    @Override
    public void enterSimpleVariableReference(BallerinaParser.SimpleVariableReferenceContext ctx) {

    }

    @Override
    public void exitSimpleVariableReference(BallerinaParser.SimpleVariableReferenceContext ctx) {
        if (ctx.exception != null) {
            return;
        }
        NodeLocation currentLocation = getCurrentLocation(ctx);
        BLangModelBuilder.NameReference nameReference = nameReferenceStack.pop();
        modelBuilder.resolvePackageFromNameReference(nameReference);
        // simple variable ref whitespaces are already captured through name ref
        modelBuilder.createSimpleVarRefExpr(currentLocation, nameReference.getWhiteSpaceDescriptor(), nameReference);
    }

    @Override
    public void enterFunctionInvocationReference(BallerinaParser.FunctionInvocationReferenceContext ctx) {
    }

    @Override
    public void exitFunctionInvocationReference(BallerinaParser.FunctionInvocationReferenceContext ctx) {
        if (ctx.exception != null) {
            return;
        }

        boolean argsAvailable = ctx.expressionList() != null;
        WhiteSpaceDescriptor whiteSpaceDescriptor = null;
        if (isVerboseMode) {
            whiteSpaceDescriptor = WhiteSpaceUtil.getFunctionInvocationExprWS(tokenStream, ctx);
            whiteSpaceDescriptor.addChildDescriptor(NAME_REF, nameReferenceStack.peek().getWhiteSpaceDescriptor());
        }

        NodeLocation currentLocation = getCurrentLocation(ctx);
        modelBuilder.addFunctionInvocationExpr(currentLocation, whiteSpaceDescriptor, argsAvailable);
    }

    @Override
    public void enterFieldVariableReference(BallerinaParser.FieldVariableReferenceContext ctx) {

    }

    @Override
    public void exitFieldVariableReference(BallerinaParser.FieldVariableReferenceContext ctx) {
        if (ctx.exception != null) {
            return;
        }
        String fieldName = ctx.field().Identifier().getText();
        WhiteSpaceDescriptor whiteSpaceDescriptor = null;
        if (isVerboseMode) {
            whiteSpaceDescriptor = WhiteSpaceUtil.getFieldBasedVarRedWS(tokenStream, ctx);
        }
        modelBuilder.createFieldBasedVarRefExpr(getCurrentLocation(ctx), whiteSpaceDescriptor, fieldName);
    }

    @Override
    public void enterMapArrayVariableReference(BallerinaParser.MapArrayVariableReferenceContext ctx) {

    }

    @Override
    public void exitMapArrayVariableReference(BallerinaParser.MapArrayVariableReferenceContext ctx) {
        if (ctx.exception != null) {
            return;
        }

        WhiteSpaceDescriptor whiteSpaceDescriptor = null;
        if (isVerboseMode) {
            whiteSpaceDescriptor = WhiteSpaceUtil.getIndexBasedVarRefWS(tokenStream, ctx);
        }

        modelBuilder.createIndexBasedVarRefExpr(getCurrentLocation(ctx), whiteSpaceDescriptor);
    }

    @Override
    public void enterField(BallerinaParser.FieldContext ctx) {

    }

    @Override
    public void exitField(BallerinaParser.FieldContext ctx) {

    }

    @Override
    public void enterIndex(BallerinaParser.IndexContext ctx) {

    }

    @Override
    public void exitIndex(BallerinaParser.IndexContext ctx) {

    }

    @Override
    public void enterXmlAttrib(BallerinaParser.XmlAttribContext ctx) {

    }

    @Override
    public void exitXmlAttrib(BallerinaParser.XmlAttribContext ctx) {

    }
    
    @Override
    public void enterExpressionList(BallerinaParser.ExpressionListContext ctx) {
        if (ctx.exception == null) {
            modelBuilder.startExprList();
        }
    }

    @Override
    public void exitExpressionList(BallerinaParser.ExpressionListContext ctx) {
        if (ctx.exception != null) {
            return;
        }

        int noOfArguments = getNoOfArgumentsInList(ctx);
        modelBuilder.endExprList(noOfArguments);
    }

    @Override
    public void enterFunctionInvocationStatement(BallerinaParser.FunctionInvocationStatementContext ctx) {
    }

    @Override
    public void exitFunctionInvocationStatement(BallerinaParser.FunctionInvocationStatementContext ctx) {
        if (ctx.exception != null) {
            return;
        }

        boolean argsAvailable = ctx.expressionList() != null;
        WhiteSpaceDescriptor whiteSpaceDescriptor = null;
        if (isVerboseMode) {
            whiteSpaceDescriptor = WhiteSpaceUtil.getFunctionInvocationStmtWS(tokenStream, ctx);
            if (!nameReferenceStack.empty()) {
                whiteSpaceDescriptor.addChildDescriptor(NAME_REF, nameReferenceStack.peek().getWhiteSpaceDescriptor());
            }
        }

        NodeLocation currentLocation = getCurrentLocation(ctx);
        modelBuilder.createFunctionInvocationStmt(currentLocation, whiteSpaceDescriptor, argsAvailable);
    }

    @Override
    public void enterActionInvocationStatement(BallerinaParser.ActionInvocationStatementContext ctx) {
    }

    @Override
    public void exitActionInvocationStatement(BallerinaParser.ActionInvocationStatementContext ctx) {
        NodeLocation nodeLocation = getCurrentLocation(ctx);
        WhiteSpaceDescriptor whiteSpaceDescriptor = null;
        if (isVerboseMode) {
            whiteSpaceDescriptor = WhiteSpaceUtil.getActionInvocationStmtWS(tokenStream, ctx);
        }
        modelBuilder.createActionInvocationStmt(nodeLocation, whiteSpaceDescriptor);
    }

    @Override
    public void enterTransactionStatement(BallerinaParser.TransactionStatementContext ctx) {
        if (ctx.exception == null) {
            modelBuilder.startTransactionStmt();
        }
    }

    @Override
    public void exitTransactionStatement(BallerinaParser.TransactionStatementContext ctx) {
        if (ctx.exception == null) {
            WhiteSpaceDescriptor whiteSpaceDescriptor = null;
            if (isVerboseMode) {
                whiteSpaceDescriptor = WhiteSpaceUtil.getTransactionWS(tokenStream, ctx);
            }
            modelBuilder.addTransactionStmt(getCurrentLocation(ctx), whiteSpaceDescriptor);
        }
    }

    @Override
    public void enterTransactionHandlers(BallerinaParser.TransactionHandlersContext ctx) {
        if (ctx.exception != null) {
            return;
        }
        modelBuilder.addTransactionBlockStmt();
    }

    @Override
    public void exitTransactionHandlers(BallerinaParser.TransactionHandlersContext ctx) {

    }

    @Override
    public void enterAbortedClause(BallerinaParser.AbortedClauseContext ctx) {
        if (ctx.exception == null) {
            modelBuilder.startAbortedClause();
        }
    }

    @Override
    public void exitAbortedClause(BallerinaParser.AbortedClauseContext ctx) {
        if (ctx.exception == null) {
            modelBuilder.addAbortedClause(getCurrentLocation(ctx));
        }
    }

    @Override
    public void enterCommittedClause(BallerinaParser.CommittedClauseContext ctx) {
        if (ctx.exception == null) {
            modelBuilder.startCommittedClause();
        }
    }

    @Override
    public void exitCommittedClause(BallerinaParser.CommittedClauseContext ctx) {
        if (ctx.exception == null) {
            modelBuilder.addCommittedClause(getCurrentLocation(ctx));
        }
    }

    @Override
    public void enterAbortStatement(BallerinaParser.AbortStatementContext ctx) {

    }

    @Override
    public void exitAbortStatement(BallerinaParser.AbortStatementContext ctx) {
        if (ctx.exception != null) {
            return;
        }
        WhiteSpaceDescriptor whiteSpaceDescriptor = null;
        if (isVerboseMode) {
            whiteSpaceDescriptor = WhiteSpaceUtil.getAbortStmtWS(tokenStream, ctx);
        }
        modelBuilder.createAbortStmt(getCurrentLocation(ctx), whiteSpaceDescriptor);
    }

    @Override
    public void enterActionInvocation(BallerinaParser.ActionInvocationContext ctx) {
    }

    @Override
    public void exitActionInvocation(BallerinaParser.ActionInvocationContext ctx) {
        if (ctx.exception != null) {
            return;
        }

        NodeLocation nodeLocation = getCurrentLocation(ctx);
        String actionName = ctx.Identifier().getText();
        BLangModelBuilder.NameReference nameReference = nameReferenceStack.pop();
        modelBuilder.validateAndSetPackagePath(nodeLocation, nameReference);
        boolean argsAvailable = ctx.expressionList() != null;

        WhiteSpaceDescriptor whiteSpaceDescriptor = null;
        if (isVerboseMode) {
            whiteSpaceDescriptor = WhiteSpaceUtil.getActionInvocationExprWS(tokenStream, ctx);
            whiteSpaceDescriptor.addChildDescriptor(NAME_REF, nameReference.getWhiteSpaceDescriptor());
        }
        modelBuilder.addActionInvocationExpr(nodeLocation, whiteSpaceDescriptor, nameReference, actionName,
                argsAvailable);
    }

    @Override
    public void enterNamespaceDeclarationStatement(NamespaceDeclarationStatementContext ctx) {

    }

    @Override
    public void exitNamespaceDeclarationStatement(NamespaceDeclarationStatementContext ctx) {

    }

    @Override
    public void enterNamespaceDeclaration(NamespaceDeclarationContext ctx) {
    }

    @Override
    public void exitNamespaceDeclaration(NamespaceDeclarationContext ctx) {
        if (ctx.exception != null) {
            return;
        }

        String namespaceUri = ctx.QuotedStringLiteral().getText();
        namespaceUri = namespaceUri.substring(1, namespaceUri.length() - 1);
        namespaceUri = StringEscapeUtils.unescapeJava(namespaceUri);
        String prefix = (ctx.Identifier() != null) ? ctx.Identifier().getText() : null;

        WhiteSpaceDescriptor whiteSpaceDescriptor = null;
        if (isVerboseMode) {
            whiteSpaceDescriptor = WhiteSpaceUtil.getNamespaceDeclarationWS(tokenStream, ctx);
        }
        modelBuilder.addNamespaceDeclaration(getCurrentLocation(ctx), whiteSpaceDescriptor, namespaceUri, prefix);
    }

    @Override
    public void enterBinaryDivMulModExpression(BallerinaParser.BinaryDivMulModExpressionContext ctx) {

    }

    @Override
    public void exitBinaryDivMulModExpression(BallerinaParser.BinaryDivMulModExpressionContext ctx) {
        if (ctx.exception == null) {
            createBinaryExpr(ctx);
        }
    }

    @Override
    public void enterBinaryOrExpression(BallerinaParser.BinaryOrExpressionContext ctx) {
    }

    @Override
    public void exitBinaryOrExpression(BallerinaParser.BinaryOrExpressionContext ctx) {
        if (ctx.exception == null) {
            createBinaryExpr(ctx);
        }
    }

    @Override
    public void enterValueTypeTypeExpression(ValueTypeTypeExpressionContext ctx) {

    }

    @Override
    public void exitValueTypeTypeExpression(ValueTypeTypeExpressionContext ctx) {

    }

    @Override
    public void enterSimpleLiteralExpression(SimpleLiteralExpressionContext ctx) {

    }

    @Override
    public void exitSimpleLiteralExpression(SimpleLiteralExpressionContext ctx) {

    }

    @Override
    public void enterLambdaFunctionExpression(BallerinaParser.LambdaFunctionExpressionContext ctx) {
    }

    @Override
    public void exitLambdaFunctionExpression(BallerinaParser.LambdaFunctionExpressionContext ctx) {
    }

    @Override
    public void enterBinaryEqualExpression(BallerinaParser.BinaryEqualExpressionContext ctx) {
    }

    @Override
    public void exitBinaryEqualExpression(BallerinaParser.BinaryEqualExpressionContext ctx) {
        if (ctx.exception == null) {
            createBinaryExpr(ctx);
        }
    }

    @Override
    public void enterArrayLiteralExpression(ArrayLiteralExpressionContext ctx) {

    }

    @Override
    public void exitArrayLiteralExpression(ArrayLiteralExpressionContext ctx) {

    }

    @Override
    public void enterBracedExpression(BallerinaParser.BracedExpressionContext ctx) {
    }

    @Override
    public void exitBracedExpression(BallerinaParser.BracedExpressionContext ctx) {
    }

    @Override
    public void enterVariableReferenceExpression(BallerinaParser.VariableReferenceExpressionContext ctx) {
    }

    @Override
    public void exitVariableReferenceExpression(BallerinaParser.VariableReferenceExpressionContext ctx) {
    }

    @Override
    public void enterMapStructLiteralExpression(MapStructLiteralExpressionContext ctx) {

    }

    @Override
    public void exitMapStructLiteralExpression(MapStructLiteralExpressionContext ctx) {

    }

    @Override
    public void enterTypeCastingExpression(BallerinaParser.TypeCastingExpressionContext ctx) {
    }

    @Override
    public void exitTypeCastingExpression(BallerinaParser.TypeCastingExpressionContext ctx) {
        if (ctx.exception != null) {
            return;
        }
        WhiteSpaceDescriptor whiteSpaceDescriptor = null;
        if (isVerboseMode) {
            whiteSpaceDescriptor = WhiteSpaceUtil.getTypeCastingExpWS(tokenStream, ctx);
            whiteSpaceDescriptor.addChildDescriptor(TYPE_NAME, typeNameStack.peek().getWhiteSpaceDescriptor());
        }
        modelBuilder.createTypeCastExpr(getCurrentLocation(ctx), whiteSpaceDescriptor, typeNameStack.pop());
    }

    @Override
    public void enterTypeConversionExpression(TypeConversionExpressionContext ctx) {
    }

    @Override
    public void exitTypeConversionExpression(TypeConversionExpressionContext ctx) {
        if (ctx.exception != null) {
            return;
        }
        WhiteSpaceDescriptor whiteSpaceDescriptor = null;
        if (isVerboseMode) {
            whiteSpaceDescriptor = WhiteSpaceUtil.getTypeConversionExpWS(tokenStream, ctx);
        }
        modelBuilder.createTypeConversionExpr(getCurrentLocation(ctx), whiteSpaceDescriptor, typeNameStack.pop());
    }

    @Override
    public void enterBinaryAndExpression(BallerinaParser.BinaryAndExpressionContext ctx) {
    }

    @Override
    public void exitBinaryAndExpression(BallerinaParser.BinaryAndExpressionContext ctx) {
        if (ctx.exception == null) {
            createBinaryExpr(ctx);
        }
    }

    @Override
    public void enterBinaryAddSubExpression(BallerinaParser.BinaryAddSubExpressionContext ctx) {

    }

    @Override
    public void exitBinaryAddSubExpression(BallerinaParser.BinaryAddSubExpressionContext ctx) {
        if (ctx.exception == null) {
            createBinaryExpr(ctx);
        }
    }

    @Override
    public void enterBinaryCompareExpression(BallerinaParser.BinaryCompareExpressionContext ctx) {

    }

    @Override
    public void exitBinaryCompareExpression(BallerinaParser.BinaryCompareExpressionContext ctx) {
        if (ctx.exception == null) {
            createBinaryExpr(ctx);
        }
    }

    @Override
    public void enterBuiltInReferenceTypeTypeExpression(BuiltInReferenceTypeTypeExpressionContext ctx) {

    }

    @Override
    public void exitBuiltInReferenceTypeTypeExpression(BuiltInReferenceTypeTypeExpressionContext ctx) {

    }

    @Override
    public void enterUnaryExpression(BallerinaParser.UnaryExpressionContext ctx) {
    }

    @Override
    public void exitUnaryExpression(BallerinaParser.UnaryExpressionContext ctx) {
        if (ctx.exception == null) {
            String op = ctx.getChild(0).getText();
            WhiteSpaceDescriptor whiteSpaceDescriptor = null;
            if (isVerboseMode) {
                whiteSpaceDescriptor = WhiteSpaceUtil.getUnaryExpWS(tokenStream, ctx);
            }
            modelBuilder.createUnaryExpr(getCurrentLocation(ctx), whiteSpaceDescriptor, op);
        }
    }

    @Override
    public void enterBinaryPowExpression(BallerinaParser.BinaryPowExpressionContext ctx) {
    }

    @Override
    public void exitBinaryPowExpression(BallerinaParser.BinaryPowExpressionContext ctx) {
        if (ctx.exception == null) {
            createBinaryExpr(ctx);
        }
    }

    @Override
    public void enterNameReference(NameReferenceContext ctx) {

    }

    @Override
    public void exitNameReference(NameReferenceContext ctx) {
        if (ctx.exception != null) {
            return;
        }

        BLangModelBuilder.NameReference nameReference;
        if (ctx.Identifier().size() == 2) {
            String pkgName = ctx.Identifier(0).getText();
            String name = ctx.Identifier(1).getText();
            nameReference = new BLangModelBuilder.NameReference(pkgName, name);
        } else {
            String name = ctx.Identifier(0).getText();
            nameReference = new BLangModelBuilder.NameReference(null, name);
        }

        if (isVerboseMode) {
            nameReference.setWhiteSpaceDescriptor(WhiteSpaceUtil.getNameRefWS(tokenStream, ctx));
        }
        nameReference.setNodeLocation(getCurrentLocation(ctx));

        nameReferenceStack.push(nameReference);
    }

    @Override
    public void enterReturnParameters(BallerinaParser.ReturnParametersContext ctx) {
        processingReturnParams++;
    }

    @Override
    public void exitReturnParameters(BallerinaParser.ReturnParametersContext ctx) {
        processingReturnParams--;
    }

    @Override
    public void enterTypeList(BallerinaParser.TypeListContext ctx) {
    }

    @Override
    public void exitTypeList(BallerinaParser.TypeListContext ctx) {
        if (ctx.exception != null) {
            return;
        }

        if (functionTypeStarted == 0 && processingReturnParams == 1) {
            SimpleTypeName[] list = new SimpleTypeName[ctx.typeName().size()];
            for (int i = ctx.typeName().size() - 1; i >= 0; i--) {
                list[i] = typeNameStack.pop();
            }
            modelBuilder.addReturnTypes(getCurrentLocation(ctx), list);
        }
    }

    @Override
    public void enterParameterList(BallerinaParser.ParameterListContext ctx) {
    }

    @Override
    public void exitParameterList(BallerinaParser.ParameterListContext ctx) {
    }

    @Override
    public void enterParameter(BallerinaParser.ParameterContext ctx) {
    }

    @Override
    public void exitParameter(BallerinaParser.ParameterContext ctx) {
        if (ctx.exception != null) {
            return;
        }

        int annotationCount = ctx.annotationAttachment() != null ? ctx.annotationAttachment().size() : 0;
        WhiteSpaceDescriptor whiteSpaceDescriptor = null;
        if (isVerboseMode) {
            whiteSpaceDescriptor = WhiteSpaceUtil.getParamWS(tokenStream, ctx);
        }
        if (functionTypeStarted == 0) {
            modelBuilder.addParam(getCurrentLocation(ctx), whiteSpaceDescriptor, typeNameStack.pop(),
                    ctx.Identifier().getText(), annotationCount, processingReturnParams == 1);
        }
    }

    @Override
    public void enterFieldDefinition(FieldDefinitionContext ctx) {

    }

    @Override
    public void exitFieldDefinition(FieldDefinitionContext ctx) {
        if (ctx.exception != null) {
            return;
        }

        SimpleTypeName typeName = typeNameStack.pop();
        String fieldName = ctx.Identifier().getText();
        boolean isDefaultValueAvalibale = ctx.simpleLiteral() != null;
        WhiteSpaceDescriptor whiteSpaceDescriptor = null;
        if (isVerboseMode) {
            whiteSpaceDescriptor = WhiteSpaceUtil.getFieldDefWS(tokenStream, ctx);
        }
        modelBuilder.addFieldDefinition(getCurrentLocation(ctx), whiteSpaceDescriptor, typeName, fieldName,
                isDefaultValueAvalibale);
    }

    @Override
    public void enterSimpleLiteral(SimpleLiteralContext ctx) {

    }

    @Override
    public void exitSimpleLiteral(SimpleLiteralContext ctx) {
        if (ctx.exception != null) {
            return;
        }

        createBasicLiteral(ctx);
    }

    @Override
    public void enterXmlLiteral(XmlLiteralContext ctx) {
    }

    @Override
    public void exitXmlLiteral(XmlLiteralContext ctx) {
    }

    @Override
    public void enterElement(ElementContext ctx) {
    }

    @Override
    public void exitElement(ElementContext ctx) {
    }

    @Override
    public void enterAttribute(AttributeContext ctx) {
    }

    @Override
    public void exitAttribute(AttributeContext ctx) {
        if (ctx.exception != null) {
            return;
        }
        WhiteSpaceDescriptor whiteSpaceDescriptor = null;
        if (isVerboseMode) {
            whiteSpaceDescriptor = WhiteSpaceUtil.getXMLAttributeWS(tokenStream, ctx);
        }
        modelBuilder.addKeyValueExpr(getCurrentLocation(ctx), whiteSpaceDescriptor);
    }

    @Override
    public void enterProcIns(ProcInsContext ctx) {
    }

    @Override
    public void exitProcIns(ProcInsContext ctx) {
        if (ctx.exception != null) {
            return;
        }

        String qname = ctx.XML_TAG_SPECIAL_OPEN().getText();
        // removing the starting '<?' and the trailing whitespace
        qname = qname.substring(2, qname.length() - 1);

        TerminalNode[] nodes = ctx.XMLPITemplateText().toArray(new TerminalNode[0]);
        String[] templateStrLiterals = new String[nodes.length];

        int i = 0;
        for (TerminalNode node : nodes) {
            if (node == null) {
                templateStrLiterals[i++] = null;
                continue;
            }
            String str = node.getText();
            templateStrLiterals[i++] = str.substring(0, str.length() - 2);
        }

        String endingText = ctx.XMLPIText().getText();

        endingText = endingText.substring(0, endingText.length() - 2);
        modelBuilder.createXMLPILiteral(getCurrentLocation(ctx), null, qname, templateStrLiterals, endingText);
    }

    @Override
    public void enterComment(CommentContext ctx) {
    }

    @Override
    public void exitComment(CommentContext ctx) {
        if (ctx.exception != null) {
            return;
        }

        TerminalNode[] nodes = ctx.XMLCommentTemplateText().toArray(new TerminalNode[0]);
        String[] templateStrLiterals = new String[nodes.length];

        int i = 0;
        for (TerminalNode node : nodes) {
            if (node == null) {
                templateStrLiterals[i++] = null;
                continue;
            }
            String str = node.getText();
            templateStrLiterals[i++] = str.substring(0, str.length() - 2);
        }

        String endingText = ctx.XMLCommentText().getText();
        endingText = endingText.substring(0, endingText.length() - 3);
        modelBuilder.createXMLCommentLiteral(getCurrentLocation(ctx), null, templateStrLiterals, endingText);
    }

    @Override
    public void enterXmlLiteralExpression(XmlLiteralExpressionContext ctx) {
    }

    @Override
    public void exitXmlLiteralExpression(XmlLiteralExpressionContext ctx) {
    }

    @Override
    public void enterXmlItem(XmlItemContext ctx) {

    }

    @Override
    public void exitXmlItem(XmlItemContext ctx) {
    }

    @Override
    public void enterContent(ContentContext ctx) {
    }

    @Override
    public void exitContent(ContentContext ctx) {
        if (ctx.exception != null) {
            return;
        }
        modelBuilder.createXMLSequence(getCurrentLocation(ctx), null, ctx.getChildCount());
        modelBuilder.addXMLElementContent();
    }

    @Override
    public void enterText(TextContext ctx) {
    }

    @Override
    public void exitText(TextContext ctx) {
        if (ctx.exception != null) {
            return;
        }

        TerminalNode[] nodes = ctx.XMLTemplateText().toArray(new TerminalNode[0]);
        TerminalNode endTextNode = ctx.XMLText();
        String endingText = endTextNode == null ? null : endTextNode.getText();

        if (nodes.length == 0) {
            modelBuilder.createXMLTextLiteral(getCurrentLocation(ctx), null, endingText);
            return;
        }

        String[] templateStrLiterals = new String[nodes.length];

        int i = 0;
        for (TerminalNode node : nodes) {
            if (node == null) {
                templateStrLiterals[i++] = null;
                continue;
            }
            String str = node.getText();
            templateStrLiterals[i++] = str.substring(0, str.length() - 2);
        }

        modelBuilder.createXMLSequenceLiteral(getCurrentLocation(ctx), null, templateStrLiterals, endingText);
    }

    @Override
    public void enterXmlQualifiedName(XmlQualifiedNameContext ctx) {
    }

    @Override
    public void exitXmlQualifiedName(XmlQualifiedNameContext ctx) {
        if (ctx.exception != null) {
            return;
        }

        if (ctx.expression() != null) {
            return;
        }

        List<TerminalNode> qnames = ctx.XMLQName();
        String prefix = null;
        String localname = null;

        if (qnames.size() > 1) {
            prefix = qnames.get(0).getText();
            localname = qnames.get(1).getText();
        } else {
            localname = qnames.get(0).getText();
        }

        modelBuilder.createXMLQName(getCurrentLocation(ctx), null, localname, prefix);
    }

    @Override
    public void enterXmlQuotedString(XmlQuotedStringContext ctx) {
    }

    @Override
    public void exitXmlQuotedString(XmlQuotedStringContext ctx) {
    }

    @Override
    public void enterXmlSingleQuotedString(XmlSingleQuotedStringContext ctx) {
    }

    @Override
    public void exitXmlSingleQuotedString(XmlSingleQuotedStringContext ctx) {
        if (ctx.exception != null) {
            return;
        }
        TerminalNode[] nodes = ctx.XMLSingleQuotedTemplateString().toArray(new TerminalNode[0]);
        String[] templateStrLiterals = new String[nodes.length];

        int i = 0;
        for (TerminalNode node : nodes) {
            if (node == null) {
                templateStrLiterals[i++] = null;
                continue;
            }
            String str = node.getText();
            templateStrLiterals[i++] = str.substring(0, str.length() - 2);
        }

        TerminalNode node = ctx.XMLSingleQuotedString();
        String endingString = node == null ? null : node.getText();
        modelBuilder.createXMLQuotedLiteral(getCurrentLocation(ctx), null, templateStrLiterals, endingString);
    }

    @Override
    public void enterXmlDoubleQuotedString(XmlDoubleQuotedStringContext ctx) {
    }

    @Override
    public void exitXmlDoubleQuotedString(XmlDoubleQuotedStringContext ctx) {
        if (ctx.exception != null) {
            return;
        }
        TerminalNode[] nodes = ctx.XMLDoubleQuotedTemplateString().toArray(new TerminalNode[0]);
        String[] templateStrLiterals = new String[nodes.length];

        int i = 0;
        for (TerminalNode node : nodes) {
            if (node == null) {
                templateStrLiterals[i++] = null;
                continue;
            }
            String str = node.getText();
            templateStrLiterals[i++] = str.substring(0, str.length() - 2);
        }

        TerminalNode node = ctx.XMLDoubleQuotedString();
        String endingString = node == null ? null : node.getText();
        modelBuilder.createXMLQuotedLiteral(getCurrentLocation(ctx), null, templateStrLiterals, endingString);
    }

    @Override
    public void enterStartTag(StartTagContext ctx) {
        if (ctx.exception != null) {
            return;
        }
        modelBuilder.startXMLLiteral();
    }

    @Override
    public void exitStartTag(StartTagContext ctx) {
        if (ctx.exception != null) {
            return;
        }

        int attributesCount = ctx.attribute().size();
        modelBuilder.startXMLElementLiteral(getCurrentLocation(ctx), null, attributesCount);
    }

    @Override
    public void enterCloseTag(CloseTagContext ctx) {
    }

    @Override
    public void exitCloseTag(CloseTagContext ctx) {
        if (ctx.exception != null) {
            return;
        }
        modelBuilder.endXMLElementLiteral();
    }

    @Override
    public void enterEmptyTag(EmptyTagContext ctx) {
        if (ctx.exception != null) {
            return;
        }
        modelBuilder.startXMLLiteral();
    }

    @Override
    public void exitEmptyTag(EmptyTagContext ctx) {
        if (ctx.exception != null) {
            return;
        }

        int attributesCount = ctx.attribute().size();
        modelBuilder.startXMLElementLiteral(getCurrentLocation(ctx), null, attributesCount);
    }

    @Override
    public void visitTerminal(TerminalNode terminalNode) {
    }

    @Override
    public void visitErrorNode(ErrorNode errorNode) {
    }

    @Override
    public void enterEveryRule(ParserRuleContext parserRuleContext) {
    }

    @Override
    public void exitEveryRule(ParserRuleContext parserRuleContext) {
    }

    protected void createBinaryExpr(ParserRuleContext ctx) {
        if (ctx.exception == null && ctx.getChild(1) != null) {
            String opStr = ctx.getChild(1).getText();
            WhiteSpaceDescriptor whiteSpaceDescriptor = null;
            if (isVerboseMode) {
                whiteSpaceDescriptor = WhiteSpaceUtil.getBinaryExprWS(tokenStream, ctx);
            }
            modelBuilder.createBinaryExpr(getCurrentLocation(ctx), whiteSpaceDescriptor, opStr);
        }
    }

    protected void createBasicLiteral(BallerinaParser.SimpleLiteralContext ctx) {
        if (ctx.exception != null) {
            return;
        }

        WhiteSpaceDescriptor whiteSpaceDescriptor = null;
        if (isVerboseMode) {
            whiteSpaceDescriptor = WhiteSpaceUtil.getSimpleLiteralWS(tokenStream, ctx);
        }
        TerminalNode terminalNode = ctx.IntegerLiteral();
        if (terminalNode != null) {
            String op = ctx.getChild(0).getText();
            String value = terminalNode.getText();
            if (op != null && "-".equals(op)) {
                value = "-" + value;
            }
            modelBuilder.createIntegerLiteral(getCurrentLocation(ctx), whiteSpaceDescriptor, value);
            return;
        }

        terminalNode = ctx.FloatingPointLiteral();
        if (terminalNode != null) {
            String op = ctx.getChild(0).getText();
            String value = terminalNode.getText();
            if (op != null && "-".equals(op)) {
                value = "-" + value;
            }
            modelBuilder.createFloatLiteral(getCurrentLocation(ctx), whiteSpaceDescriptor, value);
            return;
        }

        terminalNode = ctx.QuotedStringLiteral();
        if (terminalNode != null) {
            String stringLiteral = terminalNode.getText();
            stringLiteral = stringLiteral.substring(1, stringLiteral.length() - 1);
            stringLiteral = StringEscapeUtils.unescapeJava(stringLiteral);
            modelBuilder.createStringLiteral(getCurrentLocation(ctx), whiteSpaceDescriptor, stringLiteral);
            return;
        }

        terminalNode = ctx.BooleanLiteral();
        if (terminalNode != null) {
            modelBuilder.createBooleanLiteral(getCurrentLocation(ctx), whiteSpaceDescriptor, terminalNode.getText());
            return;
        }

        terminalNode = ctx.NullLiteral();
        if (terminalNode != null) {
            modelBuilder.createNullLiteral(getCurrentLocation(ctx), whiteSpaceDescriptor, terminalNode.getText());
        }
    }

    protected NodeLocation getCurrentLocation(ParserRuleContext ctx) {
        String fileName = ctx.getStart().getInputStream().getSourceName();
        int lineNo = ctx.getStart().getLine();
        int startLineNumber = ctx.getStart().getLine();
        int startColumn = ctx.getStart().getCharPositionInLine();
        int stopLineNumber = -1;
        int stopColumn = -1;
        Token stop = ctx.getStop();
        if (stop != null) {
            stopLineNumber = stop.getLine();
            stopColumn = stop.getCharPositionInLine();
        }
        return new NodeLocation(packageDirPath, fileName, lineNo, startLineNumber, startColumn, stopLineNumber,
                stopColumn);
    }

    protected int getNoOfArgumentsInList(ParserRuleContext ctx) {
        // Here is the production for the argument list
        // argumentList
        //    :   '(' expressionList ')'
        //    ;
        //
        // expressionList
        //    :   expression (',' expression)*
        //    ;

        // Now we need to calculate the number of arguments in a function or an action.
        // We can do the by getting the children of expressionList from the ctx
        // The following count includes the token for the ","  as well.
        int childCountExprList = ctx.getChildCount();

        // Therefore we need to subtract the number of ","
        // e.g. (a, b)          => childCount = 3, noOfArguments = 2;
        //      (a, b, c)       => childCount = 5, noOfArguments = 3;
        //      (a, b, c, d)    => childCount = 7, noOfArguments = 4;
        // Here childCount is always an odd number.
        // noOfArguments = childCount mod 2 + 1
        return childCountExprList / 2 + 1;
    }
}<|MERGE_RESOLUTION|>--- conflicted
+++ resolved
@@ -28,11 +28,7 @@
 import org.ballerinalang.model.NodeLocation;
 import org.ballerinalang.model.WhiteSpaceDescriptor;
 import org.ballerinalang.model.builder.BLangModelBuilder;
-<<<<<<< HEAD
-import org.ballerinalang.model.types.ConstraintTypeName;
-=======
 import org.ballerinalang.model.types.FunctionTypeName;
->>>>>>> 633255f8
 import org.ballerinalang.model.types.SimpleTypeName;
 import org.ballerinalang.util.parser.BallerinaParser;
 import org.ballerinalang.util.parser.BallerinaParser.ActionDefinitionContext;
@@ -905,19 +901,6 @@
 
         String builtInRefTypeName = ctx.getChild(0).getText();
         SimpleTypeName simpleTypeName = new SimpleTypeName(builtInRefTypeName);
-
-        if (ctx.nameReference() != null) {
-            BLangModelBuilder.NameReference nameReference = nameReferenceStack.pop();
-            modelBuilder.validateAndSetPackagePath(getCurrentLocation(ctx), nameReference);
-            if (nameReference != null) {
-                SimpleTypeName constraint =
-                        new SimpleTypeName(nameReference.getName(), nameReference.getPackageName(),
-                                           nameReference.getPackagePath());
-                simpleTypeName = new ConstraintTypeName(builtInRefTypeName);
-                ((ConstraintTypeName) simpleTypeName).setConstraint(constraint);
-            }
-        }
-
         simpleTypeName.setNodeLocation(getCurrentLocation(ctx));
         if (isVerboseMode) {
             WhiteSpaceDescriptor ws = WhiteSpaceUtil.getBuiltInRefTypeNameWS(tokenStream, ctx);
