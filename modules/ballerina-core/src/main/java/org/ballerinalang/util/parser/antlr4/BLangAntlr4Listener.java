/*
*  Copyright (c) 2016, WSO2 Inc. (http://www.wso2.org) All Rights Reserved.
*
*  WSO2 Inc. licenses this file to you under the Apache License,
*  Version 2.0 (the "License"); you may not use this file except
*  in compliance with the License.
*  You may obtain a copy of the License at
*
*    http://www.apache.org/licenses/LICENSE-2.0
*
*  Unless required by applicable law or agreed to in writing,
*  software distributed under the License is distributed on an
*  "AS IS" BASIS, WITHOUT WARRANTIES OR CONDITIONS OF ANY
*  KIND, either express or implied.  See the License for the
*  specific language governing permissions and limitations
*  under the License.
*/
package org.ballerinalang.util.parser.antlr4;

import org.antlr.v4.runtime.ParserRuleContext;
import org.antlr.v4.runtime.tree.ErrorNode;
import org.antlr.v4.runtime.tree.TerminalNode;
import org.apache.commons.lang3.StringEscapeUtils;
import org.ballerinalang.model.NodeLocation;
import org.ballerinalang.model.builder.BLangModelBuilder;
import org.ballerinalang.model.types.SimpleTypeName;
import org.ballerinalang.util.parser.BallerinaListener;
import org.ballerinalang.util.parser.BallerinaParser;
import org.ballerinalang.util.parser.BallerinaParser.ActionDefinitionContext;
import org.ballerinalang.util.parser.BallerinaParser.AnnotationAttachmentContext;
import org.ballerinalang.util.parser.BallerinaParser.AnnotationAttributeArrayContext;
import org.ballerinalang.util.parser.BallerinaParser.AnnotationAttributeContext;
import org.ballerinalang.util.parser.BallerinaParser.AnnotationAttributeListContext;
import org.ballerinalang.util.parser.BallerinaParser.AnnotationAttributeValueContext;
import org.ballerinalang.util.parser.BallerinaParser.AnnotationBodyContext;
import org.ballerinalang.util.parser.BallerinaParser.AnnotationDefinitionContext;
import org.ballerinalang.util.parser.BallerinaParser.ArrayLiteralContext;
import org.ballerinalang.util.parser.BallerinaParser.ArrayLiteralExpressionContext;
import org.ballerinalang.util.parser.BallerinaParser.AttachmentPointContext;
import org.ballerinalang.util.parser.BallerinaParser.BuiltInReferenceTypeNameContext;
import org.ballerinalang.util.parser.BallerinaParser.BuiltInReferenceTypeTypeExpressionContext;
import org.ballerinalang.util.parser.BallerinaParser.CallableUnitBodyContext;
import org.ballerinalang.util.parser.BallerinaParser.CallableUnitSignatureContext;
import org.ballerinalang.util.parser.BallerinaParser.ContinueStatementContext;
import org.ballerinalang.util.parser.BallerinaParser.DefinitionContext;
import org.ballerinalang.util.parser.BallerinaParser.FieldDefinitionContext;
import org.ballerinalang.util.parser.BallerinaParser.MapStructKeyValueContext;
import org.ballerinalang.util.parser.BallerinaParser.MapStructLiteralContext;
import org.ballerinalang.util.parser.BallerinaParser.MapStructLiteralExpressionContext;
import org.ballerinalang.util.parser.BallerinaParser.NameReferenceContext;
import org.ballerinalang.util.parser.BallerinaParser.ReferenceTypeNameContext;
import org.ballerinalang.util.parser.BallerinaParser.SimpleLiteralContext;
import org.ballerinalang.util.parser.BallerinaParser.SimpleLiteralExpressionContext;
import org.ballerinalang.util.parser.BallerinaParser.StructBodyContext;
import org.ballerinalang.util.parser.BallerinaParser.TypeMapperSignatureContext;
import org.ballerinalang.util.parser.BallerinaParser.ValueTypeNameContext;
import org.ballerinalang.util.parser.BallerinaParser.ValueTypeTypeExpressionContext;
import org.ballerinalang.util.parser.BallerinaParser.XmlLocalNameContext;
import org.ballerinalang.util.parser.BallerinaParser.XmlNamespaceNameContext;

import java.nio.file.Path;
import java.util.ArrayList;
import java.util.List;
import java.util.Stack;

/**
 * Build the Ballerina language model using the listener events from antlr4 parser.
 *
 * @see BLangModelBuilder
 * @since 0.8.0
 */
public class BLangAntlr4Listener implements BallerinaListener {
    protected static final String B_KEYWORD_PUBLIC = "public";
    protected static final String B_KEYWORD_NATIVE = "native";
    protected String fileName;
    protected String packageDirPath;
    protected String currentPkgName;
    protected BLangModelBuilder modelBuilder;

    // Types related attributes
    protected String typeName;
    // private String schemaID;

    protected boolean processingReturnParams = false;
    protected Stack<SimpleTypeName> typeNameStack = new Stack<>();
    protected Stack<BLangModelBuilder.NameReference> nameReferenceStack = new Stack<>();

    // Variable to keep whether worker creation has been started. This is used at BLangAntlr4Listener class
    // to create parameter when there is a named parameter
    protected boolean isWorkerStarted = false;
    protected boolean isTypeMapperStarted = false;
    protected boolean processingActionInvocationStmt = false;

    public BLangAntlr4Listener(BLangModelBuilder modelBuilder, Path sourceFilePath) {
        this.modelBuilder = modelBuilder;
        this.fileName = sourceFilePath.getFileName().toString();

        if (sourceFilePath.getNameCount() >= 2) {
            this.packageDirPath = sourceFilePath.subpath(0, sourceFilePath.getNameCount() - 1).toString();
        } else {
            this.packageDirPath = null;
        }
    }

    @Override
    public void enterCompilationUnit(BallerinaParser.CompilationUnitContext ctx) {
    }

    @Override
    public void exitCompilationUnit(BallerinaParser.CompilationUnitContext ctx) {
    }

    @Override
    public void enterPackageDeclaration(BallerinaParser.PackageDeclarationContext ctx) {
    }

    @Override
    public void exitPackageDeclaration(BallerinaParser.PackageDeclarationContext ctx) {
        if (ctx.exception != null) {
            return;
        }

        modelBuilder.addPackageDcl(ctx.packageName().getText());
    }

    @Override
    public void enterPackageName(BallerinaParser.PackageNameContext ctx) {
    }

    @Override
    public void exitPackageName(BallerinaParser.PackageNameContext ctx) {
    }

    @Override
    public void enterImportDeclaration(BallerinaParser.ImportDeclarationContext ctx) {
    }

    @Override
    public void exitImportDeclaration(BallerinaParser.ImportDeclarationContext ctx) {
        if (ctx.exception != null) {
            return;
        }

        String pkgPath = ctx.packageName().getText();
        String asPkgName = (ctx.Identifier() != null) ? ctx.Identifier().getText() : null;
        modelBuilder.addImportPackage(getCurrentLocation(ctx), pkgPath, asPkgName);
    }

    @Override
    public void enterDefinition(DefinitionContext ctx) {

    }

    @Override
    public void exitDefinition(DefinitionContext ctx) {

    }

    @Override
    public void enterServiceDefinition(BallerinaParser.ServiceDefinitionContext ctx) {
        if (ctx.exception != null) {
            return;
        }

        modelBuilder.startServiceDef(getCurrentLocation(ctx));
    }

    @Override
    public void exitServiceDefinition(BallerinaParser.ServiceDefinitionContext ctx) {
        if (ctx.exception != null) {
            return;
        }

        String serviceName = ctx.Identifier().getText();
        modelBuilder.createService(serviceName);
    }

    @Override
    public void enterServiceBody(BallerinaParser.ServiceBodyContext ctx) {

    }

    @Override
    public void exitServiceBody(BallerinaParser.ServiceBodyContext ctx) {
    }

    @Override
    public void enterResourceDefinition(BallerinaParser.ResourceDefinitionContext ctx) {
        if (ctx.exception != null) {
            return;
        }

        modelBuilder.startResourceDef();
    }

    @Override
    public void exitResourceDefinition(BallerinaParser.ResourceDefinitionContext ctx) {
        if (ctx.exception != null) {
            return;
        }

        String resourceName = ctx.Identifier().getText();
        int annotationCount = ctx.annotationAttachment() != null ? ctx.annotationAttachment().size() : 0;
        modelBuilder.addResource(getCurrentLocation(ctx), resourceName, annotationCount);

    }

    @Override
    public void enterCallableUnitBody(CallableUnitBodyContext ctx) {
        if (ctx.exception != null) {
            return;
        }

        modelBuilder.startCallableUnitBody(getCurrentLocation(ctx));
    }

    @Override
    public void exitCallableUnitBody(CallableUnitBodyContext ctx) {
        if (ctx.exception != null) {
            return;
        }

        modelBuilder.endCallableUnitBody();
    }

    @Override
    public void enterFunctionDefinition(BallerinaParser.FunctionDefinitionContext ctx) {
        if (ctx.exception != null) {
            return;
        }

        modelBuilder.startFunctionDef(getCurrentLocation(ctx));
    }

    @Override
    public void exitFunctionDefinition(BallerinaParser.FunctionDefinitionContext ctx) {
        if (ctx.exception != null) {
            return;
        }

        boolean isNative = B_KEYWORD_NATIVE.equals(ctx.getChild(0).getText());
        String functionName = ctx.callableUnitSignature().Identifier(0).getText();
        modelBuilder.addFunction(functionName, isNative);
    }

    @Override
    public void enterCallableUnitSignature(CallableUnitSignatureContext ctx) {

    }

    @Override
    public void exitCallableUnitSignature(CallableUnitSignatureContext ctx) {

    }

    @Override
    public void enterConnectorDefinition(BallerinaParser.ConnectorDefinitionContext ctx) {
        if (ctx.exception != null) {
            return;
        }

        modelBuilder.startConnectorDef(getCurrentLocation(ctx));
    }

    @Override
    public void exitConnectorDefinition(BallerinaParser.ConnectorDefinitionContext ctx) {
        if (ctx.exception != null) {
            return;
        }

        String connectorName = ctx.Identifier().getText();
        modelBuilder.createConnector(connectorName);
    }

    @Override
    public void enterConnectorBody(BallerinaParser.ConnectorBodyContext ctx) {
    }

    @Override
    public void exitConnectorBody(BallerinaParser.ConnectorBodyContext ctx) {
    }

    @Override
    public void enterActionDefinition(ActionDefinitionContext ctx) {
        if (ctx.exception != null) {
            return;
        }

        modelBuilder.startActionDef(getCurrentLocation(ctx));
    }

    @Override
    public void exitActionDefinition(ActionDefinitionContext ctx) {
        if (ctx.exception != null) {
            return;
        }

        boolean isNative = B_KEYWORD_NATIVE.equals(ctx.getChild(0).getText());
        String actionName = ctx.callableUnitSignature().Identifier(0).getText();
        int annotationCount = ctx.annotationAttachment() != null ? ctx.annotationAttachment().size() : 0;
        modelBuilder.addAction(actionName, isNative, annotationCount);
    }

    @Override
    public void enterStructDefinition(BallerinaParser.StructDefinitionContext ctx) {
        if (ctx.exception != null) {
            return;
        }

        modelBuilder.startStructDef(getCurrentLocation(ctx));
    }

    @Override
    public void exitStructDefinition(BallerinaParser.StructDefinitionContext ctx) {
        if (ctx.exception != null) {
            return;
        }

        String structName = ctx.Identifier().getText();
        modelBuilder.addStructDef(structName);
    }

    @Override
    public void enterStructBody(StructBodyContext ctx) {

    }

    @Override
    public void exitStructBody(StructBodyContext ctx) {

    }

    @Override
    public void enterAnnotationDefinition(AnnotationDefinitionContext ctx) {

    }

    @Override
    public void exitAnnotationDefinition(AnnotationDefinitionContext ctx) {

    }

    @Override
    public void enterAttachmentPoint(AttachmentPointContext ctx) {

    }

    @Override
    public void exitAttachmentPoint(AttachmentPointContext ctx) {

    }

    @Override
    public void enterAnnotationBody(AnnotationBodyContext ctx) {

    }

    @Override
    public void exitAnnotationBody(AnnotationBodyContext ctx) {

    }

    @Override
    public void enterTypeMapperDefinition(BallerinaParser.TypeMapperDefinitionContext ctx) {
        if (ctx.exception != null) {
            return;
        }

        modelBuilder.startTypeMapperDef(getCurrentLocation(ctx));
    }

    @Override
    public void exitTypeMapperDefinition(BallerinaParser.TypeMapperDefinitionContext ctx) {
        if (ctx.exception != null) {
            return;
        }

        boolean isNative = B_KEYWORD_NATIVE.equals(ctx.getChild(0).getText());
        String typeMapperName = ctx.typeMapperSignature().Identifier().getText();
        SimpleTypeName returnTypeName = typeNameStack.pop();
        modelBuilder.addTypeMapper(getCurrentLocation(ctx), typeMapperName, returnTypeName, isNative);
    }

    @Override
    public void enterTypeMapperSignature(TypeMapperSignatureContext ctx) {

    }

    @Override
    public void exitTypeMapperSignature(TypeMapperSignatureContext ctx) {

    }

    @Override
    public void enterTypeMapperBody(BallerinaParser.TypeMapperBodyContext ctx) {
        if (ctx.exception == null) {
            modelBuilder.startCallableUnitBody(getCurrentLocation(ctx));
        }
    }

    @Override
    public void exitTypeMapperBody(BallerinaParser.TypeMapperBodyContext ctx) {
        if (ctx.exception == null) {
            modelBuilder.endCallableUnitBody();
        }
    }

    @Override
    public void enterConstantDefinition(BallerinaParser.ConstantDefinitionContext ctx) {
    }

    @Override
    public void exitConstantDefinition(BallerinaParser.ConstantDefinitionContext ctx) {
        if (ctx.exception != null) {
            return;
        }

        SimpleTypeName typeName = typeNameStack.pop();
        String constName = ctx.Identifier().getText();

        modelBuilder.addConstantDef(getCurrentLocation(ctx), typeName, constName);
    }

    @Override
    public void enterWorkerDeclaration(BallerinaParser.WorkerDeclarationContext ctx) {
        if (ctx.exception == null) {
            isWorkerStarted = true;
            modelBuilder.startWorkerUnit();
            modelBuilder.startCallableUnitBody(getCurrentLocation(ctx));
        }
    }

    @Override
    public void exitWorkerDeclaration(BallerinaParser.WorkerDeclarationContext ctx) {
        if (ctx.exception == null && ctx.Identifier() != null) {
            modelBuilder.endCallableUnitBody();

            String workerName = ctx.Identifier().get(0).getText();
            modelBuilder.createWorker(getCurrentLocation(ctx), workerName);
            isWorkerStarted = false;
        }

    }

    @Override
    public void enterTypeName(BallerinaParser.TypeNameContext ctx) {
    }

    @Override
    public void exitTypeName(BallerinaParser.TypeNameContext ctx) {
        if (ctx.exception != null) {
            return;
        }

        if (ctx.typeName() != null) {
            // This is an array type
            SimpleTypeName typeName = typeNameStack.peek();
            typeName.setArrayType(true);
            return;
        }

        if (ctx.referenceTypeName() != null || ctx.valueTypeName() != null) {
            return;
        }

        // This is 'any' type
        SimpleTypeName typeName = new SimpleTypeName(ctx.getChild(0).getText());
        typeNameStack.push(typeName);
    }

    @Override
    public void enterReferenceTypeName(ReferenceTypeNameContext ctx) {

    }

    @Override
    public void exitReferenceTypeName(ReferenceTypeNameContext ctx) {
        if (ctx.exception != null) {
            return;
        }

        if (ctx.nameReference() != null) {
            BLangModelBuilder.NameReference nameReference = nameReferenceStack.pop();
            SimpleTypeName typeName = new SimpleTypeName(nameReference.getName(),
                    nameReference.getPackageName(), nameReference.getPackagePath());
            typeNameStack.push(typeName);
        }
    }

    @Override
    public void enterValueTypeName(ValueTypeNameContext ctx) {

    }

    @Override
    public void exitValueTypeName(ValueTypeNameContext ctx) {
        if (ctx.exception != null) {
            return;
        }

        String valueTypeName = ctx.getChild(0).getText();
        SimpleTypeName simpleTypeName = new SimpleTypeName(valueTypeName);
        typeNameStack.push(simpleTypeName);
    }

    @Override
    public void enterBuiltInReferenceTypeName(BuiltInReferenceTypeNameContext ctx) {

    }

    @Override
    public void exitBuiltInReferenceTypeName(BuiltInReferenceTypeNameContext ctx) {
        if (ctx.exception != null) {
            return;
        }

        String builtInRefTypeName = ctx.getChild(0).getText();
        SimpleTypeName simpleTypeName = new SimpleTypeName(builtInRefTypeName);
        typeNameStack.push(simpleTypeName);
    }

    @Override
    public void enterXmlNamespaceName(XmlNamespaceNameContext ctx) {

    }

    @Override
    public void exitXmlNamespaceName(XmlNamespaceNameContext ctx) {

    }

    @Override
    public void enterXmlLocalName(XmlLocalNameContext ctx) {

    }

    @Override
    public void exitXmlLocalName(XmlLocalNameContext ctx) {

    }

    @Override
    public void enterAnnotationAttachment(AnnotationAttachmentContext ctx) {
        if (ctx.exception != null) {
            return;
        }

        modelBuilder.startAnnotationAttachment(getCurrentLocation(ctx));
    }

    @Override
    public void exitAnnotationAttachment(AnnotationAttachmentContext ctx) {
        if (ctx.exception != null) {
            return;
        }

        int attribuesAvailable = ctx.annotationAttributeList() == null ? 0 :
                ctx.annotationAttributeList().annotationAttribute().size();
        modelBuilder.addAnnotationAttachment(getCurrentLocation(ctx), nameReferenceStack.pop(), attribuesAvailable);
    }

    @Override
    public void enterAnnotationAttributeList(AnnotationAttributeListContext ctx) {

    }

    @Override
    public void exitAnnotationAttributeList(AnnotationAttributeListContext ctx) {

    }

    @Override
    public void enterAnnotationAttribute(AnnotationAttributeContext ctx) {

    }

    @Override
    public void exitAnnotationAttribute(AnnotationAttributeContext ctx) {

    }

    @Override
    public void enterAnnotationAttributeValue(AnnotationAttributeValueContext ctx) {

    }

    @Override
    public void exitAnnotationAttributeValue(AnnotationAttributeValueContext ctx) {

    }

    @Override
    public void enterAnnotationAttributeArray(AnnotationAttributeArrayContext ctx) {

    }

    @Override
    public void exitAnnotationAttributeArray(AnnotationAttributeArrayContext ctx) {

    }

    @Override
    public void enterStatement(BallerinaParser.StatementContext ctx) {
    }

    @Override
    public void exitStatement(BallerinaParser.StatementContext ctx) {
    }

    @Override
    public void enterVariableDefinitionStatement(BallerinaParser.VariableDefinitionStatementContext ctx) {

    }

    @Override
    public void exitVariableDefinitionStatement(BallerinaParser.VariableDefinitionStatementContext ctx) {
        if (ctx.exception != null) {
            return;
        }

<<<<<<< HEAD
        if (isSimpleType) {
            int dimensions = 1;
            if (isArrayType) {
                dimensions = ctx.getChild(0).getChild(0).getChildCount() - 1;
            }
            modelBuilder.addSimpleTypeName(getCurrentLocation(ctx), typeName, currentPkgName, isArrayType, dimensions);
            typeName = null;
            currentPkgName = null;
            isArrayType = false;
            isSimpleType = false;
        }
    }

    @Override
    public void enterParameterList(BallerinaParser.ParameterListContext ctx) {
        modelBuilder.startParamList();
    }

    @Override
    public void exitParameterList(BallerinaParser.ParameterListContext ctx) {
        modelBuilder.endParamList();
    }

    @Override
    public void enterParameter(BallerinaParser.ParameterContext ctx) {
=======
        SimpleTypeName typeName = typeNameStack.pop();
        String varName = ctx.Identifier().getText();
        boolean exprAvailable = ctx.expression() != null ||
                ctx.connectorInitExpression() != null ||
                ctx.actionInvocation() != null;
        modelBuilder.addVariableDefinitionStmt(getCurrentLocation(ctx), typeName, varName, exprAvailable);
>>>>>>> 4b096b70
    }

    @Override
    public void enterMapStructLiteral(MapStructLiteralContext ctx) {
        if (ctx.exception != null) {
            return;
        }

        modelBuilder.startMapStructLiteral();


    }

    @Override
    public void exitMapStructLiteral(MapStructLiteralContext ctx) {
        if (ctx.exception != null) {
            return;
        }

        modelBuilder.createMapStructLiteral(getCurrentLocation(ctx));
    }

    @Override
    public void enterMapStructKeyValue(MapStructKeyValueContext ctx) {

    }

    @Override
    public void exitMapStructKeyValue(MapStructKeyValueContext ctx) {
        if (ctx.exception != null) {
            return;
        }

        modelBuilder.addMapStructKeyValue(getCurrentLocation(ctx));
    }

    @Override
    public void enterArrayLiteral(ArrayLiteralContext ctx) {

    }

    @Override
    public void exitArrayLiteral(ArrayLiteralContext ctx) {
        if (ctx.exception != null) {
            return;
        }

        boolean argsAvailable = ctx.expressionList() != null;
        modelBuilder.createArrayInitExpr(getCurrentLocation(ctx), argsAvailable);
    }

    @Override
    public void enterConnectorInitExpression(BallerinaParser.ConnectorInitExpressionContext ctx) {

    }

    @Override
    public void exitConnectorInitExpression(BallerinaParser.ConnectorInitExpressionContext ctx) {
        if (ctx.exception != null) {
            return;
        }

        boolean argsAvailable = ctx.expressionList() != null;
        BLangModelBuilder.NameReference nameReference = nameReferenceStack.pop();
        SimpleTypeName connectorTypeName = new SimpleTypeName(nameReference.getName(),
                nameReference.getPackageName(), null);
        modelBuilder.createConnectorInitExpr(getCurrentLocation(ctx), connectorTypeName, argsAvailable);
    }

    @Override
    public void enterAssignmentStatement(BallerinaParser.AssignmentStatementContext ctx) {
    }

    @Override
    public void exitAssignmentStatement(BallerinaParser.AssignmentStatementContext ctx) {
        if (ctx.exception != null) {
            return;
        }

        modelBuilder.createAssignmentStmt(getCurrentLocation(ctx));
    }

    @Override
    public void enterVariableReferenceList(BallerinaParser.VariableReferenceListContext ctx) {
        if (ctx.exception != null) {
            return;
        }

        modelBuilder.startVarRefList();
    }

    @Override
    public void exitVariableReferenceList(BallerinaParser.VariableReferenceListContext ctx) {
        if (ctx.exception != null) {
            return;
        }

        int noOfArguments = getNoOfArgumentsInList(ctx);
        modelBuilder.endVarRefList(noOfArguments);
    }

    @Override
    public void enterIfElseStatement(BallerinaParser.IfElseStatementContext ctx) {
        if (ctx.exception == null) {
            modelBuilder.startIfElseStmt(getCurrentLocation(ctx));
        }
    }

    @Override
    public void exitIfElseStatement(BallerinaParser.IfElseStatementContext ctx) {
        if (ctx.exception == null) {
            modelBuilder.addIfElseStmt();
        }
    }

    @Override
    public void enterIfClause(BallerinaParser.IfClauseContext ctx) {
        if (ctx.exception == null) {
            modelBuilder.startIfClause(getCurrentLocation(ctx));
        }
    }

    @Override
    public void exitIfClause(BallerinaParser.IfClauseContext ctx) {
        if (ctx.exception == null) {
            modelBuilder.addIfClause();
        }
    }

    @Override
    public void enterElseIfClause(BallerinaParser.ElseIfClauseContext ctx) {
        if (ctx.exception == null) {
            modelBuilder.startElseIfClause(getCurrentLocation(ctx));
        }
    }

    @Override
    public void exitElseIfClause(BallerinaParser.ElseIfClauseContext ctx) {
        if (ctx.exception != null) {
            return;
        }

        modelBuilder.addElseIfClause();
    }

    @Override
    public void enterElseClause(BallerinaParser.ElseClauseContext ctx) {
        if (ctx.exception == null) {
            modelBuilder.startElseClause(getCurrentLocation(ctx));
        }
    }

    @Override
    public void exitElseClause(BallerinaParser.ElseClauseContext ctx) {
        if (ctx.exception == null) {
            modelBuilder.addElseClause();
        }
    }

    @Override
    public void enterIterateStatement(BallerinaParser.IterateStatementContext ctx) {
    }

    @Override
    public void exitIterateStatement(BallerinaParser.IterateStatementContext ctx) {
    }

    @Override
    public void enterWhileStatement(BallerinaParser.WhileStatementContext ctx) {
        if (ctx.exception != null) {
            return;
        }

        modelBuilder.startWhileStmt(getCurrentLocation(ctx));
    }

    @Override
    public void exitWhileStatement(BallerinaParser.WhileStatementContext ctx) {
        if (ctx.exception != null) {
            return;
        }

        modelBuilder.createWhileStmt(getCurrentLocation(ctx));
    }

    @Override
    public void enterContinueStatement(ContinueStatementContext ctx) {

    }

    @Override
    public void exitContinueStatement(ContinueStatementContext ctx) {

    }

    @Override
    public void enterBreakStatement(BallerinaParser.BreakStatementContext ctx) {
    }

    @Override
    public void exitBreakStatement(BallerinaParser.BreakStatementContext ctx) {
        if (ctx.exception == null) {
            modelBuilder.createBreakStmt(getCurrentLocation(ctx));
        }
    }

    @Override
    public void enterForkJoinStatement(BallerinaParser.ForkJoinStatementContext ctx) {
        if (ctx.exception == null) {
            modelBuilder.startForkJoinStmt(getCurrentLocation(ctx));
        }
    }

    @Override
    public void exitForkJoinStatement(BallerinaParser.ForkJoinStatementContext ctx) {
        if (ctx.exception == null) {
            modelBuilder.endForkJoinStmt();
        }
    }

    @Override
    public void enterJoinClause(BallerinaParser.JoinClauseContext ctx) {
        if (ctx.exception == null) {
            modelBuilder.startJoinClause(getCurrentLocation(ctx));
        }
    }

    @Override
    public void exitJoinClause(BallerinaParser.JoinClauseContext ctx) {
        if (ctx.exception == null) {
            modelBuilder.endJoinClause(getCurrentLocation(ctx), typeNameStack.pop(), ctx.Identifier().getText());
        }
    }

    public void enterAnyJoinCondition(BallerinaParser.AnyJoinConditionContext ctx) {

    }

    @Override
    public void exitAnyJoinCondition(BallerinaParser.AnyJoinConditionContext ctx) {
        if (ctx.exception == null) {
            modelBuilder.createAnyJoinCondition("any", ctx.IntegerLiteral().getText(), getCurrentLocation(ctx));
            for (TerminalNode t : ctx.Identifier()) {
                modelBuilder.createJoinWorkers(t.getText());
            }
        }
    }

    @Override
    public void enterAllJoinCondition(BallerinaParser.AllJoinConditionContext ctx) {

    }

    @Override
    public void exitAllJoinCondition(BallerinaParser.AllJoinConditionContext ctx) {
        if (ctx.exception == null) {
            modelBuilder.createAllJoinCondition("all");
            for (TerminalNode t : ctx.Identifier()) {
                modelBuilder.createJoinWorkers(t.getText());
            }
        }

    }

    @Override
    public void enterTimeoutClause(BallerinaParser.TimeoutClauseContext ctx) {
        if (ctx.exception == null) {
            modelBuilder.startTimeoutClause(getCurrentLocation(ctx));
        }
    }

    @Override
    public void exitTimeoutClause(BallerinaParser.TimeoutClauseContext ctx) {
        if (ctx.exception == null) {
            modelBuilder.endTimeoutClause(getCurrentLocation(ctx), typeNameStack.pop(), ctx.Identifier().getText());
        }
    }

    @Override
    public void enterTryCatchStatement(BallerinaParser.TryCatchStatementContext ctx) {
        if (ctx.exception != null) {
            return;
        }
        modelBuilder.startTryCatchStmt(getCurrentLocation(ctx));
    }

    @Override
    public void exitTryCatchStatement(BallerinaParser.TryCatchStatementContext ctx) {
        if (ctx.exception != null) {
            return;
        }
        modelBuilder.addTryCatchStmt();
    }

    @Override
    public void enterCatchClause(BallerinaParser.CatchClauseContext ctx) {
        if (ctx.exception != null) {
            return;
        }
        modelBuilder.startCatchClause(getCurrentLocation(ctx));
    }

    @Override
    public void exitCatchClause(BallerinaParser.CatchClauseContext ctx) {
        if (ctx.exception != null) {
            return;
        }
        String key = ctx.Identifier().getText();
        // FIX ME
        SimpleTypeName simpleTypeName = new SimpleTypeName("exception");
        modelBuilder.addCatchClause(getCurrentLocation(ctx), simpleTypeName, key);
    }

    @Override
    public void enterThrowStatement(BallerinaParser.ThrowStatementContext ctx) {
    }

    @Override
    public void exitThrowStatement(BallerinaParser.ThrowStatementContext ctx) {
        if (ctx.exception != null) {
            return;
        }
        modelBuilder.createThrowStmt(getCurrentLocation(ctx));
    }

    @Override
    public void enterReturnStatement(BallerinaParser.ReturnStatementContext ctx) {
    }

    @Override
    public void exitReturnStatement(BallerinaParser.ReturnStatementContext ctx) {
        if (ctx.exception == null) {
            modelBuilder.createReturnStmt(getCurrentLocation(ctx));
        }
    }

    @Override
    public void enterReplyStatement(BallerinaParser.ReplyStatementContext ctx) {
    }

    @Override
    public void exitReplyStatement(BallerinaParser.ReplyStatementContext ctx) {
        // Here the expression is only a message reference
        //modelBuilder.createVarRefExpr();
        if (ctx.exception == null) {
            modelBuilder.createReplyStmt(getCurrentLocation(ctx));
        }
    }

    @Override
    public void enterWorkerInteractionStatement(BallerinaParser.WorkerInteractionStatementContext ctx) {
    }

    @Override
    public void exitWorkerInteractionStatement(BallerinaParser.WorkerInteractionStatementContext ctx) {
    }

    @Override
    public void enterTriggerWorker(BallerinaParser.TriggerWorkerContext ctx) {
    }

    @Override
    public void exitTriggerWorker(BallerinaParser.TriggerWorkerContext ctx) {
        if (ctx.exception == null) {
            modelBuilder.createWorkerInvocationStmt(ctx.Identifier(0).getText(), ctx.Identifier(1).getText(),
                    getCurrentLocation(ctx));
        }
    }

    @Override
    public void enterWorkerReply(BallerinaParser.WorkerReplyContext ctx) {
    }

    @Override
    public void exitWorkerReply(BallerinaParser.WorkerReplyContext ctx) {
        if (ctx.exception == null) {
            modelBuilder.createWorkerReplyStmt(ctx.Identifier(0).getText(), ctx.Identifier(1).getText(),
                    getCurrentLocation(ctx));
        }
    }

    @Override
    public void enterCommentStatement(BallerinaParser.CommentStatementContext ctx) {
    }

    @Override
    public void exitCommentStatement(BallerinaParser.CommentStatementContext ctx) {
        if (ctx.exception == null) {
            modelBuilder.addCommentStmt(getCurrentLocation(ctx), ctx.getText());
        }
    }

    @Override
    public void enterStructFieldIdentifier(BallerinaParser.StructFieldIdentifierContext ctx) {
    }

    @Override
    public void exitStructFieldIdentifier(BallerinaParser.StructFieldIdentifierContext ctx) {
        if (ctx.exception != null || ctx.getChild(0) == null) {
            return;
        }
        modelBuilder.createStructFieldRefExpr(getCurrentLocation(ctx));
    }

    @Override
    public void enterSimpleVariableIdentifier(BallerinaParser.SimpleVariableIdentifierContext ctx) {
    }

    @Override
    public void exitSimpleVariableIdentifier(BallerinaParser.SimpleVariableIdentifierContext ctx) {
        if (ctx.exception == null) {
            String varName = ctx.getText();
            modelBuilder.createVarRefExpr(getCurrentLocation(ctx), varName);
        }
    }

    @Override
    public void enterMapArrayVariableIdentifier(BallerinaParser.MapArrayVariableIdentifierContext ctx) {
    }

    @Override
    public void exitMapArrayVariableIdentifier(BallerinaParser.MapArrayVariableIdentifierContext ctx) {
        if (ctx.exception == null && ctx.Identifier() != null) {
            String mapArrayVarName = ctx.Identifier().getText();
            int dimensions = (ctx.getChildCount() - 1) / 3;
            modelBuilder.createMapArrayVarRefExpr(getCurrentLocation(ctx), mapArrayVarName, dimensions);
        }
    }

    @Override
    public void enterExpressionList(BallerinaParser.ExpressionListContext ctx) {
        if (ctx.exception == null) {
            modelBuilder.startExprList();
        }
    }

    @Override
    public void exitExpressionList(BallerinaParser.ExpressionListContext ctx) {
        if (ctx.exception != null) {
            return;
        }

        int noOfArguments = getNoOfArgumentsInList(ctx);
        modelBuilder.endExprList(noOfArguments);
    }

    @Override
    public void enterFunctionInvocationStatement(BallerinaParser.FunctionInvocationStatementContext ctx) {
    }

    @Override
    public void exitFunctionInvocationStatement(BallerinaParser.FunctionInvocationStatementContext ctx) {
        if (ctx.exception != null) {
            return;
        }

        boolean argsAvailable = ctx.expressionList() != null;
        modelBuilder.createFunctionInvocationStmt(getCurrentLocation(ctx), nameReferenceStack.pop(), argsAvailable);
    }

    @Override
    public void enterActionInvocationStatement(BallerinaParser.ActionInvocationStatementContext ctx) {
        processingActionInvocationStmt = true;
    }

    @Override
    public void exitActionInvocationStatement(BallerinaParser.ActionInvocationStatementContext ctx) {
        processingActionInvocationStmt = false;
    }

    @Override
    public void enterActionInvocation(BallerinaParser.ActionInvocationContext ctx) {
    }

    @Override
    public void exitActionInvocation(BallerinaParser.ActionInvocationContext ctx) {
        if (ctx.exception != null) {
            return;
        }

        String actionName = ctx.Identifier().getText();
        BLangModelBuilder.NameReference nameReference = nameReferenceStack.pop();
        NodeLocation nodeLocation = getCurrentLocation(ctx);
        boolean argsAvailable = ctx.expressionList() != null;

        if (processingActionInvocationStmt) {
            modelBuilder.createActionInvocationStmt(nodeLocation, nameReference, actionName, argsAvailable);
        } else {
            modelBuilder.addActionInvocationExpr(nodeLocation, nameReference, actionName, argsAvailable);
        }
    }

    @Override
    public void enterBacktickString(BallerinaParser.BacktickStringContext ctx) {
    }

    @Override
    public void exitBacktickString(BallerinaParser.BacktickStringContext ctx) {
        if (ctx.exception == null) {
            modelBuilder.createBacktickExpr(getCurrentLocation(ctx), ctx.BacktickStringLiteral().getText());
        }
    }

    @Override
    public void enterBinaryDivMulModExpression(BallerinaParser.BinaryDivMulModExpressionContext ctx) {

    }

    @Override
    public void exitBinaryDivMulModExpression(BallerinaParser.BinaryDivMulModExpressionContext ctx) {
        if (ctx.exception == null) {
            createBinaryExpr(ctx);
        }
    }

    @Override
    public void enterBinaryOrExpression(BallerinaParser.BinaryOrExpressionContext ctx) {
    }

    @Override
    public void exitBinaryOrExpression(BallerinaParser.BinaryOrExpressionContext ctx) {
        if (ctx.exception == null) {
            createBinaryExpr(ctx);
        }

    }

    @Override
    public void enterValueTypeTypeExpression(ValueTypeTypeExpressionContext ctx) {

    }

    @Override
    public void exitValueTypeTypeExpression(ValueTypeTypeExpressionContext ctx) {

    }

    @Override
    public void enterTemplateExpression(BallerinaParser.TemplateExpressionContext ctx) {
    }

    @Override
    public void exitTemplateExpression(BallerinaParser.TemplateExpressionContext ctx) {
    }

    @Override
    public void enterSimpleLiteralExpression(SimpleLiteralExpressionContext ctx) {

    }

    @Override
    public void exitSimpleLiteralExpression(SimpleLiteralExpressionContext ctx) {

    }

    @Override
    public void enterFunctionInvocationExpression(BallerinaParser.FunctionInvocationExpressionContext ctx) {
    }

    @Override
    public void exitFunctionInvocationExpression(BallerinaParser.FunctionInvocationExpressionContext ctx) {
        if (ctx.exception != null) {
            return;
        }

        boolean argsAvailable = ctx.expressionList() != null;
        modelBuilder.addFunctionInvocationExpr(getCurrentLocation(ctx), nameReferenceStack.pop(), argsAvailable);
    }

    @Override
    public void enterBinaryEqualExpression(BallerinaParser.BinaryEqualExpressionContext ctx) {
    }

    @Override
    public void exitBinaryEqualExpression(BallerinaParser.BinaryEqualExpressionContext ctx) {
        if (ctx.exception == null) {
            createBinaryExpr(ctx);
        }
    }

    @Override
    public void enterArrayLiteralExpression(ArrayLiteralExpressionContext ctx) {

    }

    @Override
    public void exitArrayLiteralExpression(ArrayLiteralExpressionContext ctx) {

    }

    @Override
    public void enterBracedExpression(BallerinaParser.BracedExpressionContext ctx) {
    }

    @Override
    public void exitBracedExpression(BallerinaParser.BracedExpressionContext ctx) {
    }

    @Override
    public void enterVariableReferenceExpression(BallerinaParser.VariableReferenceExpressionContext ctx) {
    }

    @Override
    public void exitVariableReferenceExpression(BallerinaParser.VariableReferenceExpressionContext ctx) {
//        modelBuilder.createVarRefExpr();
    }

    @Override
    public void enterMapStructLiteralExpression(MapStructLiteralExpressionContext ctx) {

    }

    @Override
    public void exitMapStructLiteralExpression(MapStructLiteralExpressionContext ctx) {

    }

    @Override
    public void enterTypeCastingExpression(BallerinaParser.TypeCastingExpressionContext ctx) {
    }

    @Override
    public void exitTypeCastingExpression(BallerinaParser.TypeCastingExpressionContext ctx) {
        if (ctx.exception != null) {
            return;
        }

        modelBuilder.createTypeCastExpr(getCurrentLocation(ctx), typeNameStack.pop());
    }

    @Override
    public void enterBinaryAndExpression(BallerinaParser.BinaryAndExpressionContext ctx) {
    }

    @Override
<<<<<<< HEAD
    public void exitArrayInitExpression(BallerinaParser.ArrayInitExpressionContext ctx) {
        if (ctx.exception != null) {
            return;
        }

        boolean argsAvailable = false;
        int dimensions = 1;
        if (ctx.expressionList() != null && ctx.expressionList().size() > 0) {
            argsAvailable = true;
        } else {
            dimensions = ctx.getChildCount();
        }

        modelBuilder.createArrayInitExpr(getCurrentLocation(ctx), argsAvailable, dimensions);
=======
    public void exitBinaryAndExpression(BallerinaParser.BinaryAndExpressionContext ctx) {
        if (ctx.exception == null) {
            createBinaryExpr(ctx);
        }
>>>>>>> 4b096b70
    }

    @Override
    public void enterBinaryAddSubExpression(BallerinaParser.BinaryAddSubExpressionContext ctx) {

    }

    @Override
    public void exitBinaryAddSubExpression(BallerinaParser.BinaryAddSubExpressionContext ctx) {
        if (ctx.exception == null) {
            createBinaryExpr(ctx);
        }
    }

    @Override
    public void enterBinaryCompareExpression(BallerinaParser.BinaryCompareExpressionContext ctx) {

    }

    @Override
    public void exitBinaryCompareExpression(BallerinaParser.BinaryCompareExpressionContext ctx) {
        if (ctx.exception == null) {
            createBinaryExpr(ctx);
        }
    }

    @Override
    public void enterBuiltInReferenceTypeTypeExpression(BuiltInReferenceTypeTypeExpressionContext ctx) {

    }

    @Override
    public void exitBuiltInReferenceTypeTypeExpression(BuiltInReferenceTypeTypeExpressionContext ctx) {

    }

    @Override
    public void enterUnaryExpression(BallerinaParser.UnaryExpressionContext ctx) {
    }

    @Override
    public void exitUnaryExpression(BallerinaParser.UnaryExpressionContext ctx) {
        if (ctx.exception == null) {
            String op = ctx.getChild(0).getText();
            modelBuilder.createUnaryExpr(getCurrentLocation(ctx), op);
        }
    }

    @Override
    public void enterBinaryPowExpression(BallerinaParser.BinaryPowExpressionContext ctx) {
    }

    @Override
    public void exitBinaryPowExpression(BallerinaParser.BinaryPowExpressionContext ctx) {
        if (ctx.exception == null) {
            createBinaryExpr(ctx);
        }
    }

    @Override
    public void enterNameReference(NameReferenceContext ctx) {

    }

    @Override
    public void exitNameReference(NameReferenceContext ctx) {
        if (ctx.exception != null) {
            return;
        }

        BLangModelBuilder.NameReference nameReference;
        if (ctx.Identifier().size() == 2) {
            String pkgName = ctx.Identifier(0).getText();
            String name = ctx.Identifier(1).getText();
            nameReference = new BLangModelBuilder.NameReference(pkgName, name);

        } else {
            String name = ctx.Identifier(0).getText();
            nameReference = new BLangModelBuilder.NameReference(null, name);
        }
        modelBuilder.validateAndSetPackagePath(getCurrentLocation(ctx), nameReference);
        nameReferenceStack.push(nameReference);
    }

    @Override
    public void enterReturnParameters(BallerinaParser.ReturnParametersContext ctx) {
        processingReturnParams = true;
    }

    @Override
    public void exitReturnParameters(BallerinaParser.ReturnParametersContext ctx) {
        processingReturnParams = false;
    }

    @Override
    public void enterReturnTypeList(BallerinaParser.ReturnTypeListContext ctx) {

    }

    @Override
    public void exitReturnTypeList(BallerinaParser.ReturnTypeListContext ctx) {
        if (ctx.exception != null) {
            return;
        }

        List<SimpleTypeName> list = new ArrayList<>(typeNameStack);
        modelBuilder.addReturnTypes(getCurrentLocation(ctx), list.toArray(new SimpleTypeName[0]));
        typeNameStack.removeAllElements();
    }

    @Override
    public void enterParameterList(BallerinaParser.ParameterListContext ctx) {
    }

    @Override
    public void exitParameterList(BallerinaParser.ParameterListContext ctx) {
    }

    @Override
    public void enterParameter(BallerinaParser.ParameterContext ctx) {
    }

    @Override
    public void exitParameter(BallerinaParser.ParameterContext ctx) {
        if (ctx.exception != null) {
            return;
        }

        int annotationCount = ctx.annotationAttachment() != null ? ctx.annotationAttachment().size() : 0;
        modelBuilder.addParam(getCurrentLocation(ctx), typeNameStack.pop(),
                ctx.Identifier().getText(), annotationCount, processingReturnParams);
    }

    @Override
    public void enterFieldDefinition(FieldDefinitionContext ctx) {

    }

    @Override
    public void exitFieldDefinition(FieldDefinitionContext ctx) {
        if (ctx.exception != null) {
            return;
        }

        SimpleTypeName typeName = typeNameStack.pop();
        String fieldName = ctx.Identifier().getText();

        if (ctx.simpleLiteral() != null) {
            modelBuilder.addStructField(getCurrentLocation(ctx), typeName, fieldName, true);
        } else {
            modelBuilder.addStructField(getCurrentLocation(ctx), typeName, fieldName, false);
        }
    }

    @Override
    public void enterSimpleLiteral(SimpleLiteralContext ctx) {

    }

    @Override
    public void exitSimpleLiteral(SimpleLiteralContext ctx) {
        if (ctx.exception != null) {
            return;
        }

        createBasicLiteral(ctx);
    }

    @Override
    public void visitTerminal(TerminalNode terminalNode) {
    }

    @Override
    public void visitErrorNode(ErrorNode errorNode) {
    }

    @Override
    public void enterEveryRule(ParserRuleContext parserRuleContext) {
    }

    @Override
    public void exitEveryRule(ParserRuleContext parserRuleContext) {
    }

    protected void createBinaryExpr(ParserRuleContext ctx) {
        if (ctx.exception == null && ctx.getChild(1) != null) {
            String opStr = ctx.getChild(1).getText();
            modelBuilder.createBinaryExpr(getCurrentLocation(ctx), opStr);
        }
    }

    protected void createBasicLiteral(BallerinaParser.SimpleLiteralContext ctx) {
        if (ctx.exception != null) {
            return;
        }

        TerminalNode terminalNode = ctx.IntegerLiteral();
        if (terminalNode != null) {
            modelBuilder.createIntegerLiteral(getCurrentLocation(ctx), terminalNode.getText());
            return;
        }

        terminalNode = ctx.FloatingPointLiteral();
        if (terminalNode != null) {
            modelBuilder.createFloatLiteral(getCurrentLocation(ctx), terminalNode.getText());
            return;
        }

        terminalNode = ctx.QuotedStringLiteral();
        if (terminalNode != null) {
            String stringLiteral = terminalNode.getText();
            stringLiteral = stringLiteral.substring(1, stringLiteral.length() - 1);
            stringLiteral = StringEscapeUtils.unescapeJava(stringLiteral);
            modelBuilder.createStringLiteral(getCurrentLocation(ctx), stringLiteral);
            return;
        }

        terminalNode = ctx.BooleanLiteral();
        if (terminalNode != null) {
            modelBuilder.createBooleanLiteral(getCurrentLocation(ctx), terminalNode.getText());
            return;
        }

        terminalNode = ctx.NullLiteral();
        if (terminalNode != null) {
            modelBuilder.createNullLiteral(getCurrentLocation(ctx), terminalNode.getText());
        }
    }

    protected NodeLocation getCurrentLocation(ParserRuleContext ctx) {
        String fileName = ctx.getStart().getInputStream().getSourceName();
        int lineNo = ctx.getStart().getLine();
        return new NodeLocation(packageDirPath, fileName, lineNo);
    }

    protected NodeLocation getCurrentLocation(TerminalNode node) {
        String fileName = node.getSymbol().getInputStream().getSourceName();
        int lineNo = node.getSymbol().getLine();
        return new NodeLocation(packageDirPath, fileName, lineNo);
    }

    protected int getNoOfArgumentsInList(ParserRuleContext ctx) {
        // Here is the production for the argument list
        // argumentList
        //    :   '(' expressionList ')'
        //    ;
        //
        // expressionList
        //    :   expression (',' expression)*
        //    ;

        // Now we need to calculate the number of arguments in a function or an action.
        // We can do the by getting the children of expressionList from the ctx
        // The following count includes the token for the ","  as well.
        int childCountExprList = ctx.getChildCount();

        // Therefore we need to subtract the number of ","
        // e.g. (a, b)          => childCount = 3, noOfArguments = 2;
        //      (a, b, c)       => childCount = 5, noOfArguments = 3;
        //      (a, b, c, d)    => childCount = 7, noOfArguments = 4;
        // Here childCount is always an odd number.
        // noOfArguments = childCount mod 2 + 1
        return childCountExprList / 2 + 1;
    }
}<|MERGE_RESOLUTION|>--- conflicted
+++ resolved
@@ -465,6 +465,7 @@
 
         // This is 'any' type
         SimpleTypeName typeName = new SimpleTypeName(ctx.getChild(0).getText());
+        typeName.setDimensions(9999);
         typeNameStack.push(typeName);
     }
 
@@ -618,40 +619,12 @@
             return;
         }
 
-<<<<<<< HEAD
-        if (isSimpleType) {
-            int dimensions = 1;
-            if (isArrayType) {
-                dimensions = ctx.getChild(0).getChild(0).getChildCount() - 1;
-            }
-            modelBuilder.addSimpleTypeName(getCurrentLocation(ctx), typeName, currentPkgName, isArrayType, dimensions);
-            typeName = null;
-            currentPkgName = null;
-            isArrayType = false;
-            isSimpleType = false;
-        }
-    }
-
-    @Override
-    public void enterParameterList(BallerinaParser.ParameterListContext ctx) {
-        modelBuilder.startParamList();
-    }
-
-    @Override
-    public void exitParameterList(BallerinaParser.ParameterListContext ctx) {
-        modelBuilder.endParamList();
-    }
-
-    @Override
-    public void enterParameter(BallerinaParser.ParameterContext ctx) {
-=======
         SimpleTypeName typeName = typeNameStack.pop();
         String varName = ctx.Identifier().getText();
         boolean exprAvailable = ctx.expression() != null ||
                 ctx.connectorInitExpression() != null ||
                 ctx.actionInvocation() != null;
         modelBuilder.addVariableDefinitionStmt(getCurrentLocation(ctx), typeName, varName, exprAvailable);
->>>>>>> 4b096b70
     }
 
     @Override
@@ -699,8 +672,20 @@
             return;
         }
 
-        boolean argsAvailable = ctx.expressionList() != null;
-        modelBuilder.createArrayInitExpr(getCurrentLocation(ctx), argsAvailable);
+        if (ctx.exception != null) {
+            return;
+        }
+
+        boolean argsAvailable = false;
+        int dimensions = 1;
+        if (ctx.expressionList() != null /*&& ctx.expressionList().size() > 0*/) {
+            argsAvailable = true;
+        } else {
+            dimensions = ctx.getChildCount();
+        }
+
+//        boolean argsAvailable = ctx.expressionList() != null;
+        modelBuilder.createArrayInitExpr(getCurrentLocation(ctx), argsAvailable, dimensions);
     }
 
     @Override
@@ -1287,27 +1272,10 @@
     }
 
     @Override
-<<<<<<< HEAD
-    public void exitArrayInitExpression(BallerinaParser.ArrayInitExpressionContext ctx) {
-        if (ctx.exception != null) {
-            return;
-        }
-
-        boolean argsAvailable = false;
-        int dimensions = 1;
-        if (ctx.expressionList() != null && ctx.expressionList().size() > 0) {
-            argsAvailable = true;
-        } else {
-            dimensions = ctx.getChildCount();
-        }
-
-        modelBuilder.createArrayInitExpr(getCurrentLocation(ctx), argsAvailable, dimensions);
-=======
     public void exitBinaryAndExpression(BallerinaParser.BinaryAndExpressionContext ctx) {
         if (ctx.exception == null) {
             createBinaryExpr(ctx);
         }
->>>>>>> 4b096b70
     }
 
     @Override
