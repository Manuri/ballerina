--- conflicted
+++ resolved
@@ -82,7 +82,6 @@
         this.paramNames = paramNames;
     }
 
-<<<<<<< HEAD
     public boolean isMatchingMethodExist(String method) {
         if (httpMethods == null) {
             return false;
@@ -117,13 +116,13 @@
 
     public void setProducesList(String[] producesList) {
         this.producesList = producesList;
-=======
+    }
+
     public void setCorsHeaders(Map<String, List<String>> corsHeaders) {
         this.corsHeaders = corsHeaders;
     }
 
     public Map<String, List<String>> getCorsHeaders() {
         return corsHeaders;
->>>>>>> e8650655
     }
 }