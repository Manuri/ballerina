--- conflicted
+++ resolved
@@ -1880,10 +1880,10 @@
 
     @Override
     public void visit(BacktickExpr backtickExpr) {
-        // In this case, type of the backtickExpr should be either xml or json
+        // In this case, type of the backtickExpr should be xml
         BType inheritedType = backtickExpr.getInheritedType();
         if (inheritedType != BTypes.typeXML) {
-            BLangExceptionHelper.throwSemanticError(backtickExpr, SemanticErrors.INCOMPATIBLE_TYPES_EXPECTED_JSON_XML);
+            BLangExceptionHelper.throwSemanticError(backtickExpr, SemanticErrors.INCOMPATIBLE_TYPES_EXPECTED_XML);
         }
         backtickExpr.setType(inheritedType);
 
@@ -2720,7 +2720,9 @@
         Expression indexExpr[] = new Expression[]{fieldVar};
         
         ArrayMapAccessExpr.ArrayMapAccessExprBuilder builder = new ArrayMapAccessExpr.ArrayMapAccessExprBuilder();
-        builder.setVarName(varRefExpr.getSymbolName());
+        builder.setVarName(varRefExpr.getVarName());
+        builder.setPkgName(varRefExpr.getPkgName());
+        builder.setPkgPath(varRefExpr.getPkgPath());
         builder.setIndexExprs(indexExpr);
         builder.setArrayMapVarRefExpr(varRefExpr);
         builder.setNodeLocation(fieldExpr.getNodeLocation());
@@ -2757,7 +2759,9 @@
         Collections.reverse(indexExprs);
         
         ArrayMapAccessExpr.ArrayMapAccessExprBuilder builder = new ArrayMapAccessExpr.ArrayMapAccessExprBuilder();
-        builder.setVarName(varRefExpr.getSymbolName());
+        builder.setVarName(varRefExpr.getVarName());
+        builder.setPkgName(varRefExpr.getPkgName());
+        builder.setPkgPath(varRefExpr.getPkgPath());
         builder.setIndexExprs(indexExprs.toArray(new Expression[0]));
         builder.setArrayMapVarRefExpr(varRefExpr);
         builder.setNodeLocation(parentExpr.getNodeLocation());
@@ -3217,7 +3221,6 @@
         }
     }
 
-<<<<<<< HEAD
     /**
      * Recursively visits a nested init expression. Reconstruct the init expression with the
      * specific init expression type, and replaces the generic {@link RefTypeInitExpr}.
@@ -3236,7 +3239,7 @@
                 refTypeInitExpr = new JSONArrayInitExpr(refTypeInitExpr.getNodeLocation(), 
                         refTypeInitExpr.getArgExprs());
             }
-        } else {
+        } else if (!(refTypeInitExpr instanceof BacktickExpr)) {
             // if the inherited type is any, then default this initializer to a map init expression
             if (fieldType == BTypes.typeAny) {
                 fieldType = BTypes.typeMap;
@@ -3300,17 +3303,18 @@
                     valueExpr.getType(), BTypes.typeJSON);
             }
             argExprs[i] = typeCastExpr;
-=======
+        }
+        
+    }
+    
     private void addDependentPkgInitCalls(BallerinaFunction[] initFunctions,
-                                          BlockStmt.BlockStmtBuilder blockStmtBuilder,
-                                          NodeLocation initFuncLocation) {
+        BlockStmt.BlockStmtBuilder blockStmtBuilder, NodeLocation initFuncLocation) {
         for (BallerinaFunction initFunc : initFunctions) {
-            FunctionInvocationExpr funcIExpr = new FunctionInvocationExpr(initFuncLocation,
-                    initFunc.getName(), null, initFunc.getPackagePath(), new Expression[]{});
+            FunctionInvocationExpr funcIExpr = new FunctionInvocationExpr(initFuncLocation, initFunc.getName(), null,
+                initFunc.getPackagePath(), new Expression[] {});
             funcIExpr.setCallableUnit(initFunc);
             FunctionInvocationStmt funcIStmt = new FunctionInvocationStmt(initFuncLocation, funcIExpr);
             blockStmtBuilder.addStmt(funcIStmt);
->>>>>>> 3e0ea8aa
         }
     }
 }