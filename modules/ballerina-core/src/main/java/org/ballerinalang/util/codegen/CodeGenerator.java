--- conflicted
+++ resolved
@@ -1574,11 +1574,7 @@
         actionRefCPEntry.setActionInfo(actionInfo);
         int actionRefCPIndex = currentPkgInfo.addCPEntry(actionRefCPEntry);
 
-<<<<<<< HEAD
-        actionInfo.setNativeAction((AbstractNativeAction) action);
-=======
         actionInfo.setNativeAction((AbstractNativeAction) action.getNativeAction().load());
->>>>>>> 3480548a
         actionInfo.setParamTypes(getParamTypes(connectorDef.getInitFunction().getParameterDefs()));
         emit(InstructionCodes.NACALL, actionRefCPIndex, initFuncCallIndex);
     }
