--- conflicted
+++ resolved
@@ -48,13 +48,9 @@
     public static BType typeAny;
     public static BType typeConnector;
     public static BType typeNull;
-<<<<<<< HEAD
+    public static BType typeXMLAttributes;
     public static BType typeType;
 
-=======
-    public static BType typeXMLAttributes;
-    
->>>>>>> 39cd12c2
     private static boolean initialized = false;
     private static Set<String> builtInTypeNames = new HashSet<>();
 
