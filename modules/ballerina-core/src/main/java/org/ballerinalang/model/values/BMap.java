--- conflicted
+++ resolved
@@ -113,17 +113,13 @@
 
     @Override
     public String stringValue() {
-<<<<<<< HEAD
         Iterator<Map.Entry<K, V>> i = vals.entrySet().iterator();
         if (!i.hasNext()) {
             return "{}";
         }
 
-        StringJoiner sj = new StringJoiner(",", "{", "}");
+        StringJoiner sj = new StringJoiner(", ", "{", "}");
 
-=======
-        StringJoiner sj = new StringJoiner(", ", "{", "}");
->>>>>>> 8e3b7a9a
         String key;
         String stringValue;
 
