--- conflicted
+++ resolved
@@ -35,22 +35,13 @@
 
 
     public GlobalVariableDef(NodeLocation location,
-<<<<<<< HEAD
                              WhiteSpaceDescriptor whiteSpaceDescriptor,
-                             String name,
-=======
                              Identifier identifier,
->>>>>>> dfac3b37
                              SimpleTypeName typeName,
                              String pkgPath,
                              SymbolName symbolName,
                              SymbolScope symbolScope) {
-
-<<<<<<< HEAD
-        super(location, whiteSpaceDescriptor, name, typeName, symbolName, symbolScope);
-=======
-        super(location, identifier, typeName, symbolName, symbolScope);
->>>>>>> dfac3b37
+        super(location, whiteSpaceDescriptor, identifier, typeName, symbolName, symbolScope);
         this.pkgPath = pkgPath;
         this.annotations = new ArrayList<>();
     }
