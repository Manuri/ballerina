/*
*  Copyright (c) 2016, WSO2 Inc. (http://www.wso2.org) All Rights Reserved.
*
*  WSO2 Inc. licenses this file to you under the Apache License,
*  Version 2.0 (the "License"); you may not use this file except
*  in compliance with the License.
*  You may obtain a copy of the License at
*
*    http://www.apache.org/licenses/LICENSE-2.0
*
*  Unless required by applicable law or agreed to in writing,
*  software distributed under the License is distributed on an
*  "AS IS" BASIS, WITHOUT WARRANTIES OR CONDITIONS OF ANY
*  KIND, either express or implied.  See the License for the
*  specific language governing permissions and limitations
*  under the License.
*/
package org.ballerinalang.model.builder;

import org.ballerinalang.model.AnnotationAttachment;
import org.ballerinalang.model.AnnotationAttributeDef;
import org.ballerinalang.model.AnnotationAttributeValue;
import org.ballerinalang.model.AnnotationDef;
import org.ballerinalang.model.BLangPackage;
import org.ballerinalang.model.BTypeMapper;
import org.ballerinalang.model.BallerinaAction;
import org.ballerinalang.model.BallerinaConnectorDef;
import org.ballerinalang.model.BallerinaFile;
import org.ballerinalang.model.BallerinaFunction;
import org.ballerinalang.model.ConstDef;
import org.ballerinalang.model.GlobalVariableDef;
import org.ballerinalang.model.Identifier;
import org.ballerinalang.model.ImportPackage;
import org.ballerinalang.model.NodeLocation;
import org.ballerinalang.model.Operator;
import org.ballerinalang.model.ParameterDef;
import org.ballerinalang.model.Resource;
import org.ballerinalang.model.Service;
import org.ballerinalang.model.StructDef;
import org.ballerinalang.model.StructuredUnit;
import org.ballerinalang.model.SymbolName;
import org.ballerinalang.model.SymbolScope;
import org.ballerinalang.model.VariableDef;
import org.ballerinalang.model.WhiteSpaceDescriptor;
import org.ballerinalang.model.Worker;
import org.ballerinalang.model.expressions.ActionInvocationExpr;
import org.ballerinalang.model.expressions.AddExpression;
import org.ballerinalang.model.expressions.AndExpression;
import org.ballerinalang.model.expressions.ArrayInitExpr;
import org.ballerinalang.model.expressions.BacktickExpr;
import org.ballerinalang.model.expressions.BasicLiteral;
import org.ballerinalang.model.expressions.BinaryExpression;
import org.ballerinalang.model.expressions.ConnectorInitExpr;
import org.ballerinalang.model.expressions.DivideExpr;
import org.ballerinalang.model.expressions.EqualExpression;
import org.ballerinalang.model.expressions.Expression;
import org.ballerinalang.model.expressions.FieldAccessExpr;
import org.ballerinalang.model.expressions.FunctionInvocationExpr;
import org.ballerinalang.model.expressions.GreaterEqualExpression;
import org.ballerinalang.model.expressions.GreaterThanExpression;
import org.ballerinalang.model.expressions.KeyValueExpr;
import org.ballerinalang.model.expressions.LessEqualExpression;
import org.ballerinalang.model.expressions.LessThanExpression;
import org.ballerinalang.model.expressions.ModExpression;
import org.ballerinalang.model.expressions.MultExpression;
import org.ballerinalang.model.expressions.NotEqualExpression;
import org.ballerinalang.model.expressions.NullLiteral;
import org.ballerinalang.model.expressions.OrExpression;
import org.ballerinalang.model.expressions.RefTypeInitExpr;
import org.ballerinalang.model.expressions.ReferenceExpr;
import org.ballerinalang.model.expressions.SubtractExpression;
import org.ballerinalang.model.expressions.TypeCastExpression;
import org.ballerinalang.model.expressions.UnaryExpression;
import org.ballerinalang.model.expressions.VariableRefExpr;
import org.ballerinalang.model.statements.ActionInvocationStmt;
import org.ballerinalang.model.statements.AssignStmt;
import org.ballerinalang.model.statements.BlockStmt;
import org.ballerinalang.model.statements.BreakStmt;
import org.ballerinalang.model.statements.CommentStmt;
import org.ballerinalang.model.statements.ForkJoinStmt;
import org.ballerinalang.model.statements.FunctionInvocationStmt;
import org.ballerinalang.model.statements.IfElseStmt;
import org.ballerinalang.model.statements.ReplyStmt;
import org.ballerinalang.model.statements.ReturnStmt;
import org.ballerinalang.model.statements.Statement;
import org.ballerinalang.model.statements.ThrowStmt;
import org.ballerinalang.model.statements.TryCatchStmt;
import org.ballerinalang.model.statements.VariableDefStmt;
import org.ballerinalang.model.statements.WhileStmt;
import org.ballerinalang.model.statements.WorkerInvocationStmt;
import org.ballerinalang.model.statements.WorkerReplyStmt;
import org.ballerinalang.model.symbols.BLangSymbol;
import org.ballerinalang.model.types.BTypes;
import org.ballerinalang.model.types.SimpleTypeName;
import org.ballerinalang.model.types.TypeConstants;
import org.ballerinalang.model.values.BBoolean;
import org.ballerinalang.model.values.BFloat;
import org.ballerinalang.model.values.BInteger;
import org.ballerinalang.model.values.BString;
import org.ballerinalang.model.values.BValue;
import org.ballerinalang.model.values.BValueType;
import org.ballerinalang.util.exceptions.BLangExceptionHelper;
import org.ballerinalang.util.exceptions.SemanticErrors;
import org.ballerinalang.util.exceptions.SemanticException;

import java.util.ArrayList;
import java.util.HashMap;
import java.util.List;
import java.util.Map;
import java.util.Stack;
import java.util.function.Supplier;
import java.util.regex.Matcher;
import java.util.regex.Pattern;

/**
 * {@code BLangModelBuilder} provides an high-level API to create Ballerina language object model(AST).
 * <p>
 * Here we define constants, Structs, services symbols. Other symbols will be defined in the next phase
 *
 * @since 0.8.0
 */
public class BLangModelBuilder {
    public static final String ATTACHMENT_POINTS = "attachmentPoints";
    public static final String IF_CLAUSE = "IfClause";
    public static final String ELSE_CLAUSE = "ElseClause";
    public static final String CATCH_CLAUSE = "CatchClause";
    public static final String TRY_CLAUSE = "TryClause";

    protected String currentPackagePath;
    protected BallerinaFile.BFileBuilder bFileBuilder;

    protected SymbolScope currentScope;

    // Builds connectors and services.
    protected CallableUnitGroupBuilder currentCUGroupBuilder;

    // Builds functions, actions and resources.
    protected CallableUnitBuilder currentCUBuilder;

    // Keep the parent CUBuilder for worker
    protected CallableUnitBuilder parentCUBuilder;

    // Builds user defined structs.
    protected StructDef.StructBuilder currentStructBuilder;

    // Builds user defined annotations.
    protected AnnotationDef.AnnotationDefBuilder annotationDefBuilder;
    
    protected Stack<AnnotationAttachment.AnnotationBuilder> annonAttachmentBuilderStack = new Stack<>();
    protected Stack<BlockStmt.BlockStmtBuilder> blockStmtBuilderStack = new Stack<>();
    protected Stack<IfElseStmt.IfElseStmtBuilder> ifElseStmtBuilderStack = new Stack<>();

    protected Stack<TryCatchStmt.TryCatchStmtBuilder> tryCatchStmtBuilderStack = new Stack<>();

    protected Stack<ForkJoinStmt.ForkJoinStmtBuilder> forkJoinStmtBuilderStack = new Stack<>();
    protected Stack<List<Worker>> workerStack = new Stack<>();

    protected Stack<Expression> exprStack = new Stack<>();

    // Holds ExpressionLists required for return statements, function/action invocations and connector declarations
    protected Stack<List<Expression>> exprListStack = new Stack<>();
    
    protected Stack<List<KeyValueExpr>> mapStructKVListStack = new Stack<>();
    protected Stack<AnnotationAttachment> annonAttachmentStack = new Stack<>();

    // This variable keeps the package scope so that workers (and any global things) can be added to package scope
    protected SymbolScope packageScope = null;

    // This variable keeps the fork-join scope when adding workers and resolve back to current scope once done
    protected SymbolScope forkJoinScope = null;

    // This variable keeps the current scope when adding workers and resolve back to current scope once done
    protected SymbolScope workerOuterBlockScope = null;

    // We need to keep a map of import packages.
    // This is useful when analyzing import functions, actions and types.
    protected Map<String, ImportPackage> importPkgMap = new HashMap<>();

    protected Stack<AnnotationAttributeValue> annotationAttributeValues = new Stack<AnnotationAttributeValue>();
    
    protected List<String> errorMsgs = new ArrayList<>();

    public BLangModelBuilder(BLangPackage.PackageBuilder packageBuilder, String bFileName) {
        this.currentScope = packageBuilder.getCurrentScope();
        this.packageScope = currentScope;
        bFileBuilder = new BallerinaFile.BFileBuilder(bFileName, packageBuilder);
        currentPackagePath = ".";

    }

    public BallerinaFile build() {
        importPkgMap.values()
                .stream()
                .filter(importPkg -> !importPkg.isUsed())
                .forEach(importPkg -> {
                    NodeLocation location = importPkg.getNodeLocation();
                    String pkgPathStr = "\"" + importPkg.getPath() + "\"";
                    String importPkgErrStr = (importPkg.getAsName() == null) ? pkgPathStr : pkgPathStr + " as '" +
                            importPkg.getAsName() + "'";

                    errorMsgs.add(BLangExceptionHelper
                            .constructSemanticError(location, SemanticErrors.UNUSED_IMPORT_PACKAGE, importPkgErrStr));
                });

        if (errorMsgs.size() > 0) {
            throw new SemanticException(errorMsgs.get(0));
        }

        return bFileBuilder.build();
    }

    public void addBFileWhiteSpaceRegion(int regionId, String whitespace) {
        if (bFileBuilder.getWhiteSpaceDescriptor() == null) {
            bFileBuilder.setWhiteSpaceDescriptor(new WhiteSpaceDescriptor());
        }
        bFileBuilder.getWhiteSpaceDescriptor()
                        .addWhitespaceRegion(regionId, whitespace);
    }


    // Packages and import packages

    public void addPackageDcl(NodeLocation location, String pkgPath) {
        currentPackagePath = pkgPath;
        bFileBuilder.setPackagePath(currentPackagePath);
        bFileBuilder.setPackageLocation(location);
    }

    public void addImportPackage(NodeLocation location, WhiteSpaceDescriptor wsDescriptor,
                                String pkgPath, String asPkgName) {
        ImportPackage importPkg;
        if (asPkgName != null) {
            importPkg = new ImportPackage(location, wsDescriptor, pkgPath, asPkgName);
        } else {
            importPkg = new ImportPackage(location, wsDescriptor, pkgPath);
        }

        if (importPkgMap.get(importPkg.getName()) != null) {
            String errMsg = BLangExceptionHelper
                    .constructSemanticError(location, SemanticErrors.REDECLARED_IMPORT_PACKAGE, importPkg.getName());
            errorMsgs.add(errMsg);
        }

        bFileBuilder.addImportPackage(importPkg);
        importPkgMap.put(importPkg.getName(), importPkg);
    }


    // Add constant definition
<<<<<<< HEAD

    public void addConstantDef(NodeLocation location, SimpleTypeName typeName, String constName) {
        validateIdentifier(constName, location);
=======
    public void addConstantDef(NodeLocation location, WhiteSpaceDescriptor whiteSpaceDescriptor,
                               SimpleTypeName typeName, String constName) {
>>>>>>> bf3de58f
        Identifier identifier = new Identifier(constName);
        SymbolName symbolName = new SymbolName(identifier.getName());
        ConstDef constantDef = new ConstDef(location, whiteSpaceDescriptor, identifier, typeName, currentPackagePath,
                symbolName, currentScope, exprStack.pop());

        getAnnotationAttachments().forEach(attachment -> constantDef.addAnnotation(attachment));
        
        // Add constant definition to current file;
        bFileBuilder.addConst(constantDef);
    }


    // Add global variable definition
<<<<<<< HEAD

    public void addGlobalVarDef(NodeLocation location, SimpleTypeName typeName,
                                String varName, boolean exprAvailable) {
        validateIdentifier(varName, location);
=======
    public void addGlobalVarDef(NodeLocation location, WhiteSpaceDescriptor whiteSpaceDescriptor,
                                SimpleTypeName typeName, String varName, boolean exprAvailable) {
>>>>>>> bf3de58f
        Identifier identifier = new Identifier(varName);
        SymbolName symbolName = new SymbolName(identifier.getName());
        GlobalVariableDef globalVariableDef = new GlobalVariableDef(location, whiteSpaceDescriptor, identifier,
                typeName, currentPackagePath, symbolName, currentScope);

        getAnnotationAttachments().forEach(attachment -> globalVariableDef.addAnnotation(attachment));

        // Create Variable definition statement for the global variable
        VariableRefExpr variableRefExpr = new VariableRefExpr(location, whiteSpaceDescriptor, identifier.getName());
        variableRefExpr.setVariableDef(globalVariableDef);

        Expression rhsExpr = exprAvailable ? exprStack.pop() : null;
        VariableDefStmt variableDefStmt = new VariableDefStmt(location, globalVariableDef, variableRefExpr, rhsExpr);
        globalVariableDef.setVariableDefStmt(variableDefStmt);

        // Add constant definition to current file;
        bFileBuilder.addGlobalVar(globalVariableDef);
    }


    // Add Struct definition

    /**
     * Start a struct builder.
     *
     * @param location Location of the struct definition in the source bal file
     */
    public void startStructDef(NodeLocation location) {
        currentStructBuilder = new StructDef.StructBuilder(location, currentScope);
        currentScope = currentStructBuilder.getCurrentScope();
    }

    /**
     * Add a field definition. Field definition can be a child of {@code StructDef} or {@code AnnotationDef}.
     *
     * @param location  Location of the field in the source file
     * @param fieldName Name of the field in the {@link StructDef}
     */
<<<<<<< HEAD
    public void addFieldDefinition(NodeLocation location, SimpleTypeName typeName, String fieldName,
                                   boolean defaultValueAvailable) {
        validateIdentifier(fieldName, location);
=======
    public void addFieldDefinition(NodeLocation location, WhiteSpaceDescriptor whiteSpaceDescriptor,
                                   SimpleTypeName typeName, String fieldName, boolean defaultValueAvailable) {
>>>>>>> bf3de58f
        Identifier identifier = new Identifier(fieldName);
        SymbolName symbolName = new SymbolName(identifier.getName());

        // Check whether this constant is already defined.
        StructuredUnit structScope = (StructuredUnit) currentScope;
        BLangSymbol fieldSymbol = structScope.resolveMembers(symbolName);
        if (fieldSymbol != null) {
            String errMsg = BLangExceptionHelper
                    .constructSemanticError(location, SemanticErrors.REDECLARED_SYMBOL, identifier.getName());
            errorMsgs.add(errMsg);
        }

        Expression defaultValExpr = null;
        if (defaultValueAvailable) {
            defaultValExpr = exprStack.pop();
        }
        
        if (currentScope instanceof StructDef) {
            VariableDef fieldDef = new VariableDef(location, null, identifier, typeName, symbolName, currentScope);
            VariableRefExpr fieldRefExpr = new VariableRefExpr(location, whiteSpaceDescriptor, identifier.getName());
            fieldRefExpr.setVariableDef(fieldDef);
            VariableDefStmt fieldDefStmt = new VariableDefStmt(location, fieldDef, fieldRefExpr, defaultValExpr);
            currentStructBuilder.addField(fieldDefStmt);
        } else if (currentScope instanceof AnnotationDef) {
            AnnotationAttributeDef annotationField = new AnnotationAttributeDef(location, identifier, typeName,
                (BasicLiteral) defaultValExpr, symbolName, currentScope, currentPackagePath);
            annotationField.setWhiteSpaceDescriptor(whiteSpaceDescriptor);
            currentScope.define(symbolName, annotationField);
            annotationDefBuilder.addAttributeDef(annotationField);
        }
    }

    /**
     * Creates a {@link StructDef}.
     *
     * @param name Name of the {@link StructDef}
     */
    public void addStructDef(WhiteSpaceDescriptor whiteSpaceDescriptor, String name) {
        currentStructBuilder.setWhiteSpaceDescriptor(whiteSpaceDescriptor);
        currentStructBuilder.setIdentifier(new Identifier(name));
        currentStructBuilder.setPackagePath(currentPackagePath);
        getAnnotationAttachments().forEach(attachment -> currentStructBuilder.addAnnotation(attachment));

        StructDef structDef = currentStructBuilder.build();

        // Close Struct scope
        currentScope = structDef.getEnclosingScope();
        currentStructBuilder = null;

        bFileBuilder.addStruct(structDef);
    }


    // Annotations

    public void startAnnotationAttachment(NodeLocation location) {
        AnnotationAttachment.AnnotationBuilder annotationBuilder = new AnnotationAttachment.AnnotationBuilder();
        annotationBuilder.setNodeLocation(location);
        annonAttachmentBuilderStack.push(annotationBuilder);
    }

    public void createAnnotationKeyValue(WhiteSpaceDescriptor whiteSpaceDescriptor, String key) {
        AnnotationAttachment.AnnotationBuilder annotationBuilder = annonAttachmentBuilderStack.peek();
        if (whiteSpaceDescriptor != null) {
            WhiteSpaceDescriptor existingDescriptor = annotationAttributeValues.peek().getWhiteSpaceDescriptor();
            if (existingDescriptor != null) {
                annotationAttributeValues.peek().getWhiteSpaceDescriptor()
                        .getWhiteSpaceRegions().putAll(whiteSpaceDescriptor.getWhiteSpaceRegions());
            }
        }
        annotationBuilder.addAttributeNameValuePair(key, annotationAttributeValues.pop());
    }

    public void addAnnotationAttachment(NodeLocation location, WhiteSpaceDescriptor whiteSpaceDescriptor,
                                        NameReference nameReference, int attributesCount) {
        AnnotationAttachment.AnnotationBuilder annonAttachmentBuilder = annonAttachmentBuilderStack.pop();
        annonAttachmentBuilder.setName(nameReference.getName());
        annonAttachmentBuilder.setPkgName(nameReference.getPackageName());
        annonAttachmentBuilder.setPkgPath(nameReference.getPackagePath());
        annonAttachmentBuilder.setNodeLocation(location);
        annonAttachmentBuilder.setWhiteSpaceDescriptor(whiteSpaceDescriptor);
        annonAttachmentStack.add(annonAttachmentBuilder.build());
    }

    /**
     * Start an annotation definition.
     * 
     * @param location Location of the annotation definition in the source file
     */
    public void startAnnotationDef(NodeLocation location, WhiteSpaceDescriptor whiteSpaceDescriptor) {
        annotationDefBuilder = new AnnotationDef.AnnotationDefBuilder(location, currentScope);
        annotationDefBuilder.setWhiteSpaceDescriptor(whiteSpaceDescriptor);
        currentScope = annotationDefBuilder.getCurrentScope();
    }
    
    /**
     * Creates a {@code AnnotationDef}.
     * 
     * @param location Location of this {@code AnnotationDef} in the source file
     * @param name Name of the {@code AnnotationDef}
     */
<<<<<<< HEAD
    public void addAnnotationtDef(NodeLocation location, String name) {
        validateIdentifier(name, location);
=======
    public void addAnnotationtDef(NodeLocation location, WhiteSpaceDescriptor whiteSpaceDescriptor, String name) {

        if (whiteSpaceDescriptor != null) {
            annotationDefBuilder.getWhiteSpaceDescriptor().getWhiteSpaceRegions()
                    .putAll(whiteSpaceDescriptor.getWhiteSpaceRegions());
        }
>>>>>>> bf3de58f
        annotationDefBuilder.setIdentifier(new Identifier(name));
        annotationDefBuilder.setPackagePath(currentPackagePath);
        
        getAnnotationAttachments().forEach(attachment -> annotationDefBuilder.addAnnotation(attachment));
        
        AnnotationDef annotationDef = annotationDefBuilder.build();
        bFileBuilder.addAnnotationDef(annotationDef);
        
        // Close annotation scope
        currentScope = annotationDef.getEnclosingScope();
        currentStructBuilder = null;
    }
    
    /**
     * Add a target to the annotation.
     * 
     * @param location Location of the target in the source file
     * @param attachmentPoint Point to which this annotation can be attached
     */
    public void addAnnotationtAttachmentPoint(NodeLocation location, WhiteSpaceDescriptor whiteSpaceDescriptor,
                                              String attachmentPoint) {
        if (whiteSpaceDescriptor != null) {
            annotationDefBuilder.getWhiteSpaceDescriptor()
                    .getChildDescriptor(ATTACHMENT_POINTS)
                    .addChildDescriptor(attachmentPoint, whiteSpaceDescriptor);
        }
        annotationDefBuilder.addAttachmentPoint(attachmentPoint);
    }

    /**
     * Create a literal type attribute value.
     * 
     * @param location Location of the value in the source file
     */
    public void createLiteralTypeAttributeValue(NodeLocation location, WhiteSpaceDescriptor whiteSpaceDescriptor) {
        Expression expr = exprStack.pop();
        if (!(expr instanceof BasicLiteral)) {
            String errMsg = BLangExceptionHelper.constructSemanticError(expr.getNodeLocation(),
                    SemanticErrors.UNSUPPORTED_ANNOTATION_ATTRIBUTE_VALUE);
            errorMsgs.add(errMsg);
        }
        BasicLiteral basicLiteral = (BasicLiteral) expr;
        BValue value = basicLiteral.getBValue();
        annotationAttributeValues.push(new AnnotationAttributeValue(value, basicLiteral.getTypeName(), location,
                whiteSpaceDescriptor));
    }
    
    /**
     * Create an annotation type attribute value.
     * 
     * @param location Location of the value in the source file
     */
    public void createAnnotationTypeAttributeValue(NodeLocation location, WhiteSpaceDescriptor whiteSpaceDescriptor) {
        AnnotationAttachment value = annonAttachmentStack.pop();
        SimpleTypeName valueType = new SimpleTypeName(value.getName(), value.getPkgName(), value.getPkgPath());
        annotationAttributeValues.push(new AnnotationAttributeValue(value, valueType, location, whiteSpaceDescriptor));
    }
    
    /**
     * Create an array type attribute value.
     * 
     * @param location Location of the value in the source file
     */
    public void createArrayTypeAttributeValue(NodeLocation location, WhiteSpaceDescriptor whiteSpaceDescriptor) {
        SimpleTypeName valueType = new SimpleTypeName(null, true, 1);
        AnnotationAttributeValue arrayValue = new AnnotationAttributeValue(
            annotationAttributeValues.toArray(new AnnotationAttributeValue[annotationAttributeValues.size()]),
            valueType, location, whiteSpaceDescriptor);
        arrayValue.setNodeLocation(location);
        annotationAttributeValues.clear();
        annotationAttributeValues.push(arrayValue);
    }

    // Function parameters and types

    /**
     * <p>Create a function parameter and a corresponding variable reference expression.</p>
     * Set the even function to get the value from the function arguments with the correct index.
     * Store the reference in the symbol table.
     *
     * @param paramName name of the function parameter
     * @param location  Location of the parameter in the source file
     */
<<<<<<< HEAD
    public void addParam(NodeLocation location, SimpleTypeName typeName, String paramName,
                         int annotationCount, boolean isReturnParam) {
        validateIdentifier(paramName, location);
=======
    public void addParam(NodeLocation location, WhiteSpaceDescriptor whiteSpaceDescriptor, SimpleTypeName typeName,
                         String paramName, int annotationCount, boolean isReturnParam) {
>>>>>>> bf3de58f
        Identifier identifier = new Identifier(paramName);
        SymbolName symbolName = new SymbolName(identifier.getName(), currentPackagePath);

        // Check whether this parameter is already defined.
        BLangSymbol paramSymbol = currentScope.resolve(symbolName);
        if (paramSymbol != null && paramSymbol.getSymbolScope().getScopeName() == SymbolScope.ScopeName.LOCAL) {
            String errMsg = BLangExceptionHelper.constructSemanticError(location,
                    SemanticErrors.REDECLARED_SYMBOL, identifier.getName());
            errorMsgs.add(errMsg);
        }

        ParameterDef paramDef = new ParameterDef(location, whiteSpaceDescriptor, identifier, typeName, symbolName,
                                        currentScope);
        getAnnotationAttachments(annotationCount).forEach(attachment -> paramDef.addAnnotation(attachment));

        if (currentCUBuilder != null) {
            // Add the parameter to callableUnitBuilder.
            if (isReturnParam) {
                currentCUBuilder.addReturnParameter(paramDef);
            } else {
                currentCUBuilder.addParameter(paramDef);
            }

        } else {
            currentCUGroupBuilder.addParameter(paramDef);
        }

        currentScope.define(symbolName, paramDef);
    }

    public void addReturnTypes(NodeLocation location, SimpleTypeName[] returnTypeNames) {
        for (SimpleTypeName typeName : returnTypeNames) {
            ParameterDef paramDef = new ParameterDef(location, null, null, typeName, null, currentScope);
            currentCUBuilder.addReturnParameter(paramDef);
        }
    }


    // Expressions

    public void startVarRefList() {
        exprListStack.push(new ArrayList<>());
    }

    public void endVarRefList(int exprCount) {
        List<Expression> exprList = exprListStack.peek();
        addExprToList(exprList, exprCount);
    }

    /**
     * <p>Create variable reference expression.</p>
     * There are three types of variables references as per the grammar file.
     * <ol>
     * <li> Simple variable references. a, b, index etc</li>
     * <li> Map or arrays access a[1], m["key"]</li>
     * <li> Struct field access  Person.name</li>
     * </ol>
     *
     * @param location Location of the variable reference expression in the source file
     * @param nameReference  nameReference of the variable
     */
    public void createVarRefExpr(NodeLocation location, WhiteSpaceDescriptor whiteSpaceDescriptor,
                                 NameReference nameReference) {
        VariableRefExpr variableRefExpr = new VariableRefExpr(location, whiteSpaceDescriptor, nameReference.name,
                nameReference.pkgName, nameReference.pkgPath);
        variableRefExpr.setWhiteSpaceDescriptor(nameReference.getWhiteSpaceDescriptor());
        exprStack.push(variableRefExpr);
    }

    /**
     * <p>Create map array variable reference expression.</p>
     *
     * @param location location of the variable reference expression in the source file.
     * @param nameReference nameReference of the variable.
     * @param dimensions dimensions of map array.
     */
    public void createMapArrayVarRefExpr(NodeLocation location, WhiteSpaceDescriptor whiteSpaceDescriptor,
                                         NameReference nameReference, int dimensions) {
        FieldAccessExpr fieldExpr = null;
        for (int i = 0; i <= dimensions; i++) {
            Expression parent;
            if (i == dimensions) {
                parent = new VariableRefExpr(location, whiteSpaceDescriptor, nameReference.name, nameReference.pkgName,
                        nameReference.pkgPath);
            } else {
                parent = exprStack.pop();
            }
            FieldAccessExpr parentExpr = new FieldAccessExpr(location, whiteSpaceDescriptor, parent, fieldExpr);
            fieldExpr = parentExpr;
        }
        exprStack.push(fieldExpr);
    }

    public void createBinaryExpr(NodeLocation location, WhiteSpaceDescriptor whiteSpaceDescriptor, String opStr) {
        Expression rExpr = exprStack.pop();
        checkArgExprValidity(location, rExpr);

        Expression lExpr = exprStack.pop();
        checkArgExprValidity(location, lExpr);

        BinaryExpression expr;
        switch (opStr) {
            case "+":
                expr = new AddExpression(location, whiteSpaceDescriptor, lExpr, rExpr);
                break;

            case "-":
                expr = new SubtractExpression(location, whiteSpaceDescriptor, lExpr, rExpr);
                break;

            case "*":
                expr = new MultExpression(location, whiteSpaceDescriptor, lExpr, rExpr);
                break;

            case "/":
                expr = new DivideExpr(location, whiteSpaceDescriptor, lExpr, rExpr);
                break;

            case "%":
                expr = new ModExpression(location, whiteSpaceDescriptor, lExpr, rExpr);
                break;

            case "&&":
                expr = new AndExpression(location, whiteSpaceDescriptor, lExpr, rExpr);
                break;

            case "||":
                expr = new OrExpression(location, whiteSpaceDescriptor, lExpr, rExpr);
                break;

            case "==":
                expr = new EqualExpression(location, whiteSpaceDescriptor, lExpr, rExpr);
                break;

            case "!=":
                expr = new NotEqualExpression(location, whiteSpaceDescriptor, lExpr, rExpr);
                break;

            case ">=":
                expr = new GreaterEqualExpression(location, whiteSpaceDescriptor, lExpr, rExpr);
                break;

            case ">":
                expr = new GreaterThanExpression(location, whiteSpaceDescriptor, lExpr, rExpr);
                break;

            case "<":
                expr = new LessThanExpression(location, whiteSpaceDescriptor, lExpr, rExpr);
                break;

            case "<=":
                expr = new LessEqualExpression(location, whiteSpaceDescriptor, lExpr, rExpr);
                break;

            // TODO Add support for bracedExpression, binaryPowExpression, binaryModExpression

            default:
                String errMsg = BLangExceptionHelper.constructSemanticError(location,
                        SemanticErrors.UNSUPPORTED_OPERATOR, opStr);
                errorMsgs.add(errMsg);
                // Creating a dummy expression
                expr = new BinaryExpression(location, whiteSpaceDescriptor, lExpr, null, rExpr);
        }

        exprStack.push(expr);
    }

    public void createUnaryExpr(NodeLocation location, WhiteSpaceDescriptor whiteSpaceDescriptor, String op) {
        Expression rExpr = exprStack.pop();
        checkArgExprValidity(location, rExpr);

        UnaryExpression expr;
        switch (op) {
            case "+":
                expr = new UnaryExpression(location, whiteSpaceDescriptor, Operator.ADD, rExpr);
                break;

            case "-":
                expr = new UnaryExpression(location, whiteSpaceDescriptor, Operator.SUB, rExpr);
                break;

            case "!":
                expr = new UnaryExpression(location, whiteSpaceDescriptor, Operator.NOT, rExpr);
                break;

            default:
                String errMsg = BLangExceptionHelper
                        .constructSemanticError(location, SemanticErrors.UNSUPPORTED_OPERATOR, op);
                errorMsgs.add(errMsg);

                // Creating a dummy expression
                expr = new UnaryExpression(location, whiteSpaceDescriptor, null, rExpr);
        }

        exprStack.push(expr);
    }

    public void createBacktickExpr(NodeLocation location, WhiteSpaceDescriptor whiteSpaceDescriptor,
                                   String stringContent) {
        String templateStr = getValueWithinBackquote(stringContent);
        BacktickExpr backtickExpr = new BacktickExpr(location, whiteSpaceDescriptor,  templateStr);
        exprStack.push(backtickExpr);
    }

    public void startExprList() {
        exprListStack.push(new ArrayList<>());
    }

    public void endExprList(int exprCount) {
        List<Expression> exprList = exprListStack.peek();
        addExprToList(exprList, exprCount);
    }

    public void addFunctionInvocationExpr(NodeLocation location, WhiteSpaceDescriptor whiteSpaceDescriptor,
                                          NameReference nameReference, boolean argsAvailable) {
        CallableUnitInvocationExprBuilder cIExprBuilder = new CallableUnitInvocationExprBuilder();
        cIExprBuilder.setNodeLocation(location);

        if (argsAvailable) {
            List<Expression> argExprList = exprListStack.pop();
            checkArgExprValidity(location, argExprList);
            cIExprBuilder.setExpressionList(argExprList);
        }

        cIExprBuilder.setName(nameReference.name);
        cIExprBuilder.setPkgName(nameReference.pkgName);
        cIExprBuilder.setPkgPath(nameReference.pkgPath);
        FunctionInvocationExpr invocationExpr = cIExprBuilder.buildFuncInvocExpr();
        exprStack.push(invocationExpr);
    }

    public void addActionInvocationExpr(NodeLocation location, WhiteSpaceDescriptor whiteSpaceDescriptor,
                                        NameReference nameReference, String actionName, boolean argsAvailable) {
        CallableUnitInvocationExprBuilder cIExprBuilder = new CallableUnitInvocationExprBuilder();
        cIExprBuilder.setNodeLocation(location);
        cIExprBuilder.setWhiteSpaceDescriptor(whiteSpaceDescriptor);

        if (argsAvailable) {
            List<Expression> argExprList = exprListStack.pop();
            checkArgExprValidity(location, argExprList);
            cIExprBuilder.setExpressionList(argExprList);
        }

        cIExprBuilder.setName((new Identifier(actionName)).getName());
        cIExprBuilder.setPkgName(nameReference.pkgName);
        cIExprBuilder.setPkgPath(nameReference.pkgPath);
        cIExprBuilder.setConnectorName(nameReference.name);

        ActionInvocationExpr invocationExpr = cIExprBuilder.buildActionInvocExpr();
        exprStack.push(invocationExpr);
    }

    public void createTypeCastExpr(NodeLocation location, WhiteSpaceDescriptor whiteSpaceDescriptor,
                                   SimpleTypeName typeName) {
        Expression rExpr = exprStack.pop();
        checkArgExprValidity(location, rExpr);

        TypeCastExpression typeCastExpression = new TypeCastExpression(location, whiteSpaceDescriptor, typeName, rExpr);
        exprStack.push(typeCastExpression);
    }

    public void createArrayInitExpr(NodeLocation location, WhiteSpaceDescriptor whiteSpaceDescriptor,
                                    boolean argsAvailable) {
        List<Expression> argExprList;
        if (argsAvailable) {
            argExprList = exprListStack.pop();
        } else {
            argExprList = new ArrayList<>(0);
        }

        ArrayInitExpr arrayInitExpr = new ArrayInitExpr(location, whiteSpaceDescriptor,
                argExprList.toArray(new Expression[argExprList.size()]));
        exprStack.push(arrayInitExpr);
    }

    public void addMapStructKeyValue(NodeLocation location, WhiteSpaceDescriptor whiteSpaceDescriptor) {
        Expression valueExpr = exprStack.pop();
        Expression keyExpr = exprStack.pop();

        List<KeyValueExpr> keyValueList = mapStructKVListStack.peek();
        keyValueList.add(new KeyValueExpr(location, whiteSpaceDescriptor, keyExpr, valueExpr));
    }

    public void startMapStructLiteral() {
        mapStructKVListStack.push(new ArrayList<>());
    }

    public void createMapStructLiteral(NodeLocation location, WhiteSpaceDescriptor whiteSpaceDescriptor) {
        List<KeyValueExpr> keyValueExprList = mapStructKVListStack.pop();
        for (KeyValueExpr argExpr : keyValueExprList) {

            if (argExpr.getKeyExpr() instanceof BacktickExpr) {
                String errMsg = BLangExceptionHelper.constructSemanticError(location,
                        SemanticErrors.TEMPLATE_EXPRESSION_NOT_ALLOWED_HERE);
                errorMsgs.add(errMsg);

            }

            if (argExpr.getValueExpr() instanceof BacktickExpr) {
                String errMsg = BLangExceptionHelper.constructSemanticError(location,
                        SemanticErrors.TEMPLATE_EXPRESSION_NOT_ALLOWED_HERE);
                errorMsgs.add(errMsg);

            }
        }

        Expression[] argExprs;
        if (keyValueExprList.size() == 0) {
            argExprs = new Expression[0];
        } else {
            argExprs = keyValueExprList.toArray(new Expression[keyValueExprList.size()]);
        }

        RefTypeInitExpr refTypeInitExpr = new RefTypeInitExpr(location, whiteSpaceDescriptor, argExprs);
        exprStack.push(refTypeInitExpr);
    }

    public void createConnectorInitExpr(NodeLocation location, WhiteSpaceDescriptor whiteSpaceDescriptor,
                                        SimpleTypeName typeName, boolean argsAvailable) {
        List<Expression> argExprList;
        if (argsAvailable) {
            argExprList = exprListStack.pop();
            checkArgExprValidity(location, argExprList);
        } else {
            argExprList = new ArrayList<>(0);
        }

        ConnectorInitExpr connectorInitExpr = new ConnectorInitExpr(location, whiteSpaceDescriptor, typeName,
                argExprList.toArray(new Expression[argExprList.size()]));
        exprStack.push(connectorInitExpr);
    }


    // Functions, Actions and Resources

    public void startCallableUnitBody(NodeLocation location) {
        BlockStmt.BlockStmtBuilder blockStmtBuilder = new BlockStmt.BlockStmtBuilder(location, currentScope);
        blockStmtBuilderStack.push(blockStmtBuilder);
        currentScope = blockStmtBuilder.getCurrentScope();
    }

    public void endCallableUnitBody() {
        BlockStmt.BlockStmtBuilder blockStmtBuilder = blockStmtBuilderStack.pop();
        BlockStmt blockStmt = blockStmtBuilder.build();
        currentCUBuilder.setBody(blockStmt);
        currentScope = blockStmt.getEnclosingScope();
    }

    public void startFunctionDef(NodeLocation location) {
        currentCUBuilder = new BallerinaFunction.BallerinaFunctionBuilder(currentScope);
        currentCUBuilder.setNodeLocation(location);
        currentScope = currentCUBuilder.getCurrentScope();
    }

    public void startWorkerUnit() {
        if (currentCUBuilder != null) {
            parentCUBuilder = currentCUBuilder;
        }
        currentCUBuilder = new Worker.WorkerBuilder(packageScope);
        //setting workerOuterBlockScope if it is not a fork join statement
        if (forkJoinScope == null) {
            workerOuterBlockScope = currentScope;
        }
        currentScope = currentCUBuilder.getCurrentScope();
    }

    public void addFunction(WhiteSpaceDescriptor whiteSpaceDescriptor, String name, boolean isNative) {
        currentCUBuilder.setWhiteSpaceDescriptor(whiteSpaceDescriptor);
        currentCUBuilder.setIdentifier(new Identifier(name));
        currentCUBuilder.setPkgPath(currentPackagePath);
        currentCUBuilder.setNative(isNative);

        getAnnotationAttachments().forEach(attachment -> currentCUBuilder.addAnnotation(attachment));

        BallerinaFunction function = currentCUBuilder.buildFunction();
        bFileBuilder.addFunction(function);

        currentScope = function.getEnclosingScope();
        currentCUBuilder = null;
    }

    public void startTypeMapperDef(NodeLocation location) {
        currentCUBuilder = new BTypeMapper.BTypeMapperBuilder(currentScope);
        currentCUBuilder.setNodeLocation(location);
        currentScope = currentCUBuilder.getCurrentScope();
    }

    public void addTypeMapper(NodeLocation location, WhiteSpaceDescriptor whiteSpaceDescriptor, String name,
                              SimpleTypeName returnTypeName, boolean isNative) {
        currentCUBuilder.setIdentifier(new Identifier(name));
        currentCUBuilder.setPkgPath(currentPackagePath);
        currentCUBuilder.setNative(isNative);
        currentCUBuilder.setWhiteSpaceDescriptor(whiteSpaceDescriptor);
        addReturnTypes(location, new SimpleTypeName[]{returnTypeName});

        getAnnotationAttachments().forEach(attachment -> currentCUBuilder.addAnnotation(attachment));

        BTypeMapper typeMapper = currentCUBuilder.buildTypeMapper();
        bFileBuilder.addTypeMapper(typeMapper);
        currentScope = typeMapper.getEnclosingScope();
        currentCUBuilder = null;
    }

    public void startResourceDef() {
        if (currentScope instanceof BlockStmt) {
            endCallableUnitBody();
        }

        currentCUBuilder = new Resource.ResourceBuilder(currentScope);
        currentScope = currentCUBuilder.getCurrentScope();
    }

    public void addResource(NodeLocation location, WhiteSpaceDescriptor whiteSpaceDescriptor,
                            String name, int annotationCount) {
        currentCUBuilder.setNodeLocation(location);
        currentCUBuilder.setWhiteSpaceDescriptor(whiteSpaceDescriptor);
        currentCUBuilder.setIdentifier(new Identifier(name));
        currentCUBuilder.setPkgPath(currentPackagePath);

        getAnnotationAttachments(annotationCount).forEach(attachment -> currentCUBuilder.addAnnotation(attachment));

        Resource resource = currentCUBuilder.buildResource();
        currentCUGroupBuilder.addResource(resource);

        currentScope = resource.getEnclosingScope();
        currentCUBuilder = null;
    }

<<<<<<< HEAD
    public void createWorker(NodeLocation sourceLocation, String name, String paramName) {
        validateIdentifier(name, sourceLocation);
=======
    public void createWorker(NodeLocation sourceLocation, WhiteSpaceDescriptor whiteSpaceDescriptor,
                             String name, String paramName) {
>>>>>>> bf3de58f
        Identifier workerIdentifier = new Identifier(name);
        currentCUBuilder.setIdentifier(workerIdentifier);
        currentCUBuilder.setNodeLocation(sourceLocation);
        currentCUBuilder.setWhiteSpaceDescriptor(whiteSpaceDescriptor);

        // define worker parameter
        Identifier paramIdentifier = new Identifier(paramName);
        SymbolName paramSymbolName = new SymbolName(paramIdentifier.getName(), currentPackagePath);
        ParameterDef paramDef = new ParameterDef(sourceLocation, null, paramIdentifier,
            new SimpleTypeName(BTypes.typeMessage.getName()), paramSymbolName, currentScope);
        currentScope.define(paramSymbolName, paramDef);
        currentCUBuilder.addParameter(paramDef);
        
        Worker worker = currentCUBuilder.buildWorker();
        if (forkJoinStmtBuilderStack.isEmpty()) {
            parentCUBuilder.addWorker(worker);
            //setting the current scope to resource block
            currentScope = workerOuterBlockScope;
        } else {
            workerStack.peek().add(worker);
            currentScope = forkJoinScope;
        }

        currentCUBuilder = parentCUBuilder;
        parentCUBuilder = null;
        workerOuterBlockScope = null;
    }

    public void startActionDef(NodeLocation location) {
        // TODO Check whether the following if block is needed anymore.
        if (currentScope instanceof BlockStmt) {
            endCallableUnitBody();
        }

        currentCUBuilder = new BallerinaAction.BallerinaActionBuilder(currentScope);
        currentCUBuilder.setNodeLocation(location);
        currentScope = currentCUBuilder.getCurrentScope();
    }

    public void addAction(WhiteSpaceDescriptor whiteSpaceDescriptor, String name, boolean isNative,
                          int annotationCount) {
        currentCUBuilder.setWhiteSpaceDescriptor(whiteSpaceDescriptor);
        currentCUBuilder.setIdentifier(new Identifier(name));
        currentCUBuilder.setPkgPath(currentPackagePath);
        currentCUBuilder.setNative(isNative);

        getAnnotationAttachments(annotationCount).forEach(attachment -> currentCUBuilder.addAnnotation(attachment));

        BallerinaAction action = currentCUBuilder.buildAction();
        currentCUGroupBuilder.addAction(action);

        currentScope = action.getEnclosingScope();
        currentCUBuilder = null;
    }


    // Services and Connectors

    public void startServiceDef(NodeLocation location) {
        currentCUGroupBuilder = new Service.ServiceBuilder(currentScope);
        currentCUGroupBuilder.setNodeLocation(location);
        currentScope = currentCUGroupBuilder.getCurrentScope();
    }

    public void startConnectorDef(NodeLocation location) {
        currentCUGroupBuilder = new BallerinaConnectorDef.BallerinaConnectorDefBuilder(currentScope);
        currentCUGroupBuilder.setNodeLocation(location);
        currentScope = currentCUGroupBuilder.getCurrentScope();
    }

    public void createService(WhiteSpaceDescriptor whiteSpaceDescriptor, String name) {
        currentCUGroupBuilder.setWhiteSpaceDescriptor(whiteSpaceDescriptor);
        currentCUGroupBuilder.setIdentifier(new Identifier(name));
        currentCUGroupBuilder.setPkgPath(currentPackagePath);

        getAnnotationAttachments().forEach(attachment -> currentCUGroupBuilder.addAnnotation(attachment));

        Service service = currentCUGroupBuilder.buildService();
        bFileBuilder.addService(service);

        currentScope = service.getEnclosingScope();
        currentCUGroupBuilder = null;
    }

    public void createConnector(WhiteSpaceDescriptor whiteSpaceDescriptor, String name) {
        currentCUGroupBuilder.setWhiteSpaceDescriptor(whiteSpaceDescriptor);
        currentCUGroupBuilder.setIdentifier(new Identifier(name));
        currentCUGroupBuilder.setPkgPath(currentPackagePath);

        getAnnotationAttachments().forEach(attachment -> currentCUGroupBuilder.addAnnotation(attachment));

        BallerinaConnectorDef connector = currentCUGroupBuilder.buildConnector();
        bFileBuilder.addConnector(connector);

        currentScope = connector.getEnclosingScope();
        currentCUGroupBuilder = null;
    }


    // Statements
<<<<<<< HEAD

    public void addVariableDefinitionStmt(NodeLocation location, SimpleTypeName typeName,
                                          String varName, boolean exprAvailable) {
        validateIdentifier(varName, location);
=======
    public void addVariableDefinitionStmt(NodeLocation location, WhiteSpaceDescriptor whiteSpaceDescriptor,
                                            SimpleTypeName typeName, String varName, boolean exprAvailable) {
>>>>>>> bf3de58f
        Identifier identifier = new Identifier(varName);
        VariableRefExpr variableRefExpr = new VariableRefExpr(location,  whiteSpaceDescriptor, identifier.getName());
        SymbolName symbolName = new SymbolName(identifier.getName());

        VariableDef variableDef = new VariableDef(location, whiteSpaceDescriptor, identifier, typeName, symbolName,
                currentScope);
        variableRefExpr.setVariableDef(variableDef);

        Expression rhsExpr = exprAvailable ? exprStack.pop() : null;
        VariableDefStmt variableDefStmt = new VariableDefStmt(location, variableDef, variableRefExpr, rhsExpr);

        if (blockStmtBuilderStack.size() == 0 && currentCUGroupBuilder != null) {
            if (rhsExpr != null) {
                if (rhsExpr instanceof ActionInvocationExpr) {
                    String errMsg = BLangExceptionHelper.constructSemanticError(location,
                            SemanticErrors.ACTION_INVOCATION_NOT_ALLOWED_HERE);
                    errorMsgs.add(errMsg);
                }
            }
            currentCUGroupBuilder.addVariableDef(variableDefStmt);
        } else {
            addToBlockStmt(variableDefStmt);
        }
    }

    public void addCommentStmt(NodeLocation location, WhiteSpaceDescriptor whiteSpaceDescriptor, String comment) {
        CommentStmt commentStmt = new CommentStmt(location, whiteSpaceDescriptor, comment);
        addToBlockStmt(commentStmt);
    }

    public void createAssignmentStmt(NodeLocation location, WhiteSpaceDescriptor whiteSpaceDescriptor) {
        Expression rExpr = exprStack.pop();
        List<Expression> lExprList = exprListStack.pop();

        AssignStmt assignStmt = new AssignStmt(location, lExprList.toArray(new Expression[lExprList.size()]), rExpr);
        assignStmt.setWhiteSpaceDescriptor(whiteSpaceDescriptor);
        addToBlockStmt(assignStmt);
    }

    public void createReturnStmt(NodeLocation location, WhiteSpaceDescriptor whiteSpaceDescriptor) {
        Expression[] exprs;
        // Get the expression list from the expression list stack
        if (!exprListStack.isEmpty()) {
            // Return statement with empty expression list.
            // Just a return statement
            List<Expression> exprList = exprListStack.pop();
            checkArgExprValidity(location, exprList);
            exprs = exprList.toArray(new Expression[exprList.size()]);
        } else {
            exprs = new Expression[0];
        }

        ReturnStmt returnStmt = new ReturnStmt(location, whiteSpaceDescriptor, exprs);
        addToBlockStmt(returnStmt);
    }

    public void createReplyStmt(NodeLocation location, WhiteSpaceDescriptor whiteSpaceDescriptor) {
        Expression argExpr = exprStack.pop();
        if (!(argExpr instanceof VariableRefExpr)) {
            String errMsg = BLangExceptionHelper.constructSemanticError(location,
                    SemanticErrors.REF_TYPE_MESSAGE_ALLOWED);
            errorMsgs.add(errMsg);
        }
        ReplyStmt replyStmt = new ReplyStmt(location, whiteSpaceDescriptor, argExpr);
        addToBlockStmt(replyStmt);
    }

    public void startWhileStmt(NodeLocation location) {
        BlockStmt.BlockStmtBuilder blockStmtBuilder = new BlockStmt.BlockStmtBuilder(location, currentScope);
        blockStmtBuilderStack.push(blockStmtBuilder);
        currentScope = blockStmtBuilder.getCurrentScope();
    }

    public void createWhileStmt(NodeLocation location, WhiteSpaceDescriptor whiteSpaceDescriptor) {
        // Create a while statement builder
        WhileStmt.WhileStmtBuilder whileStmtBuilder = new WhileStmt.WhileStmtBuilder();
        whileStmtBuilder.setNodeLocation(location);
        whileStmtBuilder.setWhiteSpaceDescriptor(whiteSpaceDescriptor);

        // Get the expression at the top of the expression stack and set it as the while condition
        Expression condition = exprStack.pop();
        checkArgExprValidity(location, condition);
        whileStmtBuilder.setCondition(condition);

        // Get the statement block at the top of the block statement stack and set as the while body.
        BlockStmt.BlockStmtBuilder blockStmtBuilder = blockStmtBuilderStack.pop();
        BlockStmt blockStmt = blockStmtBuilder.build();
        whileStmtBuilder.setWhileBody(blockStmt);

        // Close the current scope and open the enclosing scope
        currentScope = blockStmt.getEnclosingScope();

        // Add the while statement to the statement block which is at the top of the stack.
        WhileStmt whileStmt = whileStmtBuilder.build();
        blockStmtBuilderStack.peek().addStmt(whileStmt);
    }

    public void createBreakStmt(NodeLocation location, WhiteSpaceDescriptor whiteSpaceDescriptor) {
        BreakStmt.BreakStmtBuilder breakStmtBuilder = new BreakStmt.BreakStmtBuilder();
        breakStmtBuilder.setNodeLocation(location);
        breakStmtBuilder.setWhiteSpaceDescriptor(whiteSpaceDescriptor);
        BreakStmt breakStmt = breakStmtBuilder.build();
        addToBlockStmt(breakStmt);
    }

    public void startIfElseStmt(NodeLocation location) {
        IfElseStmt.IfElseStmtBuilder ifElseStmtBuilder = new IfElseStmt.IfElseStmtBuilder();
        ifElseStmtBuilder.setNodeLocation(location);
        ifElseStmtBuilderStack.push(ifElseStmtBuilder);
    }

    public void startIfClause(NodeLocation location) {
        BlockStmt.BlockStmtBuilder blockStmtBuilder = new BlockStmt.BlockStmtBuilder(location, currentScope);
        blockStmtBuilderStack.push(blockStmtBuilder);

        currentScope = blockStmtBuilder.getCurrentScope();
    }

    public void startElseIfClause(NodeLocation location) {
        BlockStmt.BlockStmtBuilder blockStmtBuilder = new BlockStmt.BlockStmtBuilder(location, currentScope);
        blockStmtBuilderStack.push(blockStmtBuilder);

        currentScope = blockStmtBuilder.getCurrentScope();
    }

    public void addIfClause(WhiteSpaceDescriptor whiteSpaceDescriptor) {
        IfElseStmt.IfElseStmtBuilder ifElseStmtBuilder = ifElseStmtBuilderStack.peek();
        if (whiteSpaceDescriptor != null) {
            WhiteSpaceDescriptor ws = ifElseStmtBuilder.getWhiteSpaceDescriptor();
            if (ws == null) {
                ws = new WhiteSpaceDescriptor();
                ifElseStmtBuilder.setWhiteSpaceDescriptor(ws);
            }
            ws.addChildDescriptor(IF_CLAUSE, whiteSpaceDescriptor);
        }
        Expression condition = exprStack.pop();
        checkArgExprValidity(ifElseStmtBuilder.getLocation(), condition);
        ifElseStmtBuilder.setIfCondition(condition);

        BlockStmt.BlockStmtBuilder blockStmtBuilder = blockStmtBuilderStack.pop();
        BlockStmt blockStmt = blockStmtBuilder.build();
        ifElseStmtBuilder.setThenBody(blockStmt);

        currentScope = blockStmt.getEnclosingScope();
    }

    public void addElseIfClause(WhiteSpaceDescriptor whiteSpaceDescriptor) {
        IfElseStmt.IfElseStmtBuilder ifElseStmtBuilder = ifElseStmtBuilderStack.peek();

        BlockStmt.BlockStmtBuilder blockStmtBuilder = blockStmtBuilderStack.pop();
        BlockStmt elseIfStmtBlock = blockStmtBuilder.build();

        Expression condition = exprStack.pop();
        checkArgExprValidity(ifElseStmtBuilder.getLocation(), condition);
        ifElseStmtBuilder.addElseIfBlock(elseIfStmtBlock.getNodeLocation(), whiteSpaceDescriptor,
                                condition, elseIfStmtBlock);

        currentScope = elseIfStmtBlock.getEnclosingScope();
    }

    public void startElseClause(NodeLocation location) {
        BlockStmt.BlockStmtBuilder blockStmtBuilder = new BlockStmt.BlockStmtBuilder(location, currentScope);
        blockStmtBuilderStack.push(blockStmtBuilder);

        currentScope = blockStmtBuilder.getCurrentScope();
    }

    public void addElseClause(WhiteSpaceDescriptor whiteSpaceDescriptor) {
        IfElseStmt.IfElseStmtBuilder ifElseStmtBuilder = ifElseStmtBuilderStack.peek();
        if (whiteSpaceDescriptor != null) {
            WhiteSpaceDescriptor ws = ifElseStmtBuilder.getWhiteSpaceDescriptor();
            if (ws == null) {
                ws = new WhiteSpaceDescriptor();
                ifElseStmtBuilder.setWhiteSpaceDescriptor(ws);
            }
            ws.addChildDescriptor(ELSE_CLAUSE, whiteSpaceDescriptor);
        }
        BlockStmt.BlockStmtBuilder blockStmtBuilder = blockStmtBuilderStack.pop();
        BlockStmt elseStmt = blockStmtBuilder.build();
        ifElseStmtBuilder.setElseBody(elseStmt);

        currentScope = elseStmt.getEnclosingScope();
    }

    public void addIfElseStmt() {
        IfElseStmt.IfElseStmtBuilder ifElseStmtBuilder = ifElseStmtBuilderStack.pop();
        IfElseStmt ifElseStmt = ifElseStmtBuilder.build();
        addToBlockStmt(ifElseStmt);
    }


    public void startTryCatchStmt(NodeLocation location) {
        TryCatchStmt.TryCatchStmtBuilder tryCatchStmtBuilder = new TryCatchStmt.TryCatchStmtBuilder();
        tryCatchStmtBuilder.setLocation(location);
        tryCatchStmtBuilderStack.push(tryCatchStmtBuilder);

        BlockStmt.BlockStmtBuilder blockStmtBuilder = new BlockStmt.BlockStmtBuilder(location, currentScope);
        blockStmtBuilderStack.push(blockStmtBuilder);

        currentScope = blockStmtBuilder.getCurrentScope();
    }

    public void addTryCatchBlockStmt() {
        TryCatchStmt.TryCatchStmtBuilder tryCatchStmtBuilder = tryCatchStmtBuilderStack.peek();

        // Creating Try clause.
        BlockStmt.BlockStmtBuilder blockStmtBuilder = blockStmtBuilderStack.pop();
        BlockStmt tryBlock = blockStmtBuilder.build();
        tryCatchStmtBuilder.setTryBlock(tryBlock);
        currentScope = tryBlock.getEnclosingScope();
    }

    public void startCatchClause(NodeLocation location) {
        TryCatchStmt.TryCatchStmtBuilder tryCatchStmtBuilder = tryCatchStmtBuilderStack.peek();

        // Staring parsing catch clause.
        TryCatchStmt.CatchBlock catchBlock = new TryCatchStmt.CatchBlock(currentScope);
        tryCatchStmtBuilder.addCatchBlock(catchBlock);
        currentScope = catchBlock;

        BlockStmt.BlockStmtBuilder catchBlockBuilder = new BlockStmt.BlockStmtBuilder(location, currentScope);
        blockStmtBuilderStack.push(catchBlockBuilder);

        currentScope = catchBlockBuilder.getCurrentScope();
    }

<<<<<<< HEAD
    public void addCatchClause(NodeLocation nodeLocation, SimpleTypeName errorType, String argName) {
        validateIdentifier(argName, nodeLocation);
        Identifier identifier = new Identifier(argName);
        TryCatchStmt.TryCatchStmtBuilder tryCatchStmtBuilder = tryCatchStmtBuilderStack.peek();

=======
    public void addCatchClause(NodeLocation location, WhiteSpaceDescriptor whiteSpaceDescriptor,
                SimpleTypeName exceptionType, String argName) {
        Identifier identifier = new Identifier(argName);
        TryCatchStmt.TryCatchStmtBuilder tryCatchStmtBuilder = tryCatchStmtBuilderStack.peek();

        if (whiteSpaceDescriptor != null) {
            WhiteSpaceDescriptor ws = tryCatchStmtBuilder.getWhiteSpaceDescriptor();
            if (ws == null) {
                ws = new WhiteSpaceDescriptor();
                tryCatchStmtBuilder.setWhiteSpaceDescriptor(ws);
            }
            ws.addChildDescriptor(CATCH_CLAUSE, whiteSpaceDescriptor);
        }

        if (!TypeConstants.EXCEPTION_TNAME.equals(exceptionType.getName())) {
            String errMsg = BLangExceptionHelper.constructSemanticError(location,
                    SemanticErrors.ONLY_EXCEPTION_TYPE_HERE);
            errorMsgs.add(errMsg);
        }

>>>>>>> bf3de58f
        BlockStmt.BlockStmtBuilder catchBlockBuilder = blockStmtBuilderStack.pop();
        BlockStmt catchBlock = catchBlockBuilder.build();
        currentScope = catchBlock.getEnclosingScope();

        SymbolName symbolName = new SymbolName(identifier.getName(), currentPackagePath);
<<<<<<< HEAD
        ParameterDef paramDef = new ParameterDef(catchBlock.getNodeLocation(), identifier, errorType, symbolName,
                currentScope);
=======
        ParameterDef paramDef = new ParameterDef(catchBlock.getNodeLocation(), null, identifier, exceptionType,
                symbolName, currentScope);
>>>>>>> bf3de58f
        currentScope.resolve(symbolName);
        currentScope.define(symbolName, paramDef);
        tryCatchStmtBuilder.getLastCatchBlock().setParameterDef(paramDef);
        tryCatchStmtBuilder.setLastCatchBlockStmt(catchBlock);
    }

    public void startFinallyBlock(NodeLocation location) {
        TryCatchStmt.TryCatchStmtBuilder tryCatchStmtBuilder = tryCatchStmtBuilderStack.peek();

        // Start Parsing finally clause.
        TryCatchStmt.FinallyBlock finallyBlock = new TryCatchStmt.FinallyBlock(currentScope);
        tryCatchStmtBuilder.setFinallyBlock(finallyBlock);
        currentScope = finallyBlock;

        BlockStmt.BlockStmtBuilder finallyBlockStmtBuilder = new BlockStmt.BlockStmtBuilder(location, currentScope);
        blockStmtBuilderStack.push(finallyBlockStmtBuilder);

        currentScope = finallyBlockStmtBuilder.getCurrentScope();
    }

    public void addFinallyBlock() {
        TryCatchStmt.TryCatchStmtBuilder tryCatchStmtBuilder = tryCatchStmtBuilderStack.peek();

        BlockStmt.BlockStmtBuilder catchBlockBuilder = blockStmtBuilderStack.pop();
        BlockStmt finallyBlock = catchBlockBuilder.build();
        currentScope = finallyBlock.getEnclosingScope();
        tryCatchStmtBuilder.setFinallyBlockStmt(finallyBlock);
    }

    public void addTryCatchStmt(WhiteSpaceDescriptor whiteSpaceDescriptor) {
        TryCatchStmt.TryCatchStmtBuilder tryCatchStmtBuilder = tryCatchStmtBuilderStack.pop();
        if (whiteSpaceDescriptor != null) {
            WhiteSpaceDescriptor ws = tryCatchStmtBuilder.getWhiteSpaceDescriptor();
            if (ws == null) {
                ws = new WhiteSpaceDescriptor();
                tryCatchStmtBuilder.setWhiteSpaceDescriptor(ws);
            }
            ws.addChildDescriptor(TRY_CLAUSE, whiteSpaceDescriptor);
        }
        TryCatchStmt tryCatchStmt = tryCatchStmtBuilder.build();
        addToBlockStmt(tryCatchStmt);
    }

    public void createThrowStmt(NodeLocation location, WhiteSpaceDescriptor whiteSpaceDescriptor) {
        Expression expression = exprStack.pop();
        if (expression instanceof VariableRefExpr || expression instanceof FunctionInvocationExpr) {
            ThrowStmt throwStmt = new ThrowStmt(location, whiteSpaceDescriptor, expression);
            addToBlockStmt(throwStmt);
            return;
        }
        String errMsg = BLangExceptionHelper.constructSemanticError(location, SemanticErrors
                .ONLY_ERROR_TYPE_ALLOWED_HERE);
        errorMsgs.add(errMsg);
    }

    public void startForkJoinStmt(NodeLocation nodeLocation) {
        //blockStmtBuilderStack.push(new BlockStmt.BlockStmtBuilder(nodeLocation, currentScope));
        ForkJoinStmt.ForkJoinStmtBuilder forkJoinStmtBuilder = new ForkJoinStmt.ForkJoinStmtBuilder(currentScope);
        forkJoinStmtBuilder.setNodeLocation(nodeLocation);
        forkJoinStmtBuilderStack.push(forkJoinStmtBuilder);
        currentScope = forkJoinStmtBuilder.currentScope;
        forkJoinScope = currentScope;
        workerStack.push(new ArrayList<>());
    }

    public void startJoinClause(NodeLocation nodeLocation) {
        currentScope = forkJoinStmtBuilderStack.peek().getJoin();
        blockStmtBuilderStack.push(new BlockStmt.BlockStmtBuilder(nodeLocation, currentScope));
    }

    public void endJoinClause(NodeLocation location, SimpleTypeName typeName, String paramName) {
        validateIdentifier(paramName, location);
        Identifier identifier = new Identifier(paramName);
        ForkJoinStmt.ForkJoinStmtBuilder forkJoinStmtBuilder = forkJoinStmtBuilderStack.peek();
        BlockStmt.BlockStmtBuilder blockStmtBuilder = blockStmtBuilderStack.pop();
        BlockStmt forkJoinStmt = blockStmtBuilder.build();
        SymbolName symbolName = new SymbolName(identifier.getName(), currentPackagePath);

        // Check whether this constant is already defined.
        BLangSymbol paramSymbol = currentScope.resolve(symbolName);
        if (paramSymbol != null && paramSymbol.getSymbolScope().getScopeName() == SymbolScope.ScopeName.LOCAL) {
            String errMsg = BLangExceptionHelper.constructSemanticError(location,
                    SemanticErrors.REDECLARED_SYMBOL, identifier.getName());
            errorMsgs.add(errMsg);
        }

        ParameterDef paramDef = new ParameterDef(location, null, identifier, typeName, symbolName, currentScope);
        forkJoinStmtBuilder.setJoinBlock(forkJoinStmt);
        forkJoinStmtBuilder.setJoinResult(paramDef);
        currentScope = forkJoinStmtBuilder.getJoin().getEnclosingScope();
    }

    public void createAnyJoinCondition(String joinType, String joinCount, NodeLocation location) {
        ForkJoinStmt.ForkJoinStmtBuilder forkJoinStmtBuilder = forkJoinStmtBuilderStack.peek();

        forkJoinStmtBuilder.setJoinType(joinType);
        if (Integer.parseInt(joinCount) != 1) {
            String errMsg = BLangExceptionHelper.constructSemanticError(location,
                    SemanticErrors.ONLY_COUNT_1_ALLOWED_THIS_VERSION);
            errorMsgs.add(errMsg);
        }
        forkJoinStmtBuilder.setJoinCount(Integer.parseInt(joinCount));
    }

    public void createAllJoinCondition(String joinType) {
        ForkJoinStmt.ForkJoinStmtBuilder forkJoinStmtBuilder = forkJoinStmtBuilderStack.peek();
        forkJoinStmtBuilder.setJoinType(joinType);
    }

    public void createJoinWorkers(String workerName) {
        ForkJoinStmt.ForkJoinStmtBuilder forkJoinStmtBuilder = forkJoinStmtBuilderStack.peek();
        forkJoinStmtBuilder.addJoinWorker(workerName);
    }

    public void startTimeoutClause(NodeLocation nodeLocation) {
        currentScope = forkJoinStmtBuilderStack.peek().getTimeout();
        blockStmtBuilderStack.push(new BlockStmt.BlockStmtBuilder(nodeLocation, currentScope));
    }

    public void endTimeoutClause(NodeLocation location, SimpleTypeName typeName, String paramName) {
        validateIdentifier(paramName, location);
        Identifier identifier = new Identifier(paramName);
        ForkJoinStmt.ForkJoinStmtBuilder forkJoinStmtBuilder = forkJoinStmtBuilderStack.peek();
        BlockStmt.BlockStmtBuilder blockStmtBuilder = blockStmtBuilderStack.pop();
        BlockStmt timeoutStmt = blockStmtBuilder.build();
        forkJoinStmtBuilder.setTimeoutBlock(timeoutStmt);
        forkJoinStmtBuilder.setTimeoutExpression(exprStack.pop());
        SymbolName symbolName = new SymbolName(identifier.getName());

        // Check whether this constant is already defined.
        BLangSymbol paramSymbol = currentScope.resolve(symbolName);
        if (paramSymbol != null && paramSymbol.getSymbolScope().getScopeName() == SymbolScope.ScopeName.LOCAL) {
            String errMsg = BLangExceptionHelper.constructSemanticError(location,
                    SemanticErrors.REDECLARED_SYMBOL, identifier.getName());
            errorMsgs.add(errMsg);
        }

        ParameterDef paramDef = new ParameterDef(location, null, identifier, typeName, symbolName, currentScope);

        forkJoinStmtBuilder.setTimeoutResult(paramDef);
        currentScope = forkJoinStmtBuilder.getTimeout().getEnclosingScope();
    }

    public void endForkJoinStmt() {
        ForkJoinStmt.ForkJoinStmtBuilder forkJoinStmtBuilder = forkJoinStmtBuilderStack.pop();

        List<Worker> workerList = workerStack.pop();
        if (workerList != null) {
            forkJoinStmtBuilder.setWorkers(workerList.toArray(new Worker[workerList.size()]));
        }
        forkJoinStmtBuilder.setMessageReference((VariableRefExpr) exprStack.pop());
        ForkJoinStmt forkJoinStmt = forkJoinStmtBuilder.build();
        addToBlockStmt(forkJoinStmt);
        currentScope = forkJoinStmt.getEnclosingScope();

    }

    public void createFunctionInvocationStmt(NodeLocation location, WhiteSpaceDescriptor whiteSpaceDescriptor,
                                             NameReference nameReference, boolean argsAvailable) {

        addFunctionInvocationExpr(location, whiteSpaceDescriptor, nameReference, argsAvailable);
        FunctionInvocationExpr invocationExpr = (FunctionInvocationExpr) exprStack.pop();


        FunctionInvocationStmt functionInvocationStmt = new FunctionInvocationStmt(location, invocationExpr);
        blockStmtBuilderStack.peek().addStmt(functionInvocationStmt);
    }

    public void createWorkerInvocationStmt(String receivingMsgRef, String workerName, NodeLocation sourceLocation,
                                           WhiteSpaceDescriptor whiteSpaceDescriptor) {
        VariableRefExpr variableRefExpr = new VariableRefExpr(sourceLocation, whiteSpaceDescriptor,
                new SymbolName(receivingMsgRef, currentPackagePath));
        WorkerInvocationStmt workerInvocationStmt = new WorkerInvocationStmt(workerName, sourceLocation,
                whiteSpaceDescriptor);
        //workerInvocationStmt.setLocation(sourceLocation);
        workerInvocationStmt.setInMsg(variableRefExpr);
        blockStmtBuilderStack.peek().addStmt(workerInvocationStmt);
    }

    public void createWorkerReplyStmt(String receivingMsgRef, String workerName, NodeLocation sourceLocation,
                                      WhiteSpaceDescriptor whiteSpaceDescriptor) {
        VariableRefExpr variableRefExpr = new VariableRefExpr(sourceLocation, whiteSpaceDescriptor,
                new SymbolName(receivingMsgRef, currentPackagePath));
        WorkerReplyStmt workerReplyStmt = new WorkerReplyStmt(variableRefExpr, workerName, sourceLocation,
                                                whiteSpaceDescriptor);
        //workerReplyStmt.setLocation(sourceLocation);
        blockStmtBuilderStack.peek().addStmt(workerReplyStmt);
    }

    public void createActionInvocationStmt(NodeLocation location, WhiteSpaceDescriptor whiteSpaceDescriptor,
                                           NameReference nameReference, String actionName, boolean argsAvailable) {
        addActionInvocationExpr(location, whiteSpaceDescriptor, nameReference, actionName, argsAvailable);
        ActionInvocationExpr invocationExpr = (ActionInvocationExpr) exprStack.pop();

        ActionInvocationStmt actionInvocationStmt = new ActionInvocationStmt(location, invocationExpr);
        blockStmtBuilderStack.peek().addStmt(actionInvocationStmt);
    }


    // Literal Values

    public void createIntegerLiteral(NodeLocation location, WhiteSpaceDescriptor whiteSpaceDescriptor, String value) {
        BValueType bValue = new BInteger(Long.parseLong(value));
        createLiteral(location, whiteSpaceDescriptor, new SimpleTypeName(TypeConstants.INT_TNAME), bValue);
    }

    public void createFloatLiteral(NodeLocation location, WhiteSpaceDescriptor whiteSpaceDescriptor, String value) {
        BValueType bValue = new BFloat(Double.parseDouble(value));
        createLiteral(location, whiteSpaceDescriptor, new SimpleTypeName(TypeConstants.FLOAT_TNAME), bValue);
    }

    public void createStringLiteral(NodeLocation location, WhiteSpaceDescriptor whiteSpaceDescriptor, String value) {
        BValueType bValue = new BString(value);
        createLiteral(location, whiteSpaceDescriptor, new SimpleTypeName(TypeConstants.STRING_TNAME), bValue);
    }

    public void createBooleanLiteral(NodeLocation location, WhiteSpaceDescriptor whiteSpaceDescriptor, String value) {
        BValueType bValue = new BBoolean(Boolean.parseBoolean(value));
        createLiteral(location, whiteSpaceDescriptor, new SimpleTypeName(TypeConstants.BOOLEAN_TNAME), bValue);
    }

    public void createNullLiteral(NodeLocation location, WhiteSpaceDescriptor whiteSpaceDescriptor, String value) {
        NullLiteral nullLiteral = new NullLiteral(location, whiteSpaceDescriptor);
        exprStack.push(nullLiteral);
    }

    public void validateAndSetPackagePath(NodeLocation location, NameReference nameReference) {
        String name = nameReference.getName();
        String pkgName = nameReference.getPackageName();
        ImportPackage importPkg = getImportPackage(pkgName);
        checkForUndefinedPackagePath(location, pkgName, importPkg, () -> pkgName + ":" + name);

        if (importPkg == null) {
            nameReference.setPkgPath(currentPackagePath);
            return;
        }

        importPkg.markUsed();
        nameReference.setPkgPath(importPkg.getPath());
    }


    // Private methods

    private void addToBlockStmt(Statement stmt) {
        BlockStmt.BlockStmtBuilder blockStmtBuilder = blockStmtBuilderStack.peek();
        blockStmtBuilder.addStmt(stmt);
    }

    private void createLiteral(NodeLocation location, WhiteSpaceDescriptor whiteSpaceDescriptor,
                               SimpleTypeName typeName, BValueType bValueType) {
        BasicLiteral basicLiteral = new BasicLiteral(location, whiteSpaceDescriptor, typeName, bValueType);
        exprStack.push(basicLiteral);
    }

    /**
     * @param exprList List<Expression>
     * @param n        number of expression to be added the given list
     */
    private void addExprToList(List<Expression> exprList, int n) {

        if (exprStack.isEmpty()) {
            throw new IllegalStateException("Expression stack cannot be empty in processing an ExpressionList");
        }

        if (n == 1) {
            Expression expr = exprStack.pop();
            exprList.add(expr);
        } else {
            Expression expr = exprStack.pop();
            addExprToList(exprList, n - 1);
            exprList.add(expr);
        }
    }

    /**
     * return value within double quotes.
     *
     * @param inputString string with double quotes
     * @return value
     */
    private static String getValueWithinBackquote(String inputString) {
        Pattern p = Pattern.compile("`([^`]*)`");
        Matcher m = p.matcher(inputString);
        if (m.find()) {
            return m.group(1);
        }
        return null;
    }

    /**
     * Create an expression for accessing fields, represented in the form of '<identifier>.<identifier>'.
     *
     * @param location Source location of the ballerina file
     */
    public void createFieldRefExpr(NodeLocation location, WhiteSpaceDescriptor whiteSpaceDescriptor) {
        if (exprStack.size() < 2) {
            return;
        }

        // Accessing a field with syntax x.y.z means y and z are static field names, but x is a variable ref.
        // Hence the varRefs are replaced with a basic literal, upto the very first element in the chain.
        // First element is treated as a variableRef.
        ReferenceExpr childExpr = (ReferenceExpr) exprStack.pop();
        //TODO fix this properly - disabled the test GlobalVarErrorTest
        //TODO Since by default package path is set to Variable Reference we need differentiate the two cases
        //TODO where we put package put package name intentionally against, we get this from user programmed
        //TODO ballerina programme
        //if (childExpr.getPkgPath() != null) {
        //    String errMsg = BLangExceptionHelper.constructSemanticError(location,
        //            SemanticErrors.STRUCT_FIELD_CHILD_HAS_PKG_IDENTIFIER, childExpr.getPkgName() + ":" +
        //            childExpr.getVarName());
        //    errorMsgs.add(errMsg);
        //}

        if (childExpr instanceof FieldAccessExpr) {
            FieldAccessExpr fieldExpr = (FieldAccessExpr) childExpr;
            Expression varRefExpr = fieldExpr.getVarRef();
            if (varRefExpr instanceof VariableRefExpr) {
                varRefExpr = new BasicLiteral(varRefExpr.getNodeLocation(), varRefExpr.getWhiteSpaceDescriptor(),
                        new SimpleTypeName(TypeConstants.STRING_TNAME),
                        new BString(((VariableRefExpr) varRefExpr).getVarName()));
                fieldExpr.setVarRef(varRefExpr);
            }
        } else if (childExpr instanceof VariableRefExpr) {
            BasicLiteral fieldNameLietral = new BasicLiteral(childExpr.getNodeLocation(),
                    childExpr.getWhiteSpaceDescriptor(), new SimpleTypeName(TypeConstants.STRING_TNAME),
                    new BString(((VariableRefExpr) childExpr).getVarName()));
            childExpr = new FieldAccessExpr(location, whiteSpaceDescriptor, fieldNameLietral);
        } else {
            childExpr = new FieldAccessExpr(location, whiteSpaceDescriptor, childExpr);
        }

        ReferenceExpr parentExpr = (ReferenceExpr) exprStack.pop();
        Expression newParentExpr;
        if (parentExpr instanceof FieldAccessExpr) {
            FieldAccessExpr fieldOfParent = ((FieldAccessExpr) parentExpr).getFieldExpr();
            fieldOfParent.setFieldExpr((FieldAccessExpr) childExpr);
            newParentExpr = parentExpr;
        } else {
            newParentExpr = new FieldAccessExpr(location, whiteSpaceDescriptor, parentExpr.getPkgName(),
                    parentExpr.getPkgPath(), parentExpr, (FieldAccessExpr) childExpr);
        }
        exprStack.push(newParentExpr);
    }

    protected ImportPackage getImportPackage(String pkgName) {
        return (pkgName != null) ? importPkgMap.get(pkgName) : null;
    }

    protected void checkForUndefinedPackagePath(NodeLocation location,
                                                String pkgName,
                                                ImportPackage importPackage,
                                                Supplier<String> symbolNameSupplier) {
        if (pkgName != null && importPackage == null) {
            String errMsg = BLangExceptionHelper.constructSemanticError(location,
                    SemanticErrors.UNDEFINED_PACKAGE_NAME, pkgName, symbolNameSupplier.get());
            errorMsgs.add(errMsg);
        }
    }

    protected void checkArgExprValidity(NodeLocation location, List<Expression> argExprList) {
        for (Expression argExpr : argExprList) {
            checkArgExprValidity(location, argExpr);
        }
    }

    protected void checkArgExprValidity(NodeLocation location, Expression argExpr) {
        String errMsg = null;
        if (argExpr instanceof BacktickExpr) {
            errMsg = BLangExceptionHelper.constructSemanticError(location,
                    SemanticErrors.TEMPLATE_EXPRESSION_NOT_ALLOWED_HERE);

        } else if (argExpr instanceof ArrayInitExpr) {
            errMsg = BLangExceptionHelper.constructSemanticError(location,
                    SemanticErrors.ARRAY_INIT_NOT_ALLOWED_HERE);

        } else if (argExpr instanceof RefTypeInitExpr) {
            errMsg = BLangExceptionHelper.constructSemanticError(location,
                    SemanticErrors.REF_TYPE_INTI_NOT_ALLOWED_HERE);
        }

        if (errMsg != null) {
            errorMsgs.add(errMsg);
        }
    }

    protected List<AnnotationAttachment> getAnnotationAttachments() {
        return getAnnotationAttachments(annonAttachmentStack.size());
    }

    protected List<AnnotationAttachment> getAnnotationAttachments(int count) {
        if (count == 0) {
            return new ArrayList<>(0);
        }

        int depth = annonAttachmentStack.size() - (count - 1);
        List<AnnotationAttachment> annotationAttachmentList = new ArrayList<>();
        collectAnnotationAttachments(annotationAttachmentList, depth, annonAttachmentStack.size());
        return annotationAttachmentList;
    }

    private void collectAnnotationAttachments(List<AnnotationAttachment> annonAttachmentList, int depth, int index) {
        if (index == depth) {
            annonAttachmentList.add(annonAttachmentStack.pop());
        } else {
            AnnotationAttachment attachment = annonAttachmentStack.pop();
            collectAnnotationAttachments(annonAttachmentList, depth, index - 1);
            annonAttachmentList.add(attachment);
        }
    }

    private void validateIdentifier(String identifier, NodeLocation location) {
        if (identifier.equals("_")) {
            String errMsg = BLangExceptionHelper.constructSemanticError(location, SemanticErrors
                    .RESERVED_IDENTIFIER, identifier);
            errorMsgs.add(errMsg);
        }
    }

    /**
     * This class represents CallableUnitName used in function and action invocation expressions.
     */
    public static class NameReference {
        private WhiteSpaceDescriptor whiteSpaceDescriptor;
        private String pkgName;
        private String name;
        private String pkgPath;

        public NameReference(String pkgName, String name) {
            Identifier identifier = new Identifier(name);
            this.name = identifier.getName();
            this.pkgName = pkgName;
        }

        public String getPackageName() {
            return pkgName;
        }

        public String getName() {
            return name;
        }

        public String getPackagePath() {
            return pkgPath;
        }

        public void setPkgPath(String pkgPath) {
            this.pkgPath = pkgPath;
        }

        public WhiteSpaceDescriptor getWhiteSpaceDescriptor() {
            return whiteSpaceDescriptor;
        }

        public void setWhiteSpaceDescriptor(WhiteSpaceDescriptor whiteSpaceDescriptor) {
            this.whiteSpaceDescriptor = whiteSpaceDescriptor;
        }
    }
}<|MERGE_RESOLUTION|>--- conflicted
+++ resolved
@@ -125,6 +125,7 @@
     public static final String ELSE_CLAUSE = "ElseClause";
     public static final String CATCH_CLAUSE = "CatchClause";
     public static final String TRY_CLAUSE = "TryClause";
+    public static final String FINALLY_CLAUSE = "FinallyClause";
 
     protected String currentPackagePath;
     protected BallerinaFile.BFileBuilder bFileBuilder;
@@ -247,14 +248,10 @@
 
 
     // Add constant definition
-<<<<<<< HEAD
-
-    public void addConstantDef(NodeLocation location, SimpleTypeName typeName, String constName) {
-        validateIdentifier(constName, location);
-=======
+
     public void addConstantDef(NodeLocation location, WhiteSpaceDescriptor whiteSpaceDescriptor,
                                SimpleTypeName typeName, String constName) {
->>>>>>> bf3de58f
+        validateIdentifier(constName, location);
         Identifier identifier = new Identifier(constName);
         SymbolName symbolName = new SymbolName(identifier.getName());
         ConstDef constantDef = new ConstDef(location, whiteSpaceDescriptor, identifier, typeName, currentPackagePath,
@@ -268,15 +265,9 @@
 
 
     // Add global variable definition
-<<<<<<< HEAD
-
-    public void addGlobalVarDef(NodeLocation location, SimpleTypeName typeName,
-                                String varName, boolean exprAvailable) {
-        validateIdentifier(varName, location);
-=======
     public void addGlobalVarDef(NodeLocation location, WhiteSpaceDescriptor whiteSpaceDescriptor,
                                 SimpleTypeName typeName, String varName, boolean exprAvailable) {
->>>>>>> bf3de58f
+        validateIdentifier(varName, location);
         Identifier identifier = new Identifier(varName);
         SymbolName symbolName = new SymbolName(identifier.getName());
         GlobalVariableDef globalVariableDef = new GlobalVariableDef(location, whiteSpaceDescriptor, identifier,
@@ -315,14 +306,9 @@
      * @param location  Location of the field in the source file
      * @param fieldName Name of the field in the {@link StructDef}
      */
-<<<<<<< HEAD
-    public void addFieldDefinition(NodeLocation location, SimpleTypeName typeName, String fieldName,
-                                   boolean defaultValueAvailable) {
-        validateIdentifier(fieldName, location);
-=======
     public void addFieldDefinition(NodeLocation location, WhiteSpaceDescriptor whiteSpaceDescriptor,
                                    SimpleTypeName typeName, String fieldName, boolean defaultValueAvailable) {
->>>>>>> bf3de58f
+        validateIdentifier(fieldName, location);
         Identifier identifier = new Identifier(fieldName);
         SymbolName symbolName = new SymbolName(identifier.getName());
 
@@ -424,17 +410,13 @@
      * @param location Location of this {@code AnnotationDef} in the source file
      * @param name Name of the {@code AnnotationDef}
      */
-<<<<<<< HEAD
-    public void addAnnotationtDef(NodeLocation location, String name) {
-        validateIdentifier(name, location);
-=======
     public void addAnnotationtDef(NodeLocation location, WhiteSpaceDescriptor whiteSpaceDescriptor, String name) {
 
         if (whiteSpaceDescriptor != null) {
             annotationDefBuilder.getWhiteSpaceDescriptor().getWhiteSpaceRegions()
                     .putAll(whiteSpaceDescriptor.getWhiteSpaceRegions());
         }
->>>>>>> bf3de58f
+        validateIdentifier(name, location);
         annotationDefBuilder.setIdentifier(new Identifier(name));
         annotationDefBuilder.setPackagePath(currentPackagePath);
         
@@ -518,14 +500,9 @@
      * @param paramName name of the function parameter
      * @param location  Location of the parameter in the source file
      */
-<<<<<<< HEAD
-    public void addParam(NodeLocation location, SimpleTypeName typeName, String paramName,
-                         int annotationCount, boolean isReturnParam) {
-        validateIdentifier(paramName, location);
-=======
     public void addParam(NodeLocation location, WhiteSpaceDescriptor whiteSpaceDescriptor, SimpleTypeName typeName,
                          String paramName, int annotationCount, boolean isReturnParam) {
->>>>>>> bf3de58f
+        validateIdentifier(paramName, location);
         Identifier identifier = new Identifier(paramName);
         SymbolName symbolName = new SymbolName(identifier.getName(), currentPackagePath);
 
@@ -954,13 +931,9 @@
         currentCUBuilder = null;
     }
 
-<<<<<<< HEAD
-    public void createWorker(NodeLocation sourceLocation, String name, String paramName) {
-        validateIdentifier(name, sourceLocation);
-=======
     public void createWorker(NodeLocation sourceLocation, WhiteSpaceDescriptor whiteSpaceDescriptor,
                              String name, String paramName) {
->>>>>>> bf3de58f
+        validateIdentifier(name, sourceLocation);
         Identifier workerIdentifier = new Identifier(name);
         currentCUBuilder.setIdentifier(workerIdentifier);
         currentCUBuilder.setNodeLocation(sourceLocation);
@@ -1061,15 +1034,9 @@
 
 
     // Statements
-<<<<<<< HEAD
-
-    public void addVariableDefinitionStmt(NodeLocation location, SimpleTypeName typeName,
-                                          String varName, boolean exprAvailable) {
-        validateIdentifier(varName, location);
-=======
     public void addVariableDefinitionStmt(NodeLocation location, WhiteSpaceDescriptor whiteSpaceDescriptor,
                                             SimpleTypeName typeName, String varName, boolean exprAvailable) {
->>>>>>> bf3de58f
+        validateIdentifier(varName, location);
         Identifier identifier = new Identifier(varName);
         VariableRefExpr variableRefExpr = new VariableRefExpr(location,  whiteSpaceDescriptor, identifier.getName());
         SymbolName symbolName = new SymbolName(identifier.getName());
@@ -1296,15 +1263,9 @@
         currentScope = catchBlockBuilder.getCurrentScope();
     }
 
-<<<<<<< HEAD
-    public void addCatchClause(NodeLocation nodeLocation, SimpleTypeName errorType, String argName) {
+    public void addCatchClause(NodeLocation nodeLocation, WhiteSpaceDescriptor whiteSpaceDescriptor,
+                               SimpleTypeName errorType, String argName) {
         validateIdentifier(argName, nodeLocation);
-        Identifier identifier = new Identifier(argName);
-        TryCatchStmt.TryCatchStmtBuilder tryCatchStmtBuilder = tryCatchStmtBuilderStack.peek();
-
-=======
-    public void addCatchClause(NodeLocation location, WhiteSpaceDescriptor whiteSpaceDescriptor,
-                SimpleTypeName exceptionType, String argName) {
         Identifier identifier = new Identifier(argName);
         TryCatchStmt.TryCatchStmtBuilder tryCatchStmtBuilder = tryCatchStmtBuilderStack.peek();
 
@@ -1314,28 +1275,16 @@
                 ws = new WhiteSpaceDescriptor();
                 tryCatchStmtBuilder.setWhiteSpaceDescriptor(ws);
             }
-            ws.addChildDescriptor(CATCH_CLAUSE, whiteSpaceDescriptor);
-        }
-
-        if (!TypeConstants.EXCEPTION_TNAME.equals(exceptionType.getName())) {
-            String errMsg = BLangExceptionHelper.constructSemanticError(location,
-                    SemanticErrors.ONLY_EXCEPTION_TYPE_HERE);
-            errorMsgs.add(errMsg);
-        }
-
->>>>>>> bf3de58f
+            tryCatchStmtBuilder.getLastCatchBlock().setWhiteSpaceDescriptor(ws);
+        }
+
         BlockStmt.BlockStmtBuilder catchBlockBuilder = blockStmtBuilderStack.pop();
         BlockStmt catchBlock = catchBlockBuilder.build();
         currentScope = catchBlock.getEnclosingScope();
 
         SymbolName symbolName = new SymbolName(identifier.getName(), currentPackagePath);
-<<<<<<< HEAD
-        ParameterDef paramDef = new ParameterDef(catchBlock.getNodeLocation(), identifier, errorType, symbolName,
+        ParameterDef paramDef = new ParameterDef(catchBlock.getNodeLocation(), null, identifier, errorType, symbolName,
                 currentScope);
-=======
-        ParameterDef paramDef = new ParameterDef(catchBlock.getNodeLocation(), null, identifier, exceptionType,
-                symbolName, currentScope);
->>>>>>> bf3de58f
         currentScope.resolve(symbolName);
         currentScope.define(symbolName, paramDef);
         tryCatchStmtBuilder.getLastCatchBlock().setParameterDef(paramDef);
@@ -1356,9 +1305,16 @@
         currentScope = finallyBlockStmtBuilder.getCurrentScope();
     }
 
-    public void addFinallyBlock() {
+    public void addFinallyBlock(WhiteSpaceDescriptor whiteSpaceDescriptor) {
         TryCatchStmt.TryCatchStmtBuilder tryCatchStmtBuilder = tryCatchStmtBuilderStack.peek();
-
+        if (whiteSpaceDescriptor != null) {
+            WhiteSpaceDescriptor ws = tryCatchStmtBuilder.getWhiteSpaceDescriptor();
+            if (ws == null) {
+                ws = new WhiteSpaceDescriptor();
+                tryCatchStmtBuilder.setWhiteSpaceDescriptor(ws);
+            }
+            ws.addChildDescriptor(FINALLY_CLAUSE, whiteSpaceDescriptor);
+        }
         BlockStmt.BlockStmtBuilder catchBlockBuilder = blockStmtBuilderStack.pop();
         BlockStmt finallyBlock = catchBlockBuilder.build();
         currentScope = finallyBlock.getEnclosingScope();
