/*
*  Copyright (c) 2017, WSO2 Inc. (http://www.wso2.org) All Rights Reserved.
*
*  WSO2 Inc. licenses this file to you under the Apache License,
*  Version 2.0 (the "License"); you may not use this file except
*  in compliance with the License.
*  You may obtain a copy of the License at
*
*    http://www.apache.org/licenses/LICENSE-2.0
*
*  Unless required by applicable law or agreed to in writing,
*  software distributed under the License is distributed on an
*  "AS IS" BASIS, WITHOUT WARRANTIES OR CONDITIONS OF ANY
*  KIND, either express or implied.  See the License for the
*  specific language governing permissions and limitations
*  under the License.
*/
package org.ballerinalang.model.statements;

import org.ballerinalang.model.NodeExecutor;
import org.ballerinalang.model.NodeLocation;
import org.ballerinalang.model.NodeVisitor;
import org.ballerinalang.model.ParameterDef;
import org.ballerinalang.model.SymbolName;
import org.ballerinalang.model.SymbolScope;
import org.ballerinalang.model.WhiteSpaceDescriptor;
import org.ballerinalang.model.symbols.BLangSymbol;

import java.util.ArrayList;
import java.util.Collections;
import java.util.HashMap;
import java.util.List;
import java.util.Map;

/**
 * {@code TryCatchStmt} represents a try/catch statement.
 *
 * @since 0.8.0
 */
public class TryCatchStmt extends AbstractStatement {
    private Statement tryBlock;
    private CatchBlock[] catchBlocks;
    private FinallyBlock finallyBlock;

<<<<<<< HEAD
    private TryCatchStmt(NodeLocation location, Statement tryBlock, CatchBlock[] catchBlocks, FinallyBlock
            finallyBlock) {
=======
    private TryCatchStmt(NodeLocation location, WhiteSpaceDescriptor whiteSpaceDescriptor,
                         Statement tryBlock, CatchBlock catchBlock) {
>>>>>>> bf3de58f
        super(location);
        this.whiteSpaceDescriptor = whiteSpaceDescriptor;
        this.tryBlock = tryBlock;
        this.catchBlocks = catchBlocks;
        this.finallyBlock = finallyBlock;
    }

    public Statement getTryBlock() {
        return tryBlock;
    }

    public CatchBlock[] getCatchBlocks() {
        return catchBlocks;
    }

    public FinallyBlock getFinallyBlock() {
        return finallyBlock;
    }

    @Override
    public void accept(NodeVisitor visitor) {
        visitor.visit(this);
    }

    @Override
    public void execute(NodeExecutor executor) {
        executor.visit(this);
    }


    /**
     * Represents CatchBlock of a Try-Catch statement.
     */
    public static class CatchBlock implements SymbolScope {

        private final SymbolScope enclosingScope;
        private ParameterDef parameterDef;
        private Map<SymbolName, BLangSymbol> symbolMap;
        private BlockStmt catchBlock;

        public CatchBlock(SymbolScope enclosingScope) {
            this.enclosingScope = enclosingScope;
            this.symbolMap = new HashMap<>();
        }

        public ParameterDef getParameterDef() {
            return parameterDef;
        }

        public void setParameterDef(ParameterDef parameterDef) {
            this.parameterDef = parameterDef;
        }

        @Override
        public ScopeName getScopeName() {
            return ScopeName.LOCAL;
        }

        @Override
        public SymbolScope getEnclosingScope() {
            return this.enclosingScope;
        }

        @Override
        public void define(SymbolName name, BLangSymbol symbol) {
            symbolMap.put(name, symbol);
        }

        @Override
        public BLangSymbol resolve(SymbolName name) {
            return resolve(symbolMap, name);
        }

        @Override
        public Map<SymbolName, BLangSymbol> getSymbolMap() {
            return Collections.unmodifiableMap(this.symbolMap);
        }

        public BlockStmt getCatchBlockStmt() {
            return catchBlock;
        }

        void setCatchBlockStmt(BlockStmt catchBlock) {
            this.catchBlock = catchBlock;
        }
    }

    /**
     * Represents CatchBlock of a Try-Catch statement.
     */
    public static class FinallyBlock implements SymbolScope {

        private final SymbolScope enclosingScope;
        private Map<SymbolName, BLangSymbol> symbolMap;
        private BlockStmt catchBlock;

        public FinallyBlock(SymbolScope enclosingScope) {
            this.enclosingScope = enclosingScope;
            this.symbolMap = new HashMap<>();
        }

        @Override
        public ScopeName getScopeName() {
            return ScopeName.LOCAL;
        }

        @Override
        public SymbolScope getEnclosingScope() {
            return this.enclosingScope;
        }

        @Override
        public void define(SymbolName name, BLangSymbol symbol) {
            symbolMap.put(name, symbol);
        }

        @Override
        public BLangSymbol resolve(SymbolName name) {
            return resolve(symbolMap, name);
        }

        @Override
        public Map<SymbolName, BLangSymbol> getSymbolMap() {
            return Collections.unmodifiableMap(this.symbolMap);
        }

        public BlockStmt getFinallyBlockStmt() {
            return catchBlock;
        }

        void setFinallyBlockStmt(BlockStmt catchBlock) {
            this.catchBlock = catchBlock;
        }

    }

    /**
     * Builds a {@code {@link TryCatchStmt}} statement.
     *
     * @since 0.8.0
     */
    public static class TryCatchStmtBuilder {
        private Statement tryBlock;
        private List<CatchBlock> catchBlock = new ArrayList<>();
        private FinallyBlock finallyBlock;
        private NodeLocation location;
        private WhiteSpaceDescriptor whiteSpaceDescriptor;

        public Statement getTryBlock() {
            return tryBlock;
        }

        public void setTryBlock(Statement tryBlock) {
            this.tryBlock = tryBlock;
        }

        public CatchBlock getLastCatchBlock() {
            return catchBlock.get(catchBlock.size() - 1);
        }

        public void setLastCatchBlockStmt(Statement statement) {
            this.catchBlock.get(catchBlock.size() - 1).setCatchBlockStmt((BlockStmt) statement);
        }

        public void addCatchBlock(CatchBlock catchBlock) {
            this.catchBlock.add(catchBlock);
        }

        public FinallyBlock getFinallyBlock() {
            return finallyBlock;
        }

        public void setFinallyBlockStmt(Statement statement) {
            this.finallyBlock.setFinallyBlockStmt((BlockStmt) statement);
        }

        public void setFinallyBlock(FinallyBlock finallyBlock) {
            this.finallyBlock = finallyBlock;
        }

        public NodeLocation getLocation() {
            return location;
        }

        public void setLocation(NodeLocation location) {
            this.location = location;
        }

        public WhiteSpaceDescriptor getWhiteSpaceDescriptor() {
            return whiteSpaceDescriptor;
        }

        public void setWhiteSpaceDescriptor(WhiteSpaceDescriptor whiteSpaceDescriptor) {
            this.whiteSpaceDescriptor = whiteSpaceDescriptor;
        }

        public TryCatchStmt build() {
            return new TryCatchStmt(
                    location,
                    whiteSpaceDescriptor,
                    tryBlock,
                    catchBlock.toArray(new CatchBlock[0]),
                    finallyBlock);
        }
    }
}<|MERGE_RESOLUTION|>--- conflicted
+++ resolved
@@ -42,13 +42,8 @@
     private CatchBlock[] catchBlocks;
     private FinallyBlock finallyBlock;
 
-<<<<<<< HEAD
-    private TryCatchStmt(NodeLocation location, Statement tryBlock, CatchBlock[] catchBlocks, FinallyBlock
-            finallyBlock) {
-=======
     private TryCatchStmt(NodeLocation location, WhiteSpaceDescriptor whiteSpaceDescriptor,
-                         Statement tryBlock, CatchBlock catchBlock) {
->>>>>>> bf3de58f
+                         Statement tryBlock, CatchBlock[] catchBlocks, FinallyBlock     finallyBlock) {
         super(location);
         this.whiteSpaceDescriptor = whiteSpaceDescriptor;
         this.tryBlock = tryBlock;
@@ -88,6 +83,7 @@
         private ParameterDef parameterDef;
         private Map<SymbolName, BLangSymbol> symbolMap;
         private BlockStmt catchBlock;
+        private WhiteSpaceDescriptor whiteSpaceDescriptor;
 
         public CatchBlock(SymbolScope enclosingScope) {
             this.enclosingScope = enclosingScope;
@@ -133,6 +129,14 @@
 
         void setCatchBlockStmt(BlockStmt catchBlock) {
             this.catchBlock = catchBlock;
+        }
+
+        public WhiteSpaceDescriptor getWhiteSpaceDescriptor() {
+            return whiteSpaceDescriptor;
+        }
+
+        public void setWhiteSpaceDescriptor(WhiteSpaceDescriptor whiteSpaceDescriptor) {
+            this.whiteSpaceDescriptor = whiteSpaceDescriptor;
         }
     }
 
