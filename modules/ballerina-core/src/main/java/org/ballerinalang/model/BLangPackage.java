/*
*  Copyright (c) 2017, WSO2 Inc. (http://www.wso2.org) All Rights Reserved.
*
*  WSO2 Inc. licenses this file to you under the Apache License,
*  Version 2.0 (the "License"); you may not use this file except
*  in compliance with the License.
*  You may obtain a copy of the License at
*
*    http://www.apache.org/licenses/LICENSE-2.0
*
*  Unless required by applicable law or agreed to in writing,
*  software distributed under the License is distributed on an
*  "AS IS" BASIS, WITHOUT WARRANTIES OR CONDITIONS OF ANY
*  KIND, either express or implied.  See the License for the
*  specific language governing permissions and limitations
*  under the License.
*/
package org.ballerinalang.model;

import org.ballerinalang.model.symbols.BLangSymbol;
import org.ballerinalang.model.types.TypeLattice;
import org.ballerinalang.natives.NativePackageProxy;
import org.ballerinalang.runtime.worker.WorkerInteractionDataHolder;
import org.ballerinalang.util.repository.PackageRepository;

import java.util.ArrayList;
import java.util.Collections;
import java.util.HashMap;
import java.util.List;
import java.util.Map;

/**
 * {@code BLangPackage} represents a Ballerina package.
 *
 * @since 0.8.0
 */
public class BLangPackage implements SymbolScope, BLangSymbol, Node {
    protected String pkgPath;
    protected SymbolName symbolName;

    // This is used to specify a location for the package.<init> function
    protected NodeLocation pkgLocation;

    protected CompilationUnit[] compilationUnits;
    protected BallerinaFile[] ballerinaFiles;
    protected ImportPackage[] importPackages;
    protected Service[] services;
    protected BallerinaConnectorDef[] connectors;
    protected Function[] functions;
    protected TypeLattice typeLattice;
    protected GlobalVariableDef[] globalVariables;
    protected ConstDef[] consts;
    protected StructDef[] structDefs;
    protected Function mainFunction;
    protected TypeMapper[] typeMappers;
    protected AnnotationDef[] annotationDefs;
    protected WorkerInteractionDataHolder[] workerInteractionDataHolders;

    private BallerinaFunction initFunction;

    protected List<BLangPackage> dependentPkgs = new ArrayList<>();

    // Scope related variables
    private SymbolScope enclosingScope;
    private Map<SymbolName, BLangSymbol> symbolMap = new HashMap<>();

    private boolean symbolsDefined = false;

    private PackageRepository pkgRepo;
    private boolean isNative = false;

    public BLangPackage(BLangProgram programScope) {
        this.enclosingScope = programScope;
        symbolMap = new HashMap<>();
    }

    public BLangPackage(GlobalScope golbalScope) {
        this.enclosingScope = golbalScope;
        symbolMap = new HashMap<>();
    }

    public BLangPackage(NativeScope nativeScope) {
        this.enclosingScope = nativeScope;
        symbolMap = new HashMap<>();
    }

    public BLangPackage(String packagePath, PackageRepository packageRepo, BLangProgram programScope) {
        this.pkgPath = packagePath;
        this.pkgRepo = packageRepo;
        this.enclosingScope = programScope;
        this.symbolName = new SymbolName(packagePath);
        symbolMap = new HashMap<>();
    }

    public void setPackagePath(String pkgPath) {
        this.pkgPath = pkgPath;
        this.symbolName = new SymbolName(pkgPath);
    }

    public BallerinaFile[] getBallerinaFiles() {
        return ballerinaFiles;
    }

    public void setBallerinaFiles(BallerinaFile[] ballerinaFiles) {
        this.ballerinaFiles = ballerinaFiles;
    }

    public ImportPackage[] getImportPackages() {
        return importPackages;
    }

    public void setImportPackages(ImportPackage[] importPackages) {
        this.importPackages = importPackages;
    }

    public void addDependentPackage(BLangPackage bLangPackage) {
        this.dependentPkgs.add(bLangPackage);
    }

    public BLangPackage[] getDependentPackages() {
        return dependentPkgs.toArray(new BLangPackage[dependentPkgs.size()]);
    }

    public CompilationUnit[] getCompilationUntis() {
        return compilationUnits;
    }

    public CompilationUnit[] getCompilationUnits() {
        return compilationUnits;
    }

    public Service[] getServices() {
        return services;
    }

    public BallerinaConnectorDef[] getConnectors() {
        return connectors;
    }

    public Function[] getFunctions() {
        return functions;
    }

    public TypeLattice getTypeLattice() {
        return typeLattice;
    }

    public GlobalVariableDef[] getGlobalVariables() {
        return globalVariables;
    }

    public ConstDef[] getConsts() {
        return consts;
    }

    public StructDef[] getStructDefs() {
        return structDefs;
    }

    public boolean isSymbolsDefined() {
        return symbolsDefined;
    }

    public void setSymbolsDefined(boolean symbolsDefined) {
        this.symbolsDefined = symbolsDefined;
    }

    public PackageRepository getPackageRepository() {
        return pkgRepo;
    }

    public void setPackageRepository(PackageRepository pkgRepo) {
        this.pkgRepo = pkgRepo;
    }

    public void setNative(boolean isNative) {
        this.isNative = isNative;
    }

    public TypeMapper[] getTypeMappers() {
        return typeMappers;
    }

    public AnnotationDef[] getAnnotationDefs() {
        return annotationDefs;
    }

<<<<<<< HEAD
    public WorkerInteractionDataHolder[] getWorkerInteractionDataHolders() {
        return workerInteractionDataHolders;
    }
    
=======
    public BallerinaFunction getInitFunction() {
        return initFunction;
    }

    public void setInitFunction(BallerinaFunction initFunction) {
        this.initFunction = initFunction;
    }

>>>>>>> 3005653f
    // Methods in the SymbolScope interface

    @Override
    public ScopeName getScopeName() {
        return ScopeName.PACKAGE;
    }

    @Override
    public SymbolScope getEnclosingScope() {
        return enclosingScope;
    }

    @Override
    public void define(SymbolName name, BLangSymbol symbol) {
        symbolMap.put(name, symbol);
    }

    @Override
    public BLangSymbol resolve(SymbolName name) {
        if (name.getPkgPath() == null) {
            return resolve(symbolMap, name);
        }

        // resolve the package symbol first
        SymbolName pkgSymbolName = new SymbolName(name.getPkgPath());
        BLangSymbol pkgSymbol = getEnclosingScope().resolve(pkgSymbolName);
        if (pkgSymbol == null) {
            return null;
        }

        if (pkgSymbol instanceof NativePackageProxy) {
            pkgSymbol = ((NativePackageProxy) pkgSymbol).load();
        }

        return ((BLangPackage) pkgSymbol).resolveMembers(name);
    }

    @Override
    public Map<SymbolName, BLangSymbol> getSymbolMap() {
        return Collections.unmodifiableMap(this.symbolMap);
    }

    public BLangSymbol resolveMembers(SymbolName name) {
        return symbolMap.get(name);
    }


    // Methods in the BLangSymbol interface

    @Override
    public String getName() {
        return pkgPath;
    }

    @Override
    public Identifier getIdentifier() {
        return null;
    }

    @Override
    public String getPackagePath() {
        return pkgPath;
    }

    @Override
    public boolean isPublic() {
        return false;
    }

    @Override
    public boolean isNative() {
        return isNative;
    }

    @Override
    public SymbolName getSymbolName() {
        return symbolName;
    }

    @Override
    public SymbolScope getSymbolScope() {
        return null;
    }


    // Methods in the Node interface

    @Override
    public void accept(NodeVisitor visitor) {
        visitor.visit(this);
    }

    @Override
    public NodeLocation getNodeLocation() {
        return pkgLocation;
    }

    /**
     * @since 0.8.0
     */
    public static class PackageBuilder {
        private BLangPackage bLangPackage;
        private NodeLocation pkgLocation;

        private Map<String, ImportPackage> importPkgMap = new HashMap<>();
        private List<CompilationUnit> compilationUnitList = new ArrayList<>();
        private List<Service> serviceList = new ArrayList<>();
        private List<BallerinaConnectorDef> connectorList = new ArrayList<>();
        private List<Function> functionList = new ArrayList<>();
        private List<GlobalVariableDef> globalVarList = new ArrayList<>();
        private List<ConstDef> constList = new ArrayList<>();
        private List<StructDef> structDefList = new ArrayList<>();
        private TypeLattice typeLattice = new TypeLattice();
        private List<TypeMapper> typeMapperList = new ArrayList<>();
        private List<AnnotationDef> annotationDefList = new ArrayList<>();
<<<<<<< HEAD
        private List<WorkerInteractionDataHolder> workerInteractionDataHolderList = new ArrayList<>();
        
=======

>>>>>>> 3005653f
        private List<BallerinaFile> ballerinaFileList = new ArrayList<>();

        public PackageBuilder(BLangPackage bLangPackage) {
            this.bLangPackage = bLangPackage;
        }

        public PackageBuilder(String packagePath, PackageRepository packageRepo, BLangProgram programScope) {
            this.bLangPackage = new BLangPackage(packagePath, packageRepo, programScope);
        }

        public SymbolScope getCurrentScope() {
            return bLangPackage;
        }

        public void setPackageLocation(NodeLocation pkgLocation) {
            // Always take the first one
            if (this.pkgLocation != null) {
                return;
            }

            this.pkgLocation = pkgLocation;
        }

        public void addFunction(BallerinaFunction function) {
            this.compilationUnitList.add(function);
            this.functionList.add(function);
        }

        public void addService(Service service) {
            this.compilationUnitList.add(service);
            this.serviceList.add(service);
        }

        public void addConnector(BallerinaConnectorDef connector) {
            this.compilationUnitList.add(connector);
            this.connectorList.add(connector);
        }

        public void addImportPackage(ImportPackage importPkg) {
            this.importPkgMap.put(importPkg.getPath(), importPkg);
        }

        public void addConst(ConstDef constant) {
            this.compilationUnitList.add((constant));
            this.constList.add(constant);
        }

        public void addGlobalVar(GlobalVariableDef globalVariableDef) {
            this.compilationUnitList.add(globalVariableDef);
            this.globalVarList.add(globalVariableDef);
        }

        public void addTypeMapper(TypeMapper typeMapper) {
            this.compilationUnitList.add((BTypeMapper) typeMapper);
            typeMapperList.add(typeMapper);
        }

        public void addStruct(StructDef structDef) {
            this.compilationUnitList.add(structDef);
            this.structDefList.add(structDef);
        }

        public void addAnnotationDef(AnnotationDef annotationDef) {
            this.compilationUnitList.add(annotationDef);
            this.annotationDefList.add(annotationDef);
        }

        public void addWorkerInteractionDataHolder(WorkerInteractionDataHolder workerInteractionDataHolder) {
            this.workerInteractionDataHolderList.add(workerInteractionDataHolder);
        }
        
        public void addBallerinaFile(BallerinaFile bFile) {
            this.ballerinaFileList.add(bFile);
        }

        public void setBallerinaFileList(List<BallerinaFile> ballerinaFileList) {
            this.ballerinaFileList = ballerinaFileList;
        }

        public BLangPackage build() {
            bLangPackage.compilationUnits = this.compilationUnitList.toArray(new CompilationUnit[0]);
            bLangPackage.functions = this.functionList.toArray(new Function[0]);
            bLangPackage.services = this.serviceList.toArray(new Service[0]);
            bLangPackage.connectors = this.connectorList.toArray(new BallerinaConnectorDef[0]);
            bLangPackage.structDefs = this.structDefList.toArray(new StructDef[0]);
            bLangPackage.globalVariables = this.globalVarList.toArray(new GlobalVariableDef[0]);
            bLangPackage.consts = this.constList.toArray(new ConstDef[0]);
            bLangPackage.importPackages = this.importPkgMap.values().toArray(new ImportPackage[0]);
            bLangPackage.typeLattice = this.typeLattice;
            bLangPackage.ballerinaFiles = ballerinaFileList.toArray(new BallerinaFile[0]);
            bLangPackage.typeMappers = this.typeMapperList.toArray(new TypeMapper[0]);
            bLangPackage.annotationDefs = this.annotationDefList.toArray(new AnnotationDef[0]);
<<<<<<< HEAD
            bLangPackage.workerInteractionDataHolders =
                    this.workerInteractionDataHolderList.toArray
                            (new WorkerInteractionDataHolder[workerInteractionDataHolderList.size()]);
=======
            bLangPackage.pkgLocation = pkgLocation;
>>>>>>> 3005653f
            return bLangPackage;
        }
    }
}<|MERGE_RESOLUTION|>--- conflicted
+++ resolved
@@ -185,12 +185,10 @@
         return annotationDefs;
     }
 
-<<<<<<< HEAD
     public WorkerInteractionDataHolder[] getWorkerInteractionDataHolders() {
         return workerInteractionDataHolders;
     }
     
-=======
     public BallerinaFunction getInitFunction() {
         return initFunction;
     }
@@ -199,7 +197,6 @@
         this.initFunction = initFunction;
     }
 
->>>>>>> 3005653f
     // Methods in the SymbolScope interface
 
     @Override
@@ -315,12 +312,8 @@
         private TypeLattice typeLattice = new TypeLattice();
         private List<TypeMapper> typeMapperList = new ArrayList<>();
         private List<AnnotationDef> annotationDefList = new ArrayList<>();
-<<<<<<< HEAD
         private List<WorkerInteractionDataHolder> workerInteractionDataHolderList = new ArrayList<>();
         
-=======
-
->>>>>>> 3005653f
         private List<BallerinaFile> ballerinaFileList = new ArrayList<>();
 
         public PackageBuilder(BLangPackage bLangPackage) {
@@ -413,13 +406,10 @@
             bLangPackage.ballerinaFiles = ballerinaFileList.toArray(new BallerinaFile[0]);
             bLangPackage.typeMappers = this.typeMapperList.toArray(new TypeMapper[0]);
             bLangPackage.annotationDefs = this.annotationDefList.toArray(new AnnotationDef[0]);
-<<<<<<< HEAD
             bLangPackage.workerInteractionDataHolders =
                     this.workerInteractionDataHolderList.toArray
                             (new WorkerInteractionDataHolder[workerInteractionDataHolderList.size()]);
-=======
             bLangPackage.pkgLocation = pkgLocation;
->>>>>>> 3005653f
             return bLangPackage;
         }
     }
