--- conflicted
+++ resolved
@@ -35,23 +35,15 @@
     private List<AnnotationAttachment> annotations;
 
     public ConstDef(NodeLocation location,
-<<<<<<< HEAD
                     WhiteSpaceDescriptor whiteSpaceDescriptor,
-                    String name,
-=======
                     Identifier identifier,
->>>>>>> dfac3b37
                     SimpleTypeName typeName,
                     String pkgPath,
                     SymbolName symbolName,
                     SymbolScope symbolScope,
                     Expression rhsExpr) {
 
-<<<<<<< HEAD
-        super(location, whiteSpaceDescriptor, name, typeName, symbolName, symbolScope);
-=======
-        super(location, identifier, typeName, symbolName, symbolScope);
->>>>>>> dfac3b37
+        super(location, whiteSpaceDescriptor, identifier, typeName, symbolName, symbolScope);
         this.pkgPath = pkgPath;
         this.rhsExpr = rhsExpr;
         this.annotations = new ArrayList<>();
