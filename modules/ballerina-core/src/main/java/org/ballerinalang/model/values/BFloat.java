--- conflicted
+++ resolved
@@ -62,16 +62,14 @@
     public boolean equals(Object obj) {
         return ((BFloat) obj).floatValue() == value;
     }
-<<<<<<< HEAD
 
     @Override
     public Double value() {
         return value;
-=======
-    
+    }
+
     @Override
     public BValue copy() {
         return new BFloat(value);
->>>>>>> a30d13e8
     }
 }