/*
*  Copyright (c) 2017, WSO2 Inc. (http://www.wso2.org) All Rights Reserved.
*
*  WSO2 Inc. licenses this file to you under the Apache License,
*  Version 2.0 (the "License"); you may not use this file except
*  in compliance with the License.
*  You may obtain a copy of the License at
*
*    http://www.apache.org/licenses/LICENSE-2.0
*
*  Unless required by applicable law or agreed to in writing,
*  software distributed under the License is distributed on an
*  "AS IS" BASIS, WITHOUT WARRANTIES OR CONDITIONS OF ANY
*  KIND, either express or implied.  See the License for the
*  specific language governing permissions and limitations
*  under the License.
*/
package org.ballerinalang.bre.bvm;

import com.fasterxml.jackson.databind.JsonNode;
import org.apache.commons.lang3.StringEscapeUtils;
import org.ballerinalang.bre.BallerinaTransactionManager;
import org.ballerinalang.bre.Context;
import org.ballerinalang.bre.StackVarLocation;
import org.ballerinalang.model.Worker;
import org.ballerinalang.model.statements.ForkJoinStmt;
import org.ballerinalang.model.types.BArrayType;
import org.ballerinalang.model.types.BStructType;
import org.ballerinalang.model.types.BType;
import org.ballerinalang.model.types.BTypes;
import org.ballerinalang.model.types.TypeConstants;
import org.ballerinalang.model.types.TypeTags;
import org.ballerinalang.model.util.JSONUtils;
import org.ballerinalang.model.util.XMLUtils;
import org.ballerinalang.model.values.BArray;
import org.ballerinalang.model.values.BBlob;
import org.ballerinalang.model.values.BBlobArray;
import org.ballerinalang.model.values.BBoolean;
import org.ballerinalang.model.values.BBooleanArray;
import org.ballerinalang.model.values.BConnector;
import org.ballerinalang.model.values.BDataTable;
import org.ballerinalang.model.values.BFloat;
import org.ballerinalang.model.values.BFloatArray;
import org.ballerinalang.model.values.BIntArray;
import org.ballerinalang.model.values.BInteger;
import org.ballerinalang.model.values.BJSON;
import org.ballerinalang.model.values.BMap;
import org.ballerinalang.model.values.BMessage;
import org.ballerinalang.model.values.BNewArray;
import org.ballerinalang.model.values.BRefType;
import org.ballerinalang.model.values.BRefValueArray;
import org.ballerinalang.model.values.BString;
import org.ballerinalang.model.values.BStringArray;
import org.ballerinalang.model.values.BStruct;
import org.ballerinalang.model.values.BValue;
import org.ballerinalang.model.values.BXML;
import org.ballerinalang.model.values.StructureType;
import org.ballerinalang.natives.AbstractNativeFunction;
import org.ballerinalang.natives.connectors.AbstractNativeAction;
import org.ballerinalang.natives.connectors.BalConnectorCallback;
import org.ballerinalang.natives.connectors.BallerinaConnectorManager;
import org.ballerinalang.runtime.DefaultBalCallback;
import org.ballerinalang.runtime.worker.WorkerCallback;
import org.ballerinalang.runtime.worker.WorkerDataChannel;
import org.ballerinalang.services.DefaultServerConnectorErrorHandler;
import org.ballerinalang.util.codegen.ActionInfo;
import org.ballerinalang.util.codegen.CallableUnitInfo;
import org.ballerinalang.util.codegen.ErrorTableEntry;
import org.ballerinalang.util.codegen.FunctionInfo;
import org.ballerinalang.util.codegen.Instruction;
import org.ballerinalang.util.codegen.InstructionCodes;
import org.ballerinalang.util.codegen.Mnemonics;
import org.ballerinalang.util.codegen.PackageInfo;
import org.ballerinalang.util.codegen.ProgramFile;
import org.ballerinalang.util.codegen.StructureTypeInfo;
import org.ballerinalang.util.codegen.WorkerInfo;
import org.ballerinalang.util.codegen.cpentries.ActionRefCPEntry;
import org.ballerinalang.util.codegen.cpentries.ConstantPoolEntry;
import org.ballerinalang.util.codegen.cpentries.FloatCPEntry;
import org.ballerinalang.util.codegen.cpentries.ForkJoinCPEntry;
import org.ballerinalang.util.codegen.cpentries.FunctionCallCPEntry;
import org.ballerinalang.util.codegen.cpentries.FunctionRefCPEntry;
import org.ballerinalang.util.codegen.cpentries.IntegerCPEntry;
import org.ballerinalang.util.codegen.cpentries.StringCPEntry;
import org.ballerinalang.util.codegen.cpentries.StructureRefCPEntry;
import org.ballerinalang.util.codegen.cpentries.TypeCPEntry;
import org.ballerinalang.util.codegen.cpentries.WorkerDataChannelRefCPEntry;
import org.ballerinalang.util.codegen.cpentries.WorkerInvokeCPEntry;
import org.ballerinalang.util.codegen.cpentries.WorkerReplyCPEntry;
import org.ballerinalang.util.exceptions.BLangExceptionHelper;
import org.ballerinalang.util.exceptions.BallerinaException;
import org.ballerinalang.util.exceptions.RuntimeErrors;
import org.slf4j.Logger;
import org.slf4j.LoggerFactory;
import org.wso2.carbon.messaging.ServerConnectorErrorHandler;

import java.io.PrintStream;
import java.util.ArrayList;
import java.util.HashMap;
import java.util.List;
import java.util.Map;
import java.util.Optional;
import java.util.StringJoiner;
import java.util.concurrent.CancellationException;
import java.util.concurrent.ExecutionException;
import java.util.concurrent.ExecutorService;
import java.util.concurrent.Executors;
import java.util.concurrent.TimeUnit;
import java.util.concurrent.TimeoutException;

/**
 * This class executes Ballerina instruction codes.
 *
 * @since 0.88
 */
public class BLangVM {

    private static final Logger logger = LoggerFactory.getLogger(BLangVM.class);
    private Context context;
    private ControlStackNew controlStack;
    private ProgramFile programFile;
    private ConstantPoolEntry[] constPool;
    private boolean isForkJoinTimedOut;
    private CallableUnitInfo currentCallableUnitInfo;

    // Instruction pointer;
    private int ip = 0;
    private Instruction[] code;

    private StructureType globalMemBlock;

    public BLangVM(ProgramFile programFile) {
        this.programFile = programFile;
        this.globalMemBlock = programFile.getGlobalMemoryBlock();
    }

    // TODO Remove
    private void traceCode(PackageInfo packageInfo) {
        PrintStream printStream = System.out;
        for (int i = 0; i < code.length; i++) {
            printStream.println(i + ": " + Mnemonics.getMnem(code[i].getOpcode()) + " " +
                    getOperandsLine(code[i].getOperands()));
        }
    }

    public void run(Context context) {
        StackFrame currentFrame = context.getControlStackNew().getCurrentFrame();
        this.constPool = currentFrame.packageInfo.getConstPool();
        this.code = currentFrame.packageInfo.getInstructions();

        this.context = context;
        this.controlStack = context.getControlStackNew();
        this.context.setVMBasedExecutor(true);
        this.ip = context.getStartIP();
        currentCallableUnitInfo = currentFrame.getCallableUnitInfo();

        if (context.getError() != null) {
            handleError();
        } else if (context.actionInfo != null) {
            // // TODO : Temporary to solution make non-blocking working.
            BType[] retTypes = context.actionInfo.getRetParamTypes();
            StackFrame calleeSF = controlStack.popFrame();
            this.constPool = controlStack.currentFrame.packageInfo.getConstPool();
            this.code = controlStack.currentFrame.packageInfo.getInstructions();
            handleReturnFromNativeCallableUnit(controlStack.currentFrame, context.funcCallCPEntry.getRetRegs(),
                    calleeSF.returnValues, retTypes);

            // TODO Remove
            //prepareStructureTypeFromNativeAction(context.nativeArgValues);
            context.nativeArgValues = null;
            context.funcCallCPEntry = null;
            context.actionInfo = null;
        }

        try {
            exec();
        } catch (Throwable e) {
            String message;
            if (e.getMessage() == null) {
                message = "unknown error occurred";
            } else {
                message = e.getMessage();
            }
            context.setError(BLangVMErrors.createError(context, ip, message));
            handleError();
        }
    }

    public void execWorker(Context context, int startIP, int endIP) {
        context.setStartIP(startIP);
        run(context);
    }

    /**
     * Act as a virtual CPU.
     */
    private void exec() {
        int i;
        int j;
        int k;
        int lvIndex; // Index of the local variable
        int cpIndex; // Index of the constant pool
        int fieldIndex;

        BIntArray bIntArray;
        BFloatArray bFloatArray;
        BStringArray bStringArray;
        BBooleanArray bBooleanArray;
        BBlobArray bBlobArray;
        BRefValueArray bArray;
        StructureType structureType;
        BMap<String, BRefType> bMap;
        BJSON jsonVal;

        FunctionCallCPEntry funcCallCPEntry;
        FunctionRefCPEntry funcRefCPEntry;
        TypeCPEntry typeCPEntry;
        ActionRefCPEntry actionRefCPEntry;

        FunctionInfo functionInfo;
        ActionInfo actionInfo;
        WorkerDataChannelRefCPEntry workerRefCPEntry;
        WorkerInvokeCPEntry workerInvokeCPEntry;
        WorkerReplyCPEntry workerReplyCPEntry;
        WorkerDataChannel workerDataChannel;
        ForkJoinCPEntry forkJoinCPEntry;

        StackFrame currentSF, callersSF;
        int callersRetRegIndex;

        while (ip >= 0 && ip < code.length && controlStack.fp >= 0) {

            Instruction instruction = code[ip];
            int opcode = instruction.getOpcode();
            int[] operands = instruction.getOperands();
            ip++;
            StackFrame sf = controlStack.getCurrentFrame();

            switch (opcode) {
                case InstructionCodes.ICONST:
                    cpIndex = operands[0];
                    i = operands[1];
                    sf.longRegs[i] = ((IntegerCPEntry) constPool[cpIndex]).getValue();
                    break;
                case InstructionCodes.FCONST:
                    cpIndex = operands[0];
                    i = operands[1];
                    sf.doubleRegs[i] = ((FloatCPEntry) constPool[cpIndex]).getValue();
                    break;
                case InstructionCodes.SCONST:
                    cpIndex = operands[0];
                    i = operands[1];
                    sf.stringRegs[i] = ((StringCPEntry) constPool[cpIndex]).getValue();
                    break;
                case InstructionCodes.ICONST_0:
                    i = operands[0];
                    sf.longRegs[i] = 0;
                    break;
                case InstructionCodes.ICONST_1:
                    i = operands[0];
                    sf.longRegs[i] = 1;
                    break;
                case InstructionCodes.ICONST_2:
                    i = operands[0];
                    sf.longRegs[i] = 2;
                    break;
                case InstructionCodes.ICONST_3:
                    i = operands[0];
                    sf.longRegs[i] = 3;
                    break;
                case InstructionCodes.ICONST_4:
                    i = operands[0];
                    sf.longRegs[i] = 4;
                    break;
                case InstructionCodes.ICONST_5:
                    i = operands[0];
                    sf.longRegs[i] = 5;
                    break;
                case InstructionCodes.FCONST_0:
                    i = operands[0];
                    sf.doubleRegs[i] = 0;
                    break;
                case InstructionCodes.FCONST_1:
                    i = operands[0];
                    sf.doubleRegs[i] = 1;
                    break;
                case InstructionCodes.FCONST_2:
                    i = operands[0];
                    sf.doubleRegs[i] = 2;
                    break;
                case InstructionCodes.FCONST_3:
                    i = operands[0];
                    sf.doubleRegs[i] = 3;
                    break;
                case InstructionCodes.FCONST_4:
                    i = operands[0];
                    sf.doubleRegs[i] = 4;
                    break;
                case InstructionCodes.FCONST_5:
                    i = operands[0];
                    sf.doubleRegs[i] = 5;
                    break;
                case InstructionCodes.BCONST_0:
                    i = operands[0];
                    sf.intRegs[i] = 0;
                    break;
                case InstructionCodes.BCONST_1:
                    i = operands[0];
                    sf.intRegs[i] = 1;
                    break;
                case InstructionCodes.RCONST_NULL:
                    i = operands[0];
                    sf.refRegs[i] = null;
                    break;

                case InstructionCodes.ILOAD:
                    lvIndex = operands[0];
                    i = operands[1];
                    sf.longRegs[i] = sf.longLocalVars[lvIndex];
                    break;
                case InstructionCodes.FLOAD:
                    lvIndex = operands[0];
                    i = operands[1];
                    sf.doubleRegs[i] = sf.doubleLocalVars[lvIndex];
                    break;
                case InstructionCodes.SLOAD:
                    lvIndex = operands[0];
                    i = operands[1];
                    sf.stringRegs[i] = sf.stringLocalVars[lvIndex];
                    break;
                case InstructionCodes.BLOAD:
                    lvIndex = operands[0];
                    i = operands[1];
                    sf.intRegs[i] = sf.intLocalVars[lvIndex];
                    break;
                case InstructionCodes.LLOAD:
                    lvIndex = operands[0];
                    i = operands[1];
                    sf.byteRegs[i] = sf.byteLocalVars[lvIndex];
                    break;
                case InstructionCodes.RLOAD:
                    lvIndex = operands[0];
                    i = operands[1];
                    sf.refRegs[i] = sf.refLocalVars[lvIndex];
                    break;
                case InstructionCodes.IALOAD:
                    i = operands[0];
                    j = operands[1];
                    k = operands[2];
                    bIntArray = (BIntArray) sf.refRegs[i];
                    if (bIntArray == null) {
                        handleNullRefError();
                        break;
                    }

                    try {
                        sf.longRegs[k] = bIntArray.get(sf.longRegs[j]);
                    } catch (Exception e) {
                        context.setError(BLangVMErrors.createError(context, ip, e.getMessage()));
                        handleError();
                    }
                    break;
                case InstructionCodes.FALOAD:
                    i = operands[0];
                    j = operands[1];
                    k = operands[2];
                    bFloatArray = (BFloatArray) sf.refRegs[i];
                    if (bFloatArray == null) {
                        handleNullRefError();
                        break;
                    }

                    try {
                        sf.doubleRegs[k] = bFloatArray.get(sf.longRegs[j]);
                    } catch (Exception e) {
                        context.setError(BLangVMErrors.createError(context, ip, e.getMessage()));
                        handleError();
                    }
                    break;
                case InstructionCodes.SALOAD:
                    i = operands[0];
                    j = operands[1];
                    k = operands[2];
                    bStringArray = (BStringArray) sf.refRegs[i];
                    if (bStringArray == null) {
                        handleNullRefError();
                        break;
                    }

                    try {
                        sf.stringRegs[k] = bStringArray.get(sf.longRegs[j]);
                    } catch (Exception e) {
                        context.setError(BLangVMErrors.createError(context, ip, e.getMessage()));
                        handleError();
                    }
                    break;
                case InstructionCodes.BALOAD:
                    i = operands[0];
                    j = operands[1];
                    k = operands[2];
                    bBooleanArray = (BBooleanArray) sf.refRegs[i];
                    if (bBooleanArray == null) {
                        handleNullRefError();
                        break;
                    }

                    try {
                        sf.intRegs[k] = bBooleanArray.get(sf.longRegs[j]);
                    } catch (Exception e) {
                        context.setError(BLangVMErrors.createError(context, ip, e.getMessage()));
                        handleError();
                    }
                    break;
                case InstructionCodes.LALOAD:
                    i = operands[0];
                    j = operands[1];
                    k = operands[2];
                    bBlobArray = (BBlobArray) sf.refRegs[i];
                    if (bBlobArray == null) {
                        handleNullRefError();
                        break;
                    }

                    try {
                        sf.byteRegs[k] = bBlobArray.get(sf.longRegs[j]);
                    } catch (Exception e) {
                        context.setError(BLangVMErrors.createError(context, ip, e.getMessage()));
                        handleError();
                    }
                    break;
                case InstructionCodes.RALOAD:
                    i = operands[0];
                    j = operands[1];
                    k = operands[2];
                    bArray = (BRefValueArray) sf.refRegs[i];
                    if (bArray == null) {
                        handleNullRefError();
                        break;
                    }

                    try {
                        sf.refRegs[k] = bArray.get(sf.longRegs[j]);
                    } catch (Exception e) {
                        context.setError(BLangVMErrors.createError(context, ip, e.getMessage()));
                        handleError();
                    }
                    break;
                case InstructionCodes.JSONALOAD:
                    i = operands[0];
                    j = operands[1];
                    k = operands[2];
                    jsonVal = (BJSON) sf.refRegs[i];
                    if (jsonVal == null) {
                        handleNullRefError();
                        break;
                    }

                    try {
                        sf.refRegs[k] = JSONUtils.getArrayElement(jsonVal, sf.longRegs[j]);
                    } catch (Exception e) {
                        context.setError(BLangVMErrors.createError(context, ip, e.getMessage()));
                        handleError();
                    }
                    break;
                case InstructionCodes.IGLOAD:
                    // Global variable index
                    i = operands[0];
                    // Stack registry index
                    j = operands[1];
                    sf.longRegs[j] = globalMemBlock.getIntField(i);
                    break;
                case InstructionCodes.FGLOAD:
                    i = operands[0];
                    j = operands[1];
                    sf.doubleRegs[j] = globalMemBlock.getFloatField(i);
                    break;
                case InstructionCodes.SGLOAD:
                    i = operands[0];
                    j = operands[1];
                    sf.stringRegs[j] = globalMemBlock.getStringField(i);
                    break;
                case InstructionCodes.BGLOAD:
                    i = operands[0];
                    j = operands[1];
                    sf.intRegs[j] = globalMemBlock.getBooleanField(i);
                    break;
                case InstructionCodes.LGLOAD:
                    i = operands[0];
                    j = operands[1];
                    sf.byteRegs[j] = globalMemBlock.getBlobField(i);
                    break;
                case InstructionCodes.RGLOAD:
                    i = operands[0];
                    j = operands[1];
                    sf.refRegs[j] = globalMemBlock.getRefField(i);
                    break;

                case InstructionCodes.ISTORE:
                    i = operands[0];
                    lvIndex = operands[1];
                    sf.longLocalVars[lvIndex] = sf.longRegs[i];
                    break;
                case InstructionCodes.FSTORE:
                    i = operands[0];
                    lvIndex = operands[1];
                    sf.doubleLocalVars[lvIndex] = sf.doubleRegs[i];
                    break;
                case InstructionCodes.SSTORE:
                    i = operands[0];
                    lvIndex = operands[1];
                    sf.stringLocalVars[lvIndex] = sf.stringRegs[i];
                    break;
                case InstructionCodes.BSTORE:
                    i = operands[0];
                    lvIndex = operands[1];
                    sf.intLocalVars[lvIndex] = sf.intRegs[i];
                    break;
                case InstructionCodes.LSTORE:
                    i = operands[0];
                    lvIndex = operands[1];
                    sf.byteLocalVars[lvIndex] = sf.byteRegs[i];
                    break;
                case InstructionCodes.RSTORE:
                    i = operands[0];
                    lvIndex = operands[1];
                    sf.refLocalVars[lvIndex] = sf.refRegs[i];
                    break;
                case InstructionCodes.IASTORE:
                    i = operands[0];
                    j = operands[1];
                    k = operands[2];
                    bIntArray = (BIntArray) sf.refRegs[i];
                    if (bIntArray == null) {
                        handleNullRefError();
                        break;
                    }

                    try {
                        bIntArray.add(sf.longRegs[j], sf.longRegs[k]);
                    } catch (Exception e) {
                        context.setError(BLangVMErrors.createError(context, ip, e.getMessage()));
                        handleError();
                    }
                    break;
                case InstructionCodes.FASTORE:
                    i = operands[0];
                    j = operands[1];
                    k = operands[2];
                    bFloatArray = (BFloatArray) sf.refRegs[i];
                    if (bFloatArray == null) {
                        handleNullRefError();
                        break;
                    }

                    try {
                        bFloatArray.add(sf.longRegs[j], sf.doubleRegs[k]);
                    } catch (Exception e) {
                        context.setError(BLangVMErrors.createError(context, ip, e.getMessage()));
                        handleError();
                    }
                    break;
                case InstructionCodes.SASTORE:
                    i = operands[0];
                    j = operands[1];
                    k = operands[2];
                    bStringArray = (BStringArray) sf.refRegs[i];
                    if (bStringArray == null) {
                        handleNullRefError();
                        break;
                    }

                    try {
                        bStringArray.add(sf.longRegs[j], sf.stringRegs[k]);
                    } catch (Exception e) {
                        context.setError(BLangVMErrors.createError(context, ip, e.getMessage()));
                        handleError();
                    }
                    break;
                case InstructionCodes.BASTORE:
                    i = operands[0];
                    j = operands[1];
                    k = operands[2];
                    bBooleanArray = (BBooleanArray) sf.refRegs[i];
                    if (bBooleanArray == null) {
                        handleNullRefError();
                        break;
                    }

                    try {
                        bBooleanArray.add(sf.longRegs[j], sf.intRegs[k]);
                    } catch (Exception e) {
                        context.setError(BLangVMErrors.createError(context, ip, e.getMessage()));
                        handleError();
                    }
                    break;
                case InstructionCodes.LASTORE:
                    i = operands[0];
                    j = operands[1];
                    k = operands[2];
                    bBlobArray = (BBlobArray) sf.refRegs[i];
                    if (bBlobArray == null) {
                        handleNullRefError();
                        break;
                    }

                    try {
                        bBlobArray.add(sf.longRegs[j], sf.byteRegs[k]);
                    } catch (Exception e) {
                        context.setError(BLangVMErrors.createError(context, ip, e.getMessage()));
                        handleError();
                    }
                    break;
                case InstructionCodes.RASTORE:
                    i = operands[0];
                    j = operands[1];
                    k = operands[2];
                    bArray = (BRefValueArray) sf.refRegs[i];
                    if (bArray == null) {
                        handleNullRefError();
                        break;
                    }

                    try {
                        bArray.add(sf.longRegs[j], sf.refRegs[k]);
                    } catch (Exception e) {
                        context.setError(BLangVMErrors.createError(context, ip, e.getMessage()));
                        handleError();
                    }
                    break;
                case InstructionCodes.JSONASTORE:
                    i = operands[0];
                    j = operands[1];
                    k = operands[2];
                    jsonVal = (BJSON) sf.refRegs[i];
                    if (jsonVal == null) {
                        handleNullRefError();
                        break;
                    }

                    try {
                        JSONUtils.setArrayElement(jsonVal, sf.longRegs[j], (BJSON) sf.refRegs[k]);
                    } catch (Exception e) {
                        context.setError(BLangVMErrors.createError(context, ip, e.getMessage()));
                        handleError();
                    }
                    break;
                case InstructionCodes.IGSTORE:
                    // Stack reg index
                    i = operands[0];
                    // Global var index
                    j = operands[1];
                    globalMemBlock.setIntField(j, sf.longRegs[i]);
                    break;
                case InstructionCodes.FGSTORE:
                    i = operands[0];
                    j = operands[1];
                    globalMemBlock.setFloatField(j, sf.doubleRegs[i]);
                    break;
                case InstructionCodes.SGSTORE:
                    i = operands[0];
                    j = operands[1];
                    globalMemBlock.setStringField(j, sf.stringRegs[i]);
                    break;
                case InstructionCodes.BGSTORE:
                    i = operands[0];
                    j = operands[1];
                    globalMemBlock.setBooleanField(j, sf.intRegs[i]);
                    break;
                case InstructionCodes.LGSTORE:
                    i = operands[0];
                    j = operands[1];
                    globalMemBlock.setBlobField(j, sf.byteRegs[i]);
                    break;
                case InstructionCodes.RGSTORE:
                    i = operands[0];
                    j = operands[1];
                    globalMemBlock.setRefField(j, sf.refRegs[i]);
                    break;

                case InstructionCodes.IFIELDLOAD:
                    i = operands[0];
                    fieldIndex = operands[1];
                    j = operands[2];
                    structureType = (StructureType) sf.refRegs[i];
                    if (structureType == null) {
                        handleNullRefError();
                        break;
                    }

                    sf.longRegs[j] = structureType.getIntField(fieldIndex);
                    break;
                case InstructionCodes.FFIELDLOAD:
                    i = operands[0];
                    fieldIndex = operands[1];
                    j = operands[2];
                    structureType = (StructureType) sf.refRegs[i];
                    if (structureType == null) {
                        handleNullRefError();
                        break;
                    }

                    sf.doubleRegs[j] = structureType.getFloatField(fieldIndex);
                    break;
                case InstructionCodes.SFIELDLOAD:
                    i = operands[0];
                    fieldIndex = operands[1];
                    j = operands[2];
                    structureType = (StructureType) sf.refRegs[i];
                    if (structureType == null) {
                        handleNullRefError();
                        break;
                    }

                    sf.stringRegs[j] = structureType.getStringField(fieldIndex);
                    break;
                case InstructionCodes.BFIELDLOAD:
                    i = operands[0];
                    fieldIndex = operands[1];
                    j = operands[2];
                    structureType = (StructureType) sf.refRegs[i];
                    if (structureType == null) {
                        handleNullRefError();
                        break;
                    }

                    sf.intRegs[j] = structureType.getBooleanField(fieldIndex);
                    break;
                case InstructionCodes.LFIELDLOAD:
                    i = operands[0];
                    fieldIndex = operands[1];
                    j = operands[2];
                    structureType = (StructureType) sf.refRegs[i];
                    if (structureType == null) {
                        handleNullRefError();
                        break;
                    }

                    sf.byteRegs[j] = structureType.getBlobField(fieldIndex);
                    break;
                case InstructionCodes.RFIELDLOAD:
                    i = operands[0];
                    fieldIndex = operands[1];
                    j = operands[2];
                    structureType = (StructureType) sf.refRegs[i];
                    if (structureType == null) {
                        handleNullRefError();
                        break;
                    }

                    sf.refRegs[j] = structureType.getRefField(fieldIndex);
                    break;
                case InstructionCodes.IFIELDSTORE:
                    i = operands[0];
                    fieldIndex = operands[1];
                    j = operands[2];
                    structureType = (StructureType) sf.refRegs[i];
                    if (structureType == null) {
                        handleNullRefError();
                        break;
                    }

                    structureType.setIntField(fieldIndex, sf.longRegs[j]);
                    break;
                case InstructionCodes.FFIELDSTORE:
                    i = operands[0];
                    fieldIndex = operands[1];
                    j = operands[2];
                    structureType = (StructureType) sf.refRegs[i];
                    if (structureType == null) {
                        handleNullRefError();
                        break;
                    }

                    structureType.setFloatField(fieldIndex, sf.doubleRegs[j]);
                    break;
                case InstructionCodes.SFIELDSTORE:
                    i = operands[0];
                    fieldIndex = operands[1];
                    j = operands[2];
                    structureType = (StructureType) sf.refRegs[i];
                    if (structureType == null) {
                        handleNullRefError();
                        break;
                    }

                    structureType.setStringField(fieldIndex, sf.stringRegs[j]);
                    break;
                case InstructionCodes.BFIELDSTORE:
                    i = operands[0];
                    fieldIndex = operands[1];
                    j = operands[2];
                    structureType = (StructureType) sf.refRegs[i];
                    if (structureType == null) {
                        handleNullRefError();
                        break;
                    }

                    structureType.setBooleanField(fieldIndex, sf.intRegs[j]);
                    break;
                case InstructionCodes.LFIELDSTORE:
                    i = operands[0];
                    fieldIndex = operands[1];
                    j = operands[2];
                    structureType = (StructureType) sf.refRegs[i];
                    if (structureType == null) {
                        handleNullRefError();
                        break;
                    }

                    structureType.setBlobField(fieldIndex, sf.byteRegs[j]);
                    break;
                case InstructionCodes.RFIELDSTORE:
                    i = operands[0];
                    fieldIndex = operands[1];
                    j = operands[2];
                    structureType = (StructureType) sf.refRegs[i];
                    if (structureType == null) {
                        handleNullRefError();
                        break;
                    }

                    structureType.setRefField(fieldIndex, sf.refRegs[j]);
                    break;

                case InstructionCodes.MAPLOAD:
                    i = operands[0];
                    j = operands[1];
                    k = operands[2];
                    bMap = (BMap<String, BRefType>) sf.refRegs[i];
                    if (bMap == null) {
                        handleNullRefError();
                        break;
                    }

                    sf.refRegs[k] = bMap.get(sf.stringRegs[j]);
                    break;
                case InstructionCodes.MAPSTORE:
                    i = operands[0];
                    j = operands[1];
                    k = operands[2];
                    bMap = (BMap<String, BRefType>) sf.refRegs[i];
                    if (bMap == null) {
                        handleNullRefError();
                        break;
                    }

                    bMap.put(sf.stringRegs[j], sf.refRegs[k]);
                    break;

                case InstructionCodes.JSONLOAD:
                    i = operands[0];
                    j = operands[1];
                    k = operands[2];
                    jsonVal = (BJSON) sf.refRegs[i];
                    if (jsonVal == null) {
                        handleNullRefError();
                        break;
                    }

                    sf.refRegs[k] = JSONUtils.getElement(jsonVal, sf.stringRegs[j]);
                    break;
                case InstructionCodes.JSONSTORE:
                    i = operands[0];
                    j = operands[1];
                    k = operands[2];
                    jsonVal = (BJSON) sf.refRegs[i];
                    if (jsonVal == null) {
                        handleNullRefError();
                        break;
                    }

                    JSONUtils.setElement(jsonVal, sf.stringRegs[j], (BJSON) sf.refRegs[k]);
                    break;

                case InstructionCodes.IADD:
                    i = operands[0];
                    j = operands[1];
                    k = operands[2];
                    sf.longRegs[k] = sf.longRegs[i] + sf.longRegs[j];
                    break;
                case InstructionCodes.FADD:
                    i = operands[0];
                    j = operands[1];
                    k = operands[2];
                    sf.doubleRegs[k] = sf.doubleRegs[i] + sf.doubleRegs[j];
                    break;
                case InstructionCodes.SADD:
                    i = operands[0];
                    j = operands[1];
                    k = operands[2];
                    sf.stringRegs[k] = sf.stringRegs[i] + sf.stringRegs[j];
                    break;
                case InstructionCodes.XMLADD:
                    i = operands[0];
                    j = operands[1];
                    k = operands[2];
                    BXML lhsXMLVal = (BXML) sf.refRegs[i];
                    BXML rhsXMLVal = (BXML) sf.refRegs[j];
                    if (lhsXMLVal == null || rhsXMLVal == null) {
                        handleNullRefError();
                        break;
                    }

                    // Here it is assumed that a refType addition can only be a xml-concat.
                    sf.refRegs[k] = XMLUtils.concatenate(lhsXMLVal, rhsXMLVal);
                    break;
                case InstructionCodes.ISUB:
                    i = operands[0];
                    j = operands[1];
                    k = operands[2];
                    sf.longRegs[k] = sf.longRegs[i] - sf.longRegs[j];
                    break;
                case InstructionCodes.FSUB:
                    i = operands[0];
                    j = operands[1];
                    k = operands[2];
                    sf.doubleRegs[k] = sf.doubleRegs[i] - sf.doubleRegs[j];
                    break;
                case InstructionCodes.IMUL:
                    i = operands[0];
                    j = operands[1];
                    k = operands[2];
                    sf.longRegs[k] = sf.longRegs[i] * sf.longRegs[j];
                    break;
                case InstructionCodes.FMUL:
                    i = operands[0];
                    j = operands[1];
                    k = operands[2];
                    sf.doubleRegs[k] = sf.doubleRegs[i] * sf.doubleRegs[j];
                    break;
                case InstructionCodes.IDIV:
                    i = operands[0];
                    j = operands[1];
                    k = operands[2];
                    if (sf.longRegs[j] == 0) {
                        context.setError(BLangVMErrors.createError(context, ip, " / by zero"));
                        handleError();
                        break;
                    }

                    sf.longRegs[k] = sf.longRegs[i] / sf.longRegs[j];
                    break;
                case InstructionCodes.FDIV:
                    i = operands[0];
                    j = operands[1];
                    k = operands[2];
                    if (sf.doubleRegs[j] == 0) {
                        context.setError(BLangVMErrors.createError(context, ip, " / by zero"));
                        handleError();
                        break;
                    }

                    sf.doubleRegs[k] = sf.doubleRegs[i] / sf.doubleRegs[j];
                    break;
                case InstructionCodes.IMOD:
                    i = operands[0];
                    j = operands[1];
                    k = operands[2];
                    if (sf.longRegs[j] == 0) {
                        context.setError(BLangVMErrors.createError(context, ip, " / by zero"));
                        handleError();
                        break;
                    }

                    sf.longRegs[k] = sf.longRegs[i] % sf.longRegs[j];
                    break;
                case InstructionCodes.FMOD:
                    i = operands[0];
                    j = operands[1];
                    k = operands[2];
                    if (sf.doubleRegs[j] == 0) {
                        context.setError(BLangVMErrors.createError(context, ip, " / by zero"));
                        handleError();
                        break;
                    }

                    sf.doubleRegs[k] = sf.doubleRegs[i] % sf.doubleRegs[j];
                    break;
                case InstructionCodes.INEG:
                    i = operands[0];
                    j = operands[1];
                    sf.longRegs[j] = -sf.longRegs[i];
                    break;
                case InstructionCodes.FNEG:
                    i = operands[0];
                    j = operands[1];
                    sf.doubleRegs[j] = -sf.doubleRegs[i];
                    break;
                case InstructionCodes.BNOT:
                    i = operands[0];
                    j = operands[1];
                    sf.intRegs[j] = sf.intRegs[i] == 0 ? 1 : 0;
                    break;

                case InstructionCodes.IEQ:
                    i = operands[0];
                    j = operands[1];
                    k = operands[2];
                    sf.intRegs[k] = sf.longRegs[i] == sf.longRegs[j] ? 1 : 0;
                    break;
                case InstructionCodes.FEQ:
                    i = operands[0];
                    j = operands[1];
                    k = operands[2];
                    sf.intRegs[k] = sf.doubleRegs[i] == sf.doubleRegs[j] ? 1 : 0;
                    break;
                case InstructionCodes.SEQ:
                    i = operands[0];
                    j = operands[1];
                    k = operands[2];
                    sf.intRegs[k] = sf.stringRegs[i].equals(sf.stringRegs[j]) ? 1 : 0;
                    break;
                case InstructionCodes.BEQ:
                    i = operands[0];
                    j = operands[1];
                    k = operands[2];
                    sf.intRegs[k] = sf.intRegs[i] == sf.intRegs[j] ? 1 : 0;
                    break;
                case InstructionCodes.REQ:
                    i = operands[0];
                    j = operands[1];
                    k = operands[2];
                    sf.intRegs[k] = sf.refRegs[i] == sf.refRegs[j] ? 1 : 0;
                    break;

                case InstructionCodes.INE:
                    i = operands[0];
                    j = operands[1];
                    k = operands[2];
                    sf.intRegs[k] = sf.longRegs[i] != sf.longRegs[j] ? 1 : 0;
                    break;
                case InstructionCodes.FNE:
                    i = operands[0];
                    j = operands[1];
                    k = operands[2];
                    sf.intRegs[k] = sf.doubleRegs[i] != sf.doubleRegs[j] ? 1 : 0;
                    break;
                case InstructionCodes.SNE:
                    i = operands[0];
                    j = operands[1];
                    k = operands[2];
                    sf.intRegs[k] = !(sf.stringRegs[i].equals(sf.stringRegs[j])) ? 1 : 0;
                    break;
                case InstructionCodes.BNE:
                    i = operands[0];
                    j = operands[1];
                    k = operands[2];
                    sf.intRegs[k] = sf.intRegs[i] != sf.intRegs[j] ? 1 : 0;
                    break;
                case InstructionCodes.RNE:
                    i = operands[0];
                    j = operands[1];
                    k = operands[2];
                    sf.intRegs[k] = sf.refRegs[i] != sf.refRegs[j] ? 1 : 0;
                    break;

                case InstructionCodes.IGT:
                    i = operands[0];
                    j = operands[1];
                    k = operands[2];
                    sf.intRegs[k] = sf.longRegs[i] > sf.longRegs[j] ? 1 : 0;
                    break;
                case InstructionCodes.FGT:
                    i = operands[0];
                    j = operands[1];
                    k = operands[2];
                    sf.intRegs[k] = sf.doubleRegs[i] > sf.doubleRegs[j] ? 1 : 0;
                    break;

                case InstructionCodes.IGE:
                    i = operands[0];
                    j = operands[1];
                    k = operands[2];
                    sf.intRegs[k] = sf.longRegs[i] >= sf.longRegs[j] ? 1 : 0;
                    break;
                case InstructionCodes.FGE:
                    i = operands[0];
                    j = operands[1];
                    k = operands[2];
                    sf.intRegs[k] = sf.doubleRegs[i] >= sf.doubleRegs[j] ? 1 : 0;
                    break;

                case InstructionCodes.ILT:
                    i = operands[0];
                    j = operands[1];
                    k = operands[2];
                    sf.intRegs[k] = sf.longRegs[i] < sf.longRegs[j] ? 1 : 0;
                    break;
                case InstructionCodes.FLT:
                    i = operands[0];
                    j = operands[1];
                    k = operands[2];
                    sf.intRegs[k] = sf.doubleRegs[i] < sf.doubleRegs[j] ? 1 : 0;
                    break;

                case InstructionCodes.ILE:
                    i = operands[0];
                    j = operands[1];
                    k = operands[2];
                    sf.intRegs[k] = sf.longRegs[i] <= sf.longRegs[j] ? 1 : 0;
                    break;
                case InstructionCodes.FLE:
                    i = operands[0];
                    j = operands[1];
                    k = operands[2];
                    sf.intRegs[k] = sf.doubleRegs[i] <= sf.doubleRegs[j] ? 1 : 0;
                    break;

                case InstructionCodes.REQ_NULL:
                    i = operands[0];
                    j = operands[1];
                    if (sf.refRegs[i] == null) {
                        ip = j;
                    }
                    break;
                case InstructionCodes.RNE_NULL:
                    i = operands[0];
                    j = operands[1];
                    if (sf.refRegs[i] != null) {
                        ip = j;
                    }
                    break;

                case InstructionCodes.BR_TRUE:
                    i = operands[0];
                    j = operands[1];
                    if (sf.intRegs[i] == 1) {
                        ip = j;
                    }
                    break;
                case InstructionCodes.BR_FALSE:
                    i = operands[0];
                    j = operands[1];
                    if (sf.intRegs[i] == 0) {
                        ip = j;
                    }
                    break;

                case InstructionCodes.GOTO:
                    i = operands[0];
                    ip = i;
                    break;
                case InstructionCodes.HALT:
                    ip = -1;
                    break;
                case InstructionCodes.CALL:
                    cpIndex = operands[0];
                    funcRefCPEntry = (FunctionRefCPEntry) constPool[cpIndex];
                    functionInfo = funcRefCPEntry.getFunctionInfo();

                    cpIndex = operands[1];
                    funcCallCPEntry = (FunctionCallCPEntry) constPool[cpIndex];
                    invokeCallableUnit(functionInfo, funcCallCPEntry);
                    break;
                case InstructionCodes.TRBGN:
                    beginTransaction();
                    break;
                case InstructionCodes.TREND:
                    endTransaction(operands);
                    break;
                case InstructionCodes.WRKINVOKE:
                    cpIndex = operands[0];
                    workerRefCPEntry = (WorkerDataChannelRefCPEntry) constPool[cpIndex];
                    workerDataChannel = workerRefCPEntry.getWorkerDataChannel();
                    BType[] types = workerRefCPEntry.getTypes();

                    cpIndex = operands[1];
                    workerInvokeCPEntry = (WorkerInvokeCPEntry) constPool[cpIndex];
                    invokeWorker(workerDataChannel, workerInvokeCPEntry, types);
                    break;
                case InstructionCodes.WRKREPLY:
                    cpIndex = operands[0];
                    workerRefCPEntry = (WorkerDataChannelRefCPEntry) constPool[cpIndex];
                    workerDataChannel = workerRefCPEntry.getWorkerDataChannel();
                    types = workerRefCPEntry.getTypes();

                    cpIndex = operands[1];
                    workerReplyCPEntry = (WorkerReplyCPEntry) constPool[cpIndex];
                    replyWorker(workerDataChannel, workerReplyCPEntry, types);
                    break;
                case InstructionCodes.FORKJOIN:
                    cpIndex = operands[0];
                    forkJoinCPEntry = (ForkJoinCPEntry) constPool[cpIndex];
                    invokeForkJoin(forkJoinCPEntry);
                    break;
                case InstructionCodes.NCALL:
                    cpIndex = operands[0];
                    funcRefCPEntry = (FunctionRefCPEntry) constPool[cpIndex];
                    functionInfo = funcRefCPEntry.getFunctionInfo();

                    cpIndex = operands[1];
                    funcCallCPEntry = (FunctionCallCPEntry) constPool[cpIndex];
                    invokeNativeFunction(functionInfo, funcCallCPEntry);
                    break;
                case InstructionCodes.ACALL:
                    cpIndex = operands[0];
                    actionRefCPEntry = (ActionRefCPEntry) constPool[cpIndex];
                    actionInfo = actionRefCPEntry.getActionInfo();

                    cpIndex = operands[1];
                    funcCallCPEntry = (FunctionCallCPEntry) constPool[cpIndex];
                    invokeCallableUnit(actionInfo, funcCallCPEntry);
                    break;
                case InstructionCodes.NACALL:
                    cpIndex = operands[0];
                    actionRefCPEntry = (ActionRefCPEntry) constPool[cpIndex];
                    actionInfo = actionRefCPEntry.getActionInfo();

                    cpIndex = operands[1];
                    funcCallCPEntry = (FunctionCallCPEntry) constPool[cpIndex];
                    invokeNativeAction(actionInfo, funcCallCPEntry);
                    break;
                case InstructionCodes.THROW:
                    i = operands[0];
                    if (i >= 0) {
                        BStruct error = (BStruct) sf.refRegs[i];
                        if (error == null) {
                            handleNullRefError();
                            break;
                        }

                        BLangVMErrors.setStackTrace(context, ip, error);
                        context.setError(error);
                    }
                    handleError();
                    break;
                case InstructionCodes.ERRSTORE:
                    i = operands[0];
                    sf.refLocalVars[i] = context.getError();
                    // clear error.
                    context.setError(null);
                    break;

                case InstructionCodes.I2ANY:
                case InstructionCodes.F2ANY:
                case InstructionCodes.S2ANY:
                case InstructionCodes.B2ANY:
                case InstructionCodes.L2ANY:
                case InstructionCodes.ANY2I:
                case InstructionCodes.ANY2F:
                case InstructionCodes.ANY2S:
                case InstructionCodes.ANY2B:
                case InstructionCodes.ANY2L:
                case InstructionCodes.ANY2JSON:
                case InstructionCodes.ANY2XML:
                case InstructionCodes.ANY2MAP:
                case InstructionCodes.ANY2MSG:
                case InstructionCodes.ANY2T:
                case InstructionCodes.ANY2C:
                case InstructionCodes.NULL2JSON:
                case InstructionCodes.CHECKCAST:
                    execTypeCastOpcodes(sf, opcode, operands);
                    break;

                case InstructionCodes.I2F:
                case InstructionCodes.I2S:
                case InstructionCodes.I2B:
                case InstructionCodes.I2JSON:
                case InstructionCodes.F2I:
                case InstructionCodes.F2S:
                case InstructionCodes.F2B:
                case InstructionCodes.F2JSON:
                case InstructionCodes.S2I:
                case InstructionCodes.S2F:
                case InstructionCodes.S2B:
                case InstructionCodes.S2JSON:
                case InstructionCodes.B2I:
                case InstructionCodes.B2F:
                case InstructionCodes.B2S:
                case InstructionCodes.B2JSON:
                case InstructionCodes.JSON2I:
                case InstructionCodes.JSON2F:
                case InstructionCodes.JSON2S:
                case InstructionCodes.JSON2B:
                case InstructionCodes.DT2XML:
                case InstructionCodes.DT2JSON:
                    execTypeConversionOpcodes(sf, opcode, operands);
                    break;

                case InstructionCodes.INEWARRAY:
                    i = operands[0];
                    sf.refRegs[i] = new BIntArray();
                    break;
                case InstructionCodes.ARRAYLEN:
                    i = operands[0];
                    j = operands[1];

                    BNewArray array = (BNewArray) sf.refRegs[i];
                    if (array == null) {
                        handleNullRefError();
                        break;
                    }
                    sf.longRegs[j] = array.size();
                    break;
                case InstructionCodes.FNEWARRAY:
                    i = operands[0];
                    sf.refRegs[i] = new BFloatArray();
                    break;
                case InstructionCodes.SNEWARRAY:
                    i = operands[0];
                    sf.refRegs[i] = new BStringArray();
                    break;
                case InstructionCodes.BNEWARRAY:
                    i = operands[0];
                    sf.refRegs[i] = new BBooleanArray();
                    break;
                case InstructionCodes.RNEWARRAY:
                    i = operands[0];
                    cpIndex = operands[1];
                    typeCPEntry = (TypeCPEntry) constPool[cpIndex];
                    sf.refRegs[i] = new BRefValueArray(typeCPEntry.getType());
                    break;
                case InstructionCodes.LNEWARRAY:
                    i = operands[0];
                    sf.refRegs[i] = new BBlobArray();
                    break;
                case InstructionCodes.JSONNEWARRAY:
                    i = operands[0];
                    j = operands[1];
                    // This is a temporary solution to create n-valued JSON array
                    StringJoiner stringJoiner = new StringJoiner(",", "[", "]");
                    for (int index = 0; index < sf.longRegs[j]; index++) {
                        stringJoiner.add("0");
                    }
<<<<<<< HEAD
                    break;
                case InstructionCodes.S2F:
                    i = operands[0];
                    j = operands[1];
                    k = operands[2];

                    try {
                        sf.doubleRegs[j] = Double.parseDouble(sf.stringRegs[i]);
                    } catch (NumberFormatException e) {
                        // TODO
                        throw new BallerinaException("incompatible types");
                    }
                    break;
                case InstructionCodes.S2B:
                    i = operands[0];
                    j = operands[1];
                    k = operands[2];

                    try {
                        sf.intRegs[j] = Boolean.parseBoolean(sf.stringRegs[i]) ? 1 : 0;
                    } catch (NumberFormatException e) {
                        // TODO
                        throw new BallerinaException("incompatible types");
                    }
                    break;
                case InstructionCodes.S2ANY:
                    i = operands[0];
                    j = operands[1];
                    sf.refRegs[j] = new BString(sf.stringRegs[i]);
                    break;
                case InstructionCodes.S2JSON:
                    i = operands[0];
                    j = operands[1];
                    String jsonStr = StringEscapeUtils.escapeJson(sf.stringRegs[i]);
                    sf.refRegs[j] = new BJSON("\"" + jsonStr + "\"");
                    break;
                case InstructionCodes.B2I:
                    i = operands[0];
                    j = operands[1];
                    sf.longRegs[j] = sf.intRegs[i];
                    break;
                case InstructionCodes.B2F:
                    i = operands[0];
                    j = operands[1];
                    sf.doubleRegs[j] = sf.intRegs[i];
                    break;
                case InstructionCodes.B2S:
                    i = operands[0];
                    j = operands[1];
                    sf.stringRegs[j] = sf.intRegs[i] == 1 ? "true" : "false";
                    break;
                case InstructionCodes.B2ANY:
                    i = operands[0];
                    j = operands[1];
                    sf.refRegs[j] = new BBoolean(sf.intRegs[i] == 1);
                    break;
                case InstructionCodes.B2JSON:
                    i = operands[0];
                    j = operands[1];
                    sf.refRegs[j] = new BJSON(sf.intRegs[i] == 1 ? "true" : "false");
                    break;
                case InstructionCodes.L2ANY:
                    i = operands[0];
                    j = operands[1];
                    sf.refRegs[j] = new BBlob(sf.byteRegs[i]);
                    break;
                case InstructionCodes.JSON2I:
                    convertJSONToInt(operands, sf);
                    break;
                case InstructionCodes.JSON2F:
                    convertJSONToFloat(operands, sf);
                    break;
                case InstructionCodes.JSON2S:
                    convertJSONToString(operands, sf);
                    break;
                case InstructionCodes.JSON2B:
                    convertJSONToBoolean(operands, sf);
                    break;

                case InstructionCodes.ANY2I:
                    i = operands[0];
                    j = operands[1];
                    k = operands[2];
                    bRefType = sf.refRegs[i];

                    if (bRefType.getType() == BTypes.typeInt) {
                        sf.longRegs[j] = ((BInteger) bRefType).intValue();
                    } else {
                        // TODO
                        throw new BallerinaException("incompatible types");
                    }
                    break;
                case InstructionCodes.ANY2F:
                    i = operands[0];
                    j = operands[1];
                    k = operands[2];
                    bRefType = sf.refRegs[i];

                    if (bRefType.getType() == BTypes.typeFloat) {
                        sf.doubleRegs[j] = ((BFloat) bRefType).floatValue();
                    } else {
                        // TODO
                        throw new BallerinaException("incompatible types");
                    }
                    break;
                case InstructionCodes.ANY2S:
                    i = operands[0];
                    j = operands[1];
                    k = operands[2];
                    bRefType = sf.refRegs[i];

                    if (bRefType.getType() == BTypes.typeString) {
                        sf.stringRegs[j] = bRefType.stringValue();
                    } else {
                        // TODO
                        throw new BallerinaException("incompatible types");
                    }
                    break;
                case InstructionCodes.ANY2B:
                    i = operands[0];
                    j = operands[1];
                    k = operands[2];
                    bRefType = sf.refRegs[i];

                    if (bRefType.getType() == BTypes.typeBoolean) {
                        sf.intRegs[j] = ((BBoolean) bRefType).booleanValue() ? 1 : 0;
                    } else {
                        // TODO
                        throw new BallerinaException("incompatible types");
                    }
                    break;
                case InstructionCodes.ANY2L:
                    i = operands[0];
                    j = operands[1];
                    k = operands[2];
                    bRefType = sf.refRegs[i];

                    if (bRefType.getType() == BTypes.typeBlob) {
                        sf.byteRegs[j] = ((BBlob) bRefType).blobValue();
                    } else {
                        // TODO
                        throw new BallerinaException("incompatible types");
                    }
                    break;
                case InstructionCodes.ANY2JSON:
                    i = operands[0];
                    j = operands[1];
                    k = operands[2];
                    bRefType = sf.refRegs[i];

                    if (bRefType == null) {
                        sf.refRegs[j] = null;
                        break;
                    }

                    if (bRefType.getType() == BTypes.typeJSON) {
                        sf.refRegs[j] = bRefType;
                    } else {
                        // TODO
                        throw new BallerinaException("incompatible types");
                    }
                    break;
                case InstructionCodes.ANY2T:
                    i = operands[0];
                    j = operands[1];
                    k = operands[2];
                    bRefType = sf.refRegs[i];

                    if (bRefType == null) {
                        sf.refRegs[j] = null;
                        break;
                    }

                    if (bRefType.getType() instanceof BStructType) {
                        sf.refRegs[j] = bRefType;
                    } else {
                        // TODO
                        throw new BallerinaException("incompatible types");
                    }
                    break;
                case InstructionCodes.ANY2MAP:
                    i = operands[0];
                    j = operands[1];
                    k = operands[2];
                    bRefType = sf.refRegs[i];

                    if (bRefType == null) {
                        sf.refRegs[j] = null;
                        break;
                    }

                    if (bRefType.getType() == BTypes.typeMap) {
                        sf.refRegs[j] = bRefType;
                    } else {
                        // TODO
                        throw new BallerinaException("incompatible types");
                    }
                    break;
                case InstructionCodes.ANY2MSG:
                    i = operands[0];
                    j = operands[1];
                    k = operands[2];
                    bRefType = sf.refRegs[i];

                    if (bRefType == null) {
                        sf.refRegs[j] = null;
                        break;
                    }

                    if (bRefType.getType() == BTypes.typeMessage) {
                        sf.refRegs[j] = bRefType;
                    } else {
                        // TODO
                        throw new BallerinaException("incompatible types");
                    }
                    break;
                case InstructionCodes.NULL2JSON:
                    i = operands[0];
                    j = operands[1];
                    sf.refRegs[j] = new BJSON("null");
                    break;
                case InstructionCodes.CHECKCAST:
                    i = operands[0];
                    cpIndex = operands[1];
                    j = operands[2];
                    typeCPEntry = (TypeCPEntry) constPool[cpIndex];

                    // TODO NULL Check  and Array casting
                    if (checkCast(sf.refRegs[i].getType(), typeCPEntry.getType())) {
                        sf.refRegs[j] = sf.refRegs[i];
                    } else {
                        throw new BallerinaException("Incompatible types: " +
                                sf.refRegs[i].getType() + " and " + typeCPEntry.getType());
                        // TODO Handle cast errors
                    }
                    break;
                case InstructionCodes.DT2XML:
                    i = operands[0];
                    j = operands[1];
                    bRefType = sf.refRegs[i];
                    sf.refRegs[j] = XMLUtils.datatableToXML((BDataTable) bRefType);
                    break;
                case InstructionCodes.DT2JSON:
                    i = operands[0];
                    j = operands[1];
                    bRefType = sf.refRegs[i];
                    sf.refRegs[j] = JSONUtils.toJSON((BDataTable) bRefType);
                    break;
                case InstructionCodes.INEWARRAY:
                    i = operands[0];
                    sf.refRegs[i] = new BIntArray();
                    break;
                case InstructionCodes.ARRAYLEN:
                    i = operands[0];
                    j = operands[1];
                    if (sf.refRegs[i] == null) {
                        //TODO improve error message to be more informative
                        throw new BallerinaException("array is null.");
                    }
                    BNewArray array = (BNewArray) sf.refRegs[i];
                    sf.longRegs[j] = array.size();
                    break;
                case InstructionCodes.FNEWARRAY:
                    i = operands[0];
                    sf.refRegs[i] = new BFloatArray();
                    break;
                case InstructionCodes.SNEWARRAY:
                    i = operands[0];
                    sf.refRegs[i] = new BStringArray();
                    break;
                case InstructionCodes.BNEWARRAY:
                    i = operands[0];
                    sf.refRegs[i] = new BBooleanArray();
                    break;
                case InstructionCodes.RNEWARRAY:
                    i = operands[0];
                    cpIndex = operands[1];
                    typeCPEntry = (TypeCPEntry) constPool[cpIndex];
                    sf.refRegs[i] = new BRefValueArray(typeCPEntry.getType());
                    break;
                case InstructionCodes.LNEWARRAY:
                    i = operands[0];
                    sf.refRegs[i] = new BBlobArray();
                    break;
                case InstructionCodes.JSONNEWARRAY:
                    i = operands[0];
                    j = operands[1];
                    // This is a temporary solution to create n-valued JSON array
                    StringJoiner stringJoiner = new StringJoiner(",", "[", "]");
                    for (int index = 0; index < sf.longRegs[j]; index++) {
                        stringJoiner.add("0");
                    }
=======
>>>>>>> 31271fd2
                    sf.refRegs[i] = new BJSON(stringJoiner.toString());
                    break;

                case InstructionCodes.NEWSTRUCT:
                    createNewStruct(operands, sf);
                    break;
                case InstructionCodes.NEWCONNECTOR:
                    createNewConnector(operands, sf);
                    break;
                case InstructionCodes.NEWMAP:
                    i = operands[0];
                    sf.refRegs[i] = new BMap<String, BRefType>();
                    break;
                case InstructionCodes.NEWJSON:
                    i = operands[0];
                    sf.refRegs[i] = new BJSON("{}");
                    break;
                case InstructionCodes.NEWMESSAGE:
                    i = operands[0];
                    sf.refRegs[i] = new BMessage();
                    break;
                case InstructionCodes.NEWDATATABLE:
                    i = operands[0];
                    sf.refRegs[i] = new BDataTable(null, new ArrayList<>(0));
                    break;
                case InstructionCodes.REP:
                    handleReply(operands, sf);
                    break;
                case InstructionCodes.IRET:
                    i = operands[0];
                    j = operands[1];
                    currentSF = controlStack.getCurrentFrame();
                    callersSF = controlStack.getStack()[controlStack.fp - 1];
                    callersRetRegIndex = currentSF.retRegIndexes[i];
                    callersSF.longRegs[callersRetRegIndex] = currentSF.longRegs[j];
                    break;
                case InstructionCodes.FRET:
                    i = operands[0];
                    j = operands[1];
                    currentSF = controlStack.getCurrentFrame();
                    callersSF = controlStack.getStack()[controlStack.fp - 1];
                    callersRetRegIndex = currentSF.retRegIndexes[i];
                    callersSF.doubleRegs[callersRetRegIndex] = currentSF.doubleRegs[j];
                    break;
                case InstructionCodes.SRET:
                    i = operands[0];
                    j = operands[1];
                    currentSF = controlStack.getCurrentFrame();
                    callersSF = controlStack.getStack()[controlStack.fp - 1];
                    callersRetRegIndex = currentSF.retRegIndexes[i];
                    callersSF.stringRegs[callersRetRegIndex] = currentSF.stringRegs[j];
                    break;
                case InstructionCodes.BRET:
                    i = operands[0];
                    j = operands[1];
                    currentSF = controlStack.getCurrentFrame();
                    callersSF = controlStack.getStack()[controlStack.fp - 1];
                    callersRetRegIndex = currentSF.retRegIndexes[i];
                    callersSF.intRegs[callersRetRegIndex] = currentSF.intRegs[j];
                    break;
                case InstructionCodes.LRET:
                    i = operands[0];
                    j = operands[1];
                    currentSF = controlStack.getCurrentFrame();
                    callersSF = controlStack.getStack()[controlStack.fp - 1];
                    callersRetRegIndex = currentSF.retRegIndexes[i];
                    callersSF.byteRegs[callersRetRegIndex] = currentSF.byteRegs[j];
                    break;
                case InstructionCodes.RRET:
                    i = operands[0];
                    j = operands[1];
                    currentSF = controlStack.getCurrentFrame();
                    callersSF = controlStack.getStack()[controlStack.fp - 1];
                    callersRetRegIndex = currentSF.retRegIndexes[i];
                    callersSF.refRegs[callersRetRegIndex] = currentSF.refRegs[j];
                    break;
                case InstructionCodes.RET:
                    handleReturn();
                    break;
                default:
//                    throw new UnsupportedOperationException("Opcode " + opcode + " is not supported yet");
                    throw new UnsupportedOperationException();
            }
        }
    }

    private void execTypeCastOpcodes(StackFrame sf, int opcode, int[] operands) {
        int i;
        int j;
        int k;
        int cpIndex; // Index of the constant pool

        BRefType bRefType;
        TypeCPEntry typeCPEntry;

        switch (opcode) {
            case InstructionCodes.I2ANY:
                i = operands[0];
                j = operands[1];
                sf.refRegs[j] = new BInteger(sf.longRegs[i]);
                break;
            case InstructionCodes.F2ANY:
                i = operands[0];
                j = operands[1];
                sf.refRegs[j] = new BFloat(sf.doubleRegs[i]);
                break;
            case InstructionCodes.S2ANY:
                i = operands[0];
                j = operands[1];
                sf.refRegs[j] = new BString(sf.stringRegs[i]);
                break;
            case InstructionCodes.B2ANY:
                i = operands[0];
                j = operands[1];
                sf.refRegs[j] = new BBoolean(sf.intRegs[i] == 1);
                break;
            case InstructionCodes.L2ANY:
                i = operands[0];
                j = operands[1];
                sf.refRegs[j] = new BBlob(sf.byteRegs[i]);
                break;
            case InstructionCodes.ANY2I:
                i = operands[0];
                j = operands[1];
                k = operands[2];

                bRefType = sf.refRegs[i];
                if (bRefType == null) {
                    handleTypeCastError(sf, k, BTypes.typeNull, BTypes.typeInt);
                } else if (bRefType.getType() == BTypes.typeInt) {
                    sf.longRegs[j] = ((BInteger) bRefType).intValue();
                } else {
                    handleTypeCastError(sf, k, bRefType.getType(), BTypes.typeInt);
                }
                break;
            case InstructionCodes.ANY2F:
                i = operands[0];
                j = operands[1];
                k = operands[2];

                bRefType = sf.refRegs[i];
                if (bRefType == null) {
                    handleTypeCastError(sf, k, BTypes.typeNull, BTypes.typeFloat);
                } else if (bRefType.getType() == BTypes.typeFloat) {
                    sf.doubleRegs[j] = ((BFloat) bRefType).floatValue();
                } else {
                    handleTypeCastError(sf, k, bRefType.getType(), BTypes.typeFloat);
                }
                break;
            case InstructionCodes.ANY2S:
                i = operands[0];
                j = operands[1];
                k = operands[2];

                bRefType = sf.refRegs[i];
                if (bRefType == null) {
                    handleTypeCastError(sf, k, BTypes.typeNull, BTypes.typeString);
                } else if (bRefType.getType() == BTypes.typeString) {
                    sf.stringRegs[j] = bRefType.stringValue();
                } else {
                    handleTypeCastError(sf, k, bRefType.getType(), BTypes.typeString);
                }
                break;
            case InstructionCodes.ANY2B:
                i = operands[0];
                j = operands[1];
                k = operands[2];

                bRefType = sf.refRegs[i];
                if (bRefType == null) {
                    handleTypeCastError(sf, k, BTypes.typeNull, BTypes.typeBoolean);
                } else if (bRefType.getType() == BTypes.typeBoolean) {
                    sf.intRegs[j] = ((BBoolean) bRefType).booleanValue() ? 1 : 0;
                } else {
                    handleTypeCastError(sf, k, bRefType.getType(), BTypes.typeBoolean);
                }
                break;
            case InstructionCodes.ANY2L:
                i = operands[0];
                j = operands[1];
                k = operands[2];

                bRefType = sf.refRegs[i];
                if (bRefType == null) {
                    handleTypeCastError(sf, k, BTypes.typeNull, BTypes.typeBlob);
                } else if (bRefType.getType() == BTypes.typeBlob) {
                    sf.byteRegs[j] = ((BBlob) bRefType).blobValue();
                } else {
                    handleTypeCastError(sf, k, bRefType.getType(), BTypes.typeBlob);
                }
                break;
            case InstructionCodes.ANY2JSON:
                handleAnyToRefTypeCast(sf, operands, BTypes.typeJSON);
                break;
            case InstructionCodes.ANY2XML:
                handleAnyToRefTypeCast(sf, operands, BTypes.typeXML);
                break;
            case InstructionCodes.ANY2MAP:
                handleAnyToRefTypeCast(sf, operands, BTypes.typeMap);
                break;
            case InstructionCodes.ANY2MSG:
                handleAnyToRefTypeCast(sf, operands, BTypes.typeMessage);
                break;
            case InstructionCodes.ANY2DT:
                handleAnyToRefTypeCast(sf, operands, BTypes.typeDatatable);
                break;
            case InstructionCodes.ANY2T:
            case InstructionCodes.ANY2C:
            case InstructionCodes.CHECKCAST:
                i = operands[0];
                cpIndex = operands[1];
                j = operands[2];
                k = operands[3];
                typeCPEntry = (TypeCPEntry) constPool[cpIndex];

                bRefType = sf.refRegs[i];
                if (bRefType == null) {
                    sf.refRegs[j] = null;
                } else if (checkCast(bRefType.getType(), typeCPEntry.getType())) {
                    sf.refRegs[j] = sf.refRegs[i];
                } else {
                    handleTypeCastError(sf, k, bRefType.getType(), typeCPEntry.getType());
                }
                break;
            case InstructionCodes.NULL2JSON:
                j = operands[1];
                sf.refRegs[j] = new BJSON("null");
                break;
            default:
                throw new UnsupportedOperationException();
//                throw new UnsupportedOperationException("Opcode " + opcode + " is not supported yet");
        }
    }

    private void execTypeConversionOpcodes(StackFrame sf, int opcode, int[] operands) {
        int i;
        int j;
        int k;
        BRefType bRefType;

        switch (opcode) {
            case InstructionCodes.I2F:
                i = operands[0];
                j = operands[1];
                sf.doubleRegs[j] = (double) sf.longRegs[i];
                break;
            case InstructionCodes.I2S:
                i = operands[0];
                j = operands[1];
                sf.stringRegs[j] = Long.toString(sf.longRegs[i]);
                break;
            case InstructionCodes.I2B:
                i = operands[0];
                j = operands[1];
                sf.intRegs[j] = sf.longRegs[i] != 0 ? 1 : 0;
                break;
            case InstructionCodes.I2JSON:
                i = operands[0];
                j = operands[1];
                sf.refRegs[j] = new BJSON(Long.toString(sf.longRegs[i]));
                break;
            case InstructionCodes.F2I:
                i = operands[0];
                j = operands[1];
                sf.longRegs[j] = (long) sf.doubleRegs[i];
                break;
            case InstructionCodes.F2S:
                i = operands[0];
                j = operands[1];
                sf.stringRegs[j] = Double.toString(sf.doubleRegs[i]);
                break;
            case InstructionCodes.F2B:
                i = operands[0];
                j = operands[1];
                sf.intRegs[j] = sf.doubleRegs[i] != 0.0 ? 1 : 0;
                break;
            case InstructionCodes.F2JSON:
                i = operands[0];
                j = operands[1];
                sf.refRegs[j] = new BJSON(Double.toString(sf.doubleRegs[i]));
                break;
            case InstructionCodes.S2I:
                i = operands[0];
                j = operands[1];
                k = operands[2];

                try {
                    sf.longRegs[j] = Long.parseLong(sf.stringRegs[i]);
                } catch (NumberFormatException e) {
                    handleTypeConversionError(sf, k, TypeConstants.STRING_TNAME, TypeConstants.INT_TNAME);
                }
                break;
            case InstructionCodes.S2F:
                i = operands[0];
                j = operands[1];
                k = operands[2];

                try {
                    sf.doubleRegs[j] = Double.parseDouble(sf.stringRegs[i]);
                } catch (NumberFormatException e) {
                    handleTypeConversionError(sf, k, TypeConstants.STRING_TNAME, TypeConstants.FLOAT_TNAME);
                }
                break;
            case InstructionCodes.S2B:
                i = operands[0];
                j = operands[1];
                k = operands[2];

                try {
                    sf.intRegs[j] = Boolean.parseBoolean(sf.stringRegs[i]) ? 1 : 0;
                } catch (NumberFormatException e) {
                    handleTypeConversionError(sf, k, TypeConstants.STRING_TNAME, TypeConstants.BOOLEAN_TNAME);
                }
                break;
            case InstructionCodes.S2JSON:
                i = operands[0];
                j = operands[1];
                String jsonStr = StringEscapeUtils.escapeJson(sf.stringRegs[i]);
                sf.refRegs[j] = new BJSON("\"" + jsonStr + "\"");
                break;
            case InstructionCodes.B2I:
                i = operands[0];
                j = operands[1];
                sf.longRegs[j] = sf.intRegs[i];
                break;
            case InstructionCodes.B2F:
                i = operands[0];
                j = operands[1];
                sf.doubleRegs[j] = sf.intRegs[i];
                break;
            case InstructionCodes.B2S:
                i = operands[0];
                j = operands[1];
                sf.stringRegs[j] = sf.intRegs[i] == 1 ? "true" : "false";
                break;
            case InstructionCodes.B2JSON:
                i = operands[0];
                j = operands[1];
                sf.refRegs[j] = new BJSON(sf.intRegs[i] == 1 ? "true" : "false");
                break;
            case InstructionCodes.JSON2I:
                convertJSONToInt(operands, sf);
                break;
            case InstructionCodes.JSON2F:
                convertJSONToFloat(operands, sf);
                break;
            case InstructionCodes.JSON2S:
                convertJSONToString(operands, sf);
                break;
            case InstructionCodes.JSON2B:
                convertJSONToBoolean(operands, sf);
                break;
            case InstructionCodes.DT2XML:
                i = operands[0];
                j = operands[1];

                bRefType = sf.refRegs[i];
                if (bRefType == null) {
                    handleNullRefError();
                    break;
                }

                sf.refRegs[j] = XMLUtils.datatableToXML((BDataTable) bRefType, context.isInTransaction());
                break;
            case InstructionCodes.DT2JSON:
                i = operands[0];
                j = operands[1];

                bRefType = sf.refRegs[i];
                if (bRefType == null) {
                    handleNullRefError();
                    break;
                }

                sf.refRegs[j] = JSONUtils.toJSON((BDataTable) bRefType, context.isInTransaction());
                break;
            default:
                throw new UnsupportedOperationException();
//                throw new UnsupportedOperationException("Opcode " + opcode + " is not supported yet");
        }
    }

    private void handleAnyToRefTypeCast(StackFrame sf, int[] operands, BType targetType) {
        int i = operands[0];
        int j = operands[1];
        int k = operands[2];

        BRefType bRefType = sf.refRegs[i];
        if (bRefType == null) {
            sf.refRegs[j] = null;
        } else if (bRefType.getType() == targetType) {
            sf.refRegs[j] = bRefType;
        } else {
            handleTypeCastError(sf, k, bRefType.getType(), targetType);
        }
    }

    private void handleTypeCastError(StackFrame sf, int errorRegIndex, BType sourceType, BType targetType) {
        BStruct errorVal;
        errorVal = BLangVMErrors.createTypeCastError(context, ip, sourceType, targetType);
        if (errorRegIndex == -1) {
            context.setError(errorVal);
            handleError();
            return;
        }

        sf.refRegs[errorRegIndex] = errorVal;
    }

    private void handleTypeConversionError(StackFrame sf, int errorRegIndex,
                                           String sourceTypeName, String targetTypeName) {
        BStruct errorVal;
        errorVal = BLangVMErrors.createTypeConversionError(context, ip, sourceTypeName, targetTypeName);
        if (errorRegIndex == -1) {
            context.setError(errorVal);
            handleError();
            return;
        }

        sf.refRegs[errorRegIndex] = errorVal;
    }

    private void handleReply(int[] operands, StackFrame sf) {
        int i;
        i = operands[0];
        BMessage message = null;
        if (i >= 0) {
            message = (BMessage) sf.refRegs[i];
        }
        context.setError(null);
        if (context.getBalCallback() != null &&
                ((DefaultBalCallback) context.getBalCallback()).getParentCallback() != null) {
            context.getBalCallback().done(message != null ? message.value() : null);
        }
        ip = -1;
    }

    private void createNewConnector(int[] operands, StackFrame sf) {
        int cpIndex;
        int i;
        StructureRefCPEntry structureRefCPEntry;
        StructureTypeInfo structureTypeInfo;
        int[] fieldCount;
        cpIndex = operands[0];
        i = operands[1];
        structureRefCPEntry = (StructureRefCPEntry) constPool[cpIndex];
        structureTypeInfo = structureRefCPEntry.getStructureTypeInfo();
        fieldCount = structureTypeInfo.getFieldCount();
        BConnector bConnector = new BConnector(structureTypeInfo.getType());
        bConnector.setFieldTypes(structureTypeInfo.getFieldTypes());
        bConnector.init(fieldCount);
        sf.refRegs[i] = bConnector;
    }

    private void createNewStruct(int[] operands, StackFrame sf) {
        int cpIndex;
        int i;
        StructureRefCPEntry structureRefCPEntry;
        StructureTypeInfo structureTypeInfo;
        int[] fieldCount;
        cpIndex = operands[0];
        i = operands[1];
        structureRefCPEntry = (StructureRefCPEntry) constPool[cpIndex];
        structureTypeInfo = structureRefCPEntry.getStructureTypeInfo();
        fieldCount = structureTypeInfo.getFieldCount();
        BStruct bStruct = new BStruct(structureTypeInfo.getType());
        bStruct.setFieldTypes(structureTypeInfo.getFieldTypes());
        bStruct.init(fieldCount);
        sf.refRegs[i] = bStruct;
    }

    private void endTransaction(int[] operands) {
        int i;
        i = operands[0];
        BallerinaTransactionManager ballerinaTransactionManager = context.getBallerinaTransactionManager();
        if (ballerinaTransactionManager != null) {
            if (i == 0) {
                ballerinaTransactionManager.commitTransactionBlock();
            } else {
                ballerinaTransactionManager.setTransactionError(true);
                ballerinaTransactionManager.rollbackTransactionBlock();
            }
            ballerinaTransactionManager.endTransactionBlock();
            if (ballerinaTransactionManager.isOuterTransaction()) {
                context.setBallerinaTransactionManager(null);
            }
        }
    }

    private void beginTransaction() {
        BallerinaTransactionManager ballerinaTransactionManager = context.getBallerinaTransactionManager();
        if (ballerinaTransactionManager == null) {
            ballerinaTransactionManager = new BallerinaTransactionManager();
            context.setBallerinaTransactionManager(ballerinaTransactionManager);
        }
        ballerinaTransactionManager.beginTransactionBlock();
    }

    public void invokeCallableUnit(CallableUnitInfo callableUnitInfo, FunctionCallCPEntry funcCallCPEntry) {
        currentCallableUnitInfo = callableUnitInfo;
        int[] argRegs = funcCallCPEntry.getArgRegs();
        BType[] paramTypes = callableUnitInfo.getParamTypes();
        StackFrame callerSF = controlStack.getCurrentFrame();

        WorkerInfo defaultWorkerInfo = callableUnitInfo.getDefaultWorkerInfo();
        StackFrame calleeSF = new StackFrame(callableUnitInfo, defaultWorkerInfo, ip, funcCallCPEntry.getRetRegs());
        controlStack.pushFrame(calleeSF);

        // Copy arg values from the current StackFrame to the new StackFrame
        copyArgValues(callerSF, calleeSF, argRegs, paramTypes);

        // TODO Improve following two lines
        this.constPool = calleeSF.packageInfo.getConstPool();
        this.code = calleeSF.packageInfo.getInstructions();
        ip = defaultWorkerInfo.getCodeAttributeInfo().getCodeAddrs();

        // Invoke other workers
        BLangVMWorkers.invoke(programFile, callableUnitInfo, callerSF, argRegs);

    }

    public void invokeWorker(WorkerDataChannel workerDataChannel, WorkerInvokeCPEntry workerInvokeCPEntry,
                             BType[] types) {
        StackFrame currentFrame = controlStack.getCurrentFrame();

        // Extract the outgoing expressions
        BValue[] arguments = new BValue[workerInvokeCPEntry.getbTypes().length];
        copyArgValuesForWorkerInvoke(currentFrame, workerInvokeCPEntry.getArgRegs(),
                types, arguments);

        //populateArgumentValuesForWorker(expressions, arguments);
        if (workerDataChannel != null) {
            workerDataChannel.putData(arguments);
            workerDataChannel.setTypes(types);
        } else {
            BArray<BValue> bArray = new BArray<>(BValue.class);
            for (int j = 0; j < arguments.length; j++) {
                BValue returnVal = arguments[j];
                bArray.add(j, returnVal);
            }
            controlStack.getCurrentFrame().returnValues[0] = bArray;
        }
    }

    public void invokeForkJoin(ForkJoinCPEntry forkJoinCPEntry) {
        ForkJoinStmt forkJoinStmt = forkJoinCPEntry.getForkJoinStmt();
        List<BLangVMWorkers.WorkerExecutor> workerRunnerList = new ArrayList<>();
        List<WorkerResult> resultMsgs = new ArrayList<>();
        //Map<String, BRefValueArray> resultInvokeAll = new HashMap<>();
        //BRefValueArray resultInvokeAny = null;
        long timeout = 60; // Default timeout value is 60 seconds
        if (forkJoinCPEntry.isTimeoutAvailable()) {
            timeout = controlStack.getCurrentFrame().getLongRegs()[0];
        }

        Worker[] workers = forkJoinStmt.getWorkers();
        Map<String, BLangVMWorkers.WorkerExecutor> triggeredWorkers = new HashMap<>();
        for (Worker worker : workers) {
            Context workerContext = new Context();
            WorkerCallback workerCallback = new WorkerCallback(workerContext);
            workerContext.setBalCallback(workerCallback);

            StackFrame callerSF = controlStack.getCurrentFrame();
            int[] argRegs = forkJoinCPEntry.getArgRegs();

            ControlStackNew controlStack = workerContext.getControlStackNew();
            StackFrame calleeSF = new StackFrame(currentCallableUnitInfo,
                    forkJoinCPEntry.getWorkerInfo(worker.getName()), -1, new int[1]);
            controlStack.pushFrame(calleeSF);

            BLangVM.copyValuesForForkJoin(callerSF, calleeSF, argRegs);


            // Copy arg values from the current StackFrame to the new StackFrame
            // TODO fix this. Move the copyArgValues method to another util function
            // BLangVM.copyArgValues(callerSF, calleeSF, argRegs, paramTypes);

            BLangVM bLangVM = new BLangVM(programFile);
            //ExecutorService executor = ThreadPoolFactory.getInstance().getWorkerExecutor();
            BLangVMWorkers.WorkerExecutor workerRunner = new BLangVMWorkers.WorkerExecutor(bLangVM,
                    workerContext, forkJoinCPEntry.getWorkerInfo(worker.getName()));
            workerRunnerList.add(workerRunner);
            triggeredWorkers.put(worker.getName(), workerRunner);
        }

        if (forkJoinStmt.getJoin().getJoinType().equalsIgnoreCase("any")) {
            String[] joinWorkerNames = forkJoinStmt.getJoin().getJoinWorkers();
            if (joinWorkerNames.length == 0) {
                // If there are no workers specified, wait for any of all the workers
                resultMsgs.add(invokeAnyWorker(workerRunnerList, timeout));
                //resultMsgs.add(res);
            } else {
                List<BLangVMWorkers.WorkerExecutor> workerRunnersSpecified = new ArrayList<>();
                for (String workerName : joinWorkerNames) {
                    workerRunnersSpecified.add(triggeredWorkers.get(workerName));
                }
                resultMsgs.add(invokeAnyWorker(workerRunnersSpecified, timeout));
                //resultMsgs.add(res);
            }
        } else {
            String[] joinWorkerNames = forkJoinStmt.getJoin().getJoinWorkers();
            if (joinWorkerNames.length == 0) {
                // If there are no workers specified, wait for all of all the workers
                resultMsgs.addAll(invokeAllWorkers(workerRunnerList, timeout));
            } else {
                List<BLangVMWorkers.WorkerExecutor> workerRunnersSpecified = new ArrayList<>();
                for (String workerName : joinWorkerNames) {
                    workerRunnersSpecified.add(triggeredWorkers.get(workerName));
                }
                resultMsgs.addAll(invokeAllWorkers(workerRunnersSpecified, timeout));
            }
        }

        if (isForkJoinTimedOut) {
            ip = forkJoinStmt.getTimeout().getIp();
            // Execute the timeout block

            int offsetTimeout = ((StackVarLocation) forkJoinStmt.getTimeout().getTimeoutResult().getMemoryLocation()).
                    getStackFrameOffset();
            BMap<String, BRefValueArray> mbMap = new BMap<>();
            for (WorkerResult workerResult : resultMsgs) {
                mbMap.put(workerResult.getWorkerName(), workerResult.getResult());
            }
            controlStack.getCurrentFrame().getRefLocalVars()[offsetTimeout] = mbMap;

            isForkJoinTimedOut = false;

        } else {
            ip = forkJoinStmt.getJoin().getIp();
            // Assign values to join block message arrays
            int offsetJoin = ((StackVarLocation) forkJoinStmt.getJoin().getJoinResult().getMemoryLocation()).
                    getStackFrameOffset();
            BMap<String, BRefValueArray> mbMap = new BMap<>();
            for (WorkerResult workerResult : resultMsgs) {
                mbMap.put(workerResult.getWorkerName(), workerResult.getResult());
            }
            controlStack.getCurrentFrame().getRefLocalVars()[offsetJoin] = mbMap;
        }
    }

    private WorkerResult invokeAnyWorker(List<BLangVMWorkers.WorkerExecutor> workerRunnerList, long timeout) {
        ExecutorService anyExecutor = Executors.newWorkStealingPool();
        WorkerResult result;
        try {
            result = anyExecutor.invokeAny(workerRunnerList, timeout, TimeUnit.SECONDS);
        } catch (InterruptedException | ExecutionException e) {
            return null;
        } catch (TimeoutException e) {
            isForkJoinTimedOut = true;
            return null;
        }
        return result;
    }

    private List<WorkerResult> invokeAllWorkers(List<BLangVMWorkers.WorkerExecutor> workerRunnerList,
                                                long timeout) {
        ExecutorService allExecutor = Executors.newWorkStealingPool();
        List<WorkerResult> result = new ArrayList<>();
        try {
            allExecutor.invokeAll(workerRunnerList, timeout, TimeUnit.SECONDS).stream().map(bMessageFuture -> {
                try {
                    return bMessageFuture.get();
                } catch (CancellationException e) {
                    // This means task has been timedout and cancelled by system.
                    isForkJoinTimedOut = true;
                    return null;
                } catch (Exception e) {
                    return null;
                }

            }).forEach((WorkerResult b) -> {
                result.add(b);
            });
        } catch (InterruptedException e) {
            return result;
        }
        return result;
    }

    public void replyWorker(WorkerDataChannel workerDataChannel, WorkerReplyCPEntry workerReplyCPEntry, BType[] types) {

        BValue[] passedInValues = (BValue[]) workerDataChannel.takeData();
        StackFrame currentFrame = controlStack.getCurrentFrame();
        copyArgValuesForWorkerReply(currentFrame, workerReplyCPEntry.getArgRegs(),
                types, passedInValues);
    }

    public static void copyArgValuesForWorkerInvoke(StackFrame callerSF, int[] argRegs, BType[] paramTypes,
                                                    BValue[] arguments) {
        for (int i = 0; i < argRegs.length; i++) {
            BType paramType = paramTypes[i];
            int argReg = argRegs[i];
            switch (paramType.getTag()) {
                case TypeTags.INT_TAG:
                    arguments[i] = new BInteger(callerSF.longRegs[argReg]);
                    break;
                case TypeTags.FLOAT_TAG:
                    arguments[i] = new BFloat(callerSF.doubleRegs[argReg]);
                    break;
                case TypeTags.STRING_TAG:
                    arguments[i] = new BString(callerSF.stringRegs[argReg]);
                    break;
                case TypeTags.BOOLEAN_TAG:
                    boolean temp = (callerSF.intRegs[argReg]) > 0 ? true : false;
                    arguments[i] = new BBoolean(temp);
                    break;
                default:
                    arguments[i] = callerSF.refRegs[argReg];
            }
        }
    }

    public static void copyArgValuesForWorkerReply(StackFrame currentSF, int[] argRegs, BType[] paramTypes,
                                                   BValue[] passedInValues) {
        int longRegIndex = -1;
        int doubleRegIndex = -1;
        int stringRegIndex = -1;
        int booleanRegIndex = -1;
        int refRegIndex = -1;

        for (int i = 0; i < argRegs.length; i++) {
            BType paramType = paramTypes[i];
            switch (paramType.getTag()) {
                case TypeTags.INT_TAG:
                    currentSF.getLongRegs()[++longRegIndex] = ((BInteger) passedInValues[i]).intValue();
                    break;
                case TypeTags.FLOAT_TAG:
                    currentSF.getDoubleRegs()[++doubleRegIndex] = ((BFloat) passedInValues[i]).floatValue();
                    break;
                case TypeTags.STRING_TAG:
                    currentSF.getStringRegs()[++stringRegIndex] = ((BString) passedInValues[i]).stringValue();
                    break;
                case TypeTags.BOOLEAN_TAG:
                    currentSF.getIntRegs()[++booleanRegIndex] = (((BBoolean) passedInValues[i]).booleanValue()) ? 1 : 0;
                    break;
                default:
                    currentSF.getRefRegs()[++refRegIndex] = (BRefType) passedInValues[i];
            }
        }
    }

    public static void copyValuesForForkJoin(StackFrame callerSF, StackFrame calleeSF, int[] argRegs) {
        int longLocalVals = argRegs[0];
        int doubleLocalVals = argRegs[1];
        int stringLocalVals = argRegs[2];
        int booleanLocalVals = argRegs[3];
        int blobLocalVals = argRegs[4];
        int refLocalVals = argRegs[5];

        for (int i = 0; i <= longLocalVals; i++) {
            calleeSF.getLongLocalVars()[i] = callerSF.getLongLocalVars()[i];
        }

        for (int i = 0; i <= doubleLocalVals; i++) {
            calleeSF.getDoubleLocalVars()[i] = callerSF.getDoubleLocalVars()[i];
        }

        for (int i = 0; i <= stringLocalVals; i++) {
            calleeSF.getStringLocalVars()[i] = callerSF.getStringLocalVars()[i];
        }

        for (int i = 0; i <= booleanLocalVals; i++) {
            calleeSF.getIntLocalVars()[i] = callerSF.getIntLocalVars()[i];
        }

        for (int i = 0; i <= refLocalVals; i++) {
            calleeSF.getRefLocalVars()[i] = callerSF.getRefLocalVars()[i];
        }

        for (int i = 0; i <= blobLocalVals; i++) {
            calleeSF.getByteLocalVars()[i] = callerSF.getByteLocalVars()[i];
        }


    }


    public static void copyArgValues(StackFrame callerSF, StackFrame calleeSF, int[] argRegs, BType[] paramTypes) {
        int longRegIndex = -1;
        int doubleRegIndex = -1;
        int stringRegIndex = -1;
        int booleanRegIndex = -1;
        int refRegIndex = -1;
        int blobRegIndex = -1;

        for (int i = 0; i < argRegs.length; i++) {
            BType paramType = paramTypes[i];
            int argReg = argRegs[i];
            switch (paramType.getTag()) {
                case TypeTags.INT_TAG:
                    calleeSF.longLocalVars[++longRegIndex] = callerSF.longRegs[argReg];
                    break;
                case TypeTags.FLOAT_TAG:
                    calleeSF.doubleLocalVars[++doubleRegIndex] = callerSF.doubleRegs[argReg];
                    break;
                case TypeTags.STRING_TAG:
                    calleeSF.stringLocalVars[++stringRegIndex] = callerSF.stringRegs[argReg];
                    break;
                case TypeTags.BOOLEAN_TAG:
                    calleeSF.intLocalVars[++booleanRegIndex] = callerSF.intRegs[argReg];
                    break;
                case TypeTags.BLOB_TAG:
                    calleeSF.byteLocalVars[++blobRegIndex] = callerSF.byteRegs[argReg];
                    break;
                default:
                    calleeSF.refLocalVars[++refRegIndex] = callerSF.refRegs[argReg];
            }
        }
    }

    private void handleReturn() {
        StackFrame currentSF = controlStack.popFrame();
        context.setError(null);
        if (controlStack.fp >= 0) {
            StackFrame callersSF = controlStack.currentFrame;
            // TODO Improve
            this.constPool = callersSF.packageInfo.getConstPool();
            this.code = callersSF.packageInfo.getInstructions();
        }
        ip = currentSF.retAddrs;
    }

    private String getOperandsLine(int[] operands) {
        if (operands.length == 0) {
            return "";
        }

        if (operands.length == 1) {
            return "" + operands[0];
        }

        StringBuilder sb = new StringBuilder();
        sb.append(operands[0]);
        for (int i = 1; i < operands.length; i++) {
            sb.append(" ");
            sb.append(operands[i]);
        }
        return sb.toString();
    }

    private void invokeNativeFunction(FunctionInfo functionInfo, FunctionCallCPEntry funcCallCPEntry) {
        StackFrame callerSF = controlStack.currentFrame;

        // TODO : Remove once we handle this properly for return values
        BType[] retTypes = functionInfo.getRetParamTypes();
        BValue[] returnValues = new BValue[retTypes.length];

        StackFrame caleeSF = new StackFrame(functionInfo, functionInfo.getDefaultWorkerInfo(), 0, null, returnValues);
        copyArgValues(callerSF, caleeSF, funcCallCPEntry.getArgRegs(),
                functionInfo.getParamTypes());

        controlStack.pushFrame(caleeSF);

        // Invoke Native function;
        AbstractNativeFunction nativeFunction = functionInfo.getNativeFunction();
        try {
            nativeFunction.executeNative(context);
        } catch (Throwable e) {
            context.setError(BLangVMErrors.createError(this.context, ip, e.getMessage()));
            controlStack.popFrame();
            handleError();
            return;
        }
        // Copy return values to the callers stack
        controlStack.popFrame();
        handleReturnFromNativeCallableUnit(callerSF, funcCallCPEntry.getRetRegs(), returnValues, retTypes);
    }

    private void invokeNativeAction(ActionInfo actionInfo, FunctionCallCPEntry funcCallCPEntry) {
        StackFrame callerSF = controlStack.currentFrame;

        // TODO : Remove once we handle this properly for return values
        BType[] retTypes = actionInfo.getRetParamTypes();
        BValue[] returnValues = new BValue[retTypes.length];

        StackFrame caleeSF = new StackFrame(actionInfo, actionInfo.getDefaultWorkerInfo(), 0, null, returnValues);
        copyArgValues(callerSF, caleeSF, funcCallCPEntry.getArgRegs(),
                actionInfo.getParamTypes());


        controlStack.pushFrame(caleeSF);

        AbstractNativeAction nativeAction = actionInfo.getNativeAction();
        try {
            if (!context.initFunction && !context.isInTransaction() && nativeAction.isNonBlockingAction()) {
                // Enable non-blocking.
                context.setStartIP(ip);
                // TODO : Temporary solution to make non-blocking working.
                if (caleeSF.packageInfo == null) {
                    caleeSF.packageInfo = actionInfo.getPackageInfo();
                }
                context.programFile = programFile;
                context.funcCallCPEntry = funcCallCPEntry;
                context.actionInfo = actionInfo;
                BalConnectorCallback connectorCallback = new BalConnectorCallback(context);
                connectorCallback.setNativeAction(nativeAction);
                nativeAction.execute(context, connectorCallback);
                ip = -1;
                return;
                // release thread.
            } else {
                nativeAction.execute(context);
                // Copy return values to the callers stack
                controlStack.popFrame();
                handleReturnFromNativeCallableUnit(callerSF, funcCallCPEntry.getRetRegs(), returnValues, retTypes);

            }
        } catch (Throwable e) {
            context.setError(BLangVMErrors.createError(this.context, ip, e.getMessage()));
            controlStack.popFrame();
            handleError();
            return;
        }
    }

    public static void handleReturnFromNativeCallableUnit(StackFrame callerSF, int[] returnRegIndexes,
                                                          BValue[] returnValues, BType[] retTypes) {
        for (int i = 0; i < returnValues.length; i++) {
            int callersRetRegIndex = returnRegIndexes[i];
            BType retType = retTypes[i];
            switch (retType.getTag()) {
                case TypeTags.INT_TAG:
                    if (returnValues[i] == null) {
                        callerSF.longRegs[callersRetRegIndex] = 0;
                        break;
                    }
                    callerSF.longRegs[callersRetRegIndex] = ((BInteger) returnValues[i]).intValue();
                    break;
                case TypeTags.FLOAT_TAG:
                    if (returnValues[i] == null) {
                        callerSF.doubleRegs[callersRetRegIndex] = 0;
                        break;
                    }
                    callerSF.doubleRegs[callersRetRegIndex] = ((BFloat) returnValues[i]).floatValue();
                    break;
                case TypeTags.STRING_TAG:
                    if (returnValues[i] == null) {
                        callerSF.stringRegs[callersRetRegIndex] = "";
                        break;
                    }
                    callerSF.stringRegs[callersRetRegIndex] = returnValues[i].stringValue();
                    break;
                case TypeTags.BOOLEAN_TAG:
                    if (returnValues[i] == null) {
                        callerSF.intRegs[callersRetRegIndex] = 0;
                        break;
                    }
                    callerSF.intRegs[callersRetRegIndex] = ((BBoolean) returnValues[i]).booleanValue() ? 1 : 0;
                    break;
                case TypeTags.BLOB_TAG:
                    if (returnValues[i] == null) {
                        callerSF.byteRegs[callersRetRegIndex] = new byte[0];
                        break;
                    }
                    callerSF.byteRegs[callersRetRegIndex] = ((BBlob) returnValues[i]).blobValue();
                    break;
                default:
                    callerSF.refRegs[callersRetRegIndex] = (BRefType) returnValues[i];
            }
        }
    }

    public static void prepareStructureTypeFromNativeAction(StructureType structureType) {
        BType[] fieldTypes = structureType.getFieldTypes();
        BValue[] memoryBlock = structureType.getMemoryBlock();
        int longRegIndex = -1;
        int doubleRegIndex = -1;
        int stringRegIndex = -1;
        int booleanRegIndex = -1;
        int blobRegIndex = -1;
        int refRegIndex = -1;

        for (int i = 0; i < fieldTypes.length; i++) {
            BType paramType = fieldTypes[i];
            switch (paramType.getTag()) {
                case TypeTags.INT_TAG:
                    structureType.setIntField(++longRegIndex, ((BInteger) memoryBlock[i]).intValue());
                    break;
                case TypeTags.FLOAT_TAG:
                    structureType.setFloatField(++doubleRegIndex, ((BFloat) memoryBlock[i]).floatValue());
                    break;
                case TypeTags.STRING_TAG:
                    structureType.setStringField(++stringRegIndex, memoryBlock[i].stringValue());
                    break;
                case TypeTags.BOOLEAN_TAG:
                    structureType.setBooleanField(++booleanRegIndex,
                            ((BBoolean) memoryBlock[i]).booleanValue() ? 1 : 0);
                    break;
                case TypeTags.BLOB_TAG:
                    structureType.setBlobField(++blobRegIndex, ((BBlob) memoryBlock[i]).blobValue());
                    break;
                default:
                    structureType.setRefField(++refRegIndex, (BRefType) memoryBlock[i]);
            }
        }
    }

    private boolean checkCast(BType sourceType, BType targetType) {
        if (sourceType.equals(targetType)) {
            return true;
        }

        if (sourceType.getTag() == TypeTags.STRUCT_TAG && targetType.getTag() == TypeTags.STRUCT_TAG) {
            return checkStructEquivalency((BStructType) sourceType, (BStructType) targetType);

        }

        if (targetType.getTag() == TypeTags.ANY_TAG) {
            return true;
        }

        // Array casting
        if (targetType.getTag() == TypeTags.ARRAY_TAG || sourceType.getTag() == TypeTags.ARRAY_TAG) {
            return checkArrayCast(sourceType, targetType);
        }

        return true;
    }

    private boolean checkArrayCast(BType sourceType, BType targetType) {
        if (targetType.getTag() == TypeTags.ARRAY_TAG && sourceType.getTag() == TypeTags.ARRAY_TAG) {
            BArrayType sourceArrayType = (BArrayType) sourceType;
            BArrayType targetArrayType = (BArrayType) targetType;
            if (targetArrayType.getDimensions() > sourceArrayType.getDimensions()) {
                return false;
            }

            return checkArrayCast(sourceArrayType.getElementType(), targetArrayType.getElementType());
        } else if (sourceType.getTag() == TypeTags.ARRAY_TAG) {
            return targetType.getTag() == TypeTags.ANY_TAG;
        }

        return sourceType.equals(targetType);
    }

    public static boolean checkStructEquivalency(BStructType sourceType, BStructType targetType) {
        // Struct Type equivalency
        BStructType.StructField[] sFields = sourceType.getStructFields();
        BStructType.StructField[] tFields = targetType.getStructFields();

        if (tFields.length > sFields.length) {
            return false;
        }

        for (int i = 0; i < tFields.length; i++) {
            if (tFields[i].getFieldType() == sFields[i].getFieldType() &&
                    tFields[i].getFieldName().equals(sFields[i].getFieldName())) {
                continue;
            }
            return false;
        }

        return true;
    }

    private void convertJSONToInt(int[] operands, StackFrame sf) {
        int i = operands[0];
        int j = operands[1];
        int k = operands[2];

        BJSON jsonValue = (BJSON) sf.refRegs[i];
        if (jsonValue == null) {
            handleNullRefError();
            return;
        }

        JsonNode jsonNode;
        try {
            jsonNode = jsonValue.value();
        } catch (BallerinaException e) {
            String errorMsg = BLangExceptionHelper.getErrorMessage(RuntimeErrors.CASTING_FAILED_WITH_CAUSE,
                    BTypes.typeJSON, BTypes.typeInt, e.getMessage());
            context.setError(BLangVMErrors.createError(context, ip, errorMsg));
            handleError();
            return;
        }

        if (jsonNode.isInt() || jsonNode.isLong()) {
            sf.longRegs[j] = jsonNode.longValue();
            return;
        }

        handleTypeConversionError(sf, k, JSONUtils.getTypeName(jsonNode), TypeConstants.INT_TNAME);
    }

    private void convertJSONToFloat(int[] operands, StackFrame sf) {
        int i = operands[0];
        int j = operands[1];
        int k = operands[2];

        BJSON jsonValue = (BJSON) sf.refRegs[i];
        if (jsonValue == null) {
            handleNullRefError();
            return;
        }

        JsonNode jsonNode;
        try {
            jsonNode = jsonValue.value();
        } catch (BallerinaException e) {
            String errorMsg = BLangExceptionHelper.getErrorMessage(RuntimeErrors.CASTING_FAILED_WITH_CAUSE,
                    BTypes.typeJSON, BTypes.typeFloat, e.getMessage());
            context.setError(BLangVMErrors.createError(context, ip, errorMsg));
            handleError();
            return;
        }

        if (jsonNode.isFloat() || jsonNode.isDouble()) {
            sf.doubleRegs[j] = jsonNode.doubleValue();
            return;
        }

        handleTypeConversionError(sf, k, JSONUtils.getTypeName(jsonNode), TypeConstants.FLOAT_TNAME);
    }

    private void convertJSONToString(int[] operands, StackFrame sf) {
        int i = operands[0];
        int j = operands[1];
        int k = operands[2];

        BJSON jsonValue = (BJSON) sf.refRegs[i];
        if (jsonValue == null) {
            handleNullRefError();
            return;
        }

        try {
            sf.stringRegs[j] = jsonValue.stringValue();
        } catch (BallerinaException e) {
            String errorMsg = BLangExceptionHelper.getErrorMessage(RuntimeErrors.CASTING_FAILED_WITH_CAUSE,
                    BTypes.typeJSON, BTypes.typeString, e.getMessage());
            context.setError(BLangVMErrors.createError(context, ip, errorMsg));
            handleError();
        }
    }

    private void convertJSONToBoolean(int[] operands, StackFrame sf) {
        int i = operands[0];
        int j = operands[1];
        int k = operands[2];

        BJSON jsonValue = (BJSON) sf.refRegs[i];
        if (jsonValue == null) {
            handleNullRefError();
            return;
        }

        JsonNode jsonNode;
        try {
            jsonNode = jsonValue.value();
        } catch (BallerinaException e) {
            String errorMsg = BLangExceptionHelper.getErrorMessage(RuntimeErrors.CASTING_FAILED_WITH_CAUSE,
                    BTypes.typeJSON, BTypes.typeBoolean, e.getMessage());
            context.setError(BLangVMErrors.createError(context, ip, errorMsg));
            handleError();
            return;
        }

        if (jsonNode.isBoolean()) {
            sf.intRegs[j] = jsonNode.booleanValue() ? 1 : 0;
            return;
        }

        handleTypeConversionError(sf, k, JSONUtils.getTypeName(jsonNode), TypeConstants.BOOLEAN_TNAME);
    }

    private void handleNullRefError() {
        context.setError(BLangVMErrors.createNullRefError(context, ip));
        handleError();
    }

    private void handleError() {
        int currentIP = ip - 1;
        StackFrame currentFrame = controlStack.getCurrentFrame();
        ErrorTableEntry match = null;

        while (controlStack.fp >= 0) {
            match = ErrorTableEntry.getMatch(currentFrame.packageInfo, currentIP, context.getError());
            if (match != null) {
                break;
            }

            controlStack.popFrame();
            if (controlStack.getCurrentFrame() == null) {
                break;
            }

            currentIP = currentFrame.retAddrs - 1;
            currentFrame = controlStack.getCurrentFrame();
        }

        if (controlStack.getCurrentFrame() == null) {
            // root level error handling.
            ip = -1;
            if (context.getServiceInfo() != null) {
                // Invoke ServiceConnector error handler.
                Object protocol = context.getCarbonMessage().getProperty("PROTOCOL");
                Optional<ServerConnectorErrorHandler> optionalErrorHandler =
                        BallerinaConnectorManager.getInstance().getServerConnectorErrorHandler((String) protocol);
                try {
                    optionalErrorHandler
                            .orElseGet(DefaultServerConnectorErrorHandler::getInstance)
                            .handleError(new BallerinaException(
                                            BLangVMErrors.getErrorMessage(context.getError())),
                                    context.getCarbonMessage(), context.getBalCallback());
                } catch (Exception e) {
                    logger.error("cannot handle error using the error handler for: " + protocol, e);
                }
            }
            return;
        }

        // match should be not null at this point.
        if (match != null) {
            PackageInfo packageInfo = currentFrame.packageInfo;
            this.constPool = packageInfo.getConstPool();
            this.code = packageInfo.getInstructions();
            ip = match.getIpTarget();
            return;
        }

        ip = -1;
        logger.error("fatal error. incorrect error table entry.");
    }
}<|MERGE_RESOLUTION|>--- conflicted
+++ resolved
@@ -1322,301 +1322,6 @@
                     for (int index = 0; index < sf.longRegs[j]; index++) {
                         stringJoiner.add("0");
                     }
-<<<<<<< HEAD
-                    break;
-                case InstructionCodes.S2F:
-                    i = operands[0];
-                    j = operands[1];
-                    k = operands[2];
-
-                    try {
-                        sf.doubleRegs[j] = Double.parseDouble(sf.stringRegs[i]);
-                    } catch (NumberFormatException e) {
-                        // TODO
-                        throw new BallerinaException("incompatible types");
-                    }
-                    break;
-                case InstructionCodes.S2B:
-                    i = operands[0];
-                    j = operands[1];
-                    k = operands[2];
-
-                    try {
-                        sf.intRegs[j] = Boolean.parseBoolean(sf.stringRegs[i]) ? 1 : 0;
-                    } catch (NumberFormatException e) {
-                        // TODO
-                        throw new BallerinaException("incompatible types");
-                    }
-                    break;
-                case InstructionCodes.S2ANY:
-                    i = operands[0];
-                    j = operands[1];
-                    sf.refRegs[j] = new BString(sf.stringRegs[i]);
-                    break;
-                case InstructionCodes.S2JSON:
-                    i = operands[0];
-                    j = operands[1];
-                    String jsonStr = StringEscapeUtils.escapeJson(sf.stringRegs[i]);
-                    sf.refRegs[j] = new BJSON("\"" + jsonStr + "\"");
-                    break;
-                case InstructionCodes.B2I:
-                    i = operands[0];
-                    j = operands[1];
-                    sf.longRegs[j] = sf.intRegs[i];
-                    break;
-                case InstructionCodes.B2F:
-                    i = operands[0];
-                    j = operands[1];
-                    sf.doubleRegs[j] = sf.intRegs[i];
-                    break;
-                case InstructionCodes.B2S:
-                    i = operands[0];
-                    j = operands[1];
-                    sf.stringRegs[j] = sf.intRegs[i] == 1 ? "true" : "false";
-                    break;
-                case InstructionCodes.B2ANY:
-                    i = operands[0];
-                    j = operands[1];
-                    sf.refRegs[j] = new BBoolean(sf.intRegs[i] == 1);
-                    break;
-                case InstructionCodes.B2JSON:
-                    i = operands[0];
-                    j = operands[1];
-                    sf.refRegs[j] = new BJSON(sf.intRegs[i] == 1 ? "true" : "false");
-                    break;
-                case InstructionCodes.L2ANY:
-                    i = operands[0];
-                    j = operands[1];
-                    sf.refRegs[j] = new BBlob(sf.byteRegs[i]);
-                    break;
-                case InstructionCodes.JSON2I:
-                    convertJSONToInt(operands, sf);
-                    break;
-                case InstructionCodes.JSON2F:
-                    convertJSONToFloat(operands, sf);
-                    break;
-                case InstructionCodes.JSON2S:
-                    convertJSONToString(operands, sf);
-                    break;
-                case InstructionCodes.JSON2B:
-                    convertJSONToBoolean(operands, sf);
-                    break;
-
-                case InstructionCodes.ANY2I:
-                    i = operands[0];
-                    j = operands[1];
-                    k = operands[2];
-                    bRefType = sf.refRegs[i];
-
-                    if (bRefType.getType() == BTypes.typeInt) {
-                        sf.longRegs[j] = ((BInteger) bRefType).intValue();
-                    } else {
-                        // TODO
-                        throw new BallerinaException("incompatible types");
-                    }
-                    break;
-                case InstructionCodes.ANY2F:
-                    i = operands[0];
-                    j = operands[1];
-                    k = operands[2];
-                    bRefType = sf.refRegs[i];
-
-                    if (bRefType.getType() == BTypes.typeFloat) {
-                        sf.doubleRegs[j] = ((BFloat) bRefType).floatValue();
-                    } else {
-                        // TODO
-                        throw new BallerinaException("incompatible types");
-                    }
-                    break;
-                case InstructionCodes.ANY2S:
-                    i = operands[0];
-                    j = operands[1];
-                    k = operands[2];
-                    bRefType = sf.refRegs[i];
-
-                    if (bRefType.getType() == BTypes.typeString) {
-                        sf.stringRegs[j] = bRefType.stringValue();
-                    } else {
-                        // TODO
-                        throw new BallerinaException("incompatible types");
-                    }
-                    break;
-                case InstructionCodes.ANY2B:
-                    i = operands[0];
-                    j = operands[1];
-                    k = operands[2];
-                    bRefType = sf.refRegs[i];
-
-                    if (bRefType.getType() == BTypes.typeBoolean) {
-                        sf.intRegs[j] = ((BBoolean) bRefType).booleanValue() ? 1 : 0;
-                    } else {
-                        // TODO
-                        throw new BallerinaException("incompatible types");
-                    }
-                    break;
-                case InstructionCodes.ANY2L:
-                    i = operands[0];
-                    j = operands[1];
-                    k = operands[2];
-                    bRefType = sf.refRegs[i];
-
-                    if (bRefType.getType() == BTypes.typeBlob) {
-                        sf.byteRegs[j] = ((BBlob) bRefType).blobValue();
-                    } else {
-                        // TODO
-                        throw new BallerinaException("incompatible types");
-                    }
-                    break;
-                case InstructionCodes.ANY2JSON:
-                    i = operands[0];
-                    j = operands[1];
-                    k = operands[2];
-                    bRefType = sf.refRegs[i];
-
-                    if (bRefType == null) {
-                        sf.refRegs[j] = null;
-                        break;
-                    }
-
-                    if (bRefType.getType() == BTypes.typeJSON) {
-                        sf.refRegs[j] = bRefType;
-                    } else {
-                        // TODO
-                        throw new BallerinaException("incompatible types");
-                    }
-                    break;
-                case InstructionCodes.ANY2T:
-                    i = operands[0];
-                    j = operands[1];
-                    k = operands[2];
-                    bRefType = sf.refRegs[i];
-
-                    if (bRefType == null) {
-                        sf.refRegs[j] = null;
-                        break;
-                    }
-
-                    if (bRefType.getType() instanceof BStructType) {
-                        sf.refRegs[j] = bRefType;
-                    } else {
-                        // TODO
-                        throw new BallerinaException("incompatible types");
-                    }
-                    break;
-                case InstructionCodes.ANY2MAP:
-                    i = operands[0];
-                    j = operands[1];
-                    k = operands[2];
-                    bRefType = sf.refRegs[i];
-
-                    if (bRefType == null) {
-                        sf.refRegs[j] = null;
-                        break;
-                    }
-
-                    if (bRefType.getType() == BTypes.typeMap) {
-                        sf.refRegs[j] = bRefType;
-                    } else {
-                        // TODO
-                        throw new BallerinaException("incompatible types");
-                    }
-                    break;
-                case InstructionCodes.ANY2MSG:
-                    i = operands[0];
-                    j = operands[1];
-                    k = operands[2];
-                    bRefType = sf.refRegs[i];
-
-                    if (bRefType == null) {
-                        sf.refRegs[j] = null;
-                        break;
-                    }
-
-                    if (bRefType.getType() == BTypes.typeMessage) {
-                        sf.refRegs[j] = bRefType;
-                    } else {
-                        // TODO
-                        throw new BallerinaException("incompatible types");
-                    }
-                    break;
-                case InstructionCodes.NULL2JSON:
-                    i = operands[0];
-                    j = operands[1];
-                    sf.refRegs[j] = new BJSON("null");
-                    break;
-                case InstructionCodes.CHECKCAST:
-                    i = operands[0];
-                    cpIndex = operands[1];
-                    j = operands[2];
-                    typeCPEntry = (TypeCPEntry) constPool[cpIndex];
-
-                    // TODO NULL Check  and Array casting
-                    if (checkCast(sf.refRegs[i].getType(), typeCPEntry.getType())) {
-                        sf.refRegs[j] = sf.refRegs[i];
-                    } else {
-                        throw new BallerinaException("Incompatible types: " +
-                                sf.refRegs[i].getType() + " and " + typeCPEntry.getType());
-                        // TODO Handle cast errors
-                    }
-                    break;
-                case InstructionCodes.DT2XML:
-                    i = operands[0];
-                    j = operands[1];
-                    bRefType = sf.refRegs[i];
-                    sf.refRegs[j] = XMLUtils.datatableToXML((BDataTable) bRefType);
-                    break;
-                case InstructionCodes.DT2JSON:
-                    i = operands[0];
-                    j = operands[1];
-                    bRefType = sf.refRegs[i];
-                    sf.refRegs[j] = JSONUtils.toJSON((BDataTable) bRefType);
-                    break;
-                case InstructionCodes.INEWARRAY:
-                    i = operands[0];
-                    sf.refRegs[i] = new BIntArray();
-                    break;
-                case InstructionCodes.ARRAYLEN:
-                    i = operands[0];
-                    j = operands[1];
-                    if (sf.refRegs[i] == null) {
-                        //TODO improve error message to be more informative
-                        throw new BallerinaException("array is null.");
-                    }
-                    BNewArray array = (BNewArray) sf.refRegs[i];
-                    sf.longRegs[j] = array.size();
-                    break;
-                case InstructionCodes.FNEWARRAY:
-                    i = operands[0];
-                    sf.refRegs[i] = new BFloatArray();
-                    break;
-                case InstructionCodes.SNEWARRAY:
-                    i = operands[0];
-                    sf.refRegs[i] = new BStringArray();
-                    break;
-                case InstructionCodes.BNEWARRAY:
-                    i = operands[0];
-                    sf.refRegs[i] = new BBooleanArray();
-                    break;
-                case InstructionCodes.RNEWARRAY:
-                    i = operands[0];
-                    cpIndex = operands[1];
-                    typeCPEntry = (TypeCPEntry) constPool[cpIndex];
-                    sf.refRegs[i] = new BRefValueArray(typeCPEntry.getType());
-                    break;
-                case InstructionCodes.LNEWARRAY:
-                    i = operands[0];
-                    sf.refRegs[i] = new BBlobArray();
-                    break;
-                case InstructionCodes.JSONNEWARRAY:
-                    i = operands[0];
-                    j = operands[1];
-                    // This is a temporary solution to create n-valued JSON array
-                    StringJoiner stringJoiner = new StringJoiner(",", "[", "]");
-                    for (int index = 0; index < sf.longRegs[j]; index++) {
-                        stringJoiner.add("0");
-                    }
-=======
->>>>>>> 31271fd2
                     sf.refRegs[i] = new BJSON(stringJoiner.toString());
                     break;
 
