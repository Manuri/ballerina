--- conflicted
+++ resolved
@@ -299,7 +299,6 @@
 
         workerInvocationStmt.getWorkerDataChannel().putData(arguments);
 
-<<<<<<< HEAD
 //        // Create the Stack frame
 //        Worker worker = workerInvocationStmt.getCallableUnit();
 //
@@ -348,48 +347,6 @@
 //
 //
 //        //controlStack.popFrame();
-=======
-        // Setting argument value in the stack frame
-        localVals[0] = argValue;
-
-        // Get values for all the worker arguments
-        int valueCounter = 1;
-
-        for (ParameterDef returnParam : worker.getReturnParameters()) {
-            // Check whether these are unnamed set of return types.
-            // If so break the loop. You can't have a mix of unnamed and named returns parameters.
-            if (returnParam.getName() == null) {
-                break;
-            }
-
-            localVals[valueCounter] = returnParam.getType().getZeroValue();
-            valueCounter++;
-        }
-
-
-        // Create an arrays in the stack frame to hold return values;
-        BValue[] returnVals = new BValue[1];
-
-        // Create a new stack frame with memory locations to hold parameters, local values, temp expression value,
-        // return values and worker invocation location;
-        CallableUnitInfo functionInfo = new CallableUnitInfo(worker.getName(), worker.getPackagePath(),
-                workerInvocationStmt.getNodeLocation());
-
-        StackFrame stackFrame = new StackFrame(localVals, returnVals, functionInfo);
-        Context workerContext = new Context();
-        workerContext.getControlStack().pushFrame(stackFrame);
-        WorkerCallback workerCallback = new WorkerCallback(workerContext);
-        workerContext.setBalCallback(workerCallback);
-        BLangExecutor workerExecutor = new BLangExecutor(runtimeEnv, workerContext);
-
-        executor = Executors.newSingleThreadExecutor(new BLangThreadFactory(worker.getName()));
-        WorkerRunner workerRunner = new WorkerRunner(workerExecutor, workerContext, worker);
-        Future<BMessage> future = executor.submit(workerRunner);
-        worker.setResultFuture(future);
-
-
-        //controlStack.popFrame();
->>>>>>> 105ce7b1
     }
 
     @Override
@@ -407,17 +364,6 @@
             } else if (lExpr instanceof StructFieldAccessExpr) {
                 assignValueToStructFieldAccessExpr(rValue, (StructFieldAccessExpr) lExpr);
             }
-<<<<<<< HEAD
-=======
-        } catch (Exception e) {
-            // If there is an exception in the worker, set an empty value to the return variable
-            BMessage result = BTypes.typeMessage.getEmptyValue();
-            VariableRefExpr variableRefExpr = workerReplyStmt.getReceiveExpr();
-            assignValueToVarRefExpr(result, variableRefExpr);
-        } finally {
-            // Finally, try again to shutdown if not done already
-            executor.shutdownNow();
->>>>>>> 105ce7b1
         }
 
 //        Worker worker = workerReplyStmt.getWorker();
@@ -1466,7 +1412,6 @@
 
         return arrayVal;
     }
-<<<<<<< HEAD
 
 //    public void shutdownWorker(Worker worker) {
 //        Future<BMessage> future = worker.getResultFuture();
@@ -1500,7 +1445,7 @@
                 break;
             }
 
-            localVals[valueCounter] = returnParam.getType().getDefaultValue();
+            localVals[valueCounter] = returnParam.getType().getEmptyValue();
             valueCounter++;
         }
 
@@ -1530,8 +1475,8 @@
         for (Worker worker1 : worker.getWorkers()) {
             executeWorker(worker1);
         }
-=======
-    
+    }
+
     /**
      * Invoke the init function of the struct. This will populate the default values for struct fields.
      * 
@@ -1546,6 +1491,5 @@
         controlStack.pushFrame(stackFrame);
         initFunction.getCallableUnitBody().execute(this);
         controlStack.popFrame();
->>>>>>> 105ce7b1
     }
 }