/*
 * Copyright (c) 2016, WSO2 Inc. (http://www.wso2.org) All Rights Reserved.
 *
 * WSO2 Inc. licenses this file to you under the Apache License,
 * Version 2.0 (the "License"); you may not use this file except
 * in compliance with the License.
 * You may obtain a copy of the License at
 *
 *    http://www.apache.org/licenses/LICENSE-2.0
 *
 * Unless required by applicable law or agreed to in writing,
 * software distributed under the License is distributed on an
 * "AS IS" BASIS, WITHOUT WARRANTIES OR CONDITIONS OF ANY
 * KIND, either express or implied.  See the License for the
 * specific language governing permissions and limitations
 * under the License.
 */

package org.wso2.ballerina.core.model;

import org.wso2.ballerina.core.interpreter.SymScope;
import org.wso2.ballerina.core.model.types.TypeLattice;
import org.wso2.ballerina.core.model.types.TypeVertex;

import java.util.ArrayList;
import java.util.List;
import java.util.Map;

/**
 * {@code BallerinaFile} represent a content of a Ballerina source file.
 * <p>
 * A Ballerina file is structured as follows:
 * <p>
 * [package PackageName;]
 * [import PackageName[ as Identifier];]*
 * (ServiceDefinition | FunctionDefinition | ConnectorDefinition | TypeDefinition | TypeMapperDefinition |
 * ConstantDefinition)+
 *
 * @since 0.8.0
 */
public class BallerinaFile implements Node {
    private String pkgName = null;
    private String bFileName;

    private ImportPackage[] importPkgs;
    private CompilationUnit[] compilationUnits;

    private BallerinaFile(
            String pkgName,
            String bFileName,
            ImportPackage[] importPkgs,
            CompilationUnit[] compilationUnits) {

        this.pkgName = pkgName;
        this.bFileName = bFileName;
        this.importPkgs = importPkgs;
        this.compilationUnits = compilationUnits;
    }

    /**
     * Get the package name which file belongs to.
     *
     * @return package name
     */
    public String getPackagePath() {
        return pkgName;
    }

    public String getFileName() {
        return bFileName;
    }

    /**
     * Get {@code Import} statements the file.
     *
     * @return list of imports
     */
    public Map<String, ImportPackage> getImportPackageMap() {
        return null;
    }

    public ImportPackage[] getImportPackages() {
        return importPkgs;
    }

    public CompilationUnit[] getCompilationUnits() {
        return compilationUnits;
    }

    public ConstDef[] getConstants() {
        return null;
    }

    /**
     * Get {@code BallerinaConnector} defined the file.
     *
     * @return list of imports
     */
    public BallerinaConnectorDef[] getConnectors() {
        return null;
    }

    /**
     * Get {@code Service} list defined in the file.
     *
     * @return list of Services
     */
    public Service[] getServices() {
        return null;
    }

    /**
     * Set {@code Service} list.
     *
     * @param services list of Services
     */
    public void setServices(Service[] services) {
    }

    public Function[] getFunctions() {
        return null;
    }

    public TypeLattice getTypeLattice() {
        return null;
    }

    public Function getMainFunction() {
        return null;
    }

    public StructDef[] getStructDefs() {
        return null;
    }

    public SymScope getPackageScope() {
        return null;
    }

    public int getSizeOfStaticMem() {
        return 0;
    }

    public void setSizeOfStaticMem(int sizeOfStaticMem) {
    }

    @Override
    public void accept(NodeVisitor visitor) {
        visitor.visit(this);
    }

    @Override
    public NodeLocation getNodeLocation() {
        return null;
    }

    /**
     * Builds a BFile node which represents physical ballerina source file.
     *
     * @since 0.8.0
     */
    public static class BFileBuilder {
        private String pkgName = ".";
        private String bFileName;

        private BLangPackage.PackageBuilder packageBuilder;
        private List<ImportPackage> importPkgList = new ArrayList<>();
        private List<CompilationUnit> compilationUnitList = new ArrayList<>();

        public BFileBuilder(String bFileName, BLangPackage.PackageBuilder packageBuilder) {
            this.bFileName = bFileName;
            this.packageBuilder = packageBuilder;
        }

        public void setPackagePath(String pkgName) {
            this.pkgName = pkgName;
        }

        public void addFunction(BallerinaFunction function) {
            this.compilationUnitList.add(function);
            this.packageBuilder.addFunction(function);
        }

        public void addService(Service service) {
            this.compilationUnitList.add(service);
            this.packageBuilder.addService(service);
        }

        public void addConnector(BallerinaConnectorDef connector) {
            this.compilationUnitList.add(connector);
            this.packageBuilder.addConnector(connector);
        }

        public void addImportPackage(ImportPackage importPkg) {
            this.importPkgList.add(importPkg);
            this.packageBuilder.addImportPackage(importPkg);
        }

        public void addConst(ConstDef constant) {
            this.compilationUnitList.add((constant));
            this.packageBuilder.addConst(constant);
        }

<<<<<<< HEAD
        public void addTypeConvertor(TypeVertex source, TypeVertex target,
                                     TypeConvertor typeConvertor, String packageName) {
            this.compilationUnitList.add((BTypeConvertor) typeConvertor);
            this.packageBuilder.addTypeConvertor(source, target, typeConvertor, packageName);
=======
        public void addTypeMapper(TypeVertex source, TypeVertex target,
                                     TypeMapper typeMapper, String packageName) {
            this.compilationUnitList.add((BTypeMapper) typeMapper);
            typeLattice.addVertex(source, true);
            typeLattice.addVertex(target, true);
            typeLattice.addEdge(source, target, typeMapper, packageName);
>>>>>>> 5eb3c54b
        }

        /**
         * Add a ballerina user defined Struct to the ballerina file
         */
        public void addStruct(StructDef structDef) {
            this.compilationUnitList.add(structDef);
            this.packageBuilder.addStruct(structDef);
        }

        public BallerinaFile build() {
            return new BallerinaFile(
                    pkgName,
                    bFileName,
                    importPkgList.toArray(new ImportPackage[importPkgList.size()]),
                    compilationUnitList.toArray(new CompilationUnit[compilationUnitList.size()]));
        }
    }
}<|MERGE_RESOLUTION|>--- conflicted
+++ resolved
@@ -201,19 +201,10 @@
             this.packageBuilder.addConst(constant);
         }
 
-<<<<<<< HEAD
-        public void addTypeConvertor(TypeVertex source, TypeVertex target,
-                                     TypeConvertor typeConvertor, String packageName) {
-            this.compilationUnitList.add((BTypeConvertor) typeConvertor);
-            this.packageBuilder.addTypeConvertor(source, target, typeConvertor, packageName);
-=======
         public void addTypeMapper(TypeVertex source, TypeVertex target,
                                      TypeMapper typeMapper, String packageName) {
             this.compilationUnitList.add((BTypeMapper) typeMapper);
-            typeLattice.addVertex(source, true);
-            typeLattice.addVertex(target, true);
-            typeLattice.addEdge(source, target, typeMapper, packageName);
->>>>>>> 5eb3c54b
+            this.packageBuilder.addTypeConvertor(source, target, typeMapper, packageName);
         }
 
         /**
