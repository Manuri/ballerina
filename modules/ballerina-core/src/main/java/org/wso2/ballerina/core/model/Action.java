--- conflicted
+++ resolved
@@ -60,12 +60,9 @@
     private VariableDcl[] variableDcls;
     private Worker[] workers;
     private Type[] returnTypes;
-<<<<<<< HEAD
     private TypeC[] returnTypesC;
     private BlockStmt functionBody;
-=======
     private BlockStmt actionBody;
->>>>>>> 3f3bf5fa
 
     public Action(SymbolName name,
                   Annotation[] annotations,
