/*
*  Copyright (c) 2017, WSO2 Inc. (http://www.wso2.org) All Rights Reserved.
*
*  WSO2 Inc. licenses this file to you under the Apache License,
*  Version 2.0 (the "License"); you may not use this file except
*  in compliance with the License.
*  You may obtain a copy of the License at
*
*    http://www.apache.org/licenses/LICENSE-2.0
*
*  Unless required by applicable law or agreed to in writing,
*  software distributed under the License is distributed on an
*  "AS IS" BASIS, WITHOUT WARRANTIES OR CONDITIONS OF ANY
*  KIND, either express or implied.  See the License for the
*  specific language governing permissions and limitations
*  under the License.
*/
package org.wso2.ballerina.core.interpreter;

import org.wso2.ballerina.core.exception.BallerinaException;
import org.wso2.ballerina.core.model.Action;
import org.wso2.ballerina.core.model.BTypeConvertor;
import org.wso2.ballerina.core.model.BallerinaAction;
import org.wso2.ballerina.core.model.BallerinaConnectorDef;
import org.wso2.ballerina.core.model.BallerinaFunction;
import org.wso2.ballerina.core.model.Connector;
import org.wso2.ballerina.core.model.Function;
import org.wso2.ballerina.core.model.NodeExecutor;
import org.wso2.ballerina.core.model.ParameterDef;
import org.wso2.ballerina.core.model.Resource;
import org.wso2.ballerina.core.model.StructDef;
import org.wso2.ballerina.core.model.TypeConvertor;
import org.wso2.ballerina.core.model.VariableDef;
import org.wso2.ballerina.core.model.expressions.ActionInvocationExpr;
import org.wso2.ballerina.core.model.expressions.ArrayInitExpr;
import org.wso2.ballerina.core.model.expressions.ArrayMapAccessExpr;
import org.wso2.ballerina.core.model.expressions.BacktickExpr;
import org.wso2.ballerina.core.model.expressions.BasicLiteral;
import org.wso2.ballerina.core.model.expressions.BinaryExpression;
import org.wso2.ballerina.core.model.expressions.CallableUnitInvocationExpr;
import org.wso2.ballerina.core.model.expressions.ConnectorInitExpr;
import org.wso2.ballerina.core.model.expressions.Expression;
import org.wso2.ballerina.core.model.expressions.FunctionInvocationExpr;
import org.wso2.ballerina.core.model.expressions.InstanceCreationExpr;
import org.wso2.ballerina.core.model.expressions.MapInitExpr;
import org.wso2.ballerina.core.model.expressions.MapStructInitKeyValueExpr;
import org.wso2.ballerina.core.model.expressions.RefTypeInitExpr;
import org.wso2.ballerina.core.model.expressions.ReferenceExpr;
import org.wso2.ballerina.core.model.expressions.ResourceInvocationExpr;
import org.wso2.ballerina.core.model.expressions.StructFieldAccessExpr;
import org.wso2.ballerina.core.model.expressions.StructInitExpr;
import org.wso2.ballerina.core.model.expressions.TypeCastExpression;
import org.wso2.ballerina.core.model.expressions.UnaryExpression;
import org.wso2.ballerina.core.model.expressions.VariableRefExpr;
import org.wso2.ballerina.core.model.statements.ActionInvocationStmt;
import org.wso2.ballerina.core.model.statements.AssignStmt;
import org.wso2.ballerina.core.model.statements.BlockStmt;
import org.wso2.ballerina.core.model.statements.FunctionInvocationStmt;
import org.wso2.ballerina.core.model.statements.IfElseStmt;
import org.wso2.ballerina.core.model.statements.ReplyStmt;
import org.wso2.ballerina.core.model.statements.ReturnStmt;
import org.wso2.ballerina.core.model.statements.Statement;
import org.wso2.ballerina.core.model.statements.VariableDefStmt;
import org.wso2.ballerina.core.model.statements.WhileStmt;
import org.wso2.ballerina.core.model.types.BMapType;
import org.wso2.ballerina.core.model.types.BType;
import org.wso2.ballerina.core.model.types.BTypes;
import org.wso2.ballerina.core.model.util.BValueUtils;
import org.wso2.ballerina.core.model.values.BArray;
import org.wso2.ballerina.core.model.values.BBoolean;
import org.wso2.ballerina.core.model.values.BConnector;
import org.wso2.ballerina.core.model.values.BInteger;
import org.wso2.ballerina.core.model.values.BJSON;
import org.wso2.ballerina.core.model.values.BMap;
import org.wso2.ballerina.core.model.values.BMessage;
import org.wso2.ballerina.core.model.values.BString;
import org.wso2.ballerina.core.model.values.BStruct;
import org.wso2.ballerina.core.model.values.BValue;
import org.wso2.ballerina.core.model.values.BValueType;
import org.wso2.ballerina.core.model.values.BXML;
import org.wso2.ballerina.core.nativeimpl.AbstractNativeFunction;
import org.wso2.ballerina.core.nativeimpl.AbstractNativeTypeConvertor;
import org.wso2.ballerina.core.nativeimpl.connectors.AbstractNativeAction;
import org.wso2.ballerina.core.nativeimpl.connectors.AbstractNativeConnector;

/**
 * {@code BLangExecutor} executes a Ballerina application.
 *
 * @since 0.8.0
 */
public class BLangExecutor implements NodeExecutor {

    private RuntimeEnvironment runtimeEnv;
    private Context bContext;
    private ControlStack controlStack;

    public BLangExecutor(RuntimeEnvironment runtimeEnv, Context bContext) {
        this.runtimeEnv = runtimeEnv;
        this.bContext = bContext;
        this.controlStack = bContext.getControlStack();
    }

    @Override
    public void visit(BlockStmt blockStmt) {
        //TODO Improve this to support non-blocking behaviour.
        //TODO Possibly a linked set of statements would do.

        Statement[] stmts = blockStmt.getStatements();
        for (Statement stmt : stmts) {
            stmt.execute(this);
        }
    }

    @Override
    public void visit(VariableDefStmt varDefStmt) {
        // TODO This variable definition statement can be modeled exactly same as the assignment statement.
        // TODO Remove the following duplicate code segments soon.
        BValue rValue;
        Expression lExpr = varDefStmt.getLExpr();
        Expression rExpr = varDefStmt.getRExpr();
        if (rExpr == null) {
            if (BTypes.isValueType(lExpr.getType())) {
                rValue = lExpr.getType().getDefaultValue();
            } else {
                // TODO Implement BNull here ..
                rValue = null;
            }
        } else {
            rValue = rExpr.execute(this);
        }


        if (lExpr instanceof VariableRefExpr) {
            assignValueToVarRefExpr(rValue, (VariableRefExpr) lExpr);
        } else if (lExpr instanceof ArrayMapAccessExpr) {
            assignValueToArrayMapAccessExpr(rValue, (ArrayMapAccessExpr) lExpr);
        } else if (lExpr instanceof StructFieldAccessExpr) {
            assignValueToStructFieldAccessExpr(rValue, (StructFieldAccessExpr) lExpr);
        }
    }


    @Override
    public void visit(AssignStmt assignStmt) {
        // TODO WARN: Implementation of this method is inefficient
        // TODO We are in the process of refactoring this method, please bear with us.
        BValue[] rValues;
        Expression rExpr = assignStmt.getRExpr();

        Expression[] lExprs = assignStmt.getLExprs();
        if (lExprs.length > 1) {
            // This statement contains multiple assignments
            rValues = ((CallableUnitInvocationExpr) rExpr).executeMultiReturn(this);
        } else {
            rValues = new BValue[]{rExpr.execute(this)};
        }

        for (int i = 0; i < lExprs.length; i++) {
            Expression lExpr = lExprs[i];
            BValue rValue = rValues[i];
            if (lExpr instanceof VariableRefExpr) {
                assignValueToVarRefExpr(rValue, (VariableRefExpr) lExpr);
            } else if (lExpr instanceof ArrayMapAccessExpr) {
                assignValueToArrayMapAccessExpr(rValue, (ArrayMapAccessExpr) lExpr);
            } else if (lExpr instanceof StructFieldAccessExpr) {
                assignValueToStructFieldAccessExpr(rValue, (StructFieldAccessExpr) lExpr);
            }
        }
    }

    @Override
    public void visit(IfElseStmt ifElseStmt) {
        Expression expr = ifElseStmt.getCondition();
        BBoolean condition = (BBoolean) expr.execute(this);

        if (condition.booleanValue()) {
            ifElseStmt.getThenBody().execute(this);
            return;
        }

        for (IfElseStmt.ElseIfBlock elseIfBlock : ifElseStmt.getElseIfBlocks()) {
            Expression elseIfCondition = elseIfBlock.getElseIfCondition();
            condition = (BBoolean) elseIfCondition.execute(this);

            if (condition.booleanValue()) {
                elseIfBlock.getElseIfBody().execute(this);
                return;
            }
        }

        Statement elseBody = ifElseStmt.getElseBody();
        if (elseBody != null) {
            elseBody.execute(this);
        }
    }

    @Override
    public void visit(WhileStmt whileStmt) {
        Expression expr = whileStmt.getCondition();
        BBoolean condition = (BBoolean) expr.execute(this);

        while (condition.booleanValue()) {
            // Interpret the statements in the while body.
            whileStmt.getBody().execute(this);

            // Now evaluate the condition again to decide whether to continue the loop or not.
            condition = (BBoolean) expr.execute(this);
        }
    }

    @Override
    public void visit(FunctionInvocationStmt funcIStmt) {
        funcIStmt.getFunctionInvocationExpr().executeMultiReturn(this);
    }

    @Override
    public void visit(ActionInvocationStmt actionIStmt) {
        actionIStmt.getActionInvocationExpr().executeMultiReturn(this);
    }

    @Override
    public void visit(ReturnStmt returnStmt) {
        Expression[] exprs = returnStmt.getExprs();

        // Check whether the first argument is a multi-return function
        if (exprs.length == 1 && exprs[0] instanceof FunctionInvocationExpr) {
            FunctionInvocationExpr funcIExpr = (FunctionInvocationExpr) exprs[0];
            if (funcIExpr.getTypes().length > 1) {
                BValue[] returnVals = funcIExpr.executeMultiReturn(this);
                for (int i = 0; i < returnVals.length; i++) {
                    controlStack.setReturnValue(i, returnVals[i]);
                }
                return;
            }
        }

        for (int i = 0; i < exprs.length; i++) {
            Expression expr = exprs[i];
            BValue returnVal = expr.execute(this);
            controlStack.setReturnValue(i, returnVal);
        }
    }

    @Override
    public void visit(ReplyStmt replyStmt) {
        // TODO revisit this logic
        Expression expr = replyStmt.getReplyExpr();
        BMessage bMessage = (BMessage) expr.execute(this);
        bContext.getBalCallback().done(bMessage.value());
    }

    @Override
    public BValue[] visit(FunctionInvocationExpr funcIExpr) {

        // Create the Stack frame
        Function function = funcIExpr.getCallableUnit();

        int sizeOfValueArray = function.getStackFrameSize();
        BValue[] localVals = new BValue[sizeOfValueArray];

        // Get values for all the function arguments
        int valueCounter = populateArgumentValues(funcIExpr.getArgExprs(), localVals);

        for (ParameterDef returnParam : function.getReturnParameters()) {
            // Check whether these are unnamed set of return types.
            // If so break the loop. You can't have a mix of unnamed and named returns parameters.
            if (returnParam.getName() == null) {
                break;
            }

            localVals[valueCounter] = returnParam.getType().getDefaultValue();
            valueCounter++;
        }

        // Create an array in the stack frame to hold return values;
        BValue[] returnVals = new BValue[function.getReturnParamTypes().length];

        // Create a new stack frame with memory locations to hold parameters, local values, temp expression value,
        // return values and function invocation location;
        CallableUnitInfo functionInfo = new CallableUnitInfo(function.getName(), function.getPackagePath(), 
                funcIExpr.getNodeLocation());

        StackFrame stackFrame = new StackFrame(localVals, returnVals, functionInfo);
        controlStack.pushFrame(stackFrame);

        // Check whether we are invoking a native function or not.
        if (function instanceof BallerinaFunction) {
            BallerinaFunction bFunction = (BallerinaFunction) function;
            bFunction.getCallableUnitBody().execute(this);
        } else {
            AbstractNativeFunction nativeFunction = (AbstractNativeFunction) function;
            nativeFunction.executeNative(bContext);
        }

        controlStack.popFrame();

        // Setting return values to function invocation expression
        return returnVals;
    }

    @Override
    public BValue[] visit(ActionInvocationExpr actionIExpr) {
        // Create the Stack frame
        Action action = actionIExpr.getCallableUnit();

        BValue[] localVals = new BValue[action.getStackFrameSize()];

        // Create default values for all declared local variables
        int valueCounter = populateArgumentValues(actionIExpr.getArgExprs(), localVals);

        for (ParameterDef returnParam : action.getReturnParameters()) {
            // Check whether these are unnamed set of return types.
            // If so break the loop. You can't have a mix of unnamed and named returns parameters.
            if (returnParam.getName() == null) {
                break;
            }

            localVals[valueCounter] = returnParam.getType().getDefaultValue();
            valueCounter++;
        }

        // Create an array in the stack frame to hold return values;
        BValue[] returnVals = new BValue[action.getReturnParamTypes().length];

        // Create a new stack frame with memory locations to hold parameters, local values, temp expression values and
        // return values;
        CallableUnitInfo actionInfo = new CallableUnitInfo(action.getName(), action.getPackagePath(),
                actionIExpr.getNodeLocation());
        StackFrame stackFrame = new StackFrame(localVals, returnVals, actionInfo);
        controlStack.pushFrame(stackFrame);

        // Check whether we are invoking a native action or not.
        if (action instanceof BallerinaAction) {
            BallerinaAction bAction = (BallerinaAction) action;
            bAction.getCallableUnitBody().execute(this);
        } else {
            AbstractNativeAction nativeAction = (AbstractNativeAction) action;
            nativeAction.execute(bContext);
        }

        controlStack.popFrame();

        // Setting return values to function invocation expression
        return returnVals;
    }

    // TODO Check the possibility of removing this from the executor since this is not part of the executor.
    @Override
    public BValue[] visit(ResourceInvocationExpr resourceIExpr) {

        Resource resource = resourceIExpr.getResource();

        ControlStack controlStack = bContext.getControlStack();
        BValue[] valueParams = new BValue[resource.getStackFrameSize()];

        int valueCounter =  populateArgumentValues(resourceIExpr.getArgExprs(), valueParams);
        // Populate values for Connector declarations
//        valueCounter = populateConnectorDclValues(resource.getConnectorDcls(), valueParams, valueCounter);

        // Create default values for all declared local variables
//        VariableDef[] variableDefs = resource.getVariableDefs();
//        for (VariableDef variableDef : variableDefs) {
//            valueParams[valueCounter] = variableDef.getType().getDefaultValue();
//            valueCounter++;
//        }

        BValue[] ret = new BValue[1];

        CallableUnitInfo resourceInfo = new CallableUnitInfo(resource.getName(), resource.getPackagePath(),
                resource.getNodeLocation());
        StackFrame stackFrame = new StackFrame(valueParams, ret, resourceInfo);
        controlStack.pushFrame(stackFrame);

        resource.getResourceBody().execute(this);

        return ret;
    }

    @Override
    public BValue visit(InstanceCreationExpr instanceCreationExpr) {
        return instanceCreationExpr.getType().getDefaultValue();
    }

    @Override
    public BValue visit(UnaryExpression unaryExpr) {
        Expression rExpr = unaryExpr.getRExpr();
        BValueType rValue = (BValueType) rExpr.execute(this);
        //ToDO this has to be improved property in UnaryExpression class since Unary does not need BiFunction
        return unaryExpr.getEvalFunc().apply(null, rValue);
    }

    @Override
    public BValue visit(BinaryExpression binaryExpr) {
        Expression rExpr = binaryExpr.getRExpr();
        BValueType rValue = (BValueType) rExpr.execute(this);

        Expression lExpr = binaryExpr.getLExpr();
        BValueType lValue = (BValueType) lExpr.execute(this);

        return binaryExpr.getEvalFunc().apply(lValue, rValue);
    }

    @Override
    public BValue visit(ArrayMapAccessExpr arrayMapAccessExpr) {

        VariableRefExpr arrayVarRefExpr = (VariableRefExpr) arrayMapAccessExpr.getRExpr();
        BValue collectionValue = arrayVarRefExpr.execute(this);

        if (collectionValue == null) {
            throw new BallerinaException("variable '" + arrayVarRefExpr.getVarName() + "' is null");
        }
        
        Expression indexExpr = arrayMapAccessExpr.getIndexExpr();
        BValue indexValue = indexExpr.execute(this);


        // Check whether this collection access expression is in the left hand of an assignment expression
        // If yes skip setting the value;
        if (!arrayMapAccessExpr.isLHSExpr()) {

            if (arrayMapAccessExpr.getType() != BTypes.typeMap) {
                // Get the value stored in the index
                if (collectionValue instanceof BArray) {
                    return ((BArray) collectionValue).get(((BInteger) indexValue).intValue());
                } else {
                    return collectionValue;
                }
            } else {
                // Get the value stored in the index
                if (indexValue instanceof BString) {
                    return ((BMap) collectionValue).get(indexValue);
                } else {
                    throw new IllegalStateException("Index of a map should be string type");
                }
            }
        } else {
            throw new IllegalStateException("This branch shouldn't be executed. ");
        }
    }

    @Override
    public BValue visit(ArrayInitExpr arrayInitExpr) {
        Expression[] argExprs = arrayInitExpr.getArgExprs();

        // Creating a new array
        BArray bArray = arrayInitExpr.getType().getDefaultValue();

        for (int i = 0; i < argExprs.length; i++) {
            Expression expr = argExprs[i];
            BValue value = expr.execute(this);
            bArray.add(i, value);
        }

        return bArray;
    }

    @Override
    public BValue visit(MapInitExpr mapInitExpr) {
        Expression[] argExprs = mapInitExpr.getArgExprs();

        // Creating a new array
        BMap bMap = mapInitExpr.getType().getDefaultValue();

        for (int i = 0; i < argExprs.length; i++) {
            MapStructInitKeyValueExpr expr = (MapStructInitKeyValueExpr) argExprs[i];
            BValue keyVal = expr.getKeyExpr().execute(this);
            BValue value = expr.getValueExpr().execute(this);
            bMap.put(keyVal, value);
        }

        return bMap;
    }

    @Override
    public BValue visit(RefTypeInitExpr refTypeInitExpr) {
        BType bType = refTypeInitExpr.getType();
        return bType.getDefaultValue();
    }

    @Override
    public BValue visit(ConnectorInitExpr connectorInitExpr) {
        BConnector bConnector;
        BValue[] connectorMemBlock;
        Connector connector = (Connector) connectorInitExpr.getType();

        if (connector instanceof AbstractNativeConnector) {

            AbstractNativeConnector nativeConnector = ((AbstractNativeConnector) connector).getInstance();
            Expression[] argExpressions = connectorInitExpr.getArgExprs();
            connectorMemBlock = new BValue[argExpressions.length];
            for (int j = 0; j < argExpressions.length; j++) {
                connectorMemBlock[j] = argExpressions[j].execute(this);
            }

            nativeConnector.init(connectorMemBlock);
            bConnector = new BConnector(nativeConnector, connectorMemBlock);

//            //TODO Fix Issue#320
//            NativeUnit nativeUnit = ((NativeUnitProxy) connector).load();
//            AbstractNativeConnector nativeConnector = (AbstractNativeConnector) ((NativeUnitProxy) connector).load();
//            Expression[] argExpressions = connectorDcl.getArgExprs();
//            connectorMemBlock = new BValue[argExpressions.length];
//
//            for (int j = 0; j < argExpressions.length; j++) {
//                connectorMemBlock[j] = argExpressions[j].execute(this);
//            }
//
//            nativeConnector.init(connectorMemBlock);
//            connector = nativeConnector;

        } else {
            BallerinaConnectorDef connectorDef = (BallerinaConnectorDef) connector;

            int offset = 0;
            connectorMemBlock = new BValue[connectorDef.getSizeOfConnectorMem()];
            for (Expression expr : connectorInitExpr.getArgExprs()) {
                connectorMemBlock[offset] = expr.execute(this);
                offset++;
            }

            bConnector = new BConnector(connector, connectorMemBlock);

            // Invoke the <init> function
            invokeConnectorInitFunction(connectorDef, bConnector);

        }

        return bConnector;
    }

<<<<<<< HEAD
=======
    private void invokeConnectorInitFunction(BallerinaConnectorDef connectorDef, BConnector bConnector) {
        // Create the Stack frame
        Function initFunction = connectorDef.getInitFunction();
        BValue[] localVals = new BValue[1];
        localVals[0] = bConnector;

        // Create an array in the stack frame to hold return values;
        BValue[] returnVals = new BValue[0];

        // Create a new stack frame with memory locations to hold parameters, local values, temp expression value,
        // return values and function invocation location;
        CallableUnitInfo functionInfo = new CallableUnitInfo(initFunction.getName(), initFunction.getPackagePath(),
                initFunction.getNodeLocation());

        StackFrame stackFrame = new StackFrame(localVals, returnVals, functionInfo);
        controlStack.pushFrame(stackFrame);
        initFunction.getCallableUnitBody().execute(this);
        controlStack.popFrame();
    }

>>>>>>> 8280fa8d
    @Override
    public BValue visit(BacktickExpr backtickExpr) {
        // Evaluate the variable references before creating objects
        String evaluatedString = evaluteBacktickString(backtickExpr);
        if (backtickExpr.getType() == BTypes.typeJSON) {
            return new BJSON(evaluatedString);

        } else {
            return new BXML(evaluatedString);
        }
    }

    @Override
    public BValue visit(VariableRefExpr variableRefExpr) {
        MemoryLocation memoryLocation = variableRefExpr.getMemoryLocation();
        return memoryLocation.execute(this);
    }

    @Override
    public BValue visit(TypeCastExpression typeCastExpression) {
        // Check for native type casting
        if (typeCastExpression.getEvalFunc() != null) {
            BValueType result = (BValueType) typeCastExpression.getRExpr().execute(this);
            return typeCastExpression.getEvalFunc().apply(result);
        } else {
            TypeConvertor typeConvertor = typeCastExpression.getCallableUnit();

            int sizeOfValueArray = typeConvertor.getStackFrameSize();
            BValue[] localVals = new BValue[sizeOfValueArray];

            // Get values for all the function arguments
            int valueCounter = populateArgumentValues(typeCastExpression.getArgExprs(), localVals);

//            // Create default values for all declared local variables
//            for (VariableDef variableDef : typeConvertor.getVariableDefs()) {
//                localVals[valueCounter] = variableDef.getType().getDefaultValue();
//                valueCounter++;
//            }

            for (ParameterDef returnParam : typeConvertor.getReturnParameters()) {
                // Check whether these are unnamed set of return types.
                // If so break the loop. You can't have a mix of unnamed and named returns parameters.
                if (returnParam.getName() == null) {
                    break;
                }

                localVals[valueCounter] = returnParam.getType().getDefaultValue();
                valueCounter++;
            }

            // Create an array in the stack frame to hold return values;
            BValue[] returnVals = new BValue[1];

            // Create a new stack frame with memory locations to hold parameters, local values, temp expression value,
            // return values and function invocation location;
            CallableUnitInfo functionInfo = new CallableUnitInfo(typeConvertor.getTypeConverterName(), 
                    typeConvertor.getPackagePath(), typeCastExpression.getNodeLocation());

            StackFrame stackFrame = new StackFrame(localVals, returnVals, functionInfo);
            controlStack.pushFrame(stackFrame);

            // Check whether we are invoking a native function or not.
            if (typeConvertor instanceof BTypeConvertor) {
                BTypeConvertor bTypeConverter = (BTypeConvertor) typeConvertor;
                bTypeConverter.getCallableUnitBody().execute(this);
            } else {
                AbstractNativeTypeConvertor nativeTypeConverter = (AbstractNativeTypeConvertor) typeConvertor;
                nativeTypeConverter.convertNative(bContext);
            }

            controlStack.popFrame();

            // Setting return values to function invocation expression
            return returnVals[0];
        }
    }

    @Override
    public BValue visit(BasicLiteral basicLiteral) {
        return basicLiteral.getBValue();
    }

    @Override
    public BValue visit(StackVarLocation stackVarLocation) {
        int offset = stackVarLocation.getStackFrameOffset();
        return controlStack.getValue(offset);
    }

    @Override
    public BValue visit(ConstantLocation constantLocation) {
        int offset = constantLocation.getStaticMemAddrOffset();
        RuntimeEnvironment.StaticMemory staticMemory = runtimeEnv.getStaticMemory();
        return staticMemory.getValue(offset);
    }

    @Override
    public BValue visit(ServiceVarLocation serviceVarLocation) {
        int offset = serviceVarLocation.getStaticMemAddrOffset();
        RuntimeEnvironment.StaticMemory staticMemory = runtimeEnv.getStaticMemory();
        return staticMemory.getValue(offset);
    }

    @Override
    public BValue visit(StructVarLocation structLocation) {
        throw new IllegalArgumentException("struct value is required to get the value of a field");
    }

    @Override
    public BValue visit(ConnectorVarLocation connectorVarLocation) {
        // Fist the get the BConnector object. In an action invocation first argument is always the connector
        BConnector bConnector = (BConnector) controlStack.getValue(0);
        if (bConnector == null) {
            throw new BallerinaException("Connector argument value is null");
        }

        // Now get the connector variable value from the memory block allocated to the BConnector instance.
        return bConnector.getValue(connectorVarLocation.getConnectorMemAddrOffset());
    }


    // Private methods

    private int populateArgumentValues(Expression[] expressions, BValue[] localVals) {
        int i = 0;
        for (Expression arg : expressions) {
            // Evaluate the argument expression
            BValue argValue = arg.execute(this);
            BType argType = arg.getType();

            // Here we need to handle value types differently from reference types
            // Value types need to be cloned before passing ot the function : pass by value.
            // TODO Implement copy-on-write mechanism to improve performance
            if (BTypes.isValueType(argType)) {
                argValue = BValueUtils.clone(argType, argValue);
            }

            // Setting argument value in the stack frame
            localVals[i] = argValue;

            i++;
        }
        return i;
    }

    private String evaluteBacktickString(BacktickExpr backtickExpr) {
        String varString = "";
        for (Expression expression : backtickExpr.getArgExprs()) {
            varString = varString + expression.execute(this).stringValue();
        }
        return varString;
    }

    private void assignValueToArrayMapAccessExpr(BValue rValue, ArrayMapAccessExpr lExpr) {
        ArrayMapAccessExpr accessExpr = lExpr;
        if (!(accessExpr.getType() == BTypes.typeMap)) {
            BArray arrayVal = (BArray) accessExpr.getRExpr().execute(this);
            BInteger indexVal = (BInteger) accessExpr.getIndexExpr().execute(this);
            arrayVal.add(indexVal.intValue(), rValue);

        } else {
            BMap<BString, BValue> mapVal = (BMap<BString, BValue>) accessExpr.getRExpr().execute(this);
            BString indexVal = (BString) accessExpr.getIndexExpr().execute(this);
            mapVal.put(indexVal, rValue);
            // set the type of this expression here
            // accessExpr.setType(rExpr.getType());
        }
    }

    private void assignValueToVarRefExpr(BValue rValue, VariableRefExpr lExpr) {
        VariableRefExpr variableRefExpr = lExpr;
        MemoryLocation memoryLocation = variableRefExpr.getMemoryLocation();
        if (memoryLocation instanceof StackVarLocation) {
            int stackFrameOffset = ((StackVarLocation) memoryLocation).getStackFrameOffset();
            controlStack.setValue(stackFrameOffset, rValue);
        } else if (memoryLocation instanceof ServiceVarLocation) {
            int staticMemOffset = ((ServiceVarLocation) memoryLocation).getStaticMemAddrOffset();
            runtimeEnv.getStaticMemory().setValue(staticMemOffset, rValue);

        } else if (memoryLocation instanceof ConnectorVarLocation) {
            // Fist the get the BConnector object. In an action invocation first argument is always the connector
            BConnector bConnector = (BConnector) controlStack.getValue(0);
            if (bConnector == null) {
                throw new BallerinaException("Connector argument value is null");
            }

            int connectorMemOffset = ((ConnectorVarLocation) memoryLocation).getConnectorMemAddrOffset();
            bConnector.setValue(connectorMemOffset, rValue);
        }
    }

    /**
     * Initialize a user defined struct type.
     */
    @Override
    public BValue visit(StructInitExpr structInitExpr) {
        StructDef structDef = (StructDef) structInitExpr.getType();
        BValue[] structMemBlock;
        int offset = 0;
        structMemBlock = new BValue[structDef.getStructMemorySize()];

        Expression[] argExprs = structInitExpr.getArgExprs();


        // create a memory block to hold field of the struct, and populate it with default values
        VariableDef[] fields = structDef.getFields();
        for (VariableDef field : fields) {
            structMemBlock[offset] = field.getType().getDefaultValue();
            offset++;
        }

        // iterate through initialized values and re-populate the memory block
        for (int i = 0; i < argExprs.length; i++) {
            MapStructInitKeyValueExpr expr = (MapStructInitKeyValueExpr) argExprs[i];
            VariableRefExpr varRefExpr = (VariableRefExpr) expr.getKeyExpr();
            StructVarLocation structVarLoc = (StructVarLocation) (varRefExpr).getVariableDef().getMemoryLocation();
            structMemBlock[structVarLoc.getStructMemAddrOffset()] = expr.getValueExpr().execute(this);
        }

        return new BStruct(structDef, structMemBlock);
    }

    /**
     * Evaluate and return the value of a struct field accessing expression.
     */
    @Override
    public BValue visit(StructFieldAccessExpr structFieldAccessExpr) {
        Expression varRef = structFieldAccessExpr.getVarRef();
        BValue value = varRef.execute(this);
        return getFieldExprValue(structFieldAccessExpr, value);
    }

    /**
     * Assign a value to a field of a struct, represented by a {@link StructFieldAccessExpr}.
     *
     * @param rValue Value to be assigned
     * @param lExpr  {@link StructFieldAccessExpr} which represents the field of the struct
     */
    private void assignValueToStructFieldAccessExpr(BValue rValue, StructFieldAccessExpr lExpr) {
        Expression lExprVarRef = lExpr.getVarRef();
        BValue value = lExprVarRef.execute(this);
        setFieldValue(rValue, lExpr, value);
    }

    /**
     * Recursively traverse and set the value of the access expression of a field of a struct.
     *
     * @param rValue     Value to be set
     * @param expr       StructFieldAccessExpr of the current field
     * @param currentVal Value of the expression evaluated so far.
     */
    private void setFieldValue(BValue rValue, StructFieldAccessExpr expr, BValue currentVal) {
        // currentVal is a BStruct or array/map of BStruct. hence get the element value of it.
        BStruct currentStructVal = (BStruct) getUnitValue(currentVal, expr);

        StructFieldAccessExpr fieldExpr = expr.getFieldExpr();
        int fieldLocation = ((StructVarLocation) getMemoryLocation(fieldExpr)).getStructMemAddrOffset();

        if (fieldExpr.getFieldExpr() == null) {
            setUnitValue(rValue, currentStructVal, fieldLocation, fieldExpr);
            return;
        }

        // At this point, field of the field is not null. Means current element,
        // and its field are both struct types.
        // get the unit value of the struct field,
        BValue value = currentStructVal.getValue(fieldLocation);

        setFieldValue(rValue, fieldExpr, value);
    }

    /**
     * Get the memory location for a expression.
     *
     * @param expression Expression to get the memory location
     * @return Memory location of the expression
     */
    private MemoryLocation getMemoryLocation(Expression expression) {
        // If the expression is an array-map expression, then get the location of the variable-reference-expression 
        // of the array-map-access-expression.
        if (expression instanceof ArrayMapAccessExpr) {
            return getMemoryLocation(((ArrayMapAccessExpr) expression).getRExpr());
        }

        // If the expression is a struct-field-access-expression, then get the memory location of the variable
        // referenced by the struct-field-access-expression
        if (expression instanceof StructFieldAccessExpr) {
            return getMemoryLocation(((StructFieldAccessExpr) expression).getVarRef());
        }

        // Set the memory location of the variable-reference-expression
        return ((VariableRefExpr) expression).getMemoryLocation();
    }

    /**
     * Set the unit value of the current value.
     * <br/>
     * i.e: Value represented by a field-access-expression can be one of:
     * <ul>
     * <li>A variable</li>
     * <li>An element of an array/map variable.</li>
     * </ul>
     * But the value get after evaluating the field-access-expression (<b>lExprValue</b>) contains the whole
     * variable. This methods set the unit value (either the complete array/map or the referenced element of an
     * array/map), using the index expression of the 'fieldExpr'.
     *
     * @param rValue         Value to be set
     * @param lExprValue     Value of the field access expression evaluated so far. This is always of struct
     *                       type.
     * @param memoryLocation Location of the field to be set, in the struct 'lExprValue'
     * @param fieldExpr      Field Access Expression of the current field
     */
    private void setUnitValue(BValue rValue, BStruct lExprValue, int memoryLocation,
                              StructFieldAccessExpr fieldExpr) {

        Expression indexExpr;
        if (fieldExpr.getVarRef() instanceof ArrayMapAccessExpr) {
            indexExpr = ((ArrayMapAccessExpr) fieldExpr.getVarRef()).getIndexExpr();
        } else {
            // If the lExprValue value is not a struct array/map, then set the value to the struct
            lExprValue.setValue(memoryLocation, rValue);
            return;
        }

        // Evaluate the index expression and get the value.
        BValue indexValue = indexExpr.execute(this);

        // Get the array/map value from the mermory location
        BValue arrayMapValue = lExprValue.getValue(memoryLocation);

        // Set the value to array/map's index location
        if (fieldExpr.getRefVarType() instanceof BMapType) {
            ((BMap) arrayMapValue).put(indexValue, rValue);
        } else {
            ((BArray) arrayMapValue).add(((BInteger) indexValue).intValue(), rValue);
        }
    }

    /**
     * Recursively traverse and get the value of the access expression of a field of a struct.
     *
     * @param expr       StructFieldAccessExpr of the current field
     * @param currentVal Value of the expression evaluated so far.
     * @return Value of the expression after evaluating the current field.
     */
    private BValue getFieldExprValue(StructFieldAccessExpr expr, BValue currentVal) {
        // currentVal is a BStruct or array/map of BStruct. hence get the element value of it.
        BStruct currentStructVal = (BStruct) getUnitValue(currentVal, expr);

        StructFieldAccessExpr fieldExpr = expr.getFieldExpr();
        int fieldLocation = ((StructVarLocation) getMemoryLocation(fieldExpr)).getStructMemAddrOffset();

        // If this is the last field, return the value from memory location
        if (fieldExpr.getFieldExpr() == null) {
            // Value stored in the struct can be also an array. Hence if its an arrray access, 
            // get the aray element value
            return getUnitValue(currentStructVal.getValue(fieldLocation), fieldExpr);
        }

        BValue value = currentStructVal.getValue(fieldLocation);

        // Recursively travel through the struct and get the value
        return getFieldExprValue(fieldExpr, value);
    }

    /**
     * Get the unit value of the current value.
     * <br/>
     * i.e: Value represented by a field-access-expression can be one of:
     * <ul>
     * <li>A variable</li>
     * <li>An element of an array/map variable.</li>
     * </ul>
     * But the value stored in memory (<b>currentVal</b>) contains the entire variable. This methods
     * retrieves the unit value (either the complete array/map or the referenced element of an array/map),
     * using the index expression of the 'fieldExpr'.
     *
     * @param currentVal Value of the field expression evaluated so far
     * @param fieldExpr  Field access expression for the current value
     * @return Unit value of the current value
     */
    private BValue getUnitValue(BValue currentVal, StructFieldAccessExpr fieldExpr) {
        ReferenceExpr currentVarRefExpr = fieldExpr.getVarRef();
        if (currentVal == null) {
            throw new BallerinaException("field '" + currentVarRefExpr.getVarName() + "' is null");
        }

        if (!(currentVal instanceof BArray || currentVal instanceof BMap<?, ?>)) {
            return currentVal;
        }

        // If the lExprValue value is not a struct array/map, then the unit value is same as the struct
        Expression indexExpr;
        if (currentVarRefExpr instanceof ArrayMapAccessExpr) {
            indexExpr = ((ArrayMapAccessExpr) currentVarRefExpr).getIndexExpr();
        } else {
            return currentVal;
        }

        // Evaluate the index expression and get the value
        BValue indexValue = indexExpr.execute(this);

        BValue unitVal;
        // Get the value from array/map's index location
        if (fieldExpr.getRefVarType() instanceof BMapType) {
            unitVal = ((BMap) currentVal).get(indexValue);
        } else {
            unitVal = ((BArray) currentVal).get(((BInteger) indexValue).intValue());
        }

        if (unitVal == null) {
            throw new BallerinaException("field '" + currentVarRefExpr.getSymbolName().getName() + "[" +
                    indexValue.stringValue() + "]' is null");
        }

        return unitVal;
    }

    private void invokeConnectorInitFunction(BallerinaConnectorDef connectorDef, BConnector bConnector) {
        // Create the Stack frame
        Function initFunction = connectorDef.getInitFunction();
        BValue[] localVals = new BValue[1];
        localVals[0] = bConnector;

        // Create an array in the stack frame to hold return values;
        BValue[] returnVals = new BValue[0];

        // Create a new stack frame with memory locations to hold parameters, local values, temp expression value,
        // return values and function invocation location;
        SymbolName functionSymbolName = initFunction.getSymbolName();
        CallableUnitInfo functionInfo = new CallableUnitInfo(functionSymbolName.getName(),
                functionSymbolName.getPkgPath(), initFunction.getNodeLocation());

        StackFrame stackFrame = new StackFrame(localVals, returnVals, functionInfo);
        controlStack.pushFrame(stackFrame);
        initFunction.getCallableUnitBody().execute(this);
        controlStack.popFrame();
    }
}<|MERGE_RESOLUTION|>--- conflicted
+++ resolved
@@ -528,29 +528,6 @@
         return bConnector;
     }
 
-<<<<<<< HEAD
-=======
-    private void invokeConnectorInitFunction(BallerinaConnectorDef connectorDef, BConnector bConnector) {
-        // Create the Stack frame
-        Function initFunction = connectorDef.getInitFunction();
-        BValue[] localVals = new BValue[1];
-        localVals[0] = bConnector;
-
-        // Create an array in the stack frame to hold return values;
-        BValue[] returnVals = new BValue[0];
-
-        // Create a new stack frame with memory locations to hold parameters, local values, temp expression value,
-        // return values and function invocation location;
-        CallableUnitInfo functionInfo = new CallableUnitInfo(initFunction.getName(), initFunction.getPackagePath(),
-                initFunction.getNodeLocation());
-
-        StackFrame stackFrame = new StackFrame(localVals, returnVals, functionInfo);
-        controlStack.pushFrame(stackFrame);
-        initFunction.getCallableUnitBody().execute(this);
-        controlStack.popFrame();
-    }
-
->>>>>>> 8280fa8d
     @Override
     public BValue visit(BacktickExpr backtickExpr) {
         // Evaluate the variable references before creating objects
@@ -979,9 +956,8 @@
 
         // Create a new stack frame with memory locations to hold parameters, local values, temp expression value,
         // return values and function invocation location;
-        SymbolName functionSymbolName = initFunction.getSymbolName();
-        CallableUnitInfo functionInfo = new CallableUnitInfo(functionSymbolName.getName(),
-                functionSymbolName.getPkgPath(), initFunction.getNodeLocation());
+        CallableUnitInfo functionInfo = new CallableUnitInfo(initFunction.getName(), initFunction.getPackagePath(),
+                initFunction.getNodeLocation());
 
         StackFrame stackFrame = new StackFrame(localVals, returnVals, functionInfo);
         controlStack.pushFrame(stackFrame);
