--- conflicted
+++ resolved
@@ -91,26 +91,14 @@
         Package aPackage = packages
                 .computeIfAbsent(action.getPackageName(), k -> new Package(action.getPackageName()));
         aPackage.getActions().put(action.getName(), action);
-<<<<<<< HEAD
-        CallableUnitType callableUnitType = new CallableUnitType(CallableUnit.ACTION, action.getSymbolName());
-        callableUnitType.setParamType(action.getSymbolName().getParameters());
-        callableUnitType.setReturnType(action.getReturnTypesC());
-        GlobalScopeHolder.getInstance().insert(action.getSymbolName(), new Symbol(callableUnitType, 0));
-=======
 
-
-        String funcName = action.getPackageName() + ":" + action.getName();
-        SymbolName symbolName = SymbolUtils.generateSymbolName(funcName, action.getParameters());
+        String actionName = action.getSymbolName().getName();
+        SymbolName symbolName = SymbolUtils.generateSymbolName(actionName, action.getParameters());
         Symbol symbol = new Symbol(action, SymbolUtils.getTypesOfParams(action.getParameters()),
                 action.getReturnTypesC());
 
         GlobalScopeHolder.getInstance().insert(symbolName, symbol);
 
-//        CallableUnitType callableUnitType = new CallableUnitType(CallableUnit.ACTION, action.getSymbolName());
-//        callableUnitType.setParamType(action.getSymbolName().getParameters());
-//        callableUnitType.setReturnType(action.getReturnTypes());
-//        GlobalScopeHolder.getInstance().insert(action.getSymbolName(), new Symbol(callableUnitType, 0));
->>>>>>> 0329b7b6
     }
 
     /**
