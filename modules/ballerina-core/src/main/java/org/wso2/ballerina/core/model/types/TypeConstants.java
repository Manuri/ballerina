--- conflicted
+++ resolved
@@ -39,10 +39,6 @@
     public static final String STRUCT_TNAME = "struct";
     static final String EXCEPTION_TNAME = "exception";
     static final String ITERATOR_TNAME = "iterator";
-<<<<<<< HEAD
-    static final String NATIVE_PACKAGE = "ballerina.lang.convertors";
+    static final String NATIVE_PACKAGE = "ballerina.lang.typemappers";
     static final String DATATABLE_TNAME = "datatable";
-=======
-    static final String NATIVE_PACKAGE = "ballerina.lang.typemappers";
->>>>>>> 942d458b
 }
