--- conflicted
+++ resolved
@@ -114,7 +114,6 @@
     public ConnectorDcl[] getConnectorDcls() {
         return connectorDcls;
     }
-<<<<<<< HEAD
     
     /**
      * {@inheritDoc}
@@ -130,7 +129,7 @@
     @Override
     public void setActionLocation(Position location) {
         this.actionLocation = location;
-=======
+    }
 
     public BlockStmt getActionBody() {
         return actionBody;
@@ -138,6 +137,5 @@
 
     public void setActionBody(BlockStmt actionBody) {
         this.actionBody = actionBody;
->>>>>>> ce06479e
     }
 }