--- conflicted
+++ resolved
@@ -23,23 +23,15 @@
 import org.wso2.ballerina.core.exception.BallerinaException;
 import org.wso2.ballerina.core.interpreter.BLangInterpreter;
 import org.wso2.ballerina.core.interpreter.Context;
-<<<<<<< HEAD
 import org.wso2.ballerina.core.interpreter.NodeInfo;
 import org.wso2.ballerina.core.interpreter.StackFrameType;
-import org.wso2.ballerina.core.model.BallerinaFile;
-=======
->>>>>>> 689b1264
 import org.wso2.ballerina.core.model.BallerinaFunction;
 import org.wso2.ballerina.core.model.Resource;
 import org.wso2.ballerina.core.model.Service;
 import org.wso2.ballerina.core.model.SymbolName;
 import org.wso2.ballerina.core.model.invokers.MainInvoker;
 import org.wso2.ballerina.core.model.invokers.ResourceInvoker;
-<<<<<<< HEAD
 import org.wso2.ballerina.core.runtime.errors.handler.ErrorHandlerUtils;
-import org.wso2.ballerina.core.runtime.internal.RuntimeUtils;
-=======
->>>>>>> 689b1264
 import org.wso2.carbon.messaging.CarbonCallback;
 import org.wso2.carbon.messaging.CarbonMessage;
 
@@ -73,34 +65,15 @@
      *
      * @param mainFunction Ballerina main function to be executed.
      */
-<<<<<<< HEAD
-    public static boolean execute(BallerinaFile balFile) {
-        BallerinaFunction function = (BallerinaFunction) balFile.getFunctions().get(Constants.MAIN_FUNCTION_NAME);
-        if (function != null) {
-            Context ctx = new Context();
-            try {
-                BLangInterpreter interpreter = new BLangInterpreter(ctx);
-                new MainInvoker(function).accept(interpreter);
-            } catch (BallerinaException e) {
-                String stackTrace = ErrorHandlerUtils.getMainFunctionStackTrace(ctx, balFile.getPackageName());
-                log.error("Error while executing ballerina program. " + e.getMessage() + "\n" + stackTrace);
-            } finally {
-                RuntimeUtils.shutdownRuntime();
-            }
-            return false;
-        } else if (balFile.getServices().size() == 0) {
-            log.error("Unable to find Main function or any Ballerina Services.");
-            RuntimeUtils.shutdownRuntime();
-            return false;
-=======
     public static void execute(BallerinaFunction mainFunction) {
+        Context ctx = new Context();
         try {
-            Context ctx = new Context();
+            
             BLangInterpreter interpreter = new BLangInterpreter(ctx);
             new MainInvoker(mainFunction).accept(interpreter);
         } catch (BallerinaException ex) {
-            log.error(ex.getMessage());
->>>>>>> 689b1264
+            String stackTrace = ErrorHandlerUtils.getMainFunctionStackTrace(ctx, mainFunction.getName());
+            log.error("Error while executing ballerina program. " + ex.getMessage() + "\n" + stackTrace);
         }
 
     }
