--- conflicted
+++ resolved
@@ -55,12 +55,12 @@
     private static final Logger log = LoggerFactory.getLogger(BalProgramExecutor.class);
 
     public static void execute(CarbonMessage cMsg, CarbonCallback callback, Resource resource, Service service,
-            Context balContext) {
+        Context balContext) {
         try {
             SymbolName symbolName = service.getSymbolName();
-            balContext.setServiceInfo(new CallableUnitInfo(symbolName.getName(), symbolName.getPkgName(), 
-                    service.getServiceLocation()));
-            
+            balContext.setServiceInfo(
+                new CallableUnitInfo(symbolName.getName(), symbolName.getPkgName(), service.getServiceLocation()));
+
             balContext.setBalCallback(new DefaultBalCallback(callback));
 
             // Create the interpreter and Execute
@@ -76,12 +76,9 @@
      *
      * @param balFile Ballerina main function to be executed in given Ballerina File.
      */
-<<<<<<< HEAD
-    public static void execute(BallerinaFunction mainFunction) {
+    public static void execute(BallerinaFile balFile) {
+        
         Context bContext = new Context();
-=======
-    public static void execute(BallerinaFile balFile) {
->>>>>>> 1a893b02
         try {
             BallerinaFunction mainFunction = (BallerinaFunction) balFile.getFunctions()
                     .get(Constants.MAIN_FUNCTION_NAME);
@@ -116,12 +113,16 @@
                 exprs[0] = variableRefExpr;
 
                 // 3) Create a function invocation expression
-                FunctionInvocationExpr funcIExpr = new FunctionInvocationExpr(new SymbolName("main"), exprs);
+                FunctionInvocationExpr funcIExpr = new FunctionInvocationExpr(
+                        new SymbolName("main", balFile.getPackageName()), exprs);
                 funcIExpr.setOffset(1);
                 funcIExpr.setFunction(mainFunction);
 
-                Context bContext = new Context();
-                StackFrame currentStackFrame = new StackFrame(args, new BValue[0]);
+                SymbolName functionSymbolName = funcIExpr.getFunctionName();
+                CallableUnitInfo functionInfo = new CallableUnitInfo(functionSymbolName.getName(), 
+                        functionSymbolName.getPkgName(), mainFunction.getFunctionLocation());
+                
+                StackFrame currentStackFrame = new StackFrame(args, new BValue[0], functionInfo);
                 bContext.getControlStack().pushFrame(currentStackFrame);
 
                 BLangExecutor executor = new BLangExecutor(bContext);
@@ -129,54 +130,13 @@
 
                 bContext.getControlStack().popFrame();
             }
-<<<<<<< HEAD
-
-            // Main function only have one input parameter
-            // Read from command line arguments
-            String balArgs = System.getProperty(SYSTEM_PROP_BAL_ARGS);
-
-            // Only integers allowed at the moment
-            BInteger bInteger;
-            if (balArgs != null) {
-                bInteger = new BInteger(Integer.parseInt(balArgs));
+        } catch (Throwable ex) {
+            String stackTrace = ErrorHandlerUtils.getMainFunctionStackTrace(bContext);
+            if (stackTrace != null) {
+                log.error("Error while executing ballerina program. " + ex.getMessage() + "\n" + stackTrace);
             } else {
-                bInteger = new BInteger(0);
+                log.error("Error while executing ballerina program. " + ex.getMessage());
             }
-
-            BValue[] args = {bInteger};
-
-            VariableRefExpr variableRefExpr = new VariableRefExpr(new SymbolName("arg"));
-            LocalVarLocation location = new LocalVarLocation(0);
-            variableRefExpr.setLocation(location);
-            variableRefExpr.setType(BTypes.INT_TYPE);
-
-            Expression[] exprs = new Expression[args.length];
-            exprs[0] = variableRefExpr;
-
-            // 3) Create a function invocation expression
-            FunctionInvocationExpr funcIExpr = new FunctionInvocationExpr(new SymbolName("main"), exprs);
-            funcIExpr.setOffset(1);
-            funcIExpr.setFunction(mainFunction);
-
-            SymbolName functionSymbolName = mainFunction.getSymbolName();
-            CallableUnitInfo functionInfo = new CallableUnitInfo(functionSymbolName.getName(), 
-                    functionSymbolName.getPkgName(), mainFunction.getFunctionLocation());
-            
-            StackFrame currentStackFrame = new StackFrame(args, new BValue[0], functionInfo);
-            bContext.getControlStack().pushFrame(currentStackFrame);
-
-            BLangExecutor executor = new BLangExecutor(bContext);
-            funcIExpr.execute(executor);
-
-            bContext.getControlStack().popFrame();
-        } catch (BallerinaException ex) {
-            String stackTrace = ErrorHandlerUtils.getMainFunctionStackTrace(bContext);
-            log.error("Error while executing main function: " + mainFunction.getName() + ". " + ex.getMessage() + "\n" 
-                    + stackTrace);
-=======
-        } catch (Throwable ex) {
-            log.error(ex.getMessage());
->>>>>>> 1a893b02
         }
     }
 
