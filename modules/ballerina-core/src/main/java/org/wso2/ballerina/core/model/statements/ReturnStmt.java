/*
*  Copyright (c) 2016, WSO2 Inc. (http://www.wso2.org) All Rights Reserved.
*
*  WSO2 Inc. licenses this file to you under the Apache License,
*  Version 2.0 (the "License"); you may not use this file except
*  in compliance with the License.
*  You may obtain a copy of the License at
*
*    http://www.apache.org/licenses/LICENSE-2.0
*
*  Unless required by applicable law or agreed to in writing,
*  software distributed under the License is distributed on an
*  "AS IS" BASIS, WITHOUT WARRANTIES OR CONDITIONS OF ANY
*  KIND, either express or implied.  See the License for the
*  specific language governing permissions and limitations
*  under the License.
*/
package org.wso2.ballerina.core.model.statements;

import org.wso2.ballerina.core.model.NodeExecutor;
import org.wso2.ballerina.core.model.NodeVisitor;
import org.wso2.ballerina.core.model.expressions.Expression;

import java.util.ArrayList;
import java.util.List;

/**
 * {@code ReturnStmt} represents a return statement
 *
 * @since 1.0.0
 */
public class ReturnStmt extends AbstractStatement {
<<<<<<< HEAD

    private Expression[] exprs;

=======
//    private Expression expr;

    private Expression[] exprs;

//    public ReturnStmt(Expression expr) {
//        this.expr = expr;
//    }

>>>>>>> ebdefee3
    private ReturnStmt(Expression[] exprs) {
        this.exprs = exprs;
    }

    public Expression[] getExprs() {
        return exprs;
    }

    public void setExprs(Expression[] exprs) {
        this.exprs = exprs;
    }

    @Override
    public void accept(NodeVisitor visitor) {
        visitor.visit(this);
    }

    @Override
    public void execute(NodeExecutor executor) {
        executor.visit(this);
    }

    /**
     * Builds a {@code ReturnStmt} statement
     *
     * @since 1.0.0
     */
    public static class ReturnStmtBuilder {
        List<Expression> expressionList = new ArrayList<>();

        public ReturnStmtBuilder() {
        }

        public void setExpressionList(List<Expression> expressionList) {
            this.expressionList = expressionList;
        }

<<<<<<< HEAD
=======
//        public void addExpression(Expression expr) {
//            expressionList.add(expr);
//        }

>>>>>>> ebdefee3
        public ReturnStmt build() {
            return new ReturnStmt(expressionList.toArray(new Expression[expressionList.size()]));
        }
    }
}<|MERGE_RESOLUTION|>--- conflicted
+++ resolved
@@ -30,20 +30,8 @@
  * @since 1.0.0
  */
 public class ReturnStmt extends AbstractStatement {
-<<<<<<< HEAD
-
     private Expression[] exprs;
 
-=======
-//    private Expression expr;
-
-    private Expression[] exprs;
-
-//    public ReturnStmt(Expression expr) {
-//        this.expr = expr;
-//    }
-
->>>>>>> ebdefee3
     private ReturnStmt(Expression[] exprs) {
         this.exprs = exprs;
     }
@@ -81,13 +69,6 @@
             this.expressionList = expressionList;
         }
 
-<<<<<<< HEAD
-=======
-//        public void addExpression(Expression expr) {
-//            expressionList.add(expr);
-//        }
-
->>>>>>> ebdefee3
         public ReturnStmt build() {
             return new ReturnStmt(expressionList.toArray(new Expression[expressionList.size()]));
         }
