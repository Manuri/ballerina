<!--
  ~ Copyright (c) 2016, WSO2 Inc. (http://www.wso2.org) All Rights Reserved.
  ~
  ~ WSO2 Inc. licenses this file to you under the Apache License,
  ~ Version 2.0 (the "License"); you may not use this file except
  ~ in compliance with the License.
  ~ You may obtain a copy of the License at
  ~
  ~    http://www.apache.org/licenses/LICENSE-2.0
  ~
  ~ Unless required by applicable law or agreed to in writing,
  ~ software distributed under the License is distributed on an
  ~ "AS IS" BASIS, WITHOUT WARRANTIES OR CONDITIONS OF ANY
  ~ KIND, either express or implied.  See the License for the
  ~ specific language governing permissions and limitations
  ~ under the License.
  -->

<project xmlns="http://maven.apache.org/POM/4.0.0" xmlns:xsi="http://www.w3.org/2001/XMLSchema-instance"
         xsi:schemaLocation="http://maven.apache.org/POM/4.0.0 http://maven.apache.org/maven-v4_0_0.xsd">

    <parent>
        <groupId>org.wso2.ballerina</groupId>
        <artifactId>ballerina</artifactId>
        <version>1.0.0-SNAPSHOT</version>
        <relativePath>../../pom.xml</relativePath>
    </parent>

    <modelVersion>4.0.0</modelVersion>
    <artifactId>ballerina-core</artifactId>
    <packaging>bundle</packaging>

    <name>WSO2 Ballerina - Core</name>
    <url>http://wso2.org</url>

    <dependencies>
        <dependency>
            <groupId>org.testng</groupId>
            <artifactId>testng</artifactId>
        </dependency>
        <dependency>
            <groupId>org.wso2.carbon.transport</groupId>
            <artifactId>org.wso2.carbon.transport.http.netty</artifactId>
        </dependency>
        <dependency>
            <groupId>org.wso2.carbon.messaging</groupId>
            <artifactId>org.wso2.carbon.messaging</artifactId>
        </dependency>
        <dependency>
            <groupId>org.wso2.carbon.deployment</groupId>
            <artifactId>org.wso2.carbon.deployment.engine</artifactId>
        </dependency>
        <dependency>
            <groupId>org.wso2.orbit.org.antlr</groupId>
            <artifactId>antlr4-runtime</artifactId>
        </dependency>
        <dependency>
            <groupId>org.wso2.orbit.net.sf.saxon</groupId>
            <artifactId>Saxon-HE</artifactId>
          </dependency>
    <dependency>
            <groupId>com.google.code.gson</groupId>
            <artifactId>gson</artifactId>
        </dependency>
        <dependency>
            <groupId>com.jayway.jsonpath</groupId>
            <artifactId>json-path</artifactId>

        </dependency>
        <dependency>
            <groupId>org.apache.ws.commons.axiom</groupId>
            <artifactId>axiom-api</artifactId>
        </dependency>
        <dependency>
            <groupId>org.apache.ws.commons.axiom</groupId>
            <artifactId>axiom-impl</artifactId>
        </dependency>
        <dependency>
            <groupId>jaxen</groupId>
            <artifactId>jaxen</artifactId>
        </dependency>
        <dependency>
            <groupId>commons-logging</groupId>
            <artifactId>commons-logging</artifactId>
        </dependency>
        <dependency>
<<<<<<< HEAD
            <groupId>org.wso2.orbit.org.apache.tapestry</groupId>
            <artifactId>tapestry-json</artifactId>
        </dependency>
=======
            <groupId>org.apache.geronimo.specs</groupId>
            <artifactId>geronimo-activation_1.1_spec</artifactId>
        </dependency>
        <dependency>
            <groupId>org.apache.geronimo.specs</groupId>
            <artifactId>geronimo-stax-api_1.0_spec</artifactId>
        </dependency>
        <dependency>
            <groupId>org.apache.james</groupId>
            <artifactId>apache-mime4j-core</artifactId>
        </dependency>

>>>>>>> ceab124d
    </dependencies>

    <properties>
        <maven.findbugsplugin.version.exclude>findbugs-exclude.xml</maven.findbugsplugin.version.exclude>

        <export.package>
            org.wso2.ballerina.core.*;version="${ballerina.package.export.version}"
        </export.package>
        <import.package>
            org.osgi.framework.*;version="${osgi.framework.import.version.range}",
            org.osgi.util.tracker;version="${osgi.service.tracker.import.version.range}",
            org.wso2.carbon.kernel.transports.*;version="${carbon.kernel.package.import.version.range}",
            org.wso2.carbon.kernel.deployment.*;version="${carbon.kernel.package.import.version.range}",
            org.wso2.carbon.kernel.startupresolver.*;version="${carbon.kernel.package.import.version.range}",
            org.slf4j.*;version="${slf4j.logging.package.import.version.range}",
            org.antlr.v4.runtime.*,
<<<<<<< HEAD
=======
            org.apache.axiom.*;version="0.0.0",
>>>>>>> ceab124d
            org.wso2.carbon.messaging.*;version="${carbon.messaging.package.import.version.range}",
            org.wso2.carbon.deployment.engine.*;version="${carbon.deployment.export.version}",
            com.google.code.gson.*;version="${gson.import.version.range}",
            com.jayway.jsonpath.*;version="${jayway.jsonpath.import.version.range}",
        </import.package>
        <carbon.component>
            startup.listener;componentName="ballerina-native-provider";
            requiredService="org.wso2.ballerina.core.model.AbstractNativeFunction",
            osgi.service; objectClass="org.wso2.carbon.deployment.engine.Deployer",
            osgi.service; objectClass="org.wso2.carbon.messaging.CarbonMessageProcessor";
            requiredByComponentName="netty-transports-mgt"
        </carbon.component>
    </properties>

</project><|MERGE_RESOLUTION|>--- conflicted
+++ resolved
@@ -58,14 +58,13 @@
             <groupId>org.wso2.orbit.net.sf.saxon</groupId>
             <artifactId>Saxon-HE</artifactId>
           </dependency>
-    <dependency>
+        <dependency>
             <groupId>com.google.code.gson</groupId>
             <artifactId>gson</artifactId>
         </dependency>
         <dependency>
             <groupId>com.jayway.jsonpath</groupId>
             <artifactId>json-path</artifactId>
-
         </dependency>
         <dependency>
             <groupId>org.apache.ws.commons.axiom</groupId>
@@ -84,11 +83,10 @@
             <artifactId>commons-logging</artifactId>
         </dependency>
         <dependency>
-<<<<<<< HEAD
             <groupId>org.wso2.orbit.org.apache.tapestry</groupId>
             <artifactId>tapestry-json</artifactId>
         </dependency>
-=======
+        <dependency>
             <groupId>org.apache.geronimo.specs</groupId>
             <artifactId>geronimo-activation_1.1_spec</artifactId>
         </dependency>
@@ -100,8 +98,6 @@
             <groupId>org.apache.james</groupId>
             <artifactId>apache-mime4j-core</artifactId>
         </dependency>
-
->>>>>>> ceab124d
     </dependencies>
 
     <properties>
@@ -118,10 +114,7 @@
             org.wso2.carbon.kernel.startupresolver.*;version="${carbon.kernel.package.import.version.range}",
             org.slf4j.*;version="${slf4j.logging.package.import.version.range}",
             org.antlr.v4.runtime.*,
-<<<<<<< HEAD
-=======
             org.apache.axiom.*;version="0.0.0",
->>>>>>> ceab124d
             org.wso2.carbon.messaging.*;version="${carbon.messaging.package.import.version.range}",
             org.wso2.carbon.deployment.engine.*;version="${carbon.deployment.export.version}",
             com.google.code.gson.*;version="${gson.import.version.range}",
