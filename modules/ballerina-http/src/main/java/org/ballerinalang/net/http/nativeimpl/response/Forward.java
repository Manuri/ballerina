--- conflicted
+++ resolved
@@ -59,12 +59,7 @@
         if (clientResponseStruct.getNativeData(Constants.TRANSPORT_MESSAGE) == null) {
             throw new BallerinaException("Failed to forward: empty response parameter");
         }
-<<<<<<< HEAD
 
-=======
-        HTTPCarbonMessage requestMessage = (HTTPCarbonMessage) responseStruct
-                .getNativeData(Constants.INBOUND_REQUEST_MESSAGE);
->>>>>>> c94452c6
         HTTPCarbonMessage responseMessage = HttpUtil
                 .getCarbonMsg(clientResponseStruct, HttpUtil.createHttpCarbonMessage(false));
 
