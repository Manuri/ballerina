--- conflicted
+++ resolved
@@ -37,7 +37,7 @@
  *  Get the payload of the Message as a JSON.
  */
 @BallerinaFunction(
-        packageName = "ballerina.net.http",
+        packageName = "ballerina.lang.messages",
         functionName = "getJsonPayload",
         args = {@Argument(name = "request", type = TypeEnum.STRUCT, structType = "Request",
                           structPackage = "ballerina.net.http")},
@@ -47,11 +47,7 @@
 @BallerinaAnnotation(annotationName = "Description", attributes = {@Attribute(name = "value",
         value = "Gets the message payload in JSON format") })
 @BallerinaAnnotation(annotationName = "Param", attributes = {@Attribute(name = "request",
-<<<<<<< HEAD
-                                                                        value = "The current request object") })
-=======
         value = "The request message") })
->>>>>>> 538e0716
 @BallerinaAnnotation(annotationName = "Return", attributes = {@Attribute(name = "json",
         value = "The JSON reresentation of the message payload") })
 public class GetJsonPayload extends AbstractNativeFunction {
@@ -63,16 +59,10 @@
         BJSON result = null;
         try {
             // Accessing First Parameter Value.
-<<<<<<< HEAD
-            BStruct requestStruct = (BStruct) getRefArgument(ctx, 0);
-            HTTPCarbonMessage httpCarbonMessage = (HTTPCarbonMessage) requestStruct
-                    .getNativeData(org.ballerinalang.net.http.Constants.TRANSPORT_MESSAGE);
-=======
 //            BMessage msg = (BMessage) getRefArgument(ctx, 0);
             BStruct requestStruct = (BStruct) getRefArgument(context, 0);
             HTTPCarbonMessage httpCarbonMessage = (HTTPCarbonMessage) requestStruct
                     .getNativeData(Constants.TRANSPORT_MESSAGE);
->>>>>>> 538e0716
 
             if (httpCarbonMessage.isAlreadyRead()) {
                 MessageDataSource payload = httpCarbonMessage.getMessageDataSource();
