/*
 *  Copyright (c) 2017, WSO2 Inc. (http://www.wso2.org) All Rights Reserved.
 *
 *  WSO2 Inc. licenses this file to you under the Apache License,
 *  Version 2.0 (the "License"); you may not use this file except
 *  in compliance with the License.
 *  You may obtain a copy of the License at
 *
 *  http://www.apache.org/licenses/LICENSE-2.0
 *
 *  Unless required by applicable law or agreed to in writing,
 *  software distributed under the License is distributed on an
 *  "AS IS" BASIS, WITHOUT WARRANTIES OR CONDITIONS OF ANY
 *  KIND, either express or implied.  See the License for the
 *  specific language governing permissions and limitations
 *  under the License.
 *
 */

package org.ballerinalang.net.http;

import org.ballerinalang.connector.api.AnnAttrValue;
import org.ballerinalang.connector.api.Annotation;
import org.ballerinalang.connector.api.BallerinaConnectorException;
import org.ballerinalang.net.ws.WebSocketServicesRegistry;
import org.slf4j.Logger;
import org.slf4j.LoggerFactory;
import org.wso2.carbon.transport.http.netty.config.ListenerConfiguration;

import java.util.HashMap;
import java.util.Map;
import java.util.Set;
import java.util.concurrent.ConcurrentHashMap;

/**
 * This services registry holds all the services of HTTP + WebSocket.
 * This is a singleton class where all HTTP + WebSocket Dispatchers can access.
 *
 * @since 0.8
 */
public class HTTPServicesRegistry {

    private static final Logger logger = LoggerFactory.getLogger(HTTPServicesRegistry.class);

    // Outer Map key=interface, Inner Map key=basePath
    private final Map<String, Map<String, HttpService>> servicesInfoMap = new ConcurrentHashMap<>();
    private static final HTTPServicesRegistry servicesRegistry = new HTTPServicesRegistry();

    private HTTPServicesRegistry() {
    }

    public static HTTPServicesRegistry getInstance() {
        return servicesRegistry;
    }

    /**
     * Get ServiceInfo isntance for given interface and base path.
     *
     * @param interfaceId interface id of the service.
     * @param basepath    basepath of the service.
     * @return the {@link HttpService} instance if exist else null
     */
    public HttpService getServiceInfo(String interfaceId, String basepath) {
        return servicesInfoMap.get(interfaceId).get(basepath);
    }

    /**
     * Get ServiceInfo map for given interfaceId.
     *
     * @param interfaceId interfaceId interface id of the services.
     * @return the serviceInfo map if exists else null.
     */
    public Map<String, HttpService> getServicesInfoByInterface(String interfaceId) {
        return servicesInfoMap.get(interfaceId);
    }

    /**
     * Register a service into the map.
     *
     * @param service requested serviceInfo to be registered.
     */
    public void registerService(HttpService service) {
        Annotation annotation = service.getBalService()
                .getAnnotation(Constants.HTTP_PACKAGE_PATH, Constants.ANN_NAME_CONFIG);

        String basePath = discoverBasePathFrom(service, annotation);
        service.setBasePath(basePath);
        Set<ListenerConfiguration> listenerConfigurationSet = HttpUtil.getDefaultOrDynamicListenerConfig(annotation);

        for (ListenerConfiguration listenerConfiguration : listenerConfigurationSet) {
            String entryListenerInterface = listenerConfiguration.getHost() + ":" + listenerConfiguration.getPort();
            Map<String, HttpService> servicesOnInterface = servicesInfoMap
                    .computeIfAbsent(entryListenerInterface, k -> new HashMap<>());

            HttpConnectionManager.getInstance().createHttpServerConnector(listenerConfiguration);
            // Assumption : this is always sequential, no two simultaneous calls can get here
            if (servicesOnInterface.containsKey(basePath)) {
                throw new BallerinaConnectorException(
                        "service with base path :" + basePath + " already exists in listener : "
                                + entryListenerInterface);
            }
            servicesOnInterface.put(basePath, service);

            // If WebSocket upgrade path is available, then register the name of the WebSocket service.
            AnnAttrValue webSocketAttr = annotation.getAnnAttrValue(Constants.ANN_CONFIG_ATTR_WEBSOCKET);
            if (webSocketAttr != null) {
                Annotation webSocketAnn = webSocketAttr.getAnnotation();
                registerWebSocketUpgradePath(webSocketAnn, basePath, entryListenerInterface);
            }
        }

        logger.info("Service deployed : " + service.getName() + " with context " + basePath);
    }

    /**
     * Removing service from the service registry.
     *
     * @param service requested service to be removed.
     */
    public void unregisterService(HttpService service) {
        Annotation annotation = service.getBalService()
                .getAnnotation(Constants.HTTP_PACKAGE_PATH, Constants.ANN_NAME_CONFIG);

        String basePath = discoverBasePathFrom(service, annotation);
        service.setBasePath(basePath);
        Set<ListenerConfiguration> listenerConfigurationSet = HttpUtil.getDefaultOrDynamicListenerConfig(annotation);

        for (ListenerConfiguration listenerConfiguration : listenerConfigurationSet) {
            String entryListenerInterface = listenerConfiguration.getHost() + ":" + listenerConfiguration.getPort();
            Map<String, HttpService> servicesOnInterface = servicesInfoMap.get(entryListenerInterface);
            if (servicesOnInterface == null) {
                continue;
            }
            servicesOnInterface.remove(basePath);
            if (servicesOnInterface.isEmpty()) {
                servicesInfoMap.remove(entryListenerInterface);
                HttpConnectionManager.getInstance().closeIfLast(entryListenerInterface);
            }
        }
    }

    private String discoverBasePathFrom(HttpService service, Annotation annotation) {
        String basePath = service.getName();
        if (annotation == null) {
            //service name cannot start with / hence concat
            return Constants.DEFAULT_BASE_PATH.concat(basePath);
        }
        AnnAttrValue annotationValue = annotation.getAnnAttrValue(Constants.ANN_CONFIG_ATTR_BASE_PATH);
        if (annotationValue != null && annotationValue.getStringValue() != null
                && !annotationValue.getStringValue().trim().isEmpty()) {
            basePath = annotationValue.getStringValue();
        } else {
            basePath = Constants.DEFAULT_BASE_PATH;
        }
<<<<<<< HEAD
        return sanitizePath(basePath);
    }

    private void registerWebSocketUpgradePath(Annotation webSocketAnn, String basePath, String serviceInterface) {
        String upgradePath =
                sanitizePath(webSocketAnn.getAnnAttrValue(Constants.ANN_WEBSOCKET_ATTR_UPGRADE_PATH).getStringValue());

        String serviceName =
                webSocketAnn.getAnnAttrValue(Constants.ANN_WEBSOCKET_ATTR_SERVICE_NAME).getStringValue().trim();
        String uri = basePath.concat(upgradePath);
        WebSocketServicesRegistry.getInstance().registerServiceByName(serviceInterface, uri, serviceName);
    }

    private String sanitizePath(String path) {
        path = path.trim();
        if (!path.startsWith(Constants.DEFAULT_BASE_PATH)) {
            path = Constants.DEFAULT_BASE_PATH.concat(path);
        }
        if (path.endsWith(Constants.DEFAULT_BASE_PATH)) {
            path = path.substring(0, path.length() - 1);
        }
        return path;
=======
        return sanitizeBasePath(basePath);
    }

    private String sanitizeBasePath(String basePath) {
        if (!basePath.startsWith(Constants.DEFAULT_BASE_PATH)) {
            basePath = Constants.DEFAULT_BASE_PATH.concat(basePath);
        }
        if (basePath.endsWith(Constants.DEFAULT_BASE_PATH)) {
            basePath = basePath.substring(0, basePath.length() - 1);
        }
        return basePath;
>>>>>>> 5f7aab76
    }
}<|MERGE_RESOLUTION|>--- conflicted
+++ resolved
@@ -152,34 +152,11 @@
         } else {
             basePath = Constants.DEFAULT_BASE_PATH;
         }
-<<<<<<< HEAD
-        return sanitizePath(basePath);
-    }
-
-    private void registerWebSocketUpgradePath(Annotation webSocketAnn, String basePath, String serviceInterface) {
-        String upgradePath =
-                sanitizePath(webSocketAnn.getAnnAttrValue(Constants.ANN_WEBSOCKET_ATTR_UPGRADE_PATH).getStringValue());
-
-        String serviceName =
-                webSocketAnn.getAnnAttrValue(Constants.ANN_WEBSOCKET_ATTR_SERVICE_NAME).getStringValue().trim();
-        String uri = basePath.concat(upgradePath);
-        WebSocketServicesRegistry.getInstance().registerServiceByName(serviceInterface, uri, serviceName);
-    }
-
-    private String sanitizePath(String path) {
-        path = path.trim();
-        if (!path.startsWith(Constants.DEFAULT_BASE_PATH)) {
-            path = Constants.DEFAULT_BASE_PATH.concat(path);
-        }
-        if (path.endsWith(Constants.DEFAULT_BASE_PATH)) {
-            path = path.substring(0, path.length() - 1);
-        }
-        return path;
-=======
         return sanitizeBasePath(basePath);
     }
 
     private String sanitizeBasePath(String basePath) {
+        basePath = basePath.trim();
         if (!basePath.startsWith(Constants.DEFAULT_BASE_PATH)) {
             basePath = Constants.DEFAULT_BASE_PATH.concat(basePath);
         }
@@ -187,6 +164,15 @@
             basePath = basePath.substring(0, basePath.length() - 1);
         }
         return basePath;
->>>>>>> 5f7aab76
+    }
+
+    private void registerWebSocketUpgradePath(Annotation webSocketAnn, String basePath, String serviceInterface) {
+        String upgradePath =
+                sanitizeBasePath(webSocketAnn.getAnnAttrValue(Constants.ANN_WEBSOCKET_ATTR_UPGRADE_PATH).getStringValue());
+
+        String serviceName =
+                webSocketAnn.getAnnAttrValue(Constants.ANN_WEBSOCKET_ATTR_SERVICE_NAME).getStringValue().trim();
+        String uri = basePath.concat(upgradePath);
+        WebSocketServicesRegistry.getInstance().registerServiceByName(serviceInterface, uri, serviceName);
     }
 }