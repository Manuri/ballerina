--- conflicted
+++ resolved
@@ -45,11 +45,8 @@
 }
 
 @Description {value: "Annotation to upgrade connection from http to ws in the same base path."}
-<<<<<<< HEAD
-=======
 @Field {value:": "}
 @Field {value:": "}
->>>>>>> d7844bd9
 public annotation webSocket attach service<> {
     string upgradePath;
     string serviceName;
