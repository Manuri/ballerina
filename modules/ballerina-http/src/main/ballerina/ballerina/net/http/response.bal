package ballerina.net.http;

import ballerina.mime;
import ballerina.file;

@Description {value:"Gets the named HTTP header from the inbound response"}
@Param {value:"res: The inbound response struct"}
@Param {value:"headerName: The header name"}
@Return {value:"The first header value struct for the provided header name. Returns null if the header does not exist."}
<<<<<<< HEAD
public function <InResponse res> getHeader (string headerName) (mime:HeaderValue) {
    mime:Entity entity = res.getEntity(false);
=======
public function <Response res> getHeader (string headerName) (mime:HeaderValue) {
    mime:Entity entity = res.getEntityWithoutBody();
>>>>>>> 0578d9d7
    if (entity.headers == null) {
        return null;
    }
    var headerValues = entity.headers[headerName];
    if (headerValues == null) {
        return null;
    }
    return getHeaderValueArray(headerValues, headerName)[0];
}

@Description {value:"Adds the specified key/value pair as an HTTP header to the outbound response"}
@Param {value:"res: The outbound response struct"}
@Param {value:"headerName: The header name"}
@Param {value:"headerValue: The header value"}
<<<<<<< HEAD
public function <OutResponse res> addHeader (string headerName, string headerValue) {
    mime:Entity entity = res.getEntity(false);
=======
public function <Response res> addHeader (string headerName, string headerValue) {
    mime:Entity entity = res.getEntityWithoutBody();
>>>>>>> 0578d9d7
    if (entity.headers == null) {
        entity.headers = {};
    }
    var headerValues = entity.headers[headerName];
    if (headerValues == null) {
        mime:HeaderValue[] headers = [{value:headerValue}];
        entity.headers[headerName] = headers;
    } else {
        var valueArray = getHeaderValueArray(headerValues, headerName);
        valueArray[lengthof valueArray] = {value:headerValue};
    }
}

@Description {value:"Gets the HTTP headers from the inbound response"}
@Param {value:"res: The inbound response struct"}
@Param {value:"headerName: The header name"}
@Return {value:"The header values struct array for a given header name"}
<<<<<<< HEAD
public function <InResponse res> getHeaders (string headerName) (mime:HeaderValue[]) {
    mime:Entity entity = res.getEntity(false);
=======
public function <Response res> getHeaders (string headerName) (mime:HeaderValue[]) {
    mime:Entity entity = res.getEntityWithoutBody();
>>>>>>> 0578d9d7
    if (entity.headers == null) {
        return null;
    }
    var headerValues = entity.headers[headerName];
    if (headerValues == null) {
        return null;
    }
    return getHeaderValueArray(headerValues, headerName);
}

@Description {value:"Sets the value of a transport header"}
@Param {value:"res: The outbound response struct"}
@Param {value:"key: The header name"}
@Param {value:"value: The header value"}
<<<<<<< HEAD
public function <OutResponse res> setHeader (string key, string value) {
    mime:Entity entity = res.getEntity(false);
=======
public function <Response res> setHeader (string key, string value) {
    mime:Entity entity = res.getEntityWithoutBody();
>>>>>>> 0578d9d7
    if (entity.headers == null) {
        entity.headers = {};
    }
    mime:HeaderValue[] header = [{value:value}];
    entity.headers[key] = header;
}

<<<<<<< HEAD
@Description {value:"Removes a transport header from the outbound response"}
@Param {value:"res: The outbound response struct"}
@Param {value:"key: The header name"}
public function <OutResponse res> removeHeader (string key) {
    mime:Entity entity = res.getEntity(false);
=======
@Description {value:"Sets the value of a transport header with multiple header values"}
@Param {value:"res: The response message"}
@Param {value:"headerName: The header name"}
@Param {value:"headerValues: An array of header values"}
public function <Response res> setHeaders (string headerName, mime:HeaderValue[] headerValues) {
    mime:Entity entity = res.getEntityWithoutBody();
    if (entity.headers == null) {
        entity.headers = {};
    }
    entity.headers[headerName] = headerValues;
}

@Description {value:"Removes a transport header from the response"}
@Param {value:"res: The response message"}
@Param {value:"key: The header name"}
public function <Response res> removeHeader (string key) {
    mime:Entity entity = res.getEntityWithoutBody();
>>>>>>> 0578d9d7
    if (entity.headers == null) {
        return;
    }
    entity.headers.remove(key);
}

<<<<<<< HEAD
@Description {value:"Removes all transport headers from the outbound response"}
@Param {value:"res: The outbound response struct"}
public function <OutResponse res> removeAllHeaders () {
    mime:Entity entity = res.getEntity(false);
    entity.headers = {};
}

@Description {value:"Gets the Content-Length header from the inbound response"}
@Param {value:"response: The inbound response struct"}
=======
@Description {value:"Removes all transport headers from the response"}
@Param {value:"res: The response message"}
public function <Response res> removeAllHeaders () {
    mime:Entity entity = res.getEntityWithoutBody();
    entity.headers = {};
}

@Description {value:"Gets the Content-Length header value from the response"}
@Param {value:"response: The response message"}
>>>>>>> 0578d9d7
@Return {value:"length of the message"}
public function <InResponse response> getContentLength () (int) {
    if (response.getHeader(CONTENT_LENGTH) != null) {
        string strContentLength = response.getHeader(CONTENT_LENGTH).value;
        var contentLength, conversionErr = <int>strContentLength;
        if (conversionErr != null) {
            contentLength = -1;
            throw conversionErr;
        }
        return contentLength;
    }
    return -1;
}

@Description {value:"Gets the inbound response payload in JSON format"}
@Param {value:"response: The inbound response struct"}
@Return {value:"The JSON reresentation of the message payload"}
<<<<<<< HEAD
public function <InResponse response> getJsonPayload () (json) {
    mime:Entity entity = response.getEntity(true);
=======
public function <Response response> getJsonPayload () (json) {
    mime:Entity entity = response.getEntity();
>>>>>>> 0578d9d7
    return mime:getJson(entity);
}

@Description {value:"Gets the inbound response payload in XML format"}
@Param {value:"response: The inbound response struct"}
@Return {value:"The XML representation of the message payload"}
<<<<<<< HEAD
public function <InResponse response> getXmlPayload () (xml) {
    mime:Entity entity = response.getEntity(true);
=======
public function <Response response> getXmlPayload () (xml) {
    mime:Entity entity = response.getEntity();
>>>>>>> 0578d9d7
    return mime:getXml(entity);
}

@Description {value:"Gets the inbound response payload as a string"}
@Param {value:"response: The inbound response struct"}
@Return {value:"The string representation of the message payload"}
<<<<<<< HEAD
public function <InResponse response> getStringPayload () (string) {
    mime:Entity entity = response.getEntity(true);
=======
public function <Response response> getStringPayload () (string) {
    mime:Entity entity = response.getEntity();
>>>>>>> 0578d9d7
    return mime:getText(entity);
}

@Description {value:"Gets the inbound response payload in blob format"}
@Param {value:"response: The inbound response struct"}
@Return {value:"The blob representation of the message payload"}
<<<<<<< HEAD
public function <InResponse response> getBinaryPayload () (blob) {
    mime:Entity entity = response.getEntity(true);
=======
public function <Response response> getBinaryPayload () (blob) {
    mime:Entity entity = response.getEntity();
>>>>>>> 0578d9d7
    return mime:getBlob(entity);
}

@Description {value:"Sets a JSON as the outbound response payload"}
@Param {value:"response: The outbound response struct"}
@Param {value:"payload: The JSON payload object"}
public function <OutResponse response> setJsonPayload (json payload) {
    mime:Entity entity = {};
    entity.jsonData = payload;
    mime:MediaType mediaType = mime:getMediaType(mime:APPLICATION_JSON);
    entity.contentType = mediaType;
    entity.isInMemory = true;
    response.setEntity(entity);
}

@Description {value:"Sets an XML as the outbound response payload"}
@Param {value:"response: The outbound response struct"}
@Param {value:"payload: The XML payload object"}
public function <OutResponse response> setXmlPayload (xml payload) {
    mime:Entity entity = {};
    entity.xmlData = payload;
    mime:MediaType mediaType = mime:getMediaType(mime:APPLICATION_XML);
    entity.contentType = mediaType;
    entity.isInMemory = true;
    response.setEntity(entity);
}

@Description { value:"Sets a string as the outbound response payload"}
@Param { value:"response: The outbound response struct" }
@Param { value:"payload: The payload to be set to the response as a string" }
public function <OutResponse response> setStringPayload (string payload) {
    mime:Entity entity = {};
    entity.textData = payload;
    mime:MediaType mediaType = mime:getMediaType(mime:TEXT_PLAIN);
    entity.contentType = mediaType;
    entity.isInMemory = true;
    response.setEntity(entity);
}

@Description {value:"Sets a blob as the outbound response payload"}
@Param {value:"response: The outbound response struct"}
@Param {value:"payload: The blob representation of the message payload"}
public function <OutResponse response> setBinaryPayload (blob payload) {
    mime:Entity entity = {};
    entity.byteData = payload;
    mime:MediaType mediaType = mime:getMediaType(mime:APPLICATION_OCTET_STREAM);
    entity.contentType = mediaType;
    entity.isInMemory = true;
    response.setEntity(entity);
}

@Description {value:"Sets the entity body of the outbound response with the given file content"}
@Param {value:"response: The outbound response struct"}
@Param {value:"content: File containing the actual content"}
@Param {value:"contentType: Content-Type of the given data"}
public function <OutResponse response> setEntityBody(file:File content, string contentType) {
    mime:MediaType mediaType = mime:getMediaType(contentType);
    mime:Entity entity = response.getEntityWithoutBody();
    entity.contentType = mediaType;
    entity.isInMemory = false;
    entity.overflowData = content;
    response.setEntity(entity);
}<|MERGE_RESOLUTION|>--- conflicted
+++ resolved
@@ -7,13 +7,8 @@
 @Param {value:"res: The inbound response struct"}
 @Param {value:"headerName: The header name"}
 @Return {value:"The first header value struct for the provided header name. Returns null if the header does not exist."}
-<<<<<<< HEAD
 public function <InResponse res> getHeader (string headerName) (mime:HeaderValue) {
-    mime:Entity entity = res.getEntity(false);
-=======
-public function <Response res> getHeader (string headerName) (mime:HeaderValue) {
-    mime:Entity entity = res.getEntityWithoutBody();
->>>>>>> 0578d9d7
+    mime:Entity entity = res.getEntityWithoutBody();
     if (entity.headers == null) {
         return null;
     }
@@ -28,13 +23,8 @@
 @Param {value:"res: The outbound response struct"}
 @Param {value:"headerName: The header name"}
 @Param {value:"headerValue: The header value"}
-<<<<<<< HEAD
 public function <OutResponse res> addHeader (string headerName, string headerValue) {
-    mime:Entity entity = res.getEntity(false);
-=======
-public function <Response res> addHeader (string headerName, string headerValue) {
-    mime:Entity entity = res.getEntityWithoutBody();
->>>>>>> 0578d9d7
+    mime:Entity entity = res.getEntityWithoutBody();
     if (entity.headers == null) {
         entity.headers = {};
     }
@@ -52,13 +42,8 @@
 @Param {value:"res: The inbound response struct"}
 @Param {value:"headerName: The header name"}
 @Return {value:"The header values struct array for a given header name"}
-<<<<<<< HEAD
 public function <InResponse res> getHeaders (string headerName) (mime:HeaderValue[]) {
-    mime:Entity entity = res.getEntity(false);
-=======
-public function <Response res> getHeaders (string headerName) (mime:HeaderValue[]) {
-    mime:Entity entity = res.getEntityWithoutBody();
->>>>>>> 0578d9d7
+    mime:Entity entity = res.getEntityWithoutBody();
     if (entity.headers == null) {
         return null;
     }
@@ -73,13 +58,8 @@
 @Param {value:"res: The outbound response struct"}
 @Param {value:"key: The header name"}
 @Param {value:"value: The header value"}
-<<<<<<< HEAD
 public function <OutResponse res> setHeader (string key, string value) {
-    mime:Entity entity = res.getEntity(false);
-=======
-public function <Response res> setHeader (string key, string value) {
-    mime:Entity entity = res.getEntityWithoutBody();
->>>>>>> 0578d9d7
+    mime:Entity entity = res.getEntityWithoutBody();
     if (entity.headers == null) {
         entity.headers = {};
     }
@@ -87,18 +67,11 @@
     entity.headers[key] = header;
 }
 
-<<<<<<< HEAD
-@Description {value:"Removes a transport header from the outbound response"}
-@Param {value:"res: The outbound response struct"}
-@Param {value:"key: The header name"}
-public function <OutResponse res> removeHeader (string key) {
-    mime:Entity entity = res.getEntity(false);
-=======
 @Description {value:"Sets the value of a transport header with multiple header values"}
-@Param {value:"res: The response message"}
+@Param {value:"res: The outbound response message"}
 @Param {value:"headerName: The header name"}
 @Param {value:"headerValues: An array of header values"}
-public function <Response res> setHeaders (string headerName, mime:HeaderValue[] headerValues) {
+public function <OutResponse res> setHeaders (string headerName, mime:HeaderValue[] headerValues) {
     mime:Entity entity = res.getEntityWithoutBody();
     if (entity.headers == null) {
         entity.headers = {};
@@ -109,36 +82,23 @@
 @Description {value:"Removes a transport header from the response"}
 @Param {value:"res: The response message"}
 @Param {value:"key: The header name"}
-public function <Response res> removeHeader (string key) {
-    mime:Entity entity = res.getEntityWithoutBody();
->>>>>>> 0578d9d7
+public function <OutResponse res> removeHeader (string key) {
+    mime:Entity entity = res.getEntityWithoutBody();
     if (entity.headers == null) {
         return;
     }
     entity.headers.remove(key);
 }
 
-<<<<<<< HEAD
-@Description {value:"Removes all transport headers from the outbound response"}
+@Description {value:"Removes all transport headers from the response"}
 @Param {value:"res: The outbound response struct"}
 public function <OutResponse res> removeAllHeaders () {
-    mime:Entity entity = res.getEntity(false);
+    mime:Entity entity = res.getEntityWithoutBody();
     entity.headers = {};
 }
 
-@Description {value:"Gets the Content-Length header from the inbound response"}
-@Param {value:"response: The inbound response struct"}
-=======
-@Description {value:"Removes all transport headers from the response"}
-@Param {value:"res: The response message"}
-public function <Response res> removeAllHeaders () {
-    mime:Entity entity = res.getEntityWithoutBody();
-    entity.headers = {};
-}
-
-@Description {value:"Gets the Content-Length header value from the response"}
-@Param {value:"response: The response message"}
->>>>>>> 0578d9d7
+@Description {value:"Gets the Content-Length header value from the inbound response"}
+@Param {value:"response: The inbound response struct"}
 @Return {value:"length of the message"}
 public function <InResponse response> getContentLength () (int) {
     if (response.getHeader(CONTENT_LENGTH) != null) {
@@ -156,52 +116,32 @@
 @Description {value:"Gets the inbound response payload in JSON format"}
 @Param {value:"response: The inbound response struct"}
 @Return {value:"The JSON reresentation of the message payload"}
-<<<<<<< HEAD
 public function <InResponse response> getJsonPayload () (json) {
-    mime:Entity entity = response.getEntity(true);
-=======
-public function <Response response> getJsonPayload () (json) {
-    mime:Entity entity = response.getEntity();
->>>>>>> 0578d9d7
+    mime:Entity entity = response.getEntity();
     return mime:getJson(entity);
 }
 
 @Description {value:"Gets the inbound response payload in XML format"}
 @Param {value:"response: The inbound response struct"}
 @Return {value:"The XML representation of the message payload"}
-<<<<<<< HEAD
 public function <InResponse response> getXmlPayload () (xml) {
-    mime:Entity entity = response.getEntity(true);
-=======
-public function <Response response> getXmlPayload () (xml) {
-    mime:Entity entity = response.getEntity();
->>>>>>> 0578d9d7
+    mime:Entity entity = response.getEntity();
     return mime:getXml(entity);
 }
 
 @Description {value:"Gets the inbound response payload as a string"}
 @Param {value:"response: The inbound response struct"}
 @Return {value:"The string representation of the message payload"}
-<<<<<<< HEAD
 public function <InResponse response> getStringPayload () (string) {
-    mime:Entity entity = response.getEntity(true);
-=======
-public function <Response response> getStringPayload () (string) {
-    mime:Entity entity = response.getEntity();
->>>>>>> 0578d9d7
+    mime:Entity entity = response.getEntity();
     return mime:getText(entity);
 }
 
 @Description {value:"Gets the inbound response payload in blob format"}
 @Param {value:"response: The inbound response struct"}
 @Return {value:"The blob representation of the message payload"}
-<<<<<<< HEAD
 public function <InResponse response> getBinaryPayload () (blob) {
-    mime:Entity entity = response.getEntity(true);
-=======
-public function <Response response> getBinaryPayload () (blob) {
-    mime:Entity entity = response.getEntity();
->>>>>>> 0578d9d7
+    mime:Entity entity = response.getEntity();
     return mime:getBlob(entity);
 }
 
