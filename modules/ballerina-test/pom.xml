--- conflicted
+++ resolved
@@ -49,13 +49,12 @@
             <artifactId>ballerina-launcher</artifactId>
         </dependency>
         <dependency>
-<<<<<<< HEAD
+            <groupId>org.ballerinalang</groupId>
+            <artifactId>ballerina-http</artifactId>
+        </dependency>
+        <dependency>
             <groupId>org.slf4j</groupId>
             <artifactId>slf4j-jdk14</artifactId>
-=======
-            <groupId>org.ballerinalang</groupId>
-            <artifactId>ballerina-http</artifactId>
->>>>>>> 361384aa
         </dependency>
     </dependencies>
 </project>