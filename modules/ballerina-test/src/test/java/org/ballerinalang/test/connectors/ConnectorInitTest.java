--- conflicted
+++ resolved
@@ -39,11 +39,7 @@
 
     @BeforeClass
     public void setup() {
-<<<<<<< HEAD
-        result = BTestUtils.compile("test-src", "connectors.init");
-=======
-        result = BCompileUtil.compile("test-src/connectors/init");
->>>>>>> 23379d7f
+        result = BCompileUtil.compile(this, "test-src/", "connectors/init");
     }
 
     @Test(description = "Test Connector int functionality")
