--- conflicted
+++ resolved
@@ -215,72 +215,6 @@
     }
 
     @Test
-<<<<<<< HEAD
-=======
-    public void testSend() {
-        String path = "/hello/11";
-        HTTPTestRequest cMsg = MessageUtils.generateHTTPMessage(path, Constants.HTTP_METHOD_GET);
-        HTTPCarbonMessage response = Services.invokeNew(serviceResult, cMsg);
-
-        Assert.assertNotNull(response, "Response message not found");
-        Assert.assertEquals(response.getProperty(Constants.HTTP_STATUS_CODE), 500);
-        Assert.assertTrue(StringUtils
-                .getStringFromInputStream(new HttpMessageDataStreamer(response).getInputStream())
-                .contains("illegal function invocation"));
-    }
-
-    @Test
-    public void testForward() {
-        String path = "/hello/12";
-        HTTPTestRequest cMsg = MessageUtils.generateHTTPMessage(path, Constants.HTTP_METHOD_GET);
-        HTTPCarbonMessage response = Services.invokeNew(serviceResult, cMsg);
-
-        Assert.assertNotNull(response, "Response message not found");
-        Assert.assertEquals(response.getProperty(Constants.HTTP_STATUS_CODE), 500);
-        Assert.assertTrue(StringUtils
-                .getStringFromInputStream(new HttpMessageDataStreamer(response).getInputStream())
-                .contains("illegal function invocation"));
-    }
-
-    @Test
-    public void testForwardWithNullParameter() {
-        String path = "/hello/13";
-        HTTPTestRequest cMsg = MessageUtils.generateHTTPMessage(path, Constants.HTTP_METHOD_GET);
-        HTTPCarbonMessage response = Services.invokeNew(serviceResult, cMsg);
-
-        Assert.assertNotNull(response, "Response message not found");
-        Assert.assertEquals(response.getProperty(Constants.HTTP_STATUS_CODE), 500);
-        Assert.assertTrue(StringUtils
-                .getStringFromInputStream(new HttpMessageDataStreamer(response).getInputStream())
-                .contains("argument 1 is null"));
-    }
-
-    @Test
-    public void testForwardWithEmptyResponse() {
-        String path = "/hello/14";
-        HTTPTestRequest cMsg = MessageUtils.generateHTTPMessage(path, Constants.HTTP_METHOD_GET);
-        HTTPCarbonMessage response = Services.invokeNew(serviceResult, cMsg);
-
-        Assert.assertNotNull(response, "Response message not found");
-        Assert.assertEquals(response.getProperty(Constants.HTTP_STATUS_CODE), 500);
-        Assert.assertTrue(StringUtils
-                .getStringFromInputStream(new HttpMessageDataStreamer(response).getInputStream())
-                .contains("failed to forward: empty response parameter"));
-    }
-
-    @Test(description = "test declaration of two response method. Error is shown in the console", enabled = false)
-    public void testRedeclarationOfTwoResponseMethods() {
-        String path = "/hello/15";
-        HTTPTestRequest cMsg = MessageUtils.generateHTTPMessage(path, Constants.HTTP_METHOD_GET);
-        HTTPCarbonMessage response = Services.invokeNew(serviceResult, cMsg);
-
-        Assert.assertNotNull(response, "Response message not found");
-        Assert.assertEquals(StringUtils
-                .getStringFromInputStream(new HttpMessageDataStreamer(response).getInputStream()), "wso2");
-    }
-
-    @Test
->>>>>>> 22755d39
     public void testGetBinaryPayloadMethod() {
         //TODO Test this with multipart support, not needed for now
     }
