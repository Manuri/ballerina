/*
 * Copyright (c) 2017, WSO2 Inc. (http://www.wso2.org) All Rights Reserved.
 *
 * WSO2 Inc. licenses this file to you under the Apache License,
 * Version 2.0 (the "License"); you may not use this file except
 * in compliance with the License.
 * You may obtain a copy of the License at
 *
 * http://www.apache.org/licenses/LICENSE-2.0
 *
 * Unless required by applicable law or agreed to in writing,
 * software distributed under the License is distributed on an
 * "AS IS" BASIS, WITHOUT WARRANTIES OR CONDITIONS OF ANY
 * KIND, either express or implied. See the License for the
 * specific language governing permissions and limitations
 * under the License.
 */
package org.ballerinalang.test.services.nativeimpl.response;

import org.ballerinalang.launcher.util.BAssertUtil;
import org.ballerinalang.launcher.util.BCompileUtil;
import org.ballerinalang.launcher.util.BRunUtil;
import org.ballerinalang.launcher.util.CompileResult;
import org.ballerinalang.mime.util.MimeUtil;
import org.ballerinalang.model.values.BJSON;
import org.ballerinalang.model.values.BString;
import org.ballerinalang.model.values.BStruct;
import org.ballerinalang.model.values.BValue;
import org.ballerinalang.net.http.Constants;
import org.ballerinalang.net.http.HttpUtil;
import org.ballerinalang.runtime.message.BallerinaMessageDataSource;
import org.ballerinalang.runtime.message.StringDataSource;
import org.testng.Assert;
import org.testng.annotations.BeforeClass;
import org.testng.annotations.Test;
import org.wso2.transport.http.netty.message.HTTPCarbonMessage;

import static org.ballerinalang.mime.util.Constants.APPLICATION_JSON;
import static org.ballerinalang.mime.util.Constants.CONTENT_TYPE;
import static org.ballerinalang.mime.util.Constants.IS_ENTITY_BODY_PRESENT;
import static org.ballerinalang.mime.util.Constants.IS_IN_MEMORY_INDEX;
import static org.ballerinalang.mime.util.Constants.JSON_DATA_INDEX;
import static org.ballerinalang.mime.util.Constants.MEDIA_TYPE;
import static org.ballerinalang.mime.util.Constants.MESSAGE_ENTITY;
import static org.ballerinalang.mime.util.Constants.PROTOCOL_PACKAGE_MIME;

/**
 * Test cases for ballerina.net.http.response negative native functions.
 */
public class ResponseNativeFunctionNegativeTest {

    private CompileResult result, resultNegative;
    private final String responseStruct = Constants.RESPONSE;
    private final String entityStruct = Constants.ENTITY;
    private final String mediaTypeStruct = MEDIA_TYPE;
    private final String protocolPackageHttp = Constants.PROTOCOL_PACKAGE_HTTP;
    private final String protocolPackageMime = PROTOCOL_PACKAGE_MIME;
    private String filePath = "test-src/statements/services/nativeimpl/response/response-native-function-negative.bal";
    private String filePathNeg = "test-src/statements/services/nativeimpl/response/response-compile-negative.bal";

    @BeforeClass
    public void setup() {
        result = BCompileUtil.compile(filePath);
        resultNegative = BCompileUtil.compile(filePathNeg);
    }

    @Test(description = "Test when the content length header is not set")
    public void testGetContentLength() {
        BStruct request = BCompileUtil.createAndGetStruct(result.getProgFile(), protocolPackageHttp, responseStruct);
        HTTPCarbonMessage cMsg = HttpUtil.createHttpCarbonMessage(true);
        HttpUtil.addCarbonMsg(request, cMsg);
        BValue[] inputArg = { request };
        BValue[] returnVals = BRunUtil.invoke(result, "testGetContentLength", inputArg);
        Assert.assertEquals(Integer.parseInt(returnVals[0].stringValue()), -1);
    }

    @Test
    public void testGetHeader() {
        BStruct request = BCompileUtil.createAndGetStruct(result.getProgFile(), protocolPackageHttp, responseStruct);
        HTTPCarbonMessage cMsg = HttpUtil.createHttpCarbonMessage(true);
        HttpUtil.addCarbonMsg(request, cMsg);

        BString key = new BString(CONTENT_TYPE);
        BValue[] inputArg = { request, key };
        BValue[] returnVals = BRunUtil.invoke(result, "testGetHeader", inputArg);
        Assert.assertNull(((BString) returnVals[0]).value());
    }

    @Test(description = "Test method without json payload")
    public void testGetJsonPayloadWithoutPayload() {
        BStruct request = BCompileUtil.createAndGetStruct(result.getProgFile(), protocolPackageHttp, responseStruct);
        HTTPCarbonMessage cMsg = HttpUtil.createHttpCarbonMessage(true);
        HttpUtil.addCarbonMsg(request, cMsg);

<<<<<<< HEAD
        BValue[] inputArg = { request };
        BValue[] returnVals = BRunUtil.invoke(result, "testGetJsonPayload", inputArg);
        Assert.assertNull(returnVals[0]);
    }

    @Test(description = "Test getEntity method on a response without a entity")
    public void testGetEntityNegative() {
        BStruct request = BCompileUtil.createAndGetStruct(result.getProgFile(), protocolPackageHttp, responseStruct);
        HTTPCarbonMessage cMsg = HttpUtil.createHttpCarbonMessage(true);
        HttpUtil.addCarbonMsg(request, cMsg);
        BValue[] inputArg = { request };
        BValue[] returnVals = BRunUtil.invoke(result, "testGetEntity", inputArg);
        Assert.assertFalse(returnVals == null || returnVals.length == 0 || returnVals[0] == null,
                "Invalid Return Values.");
        Assert.assertNotNull(returnVals[0]);
=======
        BValue[] inputArg = {request};
        String error = null;
        try {
            BRunUtil.invoke(result, "testGetJsonPayload", inputArg);
        } catch (Throwable e) {
            error = e.getMessage();
        }
        Assert.assertTrue(error.contains("empty JSON document"));
>>>>>>> af35be58
    }

    @Test(description = "Test method with string payload")
    public void testGetJsonPayloadWithStringPayload() {
        BStruct request = BCompileUtil.createAndGetStruct(result.getProgFile(), protocolPackageHttp, responseStruct);
        HTTPCarbonMessage cMsg = HttpUtil.createHttpCarbonMessage(true);
        String payload = "ballerina";
        BallerinaMessageDataSource dataSource = new StringDataSource(payload);
<<<<<<< HEAD
        dataSource.setOutputStream(new HttpMessageDataStreamer(cMsg).getOutputStream());
=======
        HttpUtil.addMessageDataSource(request, dataSource);

>>>>>>> af35be58
        HttpUtil.addCarbonMsg(request, cMsg);
        BValue[] inputArg = { request };
        BValue[] returnVals = BRunUtil.invoke(result, "testGetJsonPayload", inputArg);
        Assert.assertNull(returnVals[0]);
    }

    @Test
    public void testGetProperty() {
        BStruct request = BCompileUtil.createAndGetStruct(result.getProgFile(), protocolPackageHttp, responseStruct);
        HTTPCarbonMessage cMsg = HttpUtil.createHttpCarbonMessage(true);
        HttpUtil.addCarbonMsg(request, cMsg);

        BString propertyName = new BString("wso2");
        BValue[] inputArg = { request, propertyName };
        BValue[] returnVals = BRunUtil.invoke(result, "testGetProperty", inputArg);
        Assert.assertFalse(returnVals == null || returnVals.length == 0 || returnVals[0] == null,
                "Invalid Return Values.");
        Assert.assertNull(returnVals[0].stringValue());
    }

    @Test(description = "Test getStringPayload method without a paylaod")
    public void testGetStringPayloadNegative() {
        BStruct request = BCompileUtil.createAndGetStruct(result.getProgFile(), protocolPackageHttp, responseStruct);
        HTTPCarbonMessage cMsg = HttpUtil.createHttpCarbonMessage(true);
        HttpUtil.addCarbonMsg(request, cMsg);

        BValue[] inputArg = { request };
        BValue[] returnVals = BRunUtil.invoke(result, "testGetStringPayload", inputArg);
        Assert.assertFalse(returnVals == null || returnVals.length == 0 || returnVals[0] == null,
                "Invalid Return Values.");
        Assert.assertNull(returnVals[0].stringValue());
    }

    @Test(description = "Test getStringPayload method with JSON payload")
    public void testGetStringPayloadMethodWithJsonPayload() {
        BStruct request = BCompileUtil.createAndGetStruct(result.getProgFile(), protocolPackageHttp, responseStruct);
        BStruct entity = BCompileUtil.createAndGetStruct(result.getProgFile(), protocolPackageMime, entityStruct);
        BStruct mediaType = BCompileUtil.createAndGetStruct(result.getProgFile(), protocolPackageMime, mediaTypeStruct);
        HTTPCarbonMessage cMsg = HttpUtil.createHttpCarbonMessage(true);

        String payload = "{\"code\":\"123\"}";
<<<<<<< HEAD
        String contentType = APPLICATION_JSON;
        MimeUtil.setContentType(mediaType, entity, contentType);
        entity.setRefField(JSON_DATA_INDEX, new BJSON(payload));
        entity.setBooleanField(IS_IN_MEMORY_INDEX, 1);
        request.addNativeData(MESSAGE_ENTITY, entity);
        request.addNativeData(IS_ENTITY_BODY_PRESENT, true);
=======
        BallerinaMessageDataSource dataSource = new BJSON(payload);
        HttpUtil.addMessageDataSource(request, dataSource);
>>>>>>> af35be58

        HttpUtil.addCarbonMsg(request, cMsg);

        BValue[] inputArg = { request };
        BValue[] returnVals = BRunUtil.invoke(result, "testGetStringPayload", inputArg);
        Assert.assertFalse(returnVals == null || returnVals.length == 0 || returnVals[0] == null,
                "Invalid Return Values.");
        Assert.assertEquals(returnVals[0].stringValue(), "");
    }

    @Test
    public void testGetXmlPayloadNegative() {
        BStruct request = BCompileUtil.createAndGetStruct(result.getProgFile(), protocolPackageHttp, responseStruct);
        HTTPCarbonMessage cMsg = HttpUtil.createHttpCarbonMessage(true);
        HttpUtil.addCarbonMsg(request, cMsg);
        BValue[] inputArg = { request };
        BValue[] returnVals = BRunUtil.invoke(result, "testGetXmlPayload", inputArg);
        Assert.assertNull(returnVals[0]);
    }

    @Test
    public void testRemoveHeaderNegative() {
        BStruct request = BCompileUtil.createAndGetStruct(result.getProgFile(), protocolPackageHttp, responseStruct);
        HTTPCarbonMessage cMsg = HttpUtil.createHttpCarbonMessage(true);
        String expect = "Expect";
        cMsg.setHeader(expect, "100-continue");
        HttpUtil.addCarbonMsg(request, cMsg);

        BString key = new BString("Range");
        BValue[] inputArg = { request, key };
        BValue[] returnVals = BRunUtil.invoke(result, "testRemoveHeader", inputArg);
        Assert.assertFalse(returnVals == null || returnVals.length == 0 || returnVals[0] == null,
                "Invalid Return Values.");
        Assert.assertTrue(returnVals[0] instanceof BStruct);
        HTTPCarbonMessage response = HttpUtil.getCarbonMsg((BStruct) returnVals[0], null);
        Assert.assertNotNull(response.getHeader(expect));
    }

    @Test
    public void testRemoveAllHeadersNegative() {
        BStruct request = BCompileUtil.createAndGetStruct(result.getProgFile(), protocolPackageHttp, responseStruct);
        HTTPCarbonMessage cMsg = HttpUtil.createHttpCarbonMessage(true);
        HttpUtil.addCarbonMsg(request, cMsg);

        BValue[] inputArg = { request };
        BValue[] returnVals = BRunUtil.invoke(result, "testRemoveAllHeaders", inputArg);
        Assert.assertFalse(returnVals == null || returnVals.length == 0 || returnVals[0] == null,
                "Invalid Return Values.");
        Assert.assertTrue(returnVals[0] instanceof BStruct);
        HTTPCarbonMessage response = HttpUtil.getCarbonMsg((BStruct) returnVals[0], null);
        Assert.assertNull(response.getHeader("Expect"));
    }

    @Test
    public void testGetBinaryPayloadMethod() {
        //TODO Test this with multipart support, not needed for now
    }

    @Test
    public void testCompilationErrorTestCases() {
        Assert.assertEquals(resultNegative.getErrorCount(), 2);
        //testResponseSetStatusCodeWithString
        BAssertUtil.validateError(resultNegative, 0,
                "incompatible types: expected 'int', found 'string'", 4, 23);
        //testResponseGetMethod
        BAssertUtil.validateError(resultNegative, 1,
                "undefined function 'getMethod' in struct 'ballerina.net.http:Response'",
                9, 21);
    }
}<|MERGE_RESOLUTION|>--- conflicted
+++ resolved
@@ -92,7 +92,6 @@
         HTTPCarbonMessage cMsg = HttpUtil.createHttpCarbonMessage(true);
         HttpUtil.addCarbonMsg(request, cMsg);
 
-<<<<<<< HEAD
         BValue[] inputArg = { request };
         BValue[] returnVals = BRunUtil.invoke(result, "testGetJsonPayload", inputArg);
         Assert.assertNull(returnVals[0]);
@@ -108,16 +107,6 @@
         Assert.assertFalse(returnVals == null || returnVals.length == 0 || returnVals[0] == null,
                 "Invalid Return Values.");
         Assert.assertNotNull(returnVals[0]);
-=======
-        BValue[] inputArg = {request};
-        String error = null;
-        try {
-            BRunUtil.invoke(result, "testGetJsonPayload", inputArg);
-        } catch (Throwable e) {
-            error = e.getMessage();
-        }
-        Assert.assertTrue(error.contains("empty JSON document"));
->>>>>>> af35be58
     }
 
     @Test(description = "Test method with string payload")
@@ -125,13 +114,6 @@
         BStruct request = BCompileUtil.createAndGetStruct(result.getProgFile(), protocolPackageHttp, responseStruct);
         HTTPCarbonMessage cMsg = HttpUtil.createHttpCarbonMessage(true);
         String payload = "ballerina";
-        BallerinaMessageDataSource dataSource = new StringDataSource(payload);
-<<<<<<< HEAD
-        dataSource.setOutputStream(new HttpMessageDataStreamer(cMsg).getOutputStream());
-=======
-        HttpUtil.addMessageDataSource(request, dataSource);
-
->>>>>>> af35be58
         HttpUtil.addCarbonMsg(request, cMsg);
         BValue[] inputArg = { request };
         BValue[] returnVals = BRunUtil.invoke(result, "testGetJsonPayload", inputArg);
@@ -173,17 +155,12 @@
         HTTPCarbonMessage cMsg = HttpUtil.createHttpCarbonMessage(true);
 
         String payload = "{\"code\":\"123\"}";
-<<<<<<< HEAD
         String contentType = APPLICATION_JSON;
         MimeUtil.setContentType(mediaType, entity, contentType);
         entity.setRefField(JSON_DATA_INDEX, new BJSON(payload));
         entity.setBooleanField(IS_IN_MEMORY_INDEX, 1);
         request.addNativeData(MESSAGE_ENTITY, entity);
         request.addNativeData(IS_ENTITY_BODY_PRESENT, true);
-=======
-        BallerinaMessageDataSource dataSource = new BJSON(payload);
-        HttpUtil.addMessageDataSource(request, dataSource);
->>>>>>> af35be58
 
         HttpUtil.addCarbonMsg(request, cMsg);
 
