/*
 * Copyright (c) 2017, WSO2 Inc. (http://www.wso2.org) All Rights Reserved.
 *
 * WSO2 Inc. licenses this file to you under the Apache License,
 * Version 2.0 (the "License"); you may not use this file except
 * in compliance with the License.
 * You may obtain a copy of the License at
 *
 * http://www.apache.org/licenses/LICENSE-2.0
 *
 * Unless required by applicable law or agreed to in writing,
 * software distributed under the License is distributed on an
 * "AS IS" BASIS, WITHOUT WARRANTIES OR CONDITIONS OF ANY
 * KIND, either express or implied. See the License for the
 * specific language governing permissions and limitations
 * under the License.
 */
package org.ballerinalang.test.services.nativeimpl.request;

import org.ballerinalang.launcher.util.BCompileUtil;
import org.ballerinalang.launcher.util.BRunUtil;
import org.ballerinalang.launcher.util.BServiceUtil;
import org.ballerinalang.launcher.util.CompileResult;
import org.ballerinalang.model.util.StringUtils;
import org.ballerinalang.model.values.BInteger;
import org.ballerinalang.model.values.BJSON;
import org.ballerinalang.model.values.BString;
import org.ballerinalang.model.values.BStruct;
import org.ballerinalang.model.values.BValue;
import org.ballerinalang.model.values.BXMLItem;
import org.ballerinalang.net.http.Constants;
import org.ballerinalang.net.http.HttpUtil;
import org.ballerinalang.runtime.message.BallerinaMessageDataSource;
import org.ballerinalang.runtime.message.StringDataSource;
import org.ballerinalang.test.services.testutils.HTTPTestRequest;
import org.ballerinalang.test.services.testutils.MessageUtils;
import org.ballerinalang.test.services.testutils.Services;
import org.testng.Assert;
import org.testng.annotations.AfterClass;
import org.testng.annotations.BeforeClass;
import org.testng.annotations.Test;
import org.wso2.transport.http.netty.message.HTTPCarbonMessage;
import org.wso2.transport.http.netty.message.HttpMessageDataStreamer;


/**
 * Test cases for ballerina.net.http.request success native functions.
 */
public class RequestNativeFunctionSuccessTest {

    private CompileResult result, serviceResult;
    private final String requestStruct = Constants.REQUEST;
    private final String protocolPackageHttp = Constants.PROTOCOL_PACKAGE_HTTP;
    private String sourceFilePath = "test-src/statements/services/nativeimpl/request/request-native-function.bal";

    @BeforeClass
    public void setup() {
        result = BCompileUtil.compile(sourceFilePath);
        serviceResult = BServiceUtil.setupProgramFile(this, sourceFilePath);
    }

    @Test
    public void testAddHeader() {
        BStruct request = BCompileUtil.createAndGetStruct(result.getProgFile(), protocolPackageHttp, requestStruct);
        HTTPCarbonMessage cMsg = HttpUtil.createHttpCarbonMessage(true);

        HttpUtil.addCarbonMsg(request, cMsg);

        String headerName = "header1";
        String headerValue = "headerValue";
        BString key = new BString(headerName);
        BString value = new BString(headerValue);
        BValue[] inputArg = {request, key, value};
        BValue[] returnVals = BRunUtil.invoke(result, "testAddHeader", inputArg);
        Assert.assertFalse(returnVals == null || returnVals.length == 0 || returnVals[0] == null,
                "Invalid Return Values.");
        Assert.assertTrue(returnVals[0] instanceof BStruct);
        HTTPCarbonMessage response = HttpUtil.getCarbonMsg((BStruct) returnVals[0], null);
        Assert.assertEquals(response.getHeader(headerName), headerValue);
    }

    @Test(description = "Test addHeader function within a service")
    public void testServiceAddHeader() {
        String key = "lang";
        String value = "ballerina";
        String path = "/hello/addheader/" + key + "/" + value;
        HTTPTestRequest cMsg = MessageUtils.generateHTTPMessage(path, Constants.HTTP_METHOD_GET);
        HTTPCarbonMessage response = Services.invokeNew(cMsg);

        Assert.assertNotNull(response, "Response message not found");
        BJSON bJson = new BJSON(new HttpMessageDataStreamer(response).getInputStream());
        Assert.assertEquals(bJson.value().get(key).asText(), value);
    }

    //TODO Test this with multipart support, not needed for now
    @Test(enabled = false)
    public void testGetBinaryPayloadMethod() {
        BStruct request = BCompileUtil.createAndGetStruct(result.getProgFile(), protocolPackageHttp, requestStruct);
        HTTPCarbonMessage cMsg = HttpUtil.createHttpCarbonMessage(true);

        String payload = "ballerina";
        BallerinaMessageDataSource dataSource = new StringDataSource(payload);
        dataSource.setOutputStream(new HttpMessageDataStreamer(cMsg).getOutputStream());
        HttpUtil.addMessageDataSource(request, dataSource);

        HttpUtil.addCarbonMsg(request, cMsg);
        BValue[] inputArg = {request};
        BValue[] returnVals = BRunUtil.invoke(result, "testGetBinaryPayload", inputArg);
        Assert.assertFalse(returnVals == null || returnVals.length == 0 || returnVals[0] == null,
                "Invalid Return Values.");
        Assert.assertEquals(returnVals[0].stringValue(), payload);
    }

    @Test
    public void testGetContentLength() {
        BStruct request = BCompileUtil.createAndGetStruct(result.getProgFile(), protocolPackageHttp, requestStruct);
        HTTPCarbonMessage cMsg = HttpUtil.createHttpCarbonMessage(true);

        String payload = "ballerina";
        BallerinaMessageDataSource dataSource = new StringDataSource(payload);
        dataSource.setOutputStream(new HttpMessageDataStreamer(cMsg).getOutputStream());
        HttpUtil.addMessageDataSource(request, dataSource);

        cMsg.setHeader(Constants.HTTP_CONTENT_LENGTH, String.valueOf(payload.length()));
        HttpUtil.addCarbonMsg(request, cMsg);
        BValue[] inputArg = {request};
        BValue[] returnVals = BRunUtil.invoke(result, "testGetContentLength", inputArg);
        Assert.assertFalse(returnVals == null || returnVals.length == 0 || returnVals[0] == null,
                "Invalid Return Values.");
        Assert.assertEquals(payload.length(), ((BInteger) returnVals[0]).intValue());
    }

    @Test(description = "Test GetContentLength function within a service")
    public void testServiceGetContentLength() {
        String key = "lang";
        String value = "ballerina";
        String path = "/hello/getContentLength";
        String jsonString = "{\"" + key + "\":\"" + value + "\"}";
        int length = jsonString.length();
        HTTPTestRequest cMsg = MessageUtils.generateHTTPMessage(path, Constants.HTTP_METHOD_POST, jsonString);
        cMsg.setHeader(Constants.HTTP_CONTENT_LENGTH, String.valueOf(length));

        HTTPCarbonMessage response = Services.invokeNew(cMsg);

        Assert.assertNotNull(response, "Response message not found");
        BJSON bJson = new BJSON(new HttpMessageDataStreamer(response).getInputStream());
        Assert.assertEquals(bJson.value().get("value").asText(), String.valueOf(length));
    }

    @Test
    public void testGetHeader() {
        BStruct request = BCompileUtil.createAndGetStruct(result.getProgFile(), protocolPackageHttp, requestStruct);
        HTTPCarbonMessage cMsg = HttpUtil.createHttpCarbonMessage(true);
        cMsg.setHeader(Constants.CONTENT_TYPE, Constants.APPLICATION_FORM);
        HttpUtil.addCarbonMsg(request, cMsg);
        BString key = new BString(Constants.CONTENT_TYPE);

        BValue[] inputArg = {request, key};
        BValue[] returnVals = BRunUtil.invoke(result, "testGetHeader", inputArg);
        Assert.assertFalse(returnVals == null || returnVals.length == 0 || returnVals[0] == null,
                "Invalid Return Values.");
        Assert.assertEquals(returnVals[0].stringValue(), Constants.APPLICATION_FORM);
    }

    @Test(description = "Test GetHeader function within a service")
    public void testServiceGetHeader() {
        String path = "/hello/getHeader";
        HTTPTestRequest cMsg = MessageUtils.generateHTTPMessage(path, Constants.HTTP_METHOD_GET);
        cMsg.setHeader(Constants.CONTENT_TYPE, Constants.APPLICATION_FORM);
        HTTPCarbonMessage response = Services.invokeNew(cMsg);

        Assert.assertNotNull(response, "Response message not found");
        BJSON bJson = new BJSON(new HttpMessageDataStreamer(response).getInputStream());
        Assert.assertEquals(bJson.value().get("value").asText(), Constants.APPLICATION_FORM);
    }

    @Test
    public void testGetJsonPayload() {
        BStruct request = BCompileUtil.createAndGetStruct(result.getProgFile(), protocolPackageHttp, requestStruct);
        HTTPCarbonMessage cMsg = HttpUtil.createHttpCarbonMessage(true);

        String payload = "{'code':'123'}";
        BallerinaMessageDataSource dataSource = new BJSON(payload);
        dataSource.setOutputStream(new HttpMessageDataStreamer(cMsg).getOutputStream());
        HttpUtil.addMessageDataSource(request, dataSource);

        cMsg.setHeader(Constants.CONTENT_TYPE, Constants.APPLICATION_JSON);
        HttpUtil.addCarbonMsg(request, cMsg);
        BValue[] inputArg = {request};
        BValue[] returnVals = BRunUtil.invoke(result, "testGetJsonPayload", inputArg);
        Assert.assertFalse(returnVals == null || returnVals.length == 0 || returnVals[0] == null,
                "Invalid Return Values.");
        Assert.assertEquals(((BJSON) returnVals[0]).value().get("code").asText(), "123");
    }

    @Test(description = "Test GetJsonPayload function within a service")
    public void testServiceGetJsonPayload() {
        String key = "lang";
        String value = "ballerina";
        String path = "/hello/getJsonPayload";
        String jsonString = "{\"" + key + "\":\"" + value + "\"}";
        HTTPTestRequest cMsg = MessageUtils.generateHTTPMessage(path, Constants.HTTP_METHOD_POST, jsonString);
        HTTPCarbonMessage response = Services.invokeNew(cMsg);

        Assert.assertNotNull(response, "Response message not found");
        Assert.assertEquals(new BJSON(new HttpMessageDataStreamer(response).getInputStream()).stringValue(), value);
    }

    @Test
    public void testGetProperty() {
        BStruct request = BCompileUtil.createAndGetStruct(result.getProgFile(), protocolPackageHttp, requestStruct);
        HTTPCarbonMessage cMsg = HttpUtil.createHttpCarbonMessage(true);
        String propertyName = "wso2";
        String propertyValue = "Ballerina";
        cMsg.setProperty(propertyName, propertyValue);
        HttpUtil.addCarbonMsg(request, cMsg);
        BString name = new BString(propertyName);
        BValue[] inputArg = {request, name};
        BValue[] returnVals = BRunUtil.invoke(result, "testGetProperty", inputArg);
        Assert.assertFalse(returnVals == null || returnVals.length == 0 || returnVals[0] == null,
                "Invalid Return Values.");
        Assert.assertEquals(returnVals[0].stringValue(), propertyValue);
    }

    @Test(description = "Test GetProperty function within a service")
    public void testServiceGetProperty() {
        String propertyName = "wso2";
        String propertyValue = "Ballerina";
        String path = "/hello/GetProperty";
        HTTPTestRequest cMsg = MessageUtils.generateHTTPMessage(path, Constants.HTTP_METHOD_GET);
        cMsg.setProperty(propertyName, propertyValue);
        HTTPCarbonMessage response = Services.invokeNew(cMsg);

        Assert.assertNotNull(response, "Response message not found");
        BJSON bJson = new BJSON(new HttpMessageDataStreamer(response).getInputStream());
        Assert.assertEquals(bJson.value().get("value").asText(), propertyValue);
    }

    @Test
    public void testGetStringPayload() {
        BStruct request = BCompileUtil.createAndGetStruct(result.getProgFile(), protocolPackageHttp, requestStruct);
        HTTPCarbonMessage cMsg = HttpUtil.createHttpCarbonMessage(true);

        String payload = "ballerina";
        BallerinaMessageDataSource dataSource = new StringDataSource(payload);
        dataSource.setOutputStream(new HttpMessageDataStreamer(cMsg).getOutputStream());
        HttpUtil.addMessageDataSource(request, dataSource);

        HttpUtil.addCarbonMsg(request, cMsg);
        BValue[] inputArg = {request};
        BValue[] returnVals = BRunUtil.invoke(result, "testGetStringPayload", inputArg);
        Assert.assertFalse(returnVals == null || returnVals.length == 0 || returnVals[0] == null,
                "Invalid Return Values.");
        Assert.assertEquals(returnVals[0].stringValue(), payload);
    }

    @Test(description = "Test GetStringPayload function within a service")
    public void testServiceGetStringPayload() {
        String value = "ballerina";
        String path = "/hello/GetStringPayload";
        HTTPTestRequest cMsg = MessageUtils.generateHTTPMessage(path, Constants.HTTP_METHOD_POST, value);
        HTTPCarbonMessage response = Services.invokeNew(cMsg);

        Assert.assertNotNull(response, "Response message not found");
        Assert.assertEquals(StringUtils
                .getStringFromInputStream(new HttpMessageDataStreamer(response).getInputStream()), value);
    }

    @Test
    public void testGetXmlPayload() {
        BStruct request = BCompileUtil.createAndGetStruct(result.getProgFile(), protocolPackageHttp, requestStruct);
        HTTPCarbonMessage cMsg = HttpUtil.createHttpCarbonMessage(true);

        String payload = "<name>ballerina</name>";
        BallerinaMessageDataSource dataSource = new BXMLItem(payload);
        dataSource.setOutputStream(new HttpMessageDataStreamer(cMsg).getOutputStream());
        HttpUtil.addMessageDataSource(request, dataSource);

        HttpUtil.addCarbonMsg(request, cMsg);
        BValue[] inputArg = {request};
        BValue[] returnVals = BRunUtil.invoke(result, "testGetXmlPayload", inputArg);
        Assert.assertFalse(returnVals == null || returnVals.length == 0 || returnVals[0] == null,
                "Invalid Return Values.");
        Assert.assertEquals(((BXMLItem) returnVals[0]).getTextValue().stringValue(), "ballerina");
    }

    @Test(description = "Test GetXmlPayload function within a service")
    public void testServiceGetXmlPayload() {
        String value = "ballerina";
        String path = "/hello/GetXmlPayload";
        String bxmlItemString = "<name>ballerina</name>";
        HTTPTestRequest cMsg = MessageUtils.generateHTTPMessage(path, Constants.HTTP_METHOD_POST, bxmlItemString);
        HTTPCarbonMessage response = Services.invokeNew(cMsg);

        Assert.assertNotNull(response, "Response message not found");
        Assert.assertEquals(StringUtils
                .getStringFromInputStream(new HttpMessageDataStreamer(response).getInputStream()), value);
    }

    @Test
    public void testRemoveHeader() {
        BStruct request = BCompileUtil.createAndGetStruct(result.getProgFile(), protocolPackageHttp, requestStruct);
        HTTPCarbonMessage cMsg = HttpUtil.createHttpCarbonMessage(true);
        String expect = "Expect";
        cMsg.setHeader(expect, "100-continue");
        HttpUtil.addCarbonMsg(request, cMsg);
        BString key = new BString(expect);
        BValue[] inputArg = {request, key};
        BValue[] returnVals = BRunUtil.invoke(result, "testRemoveHeader", inputArg);
        Assert.assertFalse(returnVals == null || returnVals.length == 0 || returnVals[0] == null,
                "Invalid Return Values.");
        Assert.assertTrue(returnVals[0] instanceof BStruct);
        HTTPCarbonMessage response = HttpUtil.getCarbonMsg((BStruct) returnVals[0], null);
        Assert.assertNull(response.getHeader(expect));
    }

    @Test(description = "Test RemoveHeader function within a service")
    public void testServiceRemoveHeader() {
        String path = "/hello/RemoveHeader";
        HTTPTestRequest cMsg = MessageUtils.generateHTTPMessage(path, Constants.HTTP_METHOD_GET);
        cMsg.setHeader(Constants.CONTENT_TYPE, Constants.APPLICATION_FORM);
        HTTPCarbonMessage response = Services.invokeNew(cMsg);

        Assert.assertNotNull(response, "Response message not found");
<<<<<<< HEAD
        BJSON bJson = new BJSON(new HttpMessageDataStreamer(response).getInputStream());
        Assert.assertNull(bJson.value().get("value").textValue());
=======
        BJSON bJson = ((BJSON) response.getMessageDataSource());
        Assert.assertNull(bJson.value().get("value").stringValue());
>>>>>>> f111b6b6
    }

    @Test
    public void testRemoveAllHeaders() {
        BStruct request = BCompileUtil.createAndGetStruct(result.getProgFile(), protocolPackageHttp, requestStruct);
        HTTPCarbonMessage cMsg = HttpUtil.createHttpCarbonMessage(true);
        String expect = "Expect";
        String range = "Range";
        cMsg.setHeader(expect, "100-continue");
        cMsg.setHeader(range, "bytes=500-999");
        HttpUtil.addCarbonMsg(request, cMsg);
        BValue[] inputArg = {request};
        BValue[] returnVals = BRunUtil.invoke(result, "testRemoveAllHeaders", inputArg);
        Assert.assertFalse(returnVals == null || returnVals.length == 0 || returnVals[0] == null,
                "Invalid Return Values.");
        Assert.assertTrue(returnVals[0] instanceof BStruct);
        HTTPCarbonMessage response = HttpUtil.getCarbonMsg((BStruct) returnVals[0], null);
        Assert.assertNull(response.getHeader(expect));
        Assert.assertNull(response.getHeader(range));
    }

    @Test(description = "Test RemoveAllHeaders function within a service")
    public void testServiceRemoveAllHeaders() {
        String expect = "Expect";
        String range = "Range";
        String path = "/hello/RemoveAllHeaders";
        HTTPTestRequest cMsg = MessageUtils.generateHTTPMessage(path, Constants.HTTP_METHOD_GET);
        cMsg.setHeader(expect, "100-continue");
        cMsg.setHeader(range, "bytes=500-999");
        HTTPCarbonMessage response = Services.invokeNew(cMsg);

        Assert.assertNotNull(response, "Response message not found");
<<<<<<< HEAD
        BJSON bJson = new BJSON(new HttpMessageDataStreamer(response).getInputStream());
        Assert.assertNull(bJson.value().get("value").textValue());
=======
        BJSON bJson = ((BJSON) response.getMessageDataSource());
        Assert.assertNull(bJson.value().get("value").stringValue());
>>>>>>> f111b6b6
    }

    @Test
    public void testSetContentLength() {
        BStruct request = BCompileUtil.createAndGetStruct(result.getProgFile(), protocolPackageHttp, requestStruct);
        HTTPCarbonMessage cMsg = HttpUtil.createHttpCarbonMessage(true);
        HttpUtil.addCarbonMsg(request, cMsg);
        BInteger length = new BInteger(10);
        BValue[] inputArg = {request, length};
        BValue[] returnVals = BRunUtil.invoke(result, "testSetContentLength", inputArg);
        Assert.assertFalse(returnVals == null || returnVals.length == 0 || returnVals[0] == null,
                "Invalid Return Values.");
        Assert.assertTrue(returnVals[0] instanceof BStruct);
        HTTPCarbonMessage response = HttpUtil.getCarbonMsg((BStruct) returnVals[0], null);
        Assert.assertEquals(response.getHeader(Constants.HTTP_CONTENT_LENGTH), "10");
    }

    @Test(description = "Test SetContentLength function within a service")
    public void testServiceSetContentLength() {
        String key = "lang";
        String value = "ballerina";
        String path = "/hello/setContentLength";
        String jsonString = "{\"" + key + "\":\"" + value + "\"}";
        int length = jsonString.length();
        HTTPTestRequest cMsg = MessageUtils.generateHTTPMessage(path, Constants.HTTP_METHOD_POST, jsonString);
        cMsg.setHeader(Constants.HTTP_CONTENT_LENGTH, String.valueOf(length));

        HTTPCarbonMessage response = Services.invokeNew(cMsg);

        Assert.assertNotNull(response, "Response message not found");
        BJSON bJson = new BJSON(new HttpMessageDataStreamer(response).getInputStream());
        Assert.assertEquals(bJson.value().get("value").asText(), String.valueOf(100));
    }

    @Test
    public void testSetHeader() {
        BStruct request = BCompileUtil.createAndGetStruct(result.getProgFile(), protocolPackageHttp, requestStruct);
        HTTPCarbonMessage cMsg = HttpUtil.createHttpCarbonMessage(true);
        HttpUtil.addCarbonMsg(request, cMsg);
        String range = "Range";
        String rangeValue = "bytes=500-999";
        BString key = new BString(range);
        BString value = new BString(rangeValue);
        BValue[] inputArg = {request, key, value};
        BValue[] returnVals = BRunUtil.invoke(result, "testSetHeader", inputArg);
        Assert.assertFalse(returnVals == null || returnVals.length == 0 || returnVals[0] == null,
                "Invalid Return Values.");
        Assert.assertTrue(returnVals[0] instanceof BStruct);
        HTTPCarbonMessage response = HttpUtil.getCarbonMsg((BStruct) returnVals[0], null);
        Assert.assertEquals(response.getHeader(range), rangeValue);
    }

    @Test(description = "Test SetHeader function within a service")
    public void testServiceSetHeader() {
        String key = "lang";
        String value = "ballerina";
        String path = "/hello/setHeader/" + key + "/" + value;
        HTTPTestRequest cMsg = MessageUtils.generateHTTPMessage(path, Constants.HTTP_METHOD_GET);
        HTTPCarbonMessage response = Services.invokeNew(cMsg);

        Assert.assertNotNull(response, "Response message not found");
        BJSON bJson = new BJSON(new HttpMessageDataStreamer(response).getInputStream());
        Assert.assertEquals(bJson.value().get("value").asText(), value);
    }

    @Test
    public void testSetJsonPayload() {
        BStruct request = BCompileUtil.createAndGetStruct(result.getProgFile(), protocolPackageHttp, requestStruct);
        HTTPCarbonMessage requestMsg = HttpUtil.createHttpCarbonMessage(true);
        HttpUtil.addCarbonMsg(request, requestMsg);

        BJSON value = new BJSON("{'name':'wso2'}");
        BValue[] inputArg = {request, value};
        BValue[] returnVals = BRunUtil.invoke(result, "testSetJsonPayload", inputArg);
        Assert.assertFalse(returnVals == null || returnVals.length == 0 || returnVals[0] == null,
                "Invalid Return Values.");
        Assert.assertTrue(returnVals[0] instanceof BStruct);

        BJSON bJson = (BJSON) (((BStruct) returnVals[0]).getNativeData(Constants.MESSAGE_DATA_SOURCE));
        Assert.assertEquals(bJson.value().get("name").asText(), "wso2", "Payload is not set properly");
    }

    @Test(description = "Test SetJsonPayload function within a service")
    public void testServiceSetJsonPayload() {
        String value = "ballerina";
        String path = "/hello/SetJsonPayload/" + value;
        HTTPTestRequest cMsg = MessageUtils.generateHTTPMessage(path, Constants.HTTP_METHOD_GET);
        HTTPCarbonMessage response = Services.invokeNew(cMsg);

        Assert.assertNotNull(response, "Response message not found");
        BJSON bJson = new BJSON(new HttpMessageDataStreamer(response).getInputStream());
        Assert.assertEquals(bJson.value().get("lang").asText(), value);
    }

    @Test
    public void testSetProperty() {
        BStruct request = BCompileUtil.createAndGetStruct(result.getProgFile(), protocolPackageHttp, requestStruct);
        HTTPCarbonMessage cMsg = HttpUtil.createHttpCarbonMessage(true);
        HttpUtil.addCarbonMsg(request, cMsg);
        String propertyName = "wso2";
        String propertyValue = "Ballerina";
        BString name = new BString(propertyName);
        BString value = new BString(propertyValue);
        BValue[] inputArg = {request, name, value};
        BValue[] returnVals = BRunUtil.invoke(result, "testSetProperty", inputArg);
        Assert.assertFalse(returnVals == null || returnVals.length == 0 || returnVals[0] == null,
                "Invalid Return Values.");
        Assert.assertTrue(returnVals[0] instanceof BStruct);
        HTTPCarbonMessage response = HttpUtil.getCarbonMsg((BStruct) returnVals[0], null);
        Assert.assertEquals(response.getProperty(propertyName), propertyValue);
    }

    @Test(description = "Test SetProperty function within a service")
    public void testServiceSetProperty() {
        String key = "lang";
        String value = "ballerina";
        String path = "/hello/SetProperty/" + key + "/" + value;
        HTTPTestRequest cMsg = MessageUtils.generateHTTPMessage(path, Constants.HTTP_METHOD_GET);
        HTTPCarbonMessage response = Services.invokeNew(cMsg);

        Assert.assertNotNull(response, "Response message not found");
        BJSON bJson = new BJSON(new HttpMessageDataStreamer(response).getInputStream());
        Assert.assertEquals(bJson.value().get("value").asText(), value);
    }

    @Test
    public void testSetStringPayload() {
        BStruct request = BCompileUtil.createAndGetStruct(result.getProgFile(), protocolPackageHttp, requestStruct);
        HTTPCarbonMessage cMsg = HttpUtil.createHttpCarbonMessage(true);
        HttpUtil.addCarbonMsg(request, cMsg);

        BString value = new BString("Ballerina");
        BValue[] inputArg = {request, value};
        BValue[] returnVals = BRunUtil.invoke(result, "testSetStringPayload", inputArg);
        Assert.assertFalse(returnVals == null || returnVals.length == 0 || returnVals[0] == null,
                "Invalid Return Values.");
        Assert.assertTrue(returnVals[0] instanceof BStruct);

        HTTPCarbonMessage response = HttpUtil.getCarbonMsg((BStruct) returnVals[0], null);
        StringDataSource stringDataSource
                = (StringDataSource) (((BStruct) returnVals[0]).getNativeData(Constants.MESSAGE_DATA_SOURCE));
        Assert.assertEquals(stringDataSource.getMessageAsString(), "Ballerina"
                , "Payload is not set properly");
    }

    @Test(description = "Test SetStringPayload function within a service")
    public void testServiceSetStringPayload() {
        String value = "ballerina";
        String path = "/hello/SetStringPayload/" + value;
        HTTPTestRequest cMsg = MessageUtils.generateHTTPMessage(path, Constants.HTTP_METHOD_GET);
        HTTPCarbonMessage response = Services.invokeNew(cMsg);

        Assert.assertNotNull(response, "Response message not found");
        BJSON bJson = new BJSON(new HttpMessageDataStreamer(response).getInputStream());
        Assert.assertEquals(bJson.value().get("lang").asText(), value);
    }

    @Test
    public void testSetXmlPayload() {
        BStruct request = BCompileUtil.createAndGetStruct(result.getProgFile(), protocolPackageHttp, requestStruct);
        HTTPCarbonMessage cMsg = HttpUtil.createHttpCarbonMessage(true);
        HttpUtil.addCarbonMsg(request, cMsg);

        BXMLItem value = new BXMLItem("<name>Ballerina</name>");
        BValue[] inputArg = {request, value};
        BValue[] returnVals = BRunUtil.invoke(result, "testSetXmlPayload", inputArg);
        Assert.assertFalse(returnVals == null || returnVals.length == 0 || returnVals[0] == null,
                "Invalid Return Values.");
        Assert.assertTrue(returnVals[0] instanceof BStruct);

        BXMLItem xmlValue = (BXMLItem) (((BStruct) returnVals[0]).getNativeData(Constants.MESSAGE_DATA_SOURCE));
        Assert.assertEquals(xmlValue.getTextValue().stringValue(), "Ballerina"
                , "Payload is not set properly");
    }

    @Test(description = "Test SetXmlPayload function within a service")
    public void testServiceSetXmlPayload() {
        String value = "Ballerina";
        String path = "/hello/SetXmlPayload/";
        HTTPTestRequest cMsg = MessageUtils.generateHTTPMessage(path, Constants.HTTP_METHOD_GET);
        HTTPCarbonMessage response = Services.invokeNew(cMsg);

        Assert.assertNotNull(response, "Response message not found");
        BJSON bJson = new BJSON(new HttpMessageDataStreamer(response).getInputStream());
        Assert.assertEquals(bJson.value().get("lang").asText(), value);
    }

    @Test
    public void testGetMethod() {
        String path = "/hello/11";
        HTTPTestRequest cMsg = MessageUtils.generateHTTPMessage(path, Constants.HTTP_METHOD_GET);
        HTTPCarbonMessage response = Services.invokeNew(cMsg);

        Assert.assertNotNull(response, "Response message not found");
        Assert.assertEquals(StringUtils
                .getStringFromInputStream(new HttpMessageDataStreamer(response).getInputStream()),
                Constants.HTTP_METHOD_GET);
    }

    @Test
    public void testGetRequestURL() {
        String path = "/hello/12";
        HTTPTestRequest cMsg = MessageUtils.generateHTTPMessage(path, Constants.HTTP_METHOD_GET);
        HTTPCarbonMessage response = Services.invokeNew(cMsg);

        Assert.assertNotNull(response, "Response message not found");
        Assert.assertEquals(StringUtils
                .getStringFromInputStream(new HttpMessageDataStreamer(response).getInputStream()), path);
    }

    @AfterClass
    public void tearDown() {
        BServiceUtil.cleanup(serviceResult);
    }

}<|MERGE_RESOLUTION|>--- conflicted
+++ resolved
@@ -322,13 +322,8 @@
         HTTPCarbonMessage response = Services.invokeNew(cMsg);
 
         Assert.assertNotNull(response, "Response message not found");
-<<<<<<< HEAD
-        BJSON bJson = new BJSON(new HttpMessageDataStreamer(response).getInputStream());
-        Assert.assertNull(bJson.value().get("value").textValue());
-=======
-        BJSON bJson = ((BJSON) response.getMessageDataSource());
+        BJSON bJson = new BJSON(new HttpMessageDataStreamer(response).getInputStream());
         Assert.assertNull(bJson.value().get("value").stringValue());
->>>>>>> f111b6b6
     }
 
     @Test
@@ -361,13 +356,8 @@
         HTTPCarbonMessage response = Services.invokeNew(cMsg);
 
         Assert.assertNotNull(response, "Response message not found");
-<<<<<<< HEAD
-        BJSON bJson = new BJSON(new HttpMessageDataStreamer(response).getInputStream());
-        Assert.assertNull(bJson.value().get("value").textValue());
-=======
-        BJSON bJson = ((BJSON) response.getMessageDataSource());
+        BJSON bJson = new BJSON(new HttpMessageDataStreamer(response).getInputStream());
         Assert.assertNull(bJson.value().get("value").stringValue());
->>>>>>> f111b6b6
     }
 
     @Test
