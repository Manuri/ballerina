/*
*  Copyright (c) 2017, WSO2 Inc. (http://www.wso2.org) All Rights Reserved.
*
*  WSO2 Inc. licenses this file to you under the Apache License,
*  Version 2.0 (the "License"); you may not use this file except
*  in compliance with the License.
*  You may obtain a copy of the License at
*
*    http://www.apache.org/licenses/LICENSE-2.0
*
*  Unless required by applicable law or agreed to in writing,
*  software distributed under the License is distributed on an
*  "AS IS" BASIS, WITHOUT WARRANTIES OR CONDITIONS OF ANY
*  KIND, either express or implied.  See the License for the
*  specific language governing permissions and limitations
*  under the License.
*/
package org.ballerinalang.launcher;

import org.ballerinalang.BLangProgramLoader;
import org.ballerinalang.BLangProgramRunner;
import org.wso2.ballerina.core.model.BLangProgram;
import org.wso2.ballerina.core.nativeimpl.connectors.BallerinaConnectorManager;
import org.wso2.ballerina.core.runtime.MessageProcessor;
<<<<<<< HEAD
import org.wso2.ballerina.core.runtime.errors.handler.ErrorHandlerUtils;
import org.wso2.carbon.messaging.exceptions.ServerConnectorException;
=======
>>>>>>> 95ee5180

import java.io.PrintStream;
import java.nio.file.Path;
import java.nio.file.Paths;
import java.util.List;

/**
 * Executes the main function of a Ballerina program
 *
 * @since 0.8.0
 */
class BProgramRunner {
    private static Path programDirPath = Paths.get(System.getProperty("user.dir"));
    private static PrintStream outStream = System.err;

    static void runMain(Path sourceFilePath, List<String> args) {
        BLangProgram bLangProgram = new BLangProgramLoader()
                .loadMain(programDirPath, sourceFilePath);

        // Load Client Connectors
        BallerinaConnectorManager.getInstance().initializeClientConnectors(new MessageProcessor());

        // Check whether there is a main function
        new BLangProgramRunner().runMain(bLangProgram, args.toArray(new String[0]));
        Runtime.getRuntime().exit(0);
    }

    static void runServices(Path[] serviceFilePaths) {
        BallerinaConnectorManager.getInstance().initialize(new MessageProcessor());

        for (Path servicePath : serviceFilePaths) {
            // TODO Handle errors
            BLangProgram bLangProgram = new BLangProgramLoader().loadService(programDirPath, servicePath);

            outStream.println("ballerina: deploying service(s) in '" + servicePath + "'");
            new BLangProgramRunner().startServices(bLangProgram);
        }

<<<<<<< HEAD
        try {
            BallerinaConnectorManager.getInstance().startPendingConnectors();
        } catch (ServerConnectorException e) {
            outStream.println("Exception occurred while starting server connectors");
            //TODO: Do proper exception handling. Question is should we fail everything if one Connector
            //TODO: fails or should we continue with success ones
        }
=======

>>>>>>> 95ee5180

    }
}<|MERGE_RESOLUTION|>--- conflicted
+++ resolved
@@ -22,11 +22,7 @@
 import org.wso2.ballerina.core.model.BLangProgram;
 import org.wso2.ballerina.core.nativeimpl.connectors.BallerinaConnectorManager;
 import org.wso2.ballerina.core.runtime.MessageProcessor;
-<<<<<<< HEAD
-import org.wso2.ballerina.core.runtime.errors.handler.ErrorHandlerUtils;
 import org.wso2.carbon.messaging.exceptions.ServerConnectorException;
-=======
->>>>>>> 95ee5180
 
 import java.io.PrintStream;
 import java.nio.file.Path;
@@ -65,7 +61,6 @@
             new BLangProgramRunner().startServices(bLangProgram);
         }
 
-<<<<<<< HEAD
         try {
             BallerinaConnectorManager.getInstance().startPendingConnectors();
         } catch (ServerConnectorException e) {
@@ -73,9 +68,6 @@
             //TODO: Do proper exception handling. Question is should we fail everything if one Connector
             //TODO: fails or should we continue with success ones
         }
-=======
-
->>>>>>> 95ee5180
 
     }
 }