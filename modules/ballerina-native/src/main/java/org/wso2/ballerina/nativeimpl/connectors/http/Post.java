--- conflicted
+++ resolved
@@ -63,31 +63,13 @@
         logger.debug("Executing Native Action : Post");
 
         try {
-<<<<<<< HEAD
             // Execute the operation
             return executeAction(context, createCarbonMsg(context));
         } catch (Throwable t) {
-            throw new BallerinaException("Failed to invoke 'post' action in " + HTTPConnector.CONNECTOR_NAME
+            throw new BallerinaException("Failed to invoke 'post' action in " + ClientConnector.CONNECTOR_NAME
                     + ". " + t.getMessage(), context);
         }
     }
-=======
-            // Extract Argument values
-            BConnector bConnector = (BConnector) getArgument(context, 0);
-            String path = getArgument(context, 1).stringValue();
-            BMessage bMessage = (BMessage) getArgument(context, 2);
-
-            Connector connector = bConnector.value();
-            if (!(connector instanceof ClientConnector)) {
-                throw new BallerinaException("Need to use a ClientConnector as the first argument", context);
-            }
-
-            // Prepare the message
-            CarbonMessage cMsg = bMessage.value();
-            prepareRequest(connector, path, cMsg);
-            cMsg.setProperty(Constants.HTTP_METHOD,
-                             Constants.HTTP_METHOD_POST);
->>>>>>> 33a8fd06
 
     @Override
     public void execute(Context context, BalConnectorCallback callback) {
@@ -98,14 +80,13 @@
             // Execute the operation
             executeNonBlockingAction(context, createCarbonMsg(context), callback);
         } catch (ClientConnectorException | RuntimeException e) {
-            String msg = "Failed to invoke 'post' action in " + HTTPConnector.CONNECTOR_NAME
+            String msg = "Failed to invoke 'post' action in " + ClientConnector.CONNECTOR_NAME
                     + ". " + e.getMessage();
             BException exception = new BException(msg, Constants.HTTP_CLIENT_EXCEPTION_CATEGORY);
             context.getExecutor().handleBException(exception);
         } catch (Throwable t) {
-<<<<<<< HEAD
             // This is should be a JavaError. Need to handle this properly.
-            throw new BallerinaException("Failed to invoke 'post' action in " + HTTPConnector.CONNECTOR_NAME
+            throw new BallerinaException("Failed to invoke 'post' action in " + ClientConnector.CONNECTOR_NAME
                     + ". " + t.getMessage(), context);
         }
     }
@@ -118,12 +99,8 @@
         BMessage bMessage = (BMessage) getArgument(context, 2);
 
         Connector connector = bConnector.value();
-        if (!(connector instanceof HTTPConnector)) {
+        if (!(connector instanceof ClientConnector)) {
             throw new BallerinaException("Need to use a HTTPConnector as the first argument", context);
-=======
-            throw new BallerinaException("Failed to invoke 'post' action in " + ClientConnector.CONNECTOR_NAME
-                                         + ". " + t.getMessage(), context);
->>>>>>> 33a8fd06
         }
 
         // Prepare the message
