--- conflicted
+++ resolved
@@ -120,26 +120,8 @@
         try {
             BalConnectorCallback balConnectorCallback = new BalConnectorCallback(context);
             // Handle the message built scenario
-<<<<<<< HEAD
             handleIfMessageBuilt(message);
-            ClientConnector clientConnector = BallerinaConnectorManager.getInstance().
-=======
-            if (message.isAlreadyRead()) {
-                MessageDataSource messageDataSource = message.getMessageDataSource();
-                if (messageDataSource != null) {
-                    messageDataSource.serializeData();
-                    message.setEndOfMsgAdded(true);
-                    message.getHeaders().remove(Constants.HTTP_CONTENT_LENGTH);
-                    message.getHeaders()
-                            .set(Constants.HTTP_CONTENT_LENGTH, String.valueOf(message.getFullMessageLength()));
-
-                } else {
-                    message.setEndOfMsgAdded(true);
-                    logger.debug("Sending an empty message");
-                }
-            }
             org.wso2.carbon.messaging.ClientConnector clientConnector = BallerinaConnectorManager.getInstance().
->>>>>>> 33a8fd06
                     getClientConnector(Constants.PROTOCOL_HTTP);
 
             if (clientConnector == null) {
@@ -171,7 +153,7 @@
             throws ClientConnectorException {
         // Handle the message built scenario
         handleIfMessageBuilt(message);
-        ClientConnector clientConnector = BallerinaConnectorManager.getInstance().
+        org.wso2.carbon.messaging.ClientConnector clientConnector = BallerinaConnectorManager.getInstance().
                 getClientConnector(Constants.PROTOCOL_HTTP);
 
         if (clientConnector == null) {
