--- conflicted
+++ resolved
@@ -17,11 +17,7 @@
  */
 define(['require', 'log', 'jquery', 'lodash', 'backbone', 'app/menu-bar/menu-bar', 'breadcrumbs', 'file_browser', 'tab/file-tab-list',
 
-<<<<<<< HEAD
-    'command','workspace', 'debugger',/* void modules */ 'jquery_ui', 'bootstrap', 'theme_wso2'],
-=======
-    'command','workspace', 'debugger', 'debugger/debug-manager' ,/* void modules */ 'jquery_ui', 'bootstrap'],
->>>>>>> 540ab82e
+    'command','workspace', 'debugger', 'debugger/debug-manager' ,/* void modules */ 'jquery_ui', 'bootstrap', 'theme_wso2'],
 
     function (require, log, $, _, Backbone, MenuBar, BreadcrumbController, FileBrowser, TabController, CommandManager, Workspace, Debugger, DebugManager) {
 
