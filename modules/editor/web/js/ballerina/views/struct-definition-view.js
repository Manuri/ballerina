/**
 * Copyright (c) 2017, WSO2 Inc. (http://www.wso2.org) All Rights Reserved.
 *
 * WSO2 Inc. licenses this file to you under the Apache License,
 * Version 2.0 (the "License"); you may not use this file except
 * in compliance with the License.
 * You may obtain a copy of the License at
 *
 *     http://www.apache.org/licenses/LICENSE-2.0
 *
 * Unless required by applicable law or agreed to in writing,
 * software distributed under the License is distributed on an
 * "AS IS" BASIS, WITHOUT WARRANTIES OR CONDITIONS OF ANY
 * KIND, either express or implied. See the License for the
 * specific language governing permissions and limitations
 * under the License.
 */
define(['lodash', 'log', 'd3', 'alerts', './ballerina-view', 'ballerina/ast/ballerina-ast-factory', './canvas',
        '../utils/dropdown', './../ast/node', './struct-variable-defintion-view'],
    function (_, log, d3, Alerts, BallerinaView, BallerinaASTFactory,
              Canvas, Dropdown, ASTNode, StructVariableDefinitionView) {
        var StructDefinitionView = function (args) {
            Canvas.call(this, args);

            this._viewOptions.offsetTop = _.get(args, "viewOptionsOffsetTop", 50);
            this._viewOptions.topBottomTotalGap = _.get(args, "viewOptionsTopBottomTotalGap", 100);
            //set panel icon for the struct
            this._viewOptions.panelIcon = _.get(args.viewOptions, "cssClass.struct_icon");
            //set initial height for the struct container svg
            this._totalHeight = 30;
        };

        StructDefinitionView.prototype = Object.create(Canvas.prototype);
        StructDefinitionView.prototype.constructor = Canvas;

        StructDefinitionView.prototype.canVisitStructDefinition = function (structDefinition) {
            return true;
        };

        /**
         * Rendering the view of the Struct definition.
         * @param {Object} diagramRenderingContext - the object which is carrying data required for rendering
         */
        StructDefinitionView.prototype.render = function (diagramRenderingContext) {
            this.setDiagramRenderingContext(diagramRenderingContext);

            // Draws the outlying body of the struct definition.
            this.drawAccordionCanvas(this._viewOptions, this.getModel().getID(), this.getModel().getType().toLowerCase(), this.getModel().getStructName());

<<<<<<< HEAD
            var structWrapper = $("#_" + this.getModel().getID());
            // Setting width auto for the struct.
            structWrapper.css("width", "auto");
            // Setting padding-right to keep gap between structs.
            structWrapper.css("margin-right", "25px");

=======
>>>>>>> ab67ffc2
            // Setting the styles for the canvas icon.
            this.getPanelIcon().addClass(_.get(this._viewOptions, "cssClass.struct_icon", ""));

            var self = this;

            $(this.getTitle()).text(this.getModel().getStructName())
                .on("change paste keyup", function () {
                    self.getModel().setStructName($(this).text());
                }).on("click", function (event) {
                event.stopPropagation();
            }).keypress(function (e) {
                var enteredKey = e.which || e.charCode || e.keyCode;
                // Disabling enter key
                if (enteredKey == 13) {
                    event.stopPropagation();
                    return false;
                }

                var newServiceName = $(this).val() + String.fromCharCode(enteredKey);

                try {
                    self.getModel().setStructName(newServiceName);
                } catch (error) {
                    Alerts.error(error);
                    event.stopPropagation();
                    return false;
                }
            });

            var structContentWrapper = $("<div/>", {
                id: this.getModel().getID(),
                class: "struct-content-wrapper"
            }).data("model", this.getModel()).appendTo(this.getBodyWrapper());

            //// Creating operational panel

            var structOperationsWrapper = $("<div/>", {
                class: "struct-content-operations-wrapper"
            }).appendTo(structContentWrapper);

            var typeDropdown = new Dropdown({
                class: {mainWrapper: "struct-type-dropdown-wrapper"},
                emptyValue: "Type",
                onDropdownOpen: function() {
                    self.getBodyWrapper().css("height", $(self.getBodyWrapper()).height());
                    self.getBodyWrapper().css("overflow-x", "visible");
                    $(self.getBodyWrapper()).closest(".canvas-container").css("overflow", "visible");

                    this.removeAllItems();

                    // Adding items to the type dropdown.
                    var bTypes = self.getDiagramRenderingContext().getEnvironment().getTypes();
                    _.forEach(bTypes, function (bType) {
                        typeDropdown.addItem({key: bType, value: bType});
                    });

                    var structTypes = self.getDiagramRenderingContext().getPackagedScopedEnvironment().getCurrentPackage().getStructDefinitions();
                    _.forEach(structTypes, function (sType) {
                        typeDropdown.addItem({key: sType.getStructName(), value: sType.getStructName()});
                    });
                },
                onDropdownClosed: function() {
                    self.getBodyWrapper().css("height", "");
                    self.getBodyWrapper().css("overflow-x", "");
                    $(self.getBodyWrapper()).closest(".canvas-container").css("overflow", "");
                }
            });

            typeDropdown.getElement().appendTo(structOperationsWrapper);

            // Creating the identifier text box.
            var identifierTextBox = $("<input/>", {
                type: "text",
                class: "struct-identifier-text-input",
                "placeholder": "Identifier"
            }).keypress(function (e) {
                var enteredKey = e.which || e.charCode || e.keyCode;
                // Adding new variable upon enter key.
                if (enteredKey == 13) {
                    addStructVariableButton.click();
                    event.stopPropagation();
                    return false;
                }

                var newIdentifier = $(this).val() + String.fromCharCode(enteredKey);

                // Validation the identifier against grammar.
                if (!ASTNode.isValidIdentifier(newIdentifier)) {
                    var errorString = "Invalid identifier for a variable: " + newIdentifier;
                    Alerts.error(errorString);
                    event.stopPropagation();
                    return false;
                }
            }).keydown(function(e){
                var enteredKey = e.which || e.charCode || e.keyCode;

                // If tab pressed.
                if (e.shiftKey && _.isEqual(enteredKey, 9)) {
                    typeDropdown.dropdownButton.trigger("click");
                }
            }).appendTo(structOperationsWrapper);

            // Creating cancelling add new constant button.
            var addStructVariableButton = $("<div class='add-struct-variable-button pull-left'/>")
                .appendTo(structOperationsWrapper);
            $("<span class='fw-stack fw-lg'><i class='fw fw-square fw-stack-2x'></i>" +
                "<i class='fw fw-check fw-stack-1x fw-inverse add-struct-variable-button-square'></i></span>").appendTo(addStructVariableButton);

            $(addStructVariableButton).click(function () {
                try {
                    var bType = typeDropdown.getSelectedValue();
                    var identifier = $(identifierTextBox).val().trim();

                    self.getModel().addVariableDeclaration(bType, identifier);

                    self._renderVariableDeclarations(structVariablesWrapper);

                    $(identifierTextBox).val("");
                } catch (e) {
                    Alerts.error(e);
                }
            });

            //// End of operational panel.

            //// Creating struct content panel

            var structVariablesWrapper = $("<div/>",{
                class: "struct-content-variables-wrapper"
            }).appendTo(structContentWrapper);

            this._renderVariableDeclarations(structVariablesWrapper);

            $(structVariablesWrapper).click(function(e){
                e.preventDefault();
                return false;
            });

            //// End of struct content panel

            // On window click.
            $(window).click(function (event) {
                self._renderVariableDeclarations(structVariablesWrapper);
            });
        };

        StructDefinitionView.prototype._renderVariableDeclarations = function (wrapper) {
            $(wrapper).empty();
            var self = this;

            _.forEach(this._model.getVariableDeclarations(), function(variableDeclaration) {

                var variableDeclarationView = new StructVariableDefinitionView({
                    parent: self.getModel(),
                    model: variableDeclaration,
                    container: wrapper,
                    toolPalette: self.getToolPalette(),
                    messageManager: self.getMessageManager(),
                    parentView: self
                });

                self.getDiagramRenderingContext().getViewModelMap()[variableDeclaration.id] = variableDeclarationView;

                variableDeclarationView.render(self.getDiagramRenderingContext());

                $(variableDeclarationView.getDeleteButton()).click(function () {
                    self._renderVariableDeclarations(wrapper);
                });

                $(variableDeclarationView.getWrapper()).click({
                    modelID: variableDeclaration.getID()
                }, function (event) {
                    self._renderVariableDeclarations(wrapper);
                    var variableDeclarationView = self.getDiagramRenderingContext()
                        .getViewModelMap()[event.data.modelID];
                    variableDeclarationView.renderEditView();
                });
            });
        };

        return StructDefinitionView;
    });<|MERGE_RESOLUTION|>--- conflicted
+++ resolved
@@ -47,15 +47,6 @@
             // Draws the outlying body of the struct definition.
             this.drawAccordionCanvas(this._viewOptions, this.getModel().getID(), this.getModel().getType().toLowerCase(), this.getModel().getStructName());
 
-<<<<<<< HEAD
-            var structWrapper = $("#_" + this.getModel().getID());
-            // Setting width auto for the struct.
-            structWrapper.css("width", "auto");
-            // Setting padding-right to keep gap between structs.
-            structWrapper.css("margin-right", "25px");
-
-=======
->>>>>>> ab67ffc2
             // Setting the styles for the canvas icon.
             this.getPanelIcon().addClass(_.get(this._viewOptions, "cssClass.struct_icon", ""));
 
