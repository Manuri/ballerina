--- conflicted
+++ resolved
@@ -622,11 +622,7 @@
         funcInvcObj.addProperty(BLangJSONModelConstants.EXPRESSION_TYPE,
                 BLangJSONModelConstants.FUNCTION_INVOCATION_EXPRESSION);
         funcInvcObj.addProperty(BLangJSONModelConstants.FUNCTIONS_NAME,
-<<<<<<< HEAD
-                funcIExpr.getCallableUnitName().getName());
-=======
-                funcIExpr.getFunctionName().toString());
->>>>>>> 1835b10b
+                funcIExpr.getCallableUnitName().toString());
         tempJsonArrayRef.push(new JsonArray());
         if (funcIExpr.getArgExprs() != null) {
             for (Expression expression : funcIExpr.getArgExprs()) {
