--- conflicted
+++ resolved
@@ -313,12 +313,8 @@
 
         Source source = (Source) visit(ctx.source());
         if (source.isInnerStream) {
-<<<<<<< HEAD
-            throw newSiddhiParserException(ctx, "'#' cannot be used, because EventTables can't be defined as " +
+            throw newSiddhiParserException(ctx, "'#' cannot be used, because Tables can't be defined as " +
                     "InnerStream!");
-=======
-            throw newSiddhiParserException(ctx, "'#' cannot be used, because Tables can't be defined as InnerStream!");
->>>>>>> a9a78978
         }
         TableDefinition tableDefinition = TableDefinition.id(source.streamId);
         List<SiddhiQLParser.Attribute_nameContext> attribute_names = ctx.attribute_name();
