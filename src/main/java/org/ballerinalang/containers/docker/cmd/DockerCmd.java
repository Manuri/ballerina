package org.ballerinalang.containers.docker.cmd;

import com.beust.jcommander.JCommander;
import com.beust.jcommander.Parameter;
import com.beust.jcommander.Parameters;
import org.apache.commons.io.FilenameUtils;
import org.ballerinalang.containers.docker.cmd.validator.DockerHostValidator;
import org.ballerinalang.containers.docker.exception.BallerinaDockerClientException;
import org.ballerinalang.containers.docker.impl.DefaultBallerinaDockerClient;
import org.ballerinalang.launcher.BLauncherCmd;
import org.ballerinalang.launcher.LauncherUtils;

import java.io.Console;
import java.io.IOException;
import java.io.PrintStream;
import java.nio.file.Paths;
import java.util.List;

/**
 * Ballerina Command to support Docker based packaging Ballerina packages.
 */
@Parameters(commandNames = "docker", commandDescription = "Dockerize Ballerina programs")
public class DockerCmd implements BLauncherCmd {

    private static final String DEFAULT_DOCKER_IMAGE_VERSION = "latest";
    private static final String BALLERINA_MAIN_PACKAGE_EXTENTION = "bmz";
    private static final String BALLERINA_SERVICE_PACKAGE_EXTENTION = "bsz";
    private static final String DEFAULT_DOCKER_HOST = "localhost";

    private static PrintStream outStream = System.err;
    private JCommander parentCmdParser = null;

    @Parameter(arity = 1, description = "builds the given package with all the dependencies")
    private List<String> packagePath;

    @Parameter(names = { "--tag", "-t" }, description = " Docker image name. <image-name>:version")
    private String dockerImageName;

<<<<<<< HEAD
    @Parameter(names = { "--host", "-h" }, validateWith = DockerHostValidator.class, description = " Docker Host. http://127.0.0.1:2375 ")
=======
    @Parameter(names = {"--host", "-H"}, validateWith = DockerHostValidator.class)
>>>>>>> 498a8705
    private String dockerHost;

    @Parameter(names = {"--help", "-h"}, hidden = true)
    private boolean helpFlag;

    @Override
    public void execute() {
            if (helpFlag) {
                LauncherUtils.printCommandUsageInfo(parentCmdParser, "service", outStream);
                return;
            }
        if (packagePath == null || packagePath.size() == 0) {
            throw LauncherUtils.createUsageException("no ballerina package is provided\n");
        }

        // extract the package name and extension
        String packageCompletePath = packagePath.get(0);
        String packageName = FilenameUtils.getBaseName(packageCompletePath);
        String packageExtention = FilenameUtils.getExtension(packageCompletePath);

        if (dockerImageName == null) {
            dockerImageName = packageName;
        }

        String imageName = dockerImageName.split(":")[0];
        String imageVersion;
        if (dockerImageName.contains(":")) {
            imageVersion = dockerImageName.split(":")[1];
        } else {
            imageVersion = DEFAULT_DOCKER_IMAGE_VERSION;
        }
        String dockerHostToPrint = dockerHost != null ? dockerHost : DEFAULT_DOCKER_HOST;
        String choice = confirm(imageName, imageVersion, dockerHostToPrint);

        if (choice.equals("N")) {
            outStream.println("Exiting..\n");
            return;
        }

        switch (packageExtention) {
        case BALLERINA_SERVICE_PACKAGE_EXTENTION:
            outStream.println("provided service package -- TODO remove this msg");
            try {
                new DefaultBallerinaDockerClient().createServiceImage("pkg1", dockerHost,
                        Paths.get(packageCompletePath), imageName, imageVersion);
                printServiceImageSuccessMessage(imageName.toLowerCase(), imageVersion);
            } catch (BallerinaDockerClientException | IOException | InterruptedException e) {
                outStream.println("Error : " + e.getMessage());
                return;
            }
            break;

        case BALLERINA_MAIN_PACKAGE_EXTENTION:
            outStream.println("provided main package -- TODO remove this msg");
            try {
                new DefaultBallerinaDockerClient().createMainImage("pkg1", dockerHost, Paths.get(packageCompletePath),
                        imageName, imageVersion);
                printMainImageSuccessMessage(imageName.toLowerCase(), imageVersion);
            } catch (BallerinaDockerClientException | IOException | InterruptedException e) {
                outStream.println("Error : " + e.getMessage());
                return;
            }
            break;

        default:
            throw LauncherUtils.createUsageException("Invalid package extention\n");
        }

    }

    private String confirm(String imageName, String imageVersion, String dockerHostToPrint) {
        Console c = System.console();
        String choice = c.readLine("\n Building docker image [" + imageName.toLowerCase() + ":" + imageVersion + "] "
                + " in docker host [" + dockerHostToPrint + "]. Confirm ? (Y/N) : ");

        boolean noMatch;
        do {

            if (choice.equals("Y") || choice.equals("N")) {
                noMatch = false;
            } else {
                noMatch = true;
            }

            if (noMatch) {
                choice = c.readLine(" Please enter Y or N : ");
            } else {
                break;
            }
        } while (noMatch);
        return choice;
    }

    private void printServiceImageSuccessMessage(String imageName, String imageVersion) {
        outStream.println("\nYou can run the docker image as follows => docker run --name <container-name> -d "
                + imageName.toLowerCase() + ":" + imageVersion + "\n");
        outStream.println(
                "Find the docker container IP using      " + "=> docker inspect <container-name> | grep IPAddress");
        outStream.println("Ballerina service will be running in http://<container-ip>:9090 \n");
        outStream.println("Sample request would be [curl -X GET http://<container-ip>:9090/hello ]\n");

    }

    private void printMainImageSuccessMessage(String imageName, String imageVersion) {
        outStream.println("\nYou can run the docker image as follows => docker run --name <container-name> -it "
                + imageName.toLowerCase() + ":" + imageVersion + "\n");
    }

    @Override
    public String getName() {
        return "docker";
    }

    @Override
    public void printUsage(StringBuilder out) {
        out.append("ballerina docker <package-file-path> [--tag | -t <image-name>] [--host | -h <docker-hostURL>]\n");
    }

    @Override
    public void setParentCmdParser(JCommander parentCmdParser) {
        this.parentCmdParser = parentCmdParser;
    }

    @Override
    public void setSelfCmdParser(JCommander selfCmdParser) {

    }
}<|MERGE_RESOLUTION|>--- conflicted
+++ resolved
@@ -36,11 +36,7 @@
     @Parameter(names = { "--tag", "-t" }, description = " Docker image name. <image-name>:version")
     private String dockerImageName;
 
-<<<<<<< HEAD
-    @Parameter(names = { "--host", "-h" }, validateWith = DockerHostValidator.class, description = " Docker Host. http://127.0.0.1:2375 ")
-=======
-    @Parameter(names = {"--host", "-H"}, validateWith = DockerHostValidator.class)
->>>>>>> 498a8705
+    @Parameter(names = {"--host", "-H"}, validateWith = DockerHostValidator.class, description = " Docker Host. http://127.0.0.1:2375 ")
     private String dockerHost;
 
     @Parameter(names = {"--help", "-h"}, hidden = true)
