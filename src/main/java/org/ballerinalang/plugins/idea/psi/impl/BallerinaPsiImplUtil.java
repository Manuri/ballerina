--- conflicted
+++ resolved
@@ -1487,12 +1487,7 @@
     }
 
     @Nullable
-    public static ConnectorDefinitionNode resolveConnectorFromVariableDefinitionNode(@NotNull PsiElement
-<<<<<<< HEAD
-                                                                                                 definitionNode) {
-=======
-                                                                                             definitionNode) {
->>>>>>> c022814e
+    public static ConnectorDefinitionNode resolveConnectorFromVariableDefinitionNode(@NotNull PsiElement definitionNode) {
         TypeNameNode typeNameNode = PsiTreeUtil.findChildOfType(definitionNode, TypeNameNode.class);
         if (typeNameNode == null) {
             return null;
