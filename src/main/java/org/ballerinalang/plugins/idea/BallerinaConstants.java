--- conflicted
+++ resolved
@@ -49,13 +49,11 @@
     public static final String BALLERINA_LIBRARIES_CONFIG_FILE = "BallerinaLibraries.xml";
     public static final String BALLERINA_MODULE_SESTTINGS_SERVICE_NAME = "Ballerina";
 
-<<<<<<< HEAD
     public static final String BALLERINA_SDK_LIB_DIR = "/bre/lib";
     public static final String BALLERINA_SDK_LIB_FILE_EXTENTION = ".jar";
-=======
+
     public static final String IDEA_CONFIG_DIRECTORY = ".idea";
 
     public static final String BALLERINA_TEST_FUNCTION_PREFIX = "test";
     public static final String BALLERINA_TEST_FILE_SUFFIX = "_test.bal";
->>>>>>> 456d993e
 }