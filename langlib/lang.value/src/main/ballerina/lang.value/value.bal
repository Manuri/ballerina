// Copyright (c) 2019 WSO2 Inc. (http://www.wso2.org) All Rights Reserved.
//
// WSO2 Inc. licenses this file to you under the Apache License,
// Version 2.0 (the "License"); you may not use this file except
// in compliance with the License.
// You may obtain a copy of the License at
//
// http://www.apache.org/licenses/LICENSE-2.0
//
// Unless required by applicable law or agreed to in writing,
// software distributed under the License is distributed on an
// "AS IS" BASIS, WITHOUT WARRANTIES OR CONDITIONS OF ANY
// KIND, either express or implied.  See the License for the
// specific language governing permissions and limitations
// under the License.

<<<<<<< HEAD
=======
# Returns a simple, human-readable representation of `value` as a string.
# - if `value` is a string, then returns `value`
# - if `value` is `()`, then returns an empty string
# - if `value` is boolean, then the string `true` or `false`
# - if `value` is an int, then return `value` represented as a decimal string
# - if `value` is a float or decimal, then return `value` represented as a decimal string,
#   with a decimal point only if necessary, but without any suffix indicating the type of `value`
#   return `NaN`, `Infinity` for positive infinity, and `-Infinity` for negative infinity
# - if `value` is a list, then returns the results toString on each member of the list
#   separated by a space character
# - if `value` is a map, then returns key=value for each member separated by a space character
# - if `value` is xml, then returns `value` in XML format (as if it occurred within an XML element)
# - if `value` is table, TBD
# - if `value` is an error, then a string consisting of the following in order
#     1. the string `error`
#     2. a space character
#     3. the reason string
#     4. if the detail record is non-empty
#         1. a space character
#         2. the result of calling toString on the detail record
# - if `value` is an object, then
#     - if `value` provides a `toString` method with a string return type and no required methods,
#       then the result of calling that method on `value`
#     - otherwise, `object` followed by some implementation-dependent string
# - if `value` is any other behavioral type, then the identifier for the behavioral type
#   (`function`, `future`, `service`, `typedesc` or `handle`)
#   followed by some implementation-dependent string
#
# Note that `toString` may produce the same string for two Ballerina values
# that are not equal (in the sense of the `==` operator).
public function toString (any|error value) returns string = external;


>>>>>>> 0ab012e5
@typeParam
type anydataType anydata;

# Returns a clone of `value`.
# A clone is a deep copy that does not copy immutable subtrees.
# A clone can therefore safely be used concurrently with the original.
# It corresponds to the Clone(v) abstract operation,
# defined in the Ballerina Language Specification.
public function clone(anydataType value) returns anydataType = external;

# Returns a clone of `value` that is read-only, i.e. immutable.
# It corresponds to the ImmutableClone(v) abstract operation,
# defined in the Ballerina Language Specification.
public function cloneReadOnly(anydataType value) returns anydataType = external;<|MERGE_RESOLUTION|>--- conflicted
+++ resolved
@@ -14,8 +14,7 @@
 // specific language governing permissions and limitations
 // under the License.
 
-<<<<<<< HEAD
-=======
+
 # Returns a simple, human-readable representation of `value` as a string.
 # - if `value` is a string, then returns `value`
 # - if `value` is `()`, then returns an empty string
@@ -48,8 +47,6 @@
 # that are not equal (in the sense of the `==` operator).
 public function toString (any|error value) returns string = external;
 
-
->>>>>>> 0ab012e5
 @typeParam
 type anydataType anydata;
 
