// Copyright (c) 2019 WSO2 Inc. (http://www.wso2.org) All Rights Reserved.
//
// WSO2 Inc. licenses this file to you under the Apache License,
// Version 2.0 (the "License"); you may not use this file except
// in compliance with the License.
// You may obtain a copy of the License at
//
// http://www.apache.org/licenses/LICENSE-2.0
//
// Unless required by applicable law or agreed to in writing,
// software distributed under the License is distributed on an
// "AS IS" BASIS, WITHOUT WARRANTIES OR CONDITIONS OF ANY
// KIND, either express or implied.  See the License for the
// specific language governing permissions and limitations
// under the License.

# A type parameter that is a subtype of error `Detail` record type.
# Has the special semantic that when used in a declaration
# all uses in the declaration must refer to same type.
@typeParam
type RecordType record {|
    string message?;
    error cause?;
    (anydata|error)...;
|};

# A type parameter that is a subtype of `string` type.
# Has the special semantic that when used in a declaration
# all uses in the declaration must refer to same type.
@typeParam
type StringType string;

# Returns the error's reason string.
#
# + e - the error value
# + return - error reason
public function reason(error<StringType> e) returns StringType = external;

# Returns the error's detail record as an immutable mapping.
#
# + e - the error value
# + return - error detail value
public function detail(error<string,RecordType> e) returns RecordType = external;

<<<<<<< HEAD
# Returns an object representing the stack trace of the error.
#
# + e - the error value
# + return - stack trace of the error value
public function stackTrace(error e) returns object { } = external;
=======
// Returns an object representing the stack trace of the error
public function stackTrace(error e) returns CallStack = external;
>>>>>>> f3a302a4

# Default error detail record.
public type Detail record {|
    string message?;
    error cause?;
    (anydata|error)...;
|};

# Representation of `CallStackElement`
#
# + callableName - Callable name
# + moduleName - Module name
# + fileName - File name
# + lineNumber - Line number
public type CallStackElement record {|
    string callableName;
    string moduleName;
    string fileName;
    int lineNumber;
|};

public type CallStack object {
    public CallStackElement[] callStack;
};<|MERGE_RESOLUTION|>--- conflicted
+++ resolved
@@ -42,16 +42,11 @@
 # + return - error detail value
 public function detail(error<string,RecordType> e) returns RecordType = external;
 
-<<<<<<< HEAD
 # Returns an object representing the stack trace of the error.
 #
 # + e - the error value
 # + return - stack trace of the error value
-public function stackTrace(error e) returns object { } = external;
-=======
-// Returns an object representing the stack trace of the error
 public function stackTrace(error e) returns CallStack = external;
->>>>>>> f3a302a4
 
 # Default error detail record.
 public type Detail record {|
