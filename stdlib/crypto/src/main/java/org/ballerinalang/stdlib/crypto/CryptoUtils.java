--- conflicted
+++ resolved
@@ -37,16 +37,13 @@
 import java.security.PublicKey;
 import java.security.Signature;
 import java.security.SignatureException;
-<<<<<<< HEAD
+import java.security.spec.AlgorithmParameterSpec;
+import java.util.Arrays;
 import java.util.regex.Matcher;
 import java.util.regex.Pattern;
-=======
-import java.security.spec.AlgorithmParameterSpec;
-import java.util.Arrays;
 import javax.crypto.BadPaddingException;
 import javax.crypto.Cipher;
 import javax.crypto.IllegalBlockSizeException;
->>>>>>> 0351d3ca
 import javax.crypto.Mac;
 import javax.crypto.NoSuchPaddingException;
 import javax.crypto.SecretKey;
@@ -61,9 +58,7 @@
  */
 public class CryptoUtils {
 
-<<<<<<< HEAD
     private static final Pattern varPattern = Pattern.compile("\\$\\{([^}]*)}");
-=======
     /**
      * Cipher mode that is used to decide if encryption or decryption operation should be performed.
      */
@@ -78,7 +73,6 @@
      * Valid AES key sizes.
      */
     private static final int[] VALID_AES_KEY_SIZES = new int[] { 16 , 24, 32 };
->>>>>>> 0351d3ca
 
     private CryptoUtils() {
 
@@ -183,7 +177,6 @@
         return BLangVMErrors.createError(context, true, BTypes.typeError, Constants.ENCODING_ERROR_CODE, errorRecord);
     }
 
-<<<<<<< HEAD
     public static String substituteVariables(String value) {
         Matcher matcher = varPattern.matcher(value);
         boolean found = matcher.find();
@@ -219,7 +212,8 @@
         }
 
         return value;
-=======
+    }
+
     /**
      * Encrypt or decrypt byte array based on RSA algorithm.
      *
@@ -420,6 +414,5 @@
                 throw new BallerinaException("unsupported padding: " + algorithmPadding, context);
         }
         return algorithmPadding;
->>>>>>> 0351d3ca
     }
 }