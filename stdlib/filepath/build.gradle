--- conflicted
+++ resolved
@@ -24,10 +24,6 @@
 }
 
 dependencies {
-<<<<<<< HEAD
-=======
-    implementation 'org.ballerinalang:ballerina-lang:0.992.0-m1'
->>>>>>> 8ee14d4f
     baloCreat project(':lib-creator')
     implementation project(':ballerina-core')
     implementation project(':ballerina-lang')
@@ -60,13 +56,8 @@
 createBalo {
     jvmTarget = 'true'
 }
-<<<<<<< HEAD
-
-description = 'Ballerina - File Path Implementation'
-=======
 description = 'Ballerina - File Path Implementation'
 
 configurations.all {
     resolutionStrategy.preferProjectModules()
-}
->>>>>>> 8ee14d4f
+}