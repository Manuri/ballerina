--- conflicted
+++ resolved
@@ -33,47 +33,15 @@
     #           elapses while waiting for the acknowledgement OR
     #           `nats/NatsError` only with the `message` field in case an error occurrs even before publishing
     #           is completed
-<<<<<<< HEAD
-    public function publish(string subject, ContentType data) returns string | error {
-        string | byte[] | error converted;
-        if (data is boolean) {
-            converted = string.convert(data);
-        } else if (data is string) {
-            converted = string.convert(data);
-        } else if (data is int) {
-            converted = string.convert(data);
-        } else if (data is float) {
-            converted = string.convert(data);
-        } else if (data is decimal) {
-            converted = string.convert(data);
-        } else if (data is xml) {
-            converted = string.convert(data);
-        } else if (data is json) {
-            converted = string.convert(data);
-        } else if (data is record{}) {
-            json | error jsonConverted = json.convert(data);
-            if (jsonConverted is json) {
-                converted = string.convert(jsonConverted);
-            } else {
-                converted = jsonConverted;
-            }
-        } else {
-            converted = data;
-        }
+    public function publish(string subject, ContentType data) returns string | NatsError {
+        string | byte[] | error converted = convertData(data);
         if (converted is error) {
-            return converted;
+            return prepareNatsError("Error in data conversion", err = converted);
         } else {
             return self.externPublish(subject, converted);
         }
     }
 
-    function externPublish(string subject, string | byte[] data) returns string | error = external;
-=======
-    public function publish(string subject, byte[] data) returns string | NatsError = external;
->>>>>>> 86449734
+    function externPublish(string subject, string | byte[] data) returns string | NatsError = external;
 
-};
-
-public type ContentType byte[] | boolean | string | int | float | decimal | xml | json | record {};
-
-
+};