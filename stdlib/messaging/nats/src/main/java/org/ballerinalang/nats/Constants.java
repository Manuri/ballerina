--- conflicted
+++ resolved
@@ -76,13 +76,10 @@
      */
     public static final String CONNECTION_OBJ = "connection";
 
-<<<<<<< HEAD
     /**
      * Represents the NATS Streaming message.
      */
     public static final String NATS_STREAMING_MSG = "nats_streaming_message";
 
-=======
     public static final String COUNTDOWN_LATCH = "count_down_latch";
->>>>>>> be0dc302
 }