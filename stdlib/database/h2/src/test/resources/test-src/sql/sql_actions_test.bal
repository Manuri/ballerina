// Copyright (c) 2017, WSO2 Inc. (http://www.wso2.org) All Rights Reserved.
//
// WSO2 Inc. licenses this file to you under the Apache License,
// Version 2.0 (the "License"); you may not use this file except
// in compliance with the License.
// You may obtain a copy of the License at
// http://www.apache.org/licenses/LICENSE-2.0
//
// Unless required by applicable law or agreed to in writing,
// software distributed under the License is distributed on an
// "AS IS" BASIS, WITHOUT WARRANTIES OR CONDITIONS OF ANY
// KIND, either express or implied. See the License for the
// specific language governing permissions and limitations
// under the License.

import ballerina/sql;
import ballerina/h2;
import ballerina/time;
import ballerina/io;

type ResultCustomers record {
    string FIRSTNAME;
};

type CustomerFullName record {
    string FIRSTNAME;
    string LASTNAME;
};

type ResultIntType record {
    int INT_TYPE;
};

type ResultBlob record {
    byte[] BLOB_TYPE;
};

type ResultRowIDBlob record {
    int row_id;
};

type ResultDataType record {
    int INT_TYPE;
    int LONG_TYPE;
    float FLOAT_TYPE;
    float DOUBLE_TYPE;
    decimal DECIMAL_TYPE;
};

type ResultCount record {
    int COUNTVAL;
};

type ResultArrayType record {
    int[] INT_ARRAY;
    int[] LONG_ARRAY;
    float[] DOUBLE_ARRAY;
    boolean[] BOOLEAN_ARRAY;
    string[] STRING_ARRAY;
    float[] FLOAT_ARRAY;
};

type ResultDates record {
    string DATE_TYPE;
    string TIME_TYPE;
    string TIMESTAMP_TYPE;
    string DATETIME_TYPE;
};

type ResultBalTypes record {
    int INT_TYPE;
    int LONG_TYPE;
    float FLOAT_TYPE;
    float DOUBLE_TYPE;
    boolean BOOLEAN_TYPE;
    string STRING_TYPE;
    decimal NUMERIC_TYPE;
    decimal DECIMAL_TYPE;
    float REAL_TYPE;
};

type Employee record {
    int id;
    string name;
    string address;
};

function testInsertTableData() returns int {
    h2:Client testDB = new({
            path: "./target/tempdb/",
            name: "TEST_SQL_CONNECTOR_H2",
            username: "SA",
            password: "",
            poolOptions: { maximumPoolSize: 1 }
        });
    var result = testDB->update("Insert into Customers (firstName,lastName,registrationID,creditLimit,country)
                                         values ('James', 'Clerk', 3, 5000.75, 'USA')");
    int insertCount = getIntResult(result);
    testDB.stop();
    return insertCount;
}

function testCreateTable() returns int {
    h2:Client testDB = new({
            path: "./target/tempdb/",
            name: "TEST_SQL_CONNECTOR_H2",
            username: "SA",
            password: "",
            poolOptions: { maximumPoolSize: 1 }
        });
    var result = testDB->update("CREATE TABLE IF NOT EXISTS Students(studentID int, LastName varchar(255))");
    int returnValue = getIntResult(result);
    testDB.stop();
    return returnValue;
}

function testUpdateTableData() returns int {
    h2:Client testDB = new({
            path: "./target/tempdb/",
            name: "TEST_SQL_CONNECTOR_H2",
            username: "SA",
            password: "",
            poolOptions: { maximumPoolSize: 1 }
        });

    var result = testDB->update("Update Customers set country = 'UK' where registrationID = 1");
    int updateCount = getIntResult(result);
    testDB.stop();
    return updateCount;
}

function testGeneratedKeyOnInsert() returns string {
    h2:Client testDB = new({
            path: "./target/tempdb/",
            name: "TEST_SQL_CONNECTOR_H2",
            username: "SA",
            password: "",
            poolOptions: { maximumPoolSize: 1 }
        });

    string returnVal = "";

    var x = testDB->updateWithGeneratedKeys("insert into Customers (firstName,lastName,
            registrationID,creditLimit,country) values ('Mary', 'Williams', 3, 5000.75, 'USA')", ());

    if (x is (int, string[])) {
        int a;
        string[] b;
        (a, b) = x;
        returnVal = b[0];
    } else {
        returnVal = x.reason();
    }
    testDB.stop();
    return returnVal;
}

function testGeneratedKeyOnInsertEmptyResults() returns (int|string) {
    h2:Client testDB = new({
            path: "./target/tempdb/",
            name: "TEST_SQL_CONNECTOR_H2",
            username: "SA",
            password: "",
            poolOptions: { maximumPoolSize: 1 }
        });

    int|string returnVal = "";

    var x = testDB->updateWithGeneratedKeys("insert into CustomersNoKey (firstName,lastName,
            registrationID,creditLimit,country) values ('Mary', 'Williams', 3, 5000.75, 'USA')", ());

    if (x is (int, string[])) {
        int a;
        string[] b;
        (a, b) = x;
        returnVal = b.length();
    } else {
        returnVal = x.reason();
    }
    testDB.stop();
    return returnVal;
}


function testGeneratedKeyWithColumn() returns string {
    h2:Client testDB = new({
            path: "./target/tempdb/",
            name: "TEST_SQL_CONNECTOR_H2",
            username: "SA",
            password: "",
            poolOptions: { maximumPoolSize: 1 }
        });

    int insertCount;
    string[] generatedID;
    string[] keyColumns = ["CUSTOMERID"];
    string returnVal = "";

    string queryString;
    queryString = "insert into Customers (firstName,lastName,registrationID,creditLimit,country) values ('Kathy',
        'Williams', 4, 5000.75, 'USA')";

    var x = testDB->updateWithGeneratedKeys(queryString, keyColumns);

    if (x is (int, string[])) {
        int a;
        string[] b;
        (a, b) = x;
        returnVal = b[0];
    } else {
        returnVal = x.reason();
    }
    testDB.stop();
    return returnVal;
}

function testSelectData() returns string {
    h2:Client testDB = new({
            path: "./target/tempdb/",
            name: "TEST_SQL_CONNECTOR_H2",
            username: "SA",
            password: "",
            poolOptions: { maximumPoolSize: 1 }
        });
    var dt = testDB->select("SELECT  FirstName from Customers where registrationID = 1", ResultCustomers);
    string firstName = getTableFirstNameColumn(dt);
    testDB.stop();
    return firstName;
}

function testSelectIntFloatData() returns (int, int, float, float, decimal) {
    h2:Client testDB = new({
            path: "./target/tempdb/",
            name: "TEST_SQL_CONNECTOR_H2",
            username: "SA",
            password: "",
            poolOptions: { maximumPoolSize: 1 }
        });

    var dt = testDB->select("SELECT  int_type, long_type, float_type, double_type, decimal_type from DataTypeTable
        where row_id = 1", ResultDataType);
    int int_type = -1;
    int long_type = -1;
    float float_type = -1;
    float double_type = -1;
    decimal decimal_type = -1;
    if (dt is table<ResultDataType>) {
        while (dt.hasNext()) {
            var rs = dt.getNext();
            if (rs is ResultDataType) {
                int_type = rs.INT_TYPE;
                long_type = rs.LONG_TYPE;
                float_type = rs.FLOAT_TYPE;
                double_type = rs.DOUBLE_TYPE;
                decimal_type = rs.DECIMAL_TYPE;
            }
        }
    }
    testDB.stop();
    return (int_type, long_type, float_type, double_type, decimal_type);
}

function testQueryParameters() returns string {
    h2:Client testDB = new({
            path: "./target/tempdb/",
            name: "TEST_SQL_CONNECTOR_H2",
            username: "SA",
            password: "",
            poolOptions: { maximumPoolSize: 1 }
        });
    var dt = testDB->select("SELECT  FirstName from Customers where registrationID = ?", ResultCustomers, 1);
    string firstName = getTableFirstNameColumn(dt);
    testDB.stop();
    return firstName;
}

function testQueryParameters2() returns string {
    h2:Client testDB = new({
            path: "./target/tempdb/",
            name: "TEST_SQL_CONNECTOR_H2",
            username: "SA",
            password: "",
            poolOptions: { maximumPoolSize: 1 }
        });

    sql:Parameter p1 = { sqlType: sql:TYPE_INTEGER, value: 1 };
    var dt = testDB->select("SELECT  FirstName from Customers where registrationID = ?", ResultCustomers, p1);
    string firstName = getTableFirstNameColumn(dt);
    testDB.stop();
    return firstName;
}

function testInsertTableDataWithParameters() returns int {
    h2:Client testDB = new({
            path: "./target/tempdb/",
            name: "TEST_SQL_CONNECTOR_H2",
            username: "SA",
            password: "",
            poolOptions: { maximumPoolSize: 1 }
        });

    string s1 = "Anne";
    sql:Parameter para1 = { sqlType: sql:TYPE_VARCHAR, value: s1, direction: sql:DIRECTION_IN };
    sql:Parameter para2 = { sqlType: sql:TYPE_VARCHAR, value: "James", direction: sql:DIRECTION_IN };
    sql:Parameter para3 = { sqlType: sql:TYPE_INTEGER, value: 3, direction: sql:DIRECTION_IN };
    sql:Parameter para4 = { sqlType: sql:TYPE_DOUBLE, value: 5000.75, direction: sql:DIRECTION_IN };
    sql:Parameter para5 = { sqlType: sql:TYPE_VARCHAR, value: "UK", direction: sql:DIRECTION_IN };

    var result = testDB->update("Insert into Customers (firstName,lastName,registrationID,creditLimit,country)
                                     values (?,?,?,?,?)", para1, para2, para3, para4, para5);
    int insertCount = getIntResult(result);
    testDB.stop();
    return insertCount;
}

function testInsertTableDataWithParameters2() returns int {
    h2:Client testDB = new({
            path: "./target/tempdb/",
            name: "TEST_SQL_CONNECTOR_H2",
            username: "SA",
            password: "",
            poolOptions: { maximumPoolSize: 1 }
        });

    var result = testDB->update("Insert into Customers (firstName,lastName,registrationID,creditLimit,country)
                                     values (?,?,?,?,?)", "Anne", "James", 3, 5000.75, "UK");
    int insertCount = getIntResult(result);
    testDB.stop();
    return insertCount;
}

function testInsertTableDataWithParameters3() returns int {
    h2:Client testDB = new({
            path: "./target/tempdb/",
            name: "TEST_SQL_CONNECTOR_H2",
            username: "SA",
            password: "",
            poolOptions: { maximumPoolSize: 1 }
        });

    string s1 = "Anne";
    var result = testDB->update("Insert into Customers (firstName,lastName,registrationID,creditLimit,country)
                                     values (?,?,?,?,?)", s1, "James", 3, 5000.75, "UK");
    int insertCount = getIntResult(result);
    testDB.stop();
    return insertCount;
}

function testArrayofQueryParameters() returns string {
    h2:Client testDB = new({
            path: "./target/tempdb/",
            name: "TEST_SQL_CONNECTOR_H2",
            username: "SA",
            password: "",
            poolOptions: { maximumPoolSize: 1 }
        });

    int[] intDataArray = [1, 4343];
    string[] stringDataArray = ["A", "B"];
    float[] doubleArray = [233.4, 433.4];
    decimal[] decimalArray = [1233.4, 1433.4];
    sql:Parameter para0 = { sqlType: sql:TYPE_VARCHAR, value: "Johhhn" };
    sql:Parameter para1 = { sqlType: sql:TYPE_INTEGER, value: intDataArray };
    sql:Parameter para2 = { sqlType: sql:TYPE_VARCHAR, value: stringDataArray };
    sql:Parameter para3 = { sqlType: sql:TYPE_DOUBLE, value: doubleArray };
    sql:Parameter para4 = { sqlType: sql:TYPE_DOUBLE, value: decimalArray };

    var dt = testDB->select("SELECT  FirstName from Customers where FirstName = ? or lastName = 'A' or
        lastName = '\"BB\"' or registrationID in(?) or lastName in(?) or creditLimit in(?) or creditLimit in (?)",
        ResultCustomers, para0, para1, para2, para3, para4);
    string firstName = getTableFirstNameColumn(dt);
    testDB.stop();
    return firstName;
}

function testBoolArrayofQueryParameters() returns int {
    h2:Client testDB = new({
            path: "./target/tempdb/",
            name: "TEST_SQL_CONNECTOR_H2",
            username: "SA",
            password: "",
            poolOptions: { maximumPoolSize: 1 }
        });

    boolean accepted1 = false;
    boolean accepted2 = false;
    boolean accepted3 = true;
    boolean[] boolDataArray = [accepted1, accepted2, accepted3];

    string[] stringDataArray = ["Hello", "World", "Test"];

    sql:Parameter para1 = { sqlType: sql:TYPE_BOOLEAN, value: boolDataArray };
    sql:Parameter para2 = { sqlType: sql:TYPE_VARCHAR, value: stringDataArray };

    var dt = testDB->select("SELECT int_type from DataTypeTable where row_id = ? and boolean_type in(?) and
        string_type in (?)", ResultIntType, 1, para1, para2);
    int value = -1;
    if (dt is table<ResultIntType>) {
        while (dt.hasNext()) {
            var rs = dt.getNext();
            if (rs is ResultIntType) {
                value = rs.INT_TYPE;
            }
        }
    }
    testDB.stop();
    return value;
}

function testBlobArrayQueryParameter() returns int {
    h2:Client testDB = new({
            path: "./target/tempdb/",
            name: "TEST_SQL_CONNECTOR_H2",
            username: "SA",
            password: "",
            poolOptions: { maximumPoolSize: 1 }
        });

    var dt1 = testDB->select("SELECT blob_type from BlobTable where row_id = 7", ResultBlob);
    byte[] blobData = [];
    if (dt1 is table<ResultBlob>) {
        while (dt1.hasNext()) {
            var rs = dt1.getNext();
            if (rs is ResultBlob) {
                blobData = rs.BLOB_TYPE;
            }
        }
    }
    byte[][] blobDataArray = [blobData, blobData];

    sql:Parameter para1 = { sqlType: sql:TYPE_BLOB, value: blobDataArray };

    var dt = testDB->select("SELECT row_id from BlobTable where row_id = ? and blob_type in (?)", ResultRowIDBlob, 7, para1);
    int value = -1;
    if (dt is table<ResultRowIDBlob>) {
        while (dt.hasNext()) {
            var rs = dt.getNext();
            if (rs is ResultRowIDBlob) {
                value = rs.row_id;
            }
        }
    }
    testDB.stop();
    return value;
}

function testINParameters() returns int {
    h2:Client testDB = new({
            path: "./target/tempdb/",
            name: "TEST_SQL_CONNECTOR_H2",
            username: "SA",
            password: "",
            poolOptions: { maximumPoolSize: 1 }
        });

    sql:Parameter paraID = { sqlType: sql:TYPE_INTEGER, value: 3 };
    sql:Parameter paraInt = { sqlType: sql:TYPE_INTEGER, value: 1 };
    sql:Parameter paraLong = { sqlType: sql:TYPE_BIGINT, value: 9223372036854774807 };
    sql:Parameter paraFloat = { sqlType: sql:TYPE_FLOAT, value: 123.34 };
    sql:Parameter paraDouble = { sqlType: sql:TYPE_DOUBLE, value: 2139095039 };
    sql:Parameter paraBool = { sqlType: sql:TYPE_BOOLEAN, value: true };
    sql:Parameter paraString = { sqlType: sql:TYPE_VARCHAR, value: "Hello" };
    sql:Parameter paraNumeric = { sqlType: sql:TYPE_NUMERIC, value: 1234.567 };
    sql:Parameter paraDecimal = { sqlType: sql:TYPE_DECIMAL, value: 1234.567 };
    sql:Parameter paraReal = { sqlType: sql:TYPE_REAL, value: 1234.567 };
    sql:Parameter paraTinyInt = { sqlType: sql:TYPE_TINYINT, value: 1 };
    sql:Parameter paraSmallInt = { sqlType: sql:TYPE_SMALLINT, value: 5555 };
    sql:Parameter paraClob = { sqlType: sql:TYPE_CLOB, value: "very long text" };
    sql:Parameter paraBinary = { sqlType: sql:TYPE_BINARY, value: "d3NvMiBiYWxsZXJpbmEgYmluYXJ5IHRlc3Qu" };

    var result = testDB->update("INSERT INTO DataTypeTable (row_id,int_type, long_type,
            float_type, double_type, boolean_type, string_type, numeric_type, decimal_type, real_type, tinyint_type,
            smallint_type, clob_type, binary_type) VALUES (?,?,?,?,?,?,?,?,?,?,?,?,?,?)",
        paraID, paraInt, paraLong, paraFloat, paraDouble, paraBool, paraString, paraNumeric,
        paraDecimal, paraReal, paraTinyInt, paraSmallInt, paraClob, paraBinary);
    int insertCount = getIntResult(result);
    testDB.stop();
    return insertCount;
}

function testBlobInParameter() returns (int, byte[]) {
    h2:Client testDB = new({
            path: "./target/tempdb/",
            name: "TEST_SQL_CONNECTOR_H2",
            username: "SA",
            password: "",
            poolOptions: { maximumPoolSize: 1 }
        });

    sql:Parameter paraID = { sqlType: sql:TYPE_INTEGER, value: 3 };
    sql:Parameter paraBlob = { sqlType: sql:TYPE_BLOB, value: "YmxvYiBkYXRh" };

    byte[] blobVal = [];

    var result = testDB->update("INSERT INTO BlobTable (row_id,blob_type) VALUES (?,?)",
        paraID, paraBlob);
    int insertCount = getIntResult(result);
    var dt = testDB->select("SELECT blob_type from BlobTable where row_id=3", ResultBlob);
    if (dt is table<ResultBlob>) {
        while (dt.hasNext()) {
            var rs = dt.getNext();
            if (rs is ResultBlob) {
                blobVal = rs.BLOB_TYPE;
            }
        }
    }
    testDB.stop();
    return (insertCount, blobVal);
}

function testINParametersWithDirectValues() returns (int, int, float, float, boolean, string, decimal, decimal, float) {
    h2:Client testDB = new({
            path: "./target/tempdb/",
            name: "TEST_SQL_CONNECTOR_H2",
            username: "SA",
            password: "",
            poolOptions: { maximumPoolSize: 1 }
        });

    var result = testDB->update("INSERT INTO DataTypeTable (row_id, int_type, long_type, float_type,
        double_type, boolean_type, string_type, numeric_type, decimal_type, real_type) VALUES (?,?,?,?,?,?,?,?,?,?)",
        25, 1, 9223372036854774807, 123.34, 2139095039.1, true, "Hello", 1234.567, 1234.567, 1234.567);
    int insertCount = getIntResult(result);
    var dt = testDB->select("SELECT int_type, long_type,
            float_type, double_type, boolean_type, string_type, numeric_type, decimal_type, real_type from
            DataTypeTable where row_id = 25", ResultBalTypes);
    int i = -1;
    int l = -1;
    float f = -1;
    float d = -1;
    boolean b = false;
    string s = "";
    decimal n = -1;
    decimal dec = -1;
    float real = -1;
    if (dt is table<ResultBalTypes>) {
        while (dt.hasNext()) {
            var rs = dt.getNext();
            if (rs is ResultBalTypes) {
                i = rs.INT_TYPE;
                l = rs.LONG_TYPE;
                f = rs.FLOAT_TYPE;
                d = rs.DOUBLE_TYPE;
                s = rs.STRING_TYPE;
                n = rs.NUMERIC_TYPE;
                dec = rs.DECIMAL_TYPE;
                real = rs.REAL_TYPE;
            }
        }
    }
    testDB.stop();
    return (i, l, f, d, b, s, n, dec, real);
}

function testINParametersWithDirectVariables() returns (int, int, float,
        float, boolean, string, decimal, decimal, float) {
    h2:Client testDB = new({
            path: "./target/tempdb/",
            name: "TEST_SQL_CONNECTOR_H2",
            username: "SA",
            password: "",
            poolOptions: { maximumPoolSize: 1 }
        });

    int rowid = 26;
    int intType = 1;
    int longType = 9223372036854774807;
    float floatType = 123.34;
    float doubleType = 2139095039.1;
    boolean boolType = true;
    string stringType = "Hello";
    decimal numericType = 1234.567;
    decimal decimalType = 1234.567;
    float realType = 1234.567;

    var result = testDB->update("INSERT INTO DataTypeTable (row_id, int_type, long_type,
            float_type, double_type, boolean_type, string_type, numeric_type, decimal_type, real_type)
            VALUES (?,?,?,?,?,?,?,?,?,?)", rowid, intType, longType, floatType, doubleType, boolType,
            stringType, numericType, decimalType, realType);
    int insertCount = getIntResult(result);
    var dt = testDB->select("SELECT int_type, long_type,
            float_type, double_type, boolean_type, string_type, numeric_type, decimal_type, real_type from
            DataTypeTable where row_id = 26", ResultBalTypes);
    int i = -1;
    int l = -1;
    float f = -1;
    float d = -1;
    boolean b = false;
    string s = "";
    decimal n = -1;
    decimal dec = -1;
    float real = -1;

    if (dt is table<ResultBalTypes>) {
        while (dt.hasNext()) {
            var rs = dt.getNext();
            if (rs is ResultBalTypes) {
                i = rs.INT_TYPE;
                l = rs.LONG_TYPE;
                f = rs.FLOAT_TYPE;
                d = rs.DOUBLE_TYPE;
                s = rs.STRING_TYPE;
                n = rs.NUMERIC_TYPE;
                dec = rs.DECIMAL_TYPE;
                real = rs.REAL_TYPE;
            }
        }
    }
    testDB.stop();
    return (i, l, f, d, b, s, n, dec, real);
}

function testNullINParameterValues() returns int {
    h2:Client testDB = new({
            path: "./target/tempdb/",
            name: "TEST_SQL_CONNECTOR_H2",
            username: "SA",
            password: "",
            poolOptions: { maximumPoolSize: 1 }
        });

    sql:Parameter paraID = { sqlType: sql:TYPE_INTEGER, value: 4 };
    sql:Parameter paraInt = { sqlType: sql:TYPE_INTEGER, value: () };
    sql:Parameter paraLong = { sqlType: sql:TYPE_BIGINT, value: () };
    sql:Parameter paraFloat = { sqlType: sql:TYPE_FLOAT, value: () };
    sql:Parameter paraDouble = { sqlType: sql:TYPE_DOUBLE, value: () };
    sql:Parameter paraBool = { sqlType: sql:TYPE_BOOLEAN, value: () };
    sql:Parameter paraString = { sqlType: sql:TYPE_VARCHAR, value: () };
    sql:Parameter paraNumeric = { sqlType: sql:TYPE_NUMERIC, value: () };
    sql:Parameter paraDecimal = { sqlType: sql:TYPE_DECIMAL, value: () };
    sql:Parameter paraReal = { sqlType: sql:TYPE_REAL, value: () };
    sql:Parameter paraTinyInt = { sqlType: sql:TYPE_TINYINT, value: () };
    sql:Parameter paraSmallInt = { sqlType: sql:TYPE_SMALLINT, value: () };
    sql:Parameter paraClob = { sqlType: sql:TYPE_CLOB, value: () };
    sql:Parameter paraBinary = { sqlType: sql:TYPE_BINARY, value: () };

    var result = testDB->update("INSERT INTO DataTypeTable (row_id, int_type, long_type,
            float_type, double_type, boolean_type, string_type, numeric_type, decimal_type, real_type, tinyint_type,
            smallint_type, clob_type, binary_type) VALUES (?,?,?,?,?,?,?,?,?,?,?,?,?,?)",
        paraID, paraInt, paraLong, paraFloat, paraDouble, paraBool, paraString, paraNumeric,
        paraDecimal, paraReal, paraTinyInt, paraSmallInt, paraClob, paraBinary);
    int insertCount = getIntResult(result);
    testDB.stop();
    return insertCount;
}

function testNullINParameterBlobValue() returns int {
    h2:Client testDB = new({
            path: "./target/tempdb/",
            name: "TEST_SQL_CONNECTOR_H2",
            username: "SA",
            password: "",
            poolOptions: { maximumPoolSize: 1 }
        });

    sql:Parameter paraID = { sqlType: sql:TYPE_INTEGER, value: 4 };
    sql:Parameter paraBlob = { sqlType: sql:TYPE_BLOB, value: () };

    var result = testDB->update("INSERT INTO BlobTable (row_id, blob_type) VALUES (?,?)",
        paraID, paraBlob);
    int insertCount = getIntResult(result);
    testDB.stop();
    return insertCount;
}

function testEmptySQLType() returns int {
    h2:Client testDB = new({
            path: "./target/tempdb/",
            name: "TEST_SQL_CONNECTOR_H2",
            username: "SA",
            password: "",
            poolOptions: { maximumPoolSize: 1 }
        });
    var result = testDB->update("Insert into Customers (firstName) values (?)", "Anne");
    int insertCount = getIntResult(result);
    testDB.stop();
    return insertCount;
}

function testBatchUpdate() returns int[] {
    h2:Client testDB = new({
            path: "./target/tempdb/",
            name: "TEST_SQL_CONNECTOR_H2",
            username: "SA",
            password: "",
            poolOptions: { maximumPoolSize: 1 }
        });

    //Batch 1
    sql:Parameter para1 = { sqlType: sql:TYPE_VARCHAR, value: "Alex" };
    sql:Parameter para2 = { sqlType: sql:TYPE_VARCHAR, value: "Smith" };
    sql:Parameter para3 = { sqlType: sql:TYPE_INTEGER, value: 20 };
    sql:Parameter para4 = { sqlType: sql:TYPE_DOUBLE, value: 3400.5 };
    sql:Parameter para5 = { sqlType: sql:TYPE_VARCHAR, value: "Colombo" };
    sql:Parameter?[] parameters1 = [para1, para2, para3, para4, para5];

    //Batch 2
    para1 = { sqlType: sql:TYPE_VARCHAR, value: "Alex" };
    para2 = { sqlType: sql:TYPE_VARCHAR, value: "Smith" };
    para3 = { sqlType: sql:TYPE_INTEGER, value: 20 };
    para4 = { sqlType: sql:TYPE_DOUBLE, value: 3400.5 };
    para5 = { sqlType: sql:TYPE_VARCHAR, value: "Colombo" };
    sql:Parameter?[] parameters2 = [para1, para2, para3, para4, para5];

    var ret = testDB->batchUpdate("Insert into Customers (firstName,lastName,registrationID,creditLimit,country)
                                     values (?,?,?,?,?)", parameters1, parameters2);
    int[] updateCount = getBatchUpdateCount(ret);
    testDB.stop();
    return updateCount;
}

type myBatchType string|int|float;

function testBatchUpdateWithValues() returns int[] {
    h2:Client testDB = new({
            path: "./target/tempdb/",
            name: "TEST_SQL_CONNECTOR_H2",
            username: "SA",
            password: "",
            poolOptions: { maximumPoolSize: 1 }
        });

    //Batch 1
    myBatchType?[] parameters1 = ["Alex", "Smith", 20, 3400.5, "Colombo"];

    //Batch 2
    myBatchType?[] parameters2 = ["John", "Gates", 45, 2400.5, "NY"];

    var ret = testDB->batchUpdate("Insert into Customers (firstName,lastName,registrationID,
                            creditLimit,country) values (?,?,?,?,?)", parameters1, parameters2);
    int[] updateCount = getBatchUpdateCount(ret);
    testDB.stop();
    return updateCount;
}

function testBatchUpdateWithVariables() returns int[] {
    h2:Client testDB = new({
            path: "./target/tempdb/",
            name: "TEST_SQL_CONNECTOR_H2",
            username: "SA",
            password: "",
            poolOptions: { maximumPoolSize: 1 }
        });

    //Batch 1
    string firstName1 = "Alex";
    string lastName1 = "Smith";
    int id = 20;
    float creditlimit = 3400.5;
    string city = "Colombo";

    myBatchType?[] parameters1 = [firstName1, lastName1, id, creditlimit, city];

    //Batch 2
    myBatchType?[] parameters2 = ["John", "Gates", 45, 2400.5, "NY"];

    var ret = testDB->batchUpdate("Insert into Customers (firstName,lastName,registrationID,
                            creditLimit,country) values (?,?,?,?,?)", parameters1, parameters2);
    int[] updateCount = getBatchUpdateCount(ret);
    testDB.stop();
    return updateCount;
}

function testBatchUpdateWithFailure() returns (int[], int) {
    h2:Client testDB = new({
            path: "./target/tempdb/",
            name: "TEST_SQL_CONNECTOR_H2",
            username: "SA",
            password: "",
            poolOptions: { maximumPoolSize: 1 }
        });

    //Batch 1
    sql:Parameter para0 = { sqlType: sql:TYPE_INTEGER, value: 111 };
    sql:Parameter para1 = { sqlType: sql:TYPE_VARCHAR, value: "Alex" };
    sql:Parameter para2 = { sqlType: sql:TYPE_VARCHAR, value: "Smith" };
    sql:Parameter para3 = { sqlType: sql:TYPE_INTEGER, value: 20 };
    sql:Parameter para4 = { sqlType: sql:TYPE_DOUBLE, value: 3400.5 };
    sql:Parameter para5 = { sqlType: sql:TYPE_VARCHAR, value: "Colombo" };
    sql:Parameter?[] parameters1 = [para0, para1, para2, para3, para4, para5];

    //Batch 2
    para0 = { sqlType: sql:TYPE_INTEGER, value: 222 };
    para1 = { sqlType: sql:TYPE_VARCHAR, value: "Alex" };
    para2 = { sqlType: sql:TYPE_VARCHAR, value: "Smith" };
    para3 = { sqlType: sql:TYPE_INTEGER, value: 20 };
    para4 = { sqlType: sql:TYPE_DOUBLE, value: 3400.5 };
    para5 = { sqlType: sql:TYPE_VARCHAR, value: "Colombo" };
    sql:Parameter?[] parameters2 = [para0, para1, para2, para3, para4, para5];

    //Batch 3
    para0 = { sqlType: sql:TYPE_INTEGER, value: 222 };
    para1 = { sqlType: sql:TYPE_VARCHAR, value: "Alex" };
    para2 = { sqlType: sql:TYPE_VARCHAR, value: "Smith" };
    para3 = { sqlType: sql:TYPE_INTEGER, value: 20 };
    para4 = { sqlType: sql:TYPE_DOUBLE, value: 3400.5 };
    para5 = { sqlType: sql:TYPE_VARCHAR, value: "Colombo" };
    sql:Parameter?[] parameters3 = [para0, para1, para2, para3, para4, para5];

    //Batch 4
    para0 = { sqlType: sql:TYPE_INTEGER, value: 333 };
    para1 = { sqlType: sql:TYPE_VARCHAR, value: "Alex" };
    para2 = { sqlType: sql:TYPE_VARCHAR, value: "Smith" };
    para3 = { sqlType: sql:TYPE_INTEGER, value: 20 };
    para4 = { sqlType: sql:TYPE_DOUBLE, value: 3400.5 };
    para5 = { sqlType: sql:TYPE_VARCHAR, value: "Colombo" };
    sql:Parameter?[] parameters4 = [para0, para1, para2, para3, para4, para5];

    var ret = testDB->batchUpdate("Insert into Customers (customerId, firstName,lastName,registrationID,
        creditLimit, country) values (?,?,?,?,?,?)", parameters1, parameters2, parameters3, parameters4);
    int[] updateCount = getBatchUpdateCount(ret);
    var dt = testDB->select("SELECT count(*) as countval from Customers where customerId in (111,222,333)",
        ResultCount);
    int count = getTableCountValColumn(dt);
    testDB.stop();
    return (updateCount, count);
}

function testBatchUpdateWithNullParam() returns int[] {
    h2:Client testDB = new({
            path: "./target/tempdb/",
            name: "TEST_SQL_CONNECTOR_H2",
            username: "SA",
            password: "",
            poolOptions: { maximumPoolSize: 1 }
        });

    var ret = testDB->batchUpdate("Insert into Customers (firstName,lastName,registrationID,creditLimit,country)
                                     values ('Alex','Smith',20,3400.5,'Colombo')");
    int[] updateCount = getBatchUpdateCount(ret);
    testDB.stop();
    return updateCount;
}

function testDateTimeInParameters() returns int[] {
    h2:Client testDB = new({
            path: "./target/tempdb/",
            name: "TEST_SQL_CONNECTOR_H2",
            username: "SA",
            password: "",
            poolOptions: { maximumPoolSize: 1 }
        });

    string stmt =
    "Insert into DateTimeTypes(row_id,date_type,time_type,datetime_type,timestamp_type) values (?,?,?,?,?)";
    int[] returnValues = [];
    sql:Parameter para1 = { sqlType: sql:TYPE_INTEGER, value: 100 };
    sql:Parameter para2 = { sqlType: sql:TYPE_DATE, value: "2017-01-30-08:01" };
    sql:Parameter para3 = { sqlType: sql:TYPE_TIME, value: "13:27:01.999999+08:33" };
    sql:Parameter para4 = { sqlType: sql:TYPE_TIMESTAMP, value: "2017-01-30T13:27:01.999-08:00" };
    sql:Parameter para5 = { sqlType: sql:TYPE_DATETIME, value: "2017-01-30T13:27:01.999999Z" };

    var result1 = testDB->update(stmt, para1, para2, para3, para4, para5);
    int insertCount1 = getIntResult(result1);

    returnValues[0] = insertCount1;

    para1 = { sqlType: sql:TYPE_INTEGER, value: 200 };
    para2 = { sqlType: sql:TYPE_DATE, value: "-2017-01-30Z" };
    para3 = { sqlType: sql:TYPE_TIME, value: "13:27:01+08:33" };
    para4 = { sqlType: sql:TYPE_TIMESTAMP, value: "2017-01-30T13:27:01.999" };
    para5 = { sqlType: sql:TYPE_DATETIME, value: "-2017-01-30T13:27:01.999999-08:30" };

    var result2 = testDB->update(stmt, para1, para2, para3, para4, para5);
    int insertCount2 = getIntResult(result2);

    returnValues[1] = insertCount2;

    time:Time timeNow = time:currentTime();
    para1 = { sqlType: sql:TYPE_INTEGER, value: 300 };
    para2 = { sqlType: sql:TYPE_DATE, value: timeNow };
    para3 = { sqlType: sql:TYPE_TIME, value: timeNow };
    para4 = { sqlType: sql:TYPE_TIMESTAMP, value: timeNow };
    para5 = { sqlType: sql:TYPE_DATETIME, value: timeNow };

    var result3 = testDB->update(stmt, para1, para2, para3, para4, para5);
    int insertCount3 = getIntResult(result3);
    returnValues[2] = insertCount3;

    testDB.stop();
    return returnValues;
}

function testDateTimeNullInValues() returns string {
    h2:Client testDB = new({
            path: "./target/tempdb/",
            name: "TEST_SQL_CONNECTOR_H2",
            username: "SA",
            password: "",
            poolOptions: { maximumPoolSize: 1 }
        });

    sql:Parameter para0 = { sqlType: sql:TYPE_INTEGER, value: 33 };
    sql:Parameter para1 = { sqlType: sql:TYPE_DATE, value: () };
    sql:Parameter para2 = { sqlType: sql:TYPE_TIME, value: () };
    sql:Parameter para3 = { sqlType: sql:TYPE_TIMESTAMP, value: () };
    sql:Parameter para4 = { sqlType: sql:TYPE_DATETIME, value: () };
    sql:Parameter?[] parameters = [para0, para1, para2, para3, para4];

    _ = testDB->update("Insert into DateTimeTypes
        (row_id, date_type, time_type, timestamp_type, datetime_type) values (?,?,?,?,?)",
        para0, para1, para2, para3, para4);
    var dt = testDB->select("SELECT date_type, time_type, timestamp_type, datetime_type
                from DateTimeTypes where row_id = 33", ResultDates);
    json j = getJsonConversionResult(dt);
    string data = io:sprintf("%s", j);
    testDB.stop();
    return data;
}

<<<<<<< HEAD
function testComplexTypeRetrieval() returns (string, string, string, string) {
=======
function testDateTimeNullOutValues() returns (int) {
    h2:Client testDB = new({
            path: "./target/tempdb/",
            name: "TEST_SQL_CONNECTOR_H2",
            username: "SA",
            password: "",
            poolOptions: { maximumPoolSize: 1 }
        });

    sql:Parameter para1 = { sqlType: sql:TYPE_INTEGER, value: 123 };
    sql:Parameter para2 = { sqlType: sql:TYPE_DATE, value: () };
    sql:Parameter para3 = { sqlType: sql:TYPE_TIME, value: () };
    sql:Parameter para4 = { sqlType: sql:TYPE_TIMESTAMP, value: () };
    sql:Parameter para5 = { sqlType: sql:TYPE_DATETIME, value: () };

    sql:Parameter para6 = { sqlType: sql:TYPE_DATE, direction: sql:DIRECTION_OUT };
    sql:Parameter para7 = { sqlType: sql:TYPE_TIME, direction: sql:DIRECTION_OUT };
    sql:Parameter para8 = { sqlType: sql:TYPE_TIMESTAMP, direction: sql:DIRECTION_OUT };
    sql:Parameter para9 = { sqlType: sql:TYPE_DATETIME, direction: sql:DIRECTION_OUT };

    _ = testDB->call("{call TestDateTimeOutParams(?,?,?,?,?,?,?,?,?)}", (),
        para1, para2, para3, para4, para5, para6, para7, para8, para9);

    var dt = testDB->select("SELECT count(*) as countval from DateTimeTypes where row_id = 123", ResultCount);
    int count = getTableCountValColumn(dt);
    testDB.stop();
    return count;
}

function testDateTimeNullInOutValues() returns (any, any, any, any) {
    h2:Client testDB = new({
            path: "./target/tempdb/",
            name: "TEST_SQL_CONNECTOR_H2",
            username: "SA",
            password: "",
            poolOptions: { maximumPoolSize: 1 }
        });

    sql:Parameter para1 = { sqlType: sql:TYPE_INTEGER, value: 124 };
    sql:Parameter para2 = { sqlType: sql:TYPE_DATE, value: null, direction: sql:DIRECTION_INOUT };
    sql:Parameter para3 = { sqlType: sql:TYPE_TIME, value: null, direction: sql:DIRECTION_INOUT };
    sql:Parameter para4 = { sqlType: sql:TYPE_TIMESTAMP, value: null, direction: sql:DIRECTION_INOUT };
    sql:Parameter para5 = { sqlType: sql:TYPE_DATETIME, value: null, direction: sql:DIRECTION_INOUT };

    _ = testDB->call("{call TestDateINOUTParams(?,?,?,?,?)}", (), para1, para2, para3, para4, para5);
    testDB.stop();
    return (para2.value, para3.value, para4.value, para5.value);
}

function testDateTimeOutParams(int time, int date, int timestamp)
             returns (int) {
    h2:Client testDB = new({
            path: "./target/tempdb/",
            name: "TEST_SQL_CONNECTOR_H2",
            username: "SA",
            password: "",
            poolOptions: { maximumPoolSize: 1 }
        });

    sql:Parameter para1 = { sqlType: sql:TYPE_INTEGER, value: 10 };
    sql:Parameter para2 = { sqlType: sql:TYPE_DATE, value: date };
    sql:Parameter para3 = { sqlType: sql:TYPE_TIME, value: time };
    sql:Parameter para4 = { sqlType: sql:TYPE_TIMESTAMP, value: timestamp };
    sql:Parameter para5 = { sqlType: sql:TYPE_DATETIME, value: timestamp };

    sql:Parameter para6 = { sqlType: sql:TYPE_DATE, direction: sql:DIRECTION_OUT };
    sql:Parameter para7 = { sqlType: sql:TYPE_TIME, direction: sql:DIRECTION_OUT };
    sql:Parameter para8 = { sqlType: sql:TYPE_TIMESTAMP, direction: sql:DIRECTION_OUT };
    sql:Parameter para9 = { sqlType: sql:TYPE_DATETIME, direction: sql:DIRECTION_OUT };

    sql:Parameter?[] parameters = [para1, para2, para3, para4, para5, para6, para7, para8, para9];

    _ = testDB->call("{call TestDateTimeOutParams(?,?,?,?,?,?,?,?,?)}", (),
        para1, para2, para3, para4, para5, para6, para7, para8, para9);

    var dt = testDB->select("SELECT count(*) as countval from DateTimeTypes where row_id = 10", ResultCount);
    int count = getTableCountValColumn(dt);
    testDB.stop();
    return count;
}

function testStructOutParameters() returns (any) {
    h2:Client testDB = new({
            path: "./target/tempdb/",
            name: "TEST_SQL_CONNECTOR_H2",
            username: "SA",
            password: "",
            poolOptions: { maximumPoolSize: 1 }
        });

    sql:Parameter para1 = { sqlType: sql:TYPE_STRUCT, direction: sql:DIRECTION_OUT };
    _ = testDB->call("{call TestStructOut(?)}", (), para1);
    testDB.stop();
    return para1.value;
}

function testComplexTypeRetrieval() returns (string, string, string,
            string) {
>>>>>>> e998e617
    h2:Client testDB = new({
            path: "./target/tempdb/",
            name: "TEST_SQL_CONNECTOR_H2",
            username: "SA",
            password: "",
            poolOptions: { maximumPoolSize: 1 }
        });

    string s1;
    string s2;
    string s3;
    string s4;

    var dt1 = testDB->select("SELECT * from BlobTable where row_id = 1", ());
    xml x1 = getXMLConversionResult(dt1);
    s1 = io:sprintf("%s", x1);

    var dt2 = testDB->select("SELECT * from DateTimeTypes where row_id = 1", ());
    xml x2 = getXMLConversionResult(dt2);
    s2 = io:sprintf("%s", x2);

    var dt3 = testDB->select("SELECT * from BlobTable where row_id = 1", ());
    json j = getJsonConversionResult(dt3);
    s3 = io:sprintf("%s", j);

    var dt4 = testDB->select("SELECT * from DateTimeTypes where row_id = 1", ());
    j = getJsonConversionResult(dt4);
    s4 = io:sprintf("%s", j);

    testDB.stop();
    return (s1, s2, s3, s4);
}

function testSelectLoadToMemory() returns (CustomerFullName[], CustomerFullName[], CustomerFullName[]) {
    h2:Client testDB = new({
            path: "./target/tempdb/",
            name: "TEST_SQL_CONNECTOR_H2",
            username: "SA",
            password: "",
            poolOptions: { maximumPoolSize: 1 }
        });

    var dt = testDB->select(
        "SELECT firstName, lastName from Customers where registrationID < 3", CustomerFullName , loadToMemory = true);

    CustomerFullName[] fullNameArray1 = [];
    CustomerFullName[] fullNameArray2 = [];
    CustomerFullName[] fullNameArray3 = [];

    if (dt is table<CustomerFullName>) {
        int i = 0;
        foreach var x in dt {
            fullNameArray1[i] = x;
            i += 1;
        }
        i = 0;
        foreach var x in dt {
            fullNameArray2[i] = x;
            i += 1;
        }
        i = 0;
        foreach var x in dt {
            fullNameArray3[i] = x;
            i += 1;
        }
    }
    testDB.stop();
    return (fullNameArray1, fullNameArray2, fullNameArray3);
}

function testLoadToMemorySelectAfterTableClose() returns (CustomerFullName[], CustomerFullName[], error?) {
    h2:Client testDB = new({
            path: "./target/tempdb/",
            name: "TEST_SQL_CONNECTOR_H2",
            username: "SA",
            password: "",
            poolOptions: { maximumPoolSize: 1 }
        });

    var dt = testDB->select(
        "SELECT firstName, lastName from Customers where registrationID < 3", CustomerFullName, loadToMemory = true);

    CustomerFullName[] fullNameArray1 = [];
    CustomerFullName[] fullNameArray2 = [];
    error? e = ();
    if (dt is table<CustomerFullName>) {
        fullNameArray1 = iterateTableAndReturnResultArray(dt);
        fullNameArray2 = iterateTableAndReturnResultArray(dt);
        CustomerFullName[] fullNameArray3 = [];
        dt.close();

        var ret = trap iterateTableAndReturnResultArray(dt);

        if (ret is CustomerFullName[]) {
            fullNameArray3 = ret;
        } else {
            e = ret;
        }
    }
    testDB.stop();
    return (fullNameArray1, fullNameArray2, e);
}

function iterateTableAndReturnResultArray(table<CustomerFullName> dt) returns CustomerFullName[] {
    CustomerFullName[] fullNameArray = [];
    int i = 0;
    foreach var x in dt {
        fullNameArray[i] = x;
        i += 1;
    }
    return fullNameArray;
}

function testCloseConnectionPool(string connectionCountQuery)
             returns (int) {
    h2:Client testDB = new({
            path: "./target/tempdb/",
            name: "TEST_SQL_CONNECTOR_H2",
            username: "SA",
            password: "",
            poolOptions: { maximumPoolSize: 1 }
        });
    var dt = testDB->select(connectionCountQuery, ResultCount);
    int count = getTableCountValColumn(dt);
    testDB.stop();
    return count;
}

function getIntResult(int|error result) returns int {
    if (result is int) {
        return result;
    }
    return -1;
}

function getTableCountValColumn(table<record {}>|error result) returns int {
    int count = -1;
    if (result is table<record {}>) {
        while (result.hasNext()) {
            var rs = result.getNext();
            if (rs is ResultCount) {
                count = rs.COUNTVAL;
            }
        }
        return count;
    }
    return -1;
}

function getTableFirstNameColumn(table<record {}>|error result) returns string {
    if (result is table<record {}>) {
        string firstName= "";
        while (result.hasNext()) {
            var rs = result.getNext();
            if (rs is ResultCustomers) {
                firstName = rs.FIRSTNAME;
            }
        }
        return firstName;
    }
    return "";
}

function getBatchUpdateCount(int[]|error result) returns int[] {
    if (result is int[]) {
        return result;
    }
    return [];
}

function getJsonConversionResult(table<record {}>|error tableOrError) returns json {
    json retVal = {};
    if (tableOrError is table<record {}>) {
        var jsonConversionResult = json.convert(tableOrError);
        if (jsonConversionResult is json) {
            retVal = jsonConversionResult;
        } else {
            retVal = {"Error" : string.convert(jsonConversionResult.detail().message)};
        }
    } else {
        retVal = {"Error" : string.convert(tableOrError.detail().message)};
    }
    return retVal;
}

function getXMLConversionResult(table<record {}>|error tableOrError) returns xml {
    xml retVal = xml `<Error/>`;
    if (tableOrError is table<record {}>) {
        var xmlConversionResult = xml.convert(tableOrError);
        if (xmlConversionResult is xml) {
            retVal = xmlConversionResult;
        } else {
            string errorXML = string.convert(xmlConversionResult.detail().message);
            retVal = xml `<Error>{{errorXML}}</Error>`;
        }
    } else {
        string errorXML = string.convert(tableOrError.detail().message);
        retVal = xml `<Error>{{errorXML}}</Error>`;
    }
    return retVal;
}<|MERGE_RESOLUTION|>--- conflicted
+++ resolved
@@ -908,108 +908,7 @@
     return data;
 }
 
-<<<<<<< HEAD
 function testComplexTypeRetrieval() returns (string, string, string, string) {
-=======
-function testDateTimeNullOutValues() returns (int) {
-    h2:Client testDB = new({
-            path: "./target/tempdb/",
-            name: "TEST_SQL_CONNECTOR_H2",
-            username: "SA",
-            password: "",
-            poolOptions: { maximumPoolSize: 1 }
-        });
-
-    sql:Parameter para1 = { sqlType: sql:TYPE_INTEGER, value: 123 };
-    sql:Parameter para2 = { sqlType: sql:TYPE_DATE, value: () };
-    sql:Parameter para3 = { sqlType: sql:TYPE_TIME, value: () };
-    sql:Parameter para4 = { sqlType: sql:TYPE_TIMESTAMP, value: () };
-    sql:Parameter para5 = { sqlType: sql:TYPE_DATETIME, value: () };
-
-    sql:Parameter para6 = { sqlType: sql:TYPE_DATE, direction: sql:DIRECTION_OUT };
-    sql:Parameter para7 = { sqlType: sql:TYPE_TIME, direction: sql:DIRECTION_OUT };
-    sql:Parameter para8 = { sqlType: sql:TYPE_TIMESTAMP, direction: sql:DIRECTION_OUT };
-    sql:Parameter para9 = { sqlType: sql:TYPE_DATETIME, direction: sql:DIRECTION_OUT };
-
-    _ = testDB->call("{call TestDateTimeOutParams(?,?,?,?,?,?,?,?,?)}", (),
-        para1, para2, para3, para4, para5, para6, para7, para8, para9);
-
-    var dt = testDB->select("SELECT count(*) as countval from DateTimeTypes where row_id = 123", ResultCount);
-    int count = getTableCountValColumn(dt);
-    testDB.stop();
-    return count;
-}
-
-function testDateTimeNullInOutValues() returns (any, any, any, any) {
-    h2:Client testDB = new({
-            path: "./target/tempdb/",
-            name: "TEST_SQL_CONNECTOR_H2",
-            username: "SA",
-            password: "",
-            poolOptions: { maximumPoolSize: 1 }
-        });
-
-    sql:Parameter para1 = { sqlType: sql:TYPE_INTEGER, value: 124 };
-    sql:Parameter para2 = { sqlType: sql:TYPE_DATE, value: null, direction: sql:DIRECTION_INOUT };
-    sql:Parameter para3 = { sqlType: sql:TYPE_TIME, value: null, direction: sql:DIRECTION_INOUT };
-    sql:Parameter para4 = { sqlType: sql:TYPE_TIMESTAMP, value: null, direction: sql:DIRECTION_INOUT };
-    sql:Parameter para5 = { sqlType: sql:TYPE_DATETIME, value: null, direction: sql:DIRECTION_INOUT };
-
-    _ = testDB->call("{call TestDateINOUTParams(?,?,?,?,?)}", (), para1, para2, para3, para4, para5);
-    testDB.stop();
-    return (para2.value, para3.value, para4.value, para5.value);
-}
-
-function testDateTimeOutParams(int time, int date, int timestamp)
-             returns (int) {
-    h2:Client testDB = new({
-            path: "./target/tempdb/",
-            name: "TEST_SQL_CONNECTOR_H2",
-            username: "SA",
-            password: "",
-            poolOptions: { maximumPoolSize: 1 }
-        });
-
-    sql:Parameter para1 = { sqlType: sql:TYPE_INTEGER, value: 10 };
-    sql:Parameter para2 = { sqlType: sql:TYPE_DATE, value: date };
-    sql:Parameter para3 = { sqlType: sql:TYPE_TIME, value: time };
-    sql:Parameter para4 = { sqlType: sql:TYPE_TIMESTAMP, value: timestamp };
-    sql:Parameter para5 = { sqlType: sql:TYPE_DATETIME, value: timestamp };
-
-    sql:Parameter para6 = { sqlType: sql:TYPE_DATE, direction: sql:DIRECTION_OUT };
-    sql:Parameter para7 = { sqlType: sql:TYPE_TIME, direction: sql:DIRECTION_OUT };
-    sql:Parameter para8 = { sqlType: sql:TYPE_TIMESTAMP, direction: sql:DIRECTION_OUT };
-    sql:Parameter para9 = { sqlType: sql:TYPE_DATETIME, direction: sql:DIRECTION_OUT };
-
-    sql:Parameter?[] parameters = [para1, para2, para3, para4, para5, para6, para7, para8, para9];
-
-    _ = testDB->call("{call TestDateTimeOutParams(?,?,?,?,?,?,?,?,?)}", (),
-        para1, para2, para3, para4, para5, para6, para7, para8, para9);
-
-    var dt = testDB->select("SELECT count(*) as countval from DateTimeTypes where row_id = 10", ResultCount);
-    int count = getTableCountValColumn(dt);
-    testDB.stop();
-    return count;
-}
-
-function testStructOutParameters() returns (any) {
-    h2:Client testDB = new({
-            path: "./target/tempdb/",
-            name: "TEST_SQL_CONNECTOR_H2",
-            username: "SA",
-            password: "",
-            poolOptions: { maximumPoolSize: 1 }
-        });
-
-    sql:Parameter para1 = { sqlType: sql:TYPE_STRUCT, direction: sql:DIRECTION_OUT };
-    _ = testDB->call("{call TestStructOut(?)}", (), para1);
-    testDB.stop();
-    return para1.value;
-}
-
-function testComplexTypeRetrieval() returns (string, string, string,
-            string) {
->>>>>>> e998e617
     h2:Client testDB = new({
             path: "./target/tempdb/",
             name: "TEST_SQL_CONNECTOR_H2",
