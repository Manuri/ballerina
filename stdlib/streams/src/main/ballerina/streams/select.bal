// Copyright (c) 2018 WSO2 Inc. (http://www.wso2.org) All Rights Reserved.
//
// WSO2 Inc. licenses this file to you under the Apache License,
// Version 2.0 (the "License"); you may not use this file except
// in compliance with the License.
// You may obtain a copy of the License at
//
// http://www.apache.org/licenses/LICENSE-2.0
//
// Unless required by applicable law or agreed to in writing,
// software distributed under the License is distributed on an
// "AS IS" BASIS, WITHOUT WARRANTIES OR CONDITIONS OF ANY
// KIND, either express or implied.  See the License for the
// specific language governing permissions and limitations
// under the License.

public type Select object {

    private function (StreamEvent[]) nextProcessorPointer;
    private Aggregator[] aggregatorArr;
    private ((function (StreamEvent o) returns anydata)[]) groupbyFuncArray;
    private function (StreamEvent o, Aggregator[] aggregatorArr1) returns map<anydata> selectFunc;
    private map<Aggregator[]> aggregatorsCloneMap;


    function __init(function (StreamEvent[]) nextProcessorPointer, Aggregator[] aggregatorArr,
                    (function (StreamEvent) returns anydata)[] groupbyFuncArray,
                    function (StreamEvent o, Aggregator[] aggregatorArr1) returns map<anydata> selectFunc) {
        self.aggregatorsCloneMap = {};
        self.nextProcessorPointer = nextProcessorPointer;
        self.aggregatorArr = aggregatorArr;
        self.groupbyFuncArray = groupbyFuncArray;
        self.selectFunc = selectFunc;
    }

    public function process(StreamEvent[] streamEvents) {
        StreamEvent[] outputStreamEvents = [];
        if (self.aggregatorArr.length() > 0) {
            map<StreamEvent> groupedEvents = {};
            foreach var event in streamEvents {
                if (event.eventType == RESET) {
                    self.aggregatorsCloneMap.clear();
                }

                string groupbyKey = self.getGroupByKey(self.groupbyFuncArray, event);
                Aggregator[] aggregatorsClone = [];
                var aggregators = self.aggregatorsCloneMap[groupbyKey];
                if (aggregators is Aggregator[]) {
                    aggregatorsClone = aggregators;
                } else {
                    int i = 0;
                    foreach var aggregator in self.aggregatorArr {
                        aggregatorsClone[i] = aggregator.copy();
                        i += 1;
                    }
                    self.aggregatorsCloneMap[groupbyKey] = aggregatorsClone;
                }
                map<anydata> x = self.selectFunc.call(event, aggregatorsClone);
                StreamEvent e = new((OUTPUT, x), event.eventType, event.timestamp);
                groupedEvents[groupbyKey] = e;
            }
            foreach var key in groupedEvents.keys() {
                StreamEvent event = <StreamEvent>groupedEvents[key];
                outputStreamEvents[outputStreamEvents.length()] = event;
            }
        } else {
            foreach var event in streamEvents {
                StreamEvent e = new((OUTPUT, self.selectFunc.call(event, self.aggregatorArr)), event.eventType,
                    event.timestamp);
                outputStreamEvents[outputStreamEvents.length()] = e;
            }
        }
        if (outputStreamEvents.length() > 0) {
            self.nextProcessorPointer.call(outputStreamEvents);
        }
    }

    public function getGroupByKey((function (StreamEvent o) returns anydata)[] groupbyFunctionArray, StreamEvent e)
                        returns string {
        string key = "";
<<<<<<< HEAD
        foreach var func in groupbyFunctionArray {
            key += func.call(e);
=======
        foreach func in groupbyFunctionArray {
            key += <string>func.call(e);
>>>>>>> c34e5f65
            key += ",";
        }
        return key;
    }
};

public function createSelect(function (StreamEvent[]) nextProcPointer,
                             Aggregator[] aggregatorArr,
                             ((function (StreamEvent o) returns anydata)[]) groupbyFuncArray,
                             function (StreamEvent o, Aggregator[] aggregatorArr1) returns map<anydata> selectFunc)
                    returns Select {

    Select select = new(nextProcPointer, aggregatorArr, groupbyFuncArray, selectFunc);
    return select;
}<|MERGE_RESOLUTION|>--- conflicted
+++ resolved
@@ -78,13 +78,8 @@
     public function getGroupByKey((function (StreamEvent o) returns anydata)[] groupbyFunctionArray, StreamEvent e)
                         returns string {
         string key = "";
-<<<<<<< HEAD
         foreach var func in groupbyFunctionArray {
-            key += func.call(e);
-=======
-        foreach func in groupbyFunctionArray {
             key += <string>func.call(e);
->>>>>>> c34e5f65
             key += ",";
         }
         return key;
