// Copyright (c) 2018 WSO2 Inc. (http://www.wso2.org) All Rights Reserved.
//
// WSO2 Inc. licenses this file to you under the Apache License,
// Version 2.0 (the "License"); you may not use this file except
// in compliance with the License.
// You may obtain a copy of the License at
//
// http://www.apache.org/licenses/LICENSE-2.0
//
// Unless required by applicable law or agreed to in writing,
// software distributed under the License is distributed on an
// "AS IS" BASIS, WITHOUT WARRANTIES OR CONDITIONS OF ANY
// KIND, either express or implied.  See the License for the
// specific language governing permissions and limitations
// under the License.

public type Select object {

    private function (StreamEvent[]) nextProcessorPointer;
    private Aggregator [] aggregatorArr;
    private ((function(StreamEvent o) returns string) []) groupbyFuncArray;
    private function(StreamEvent o, Aggregator []  aggregatorArr1) returns map selectFunc;
    private map<Aggregator[]> aggregatorsCloneMap = {};


    new(nextProcessorPointer, aggregatorArr, groupbyFuncArray, selectFunc) {
    }

    public function process(StreamEvent[] streamEvents) {
        StreamEvent[] outputStreamEvents = [];
        if (self.aggregatorArr.length() > 0) {
            map<StreamEvent> groupedEvents = {};
            foreach event in streamEvents {

                if (event.eventType == RESET) {
                    self.aggregatorsCloneMap.clear();
                }

<<<<<<< HEAD
                string groupbyKey = self.groupbyFunc but {
                    (function(StreamEvent o) returns string) groupbyFunction => groupbyFunction(event),
                    () => DEFAULT
                };
                Aggregator[] aggregatorsClone = [];
                match (self.aggregatorsCloneMap[groupbyKey]) {
=======
                string groupbyKey;
                match groupbyFuncArray {
                    (function(StreamEvent o) returns string) [] groupbyFunctionArray => {
                        groupbyKey = getGroupByKey(groupbyFunctionArray, event);
                    }
                }

                Aggregator[] aggregatorsClone;
                match (aggregatorsCloneMap[groupbyKey]) {
>>>>>>> 0d7f3d0c
                    Aggregator[] aggregators => {
                        aggregatorsClone = aggregators;
                    }
                    () => {
                        int i = 0;
                        foreach aggregator in self.aggregatorArr {
                            aggregatorsClone[i] = aggregator.clone();
                            i += 1;
                        }
                        self.aggregatorsCloneMap[groupbyKey] = aggregatorsClone;
                    }
                }
                StreamEvent e = new ((OUTPUT, self.selectFunc(event, aggregatorsClone)), event.eventType, event.timestamp);
                groupedEvents[groupbyKey] = e;
            }
            foreach key in groupedEvents.keys() {
                match groupedEvents[key] {
                    StreamEvent e => {
                        outputStreamEvents[outputStreamEvents.length()] = e;
                    }
                    () => {}
                }
            }
        } else {
            foreach event in streamEvents {
                StreamEvent e = new ((OUTPUT, self.selectFunc(event, self.aggregatorArr)), event.eventType, event.timestamp);
                outputStreamEvents[outputStreamEvents.length()] = e;
            }
        }
        if (outputStreamEvents.length() > 0) {
            self.nextProcessorPointer(outputStreamEvents);
        }
    }

    public function getGroupByKey((function(StreamEvent o) returns string) [] groupbyFunctionArray, StreamEvent e)
                        returns string {
        string key = "";
        foreach func in groupbyFunctionArray {
            key += func(e);
            key += ",";
        }
        return key;
    }
};

public function createSelect(function (StreamEvent[]) nextProcPointer,
                             Aggregator[] aggregatorArr,
                             ((function (StreamEvent o) returns string)[]) groupbyFuncArray,
                             function (StreamEvent o, Aggregator[] aggregatorArr1) returns map selectFunc)
                    returns Select {

    Select select = new(nextProcPointer, aggregatorArr, groupbyFuncArray, selectFunc);
    return select;
}<|MERGE_RESOLUTION|>--- conflicted
+++ resolved
@@ -20,7 +20,7 @@
     private Aggregator [] aggregatorArr;
     private ((function(StreamEvent o) returns string) []) groupbyFuncArray;
     private function(StreamEvent o, Aggregator []  aggregatorArr1) returns map selectFunc;
-    private map<Aggregator[]> aggregatorsCloneMap = {};
+    private map<Aggregator[]> aggregatorsCloneMap;
 
 
     new(nextProcessorPointer, aggregatorArr, groupbyFuncArray, selectFunc) {
@@ -28,22 +28,14 @@
 
     public function process(StreamEvent[] streamEvents) {
         StreamEvent[] outputStreamEvents = [];
-        if (self.aggregatorArr.length() > 0) {
-            map<StreamEvent> groupedEvents = {};
+        if (lengthof aggregatorArr > 0) {
+            map<StreamEvent> groupedEvents;
             foreach event in streamEvents {
 
                 if (event.eventType == RESET) {
-                    self.aggregatorsCloneMap.clear();
+                    aggregatorsCloneMap.clear();
                 }
 
-<<<<<<< HEAD
-                string groupbyKey = self.groupbyFunc but {
-                    (function(StreamEvent o) returns string) groupbyFunction => groupbyFunction(event),
-                    () => DEFAULT
-                };
-                Aggregator[] aggregatorsClone = [];
-                match (self.aggregatorsCloneMap[groupbyKey]) {
-=======
                 string groupbyKey;
                 match groupbyFuncArray {
                     (function(StreamEvent o) returns string) [] groupbyFunctionArray => {
@@ -53,38 +45,37 @@
 
                 Aggregator[] aggregatorsClone;
                 match (aggregatorsCloneMap[groupbyKey]) {
->>>>>>> 0d7f3d0c
                     Aggregator[] aggregators => {
                         aggregatorsClone = aggregators;
                     }
                     () => {
                         int i = 0;
-                        foreach aggregator in self.aggregatorArr {
+                        foreach aggregator in aggregatorArr {
                             aggregatorsClone[i] = aggregator.clone();
                             i += 1;
                         }
-                        self.aggregatorsCloneMap[groupbyKey] = aggregatorsClone;
+                        aggregatorsCloneMap[groupbyKey] = aggregatorsClone;
                     }
                 }
-                StreamEvent e = new ((OUTPUT, self.selectFunc(event, aggregatorsClone)), event.eventType, event.timestamp);
+                StreamEvent e = new ((OUTPUT, selectFunc(event, aggregatorsClone)), event.eventType, event.timestamp);
                 groupedEvents[groupbyKey] = e;
             }
             foreach key in groupedEvents.keys() {
                 match groupedEvents[key] {
                     StreamEvent e => {
-                        outputStreamEvents[outputStreamEvents.length()] = e;
+                        outputStreamEvents[lengthof outputStreamEvents] = e;
                     }
                     () => {}
                 }
             }
         } else {
             foreach event in streamEvents {
-                StreamEvent e = new ((OUTPUT, self.selectFunc(event, self.aggregatorArr)), event.eventType, event.timestamp);
-                outputStreamEvents[outputStreamEvents.length()] = e;
+                StreamEvent e = new ((OUTPUT, selectFunc(event, aggregatorArr)), event.eventType, event.timestamp);
+                outputStreamEvents[lengthof outputStreamEvents] = e;
             }
         }
-        if (outputStreamEvents.length() > 0) {
-            self.nextProcessorPointer(outputStreamEvents);
+        if (lengthof outputStreamEvents > 0) {
+            nextProcessorPointer(outputStreamEvents);
         }
     }
 
