--- conflicted
+++ resolved
@@ -37,11 +37,7 @@
         int j = 0;
         foreach var event in streamEvents {
             (StreamEvent?, StreamEvent?)[] candidateEvents = [];
-<<<<<<< HEAD
-            foreach var (i, m) in self.tableQuery(event) {
-=======
-            foreach i, m in self.tableQuery.call(event) {
->>>>>>> 4dbc1c70
+            foreach var (i, m) in self.tableQuery.call(event) {
                 StreamEvent resultEvent = new((self.tableName, m), "CURRENT", time:currentTime().time);
                 candidateEvents[i] = (event, resultEvent);
             }
@@ -57,21 +53,10 @@
         }
         StreamEvent[] outputEvents = [];
         int i = 0;
-<<<<<<< HEAD
         foreach var e in joinedEvents {
-            match e {
-                StreamEvent s => {
-                    outputEvents[i] = s;
-                    i += 1;
-                }
-                () => {
-                }
-=======
-        foreach e in joinedEvents {
             if (e is StreamEvent) {
                 outputEvents[i] = e;
                 i += 1;
->>>>>>> 4dbc1c70
             }
         }
         self.nextProcessor.call(outputEvents);
