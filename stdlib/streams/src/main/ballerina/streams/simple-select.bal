--- conflicted
+++ resolved
@@ -29,13 +29,8 @@
     public function process(StreamEvent[] streamEvents) {
         StreamEvent[] newStreamEventArr = [];
         int index = 0;
-<<<<<<< HEAD
         foreach var event in streamEvents {
-            StreamEvent streamEvent = new((OUTPUT, self.selectFunc(event)), event.eventType, event.timestamp);
-=======
-        foreach event in streamEvents {
             StreamEvent streamEvent = new((OUTPUT, self.selectFunc.call(event)), event.eventType, event.timestamp);
->>>>>>> 4dbc1c70
             newStreamEventArr[index] = streamEvent;
             index += 1;
         }
