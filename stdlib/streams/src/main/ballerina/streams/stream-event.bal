// Copyright (c) 2018 WSO2 Inc. (http://www.wso2.org) All Rights Reserved.
//
// WSO2 Inc. licenses this file to you under the Apache License,
// Version 2.0 (the "License"); you may not use this file except
// in compliance with the License.
// You may obtain a copy of the License at
//
// http://www.apache.org/licenses/LICENSE-2.0
//
// Unless required by applicable law or agreed to in writing,
// software distributed under the License is distributed on an
// "AS IS" BASIS, WITHOUT WARRANTIES OR CONDITIONS OF ANY
// KIND, either express or implied.  See the License for the
// specific language governing permissions and limitations
// under the License.

public type StreamEvent object {
    public EventType eventType;
    public int timestamp;
    public map<anydata> data = {};

    public new((string, map) | map eventData, eventType, timestamp) {
        match eventData {
<<<<<<< HEAD
            (string, map) t => {
                foreach var (k, v) in t[1] {
=======
            (string, map<anydata>) t => {
                foreach k, v in t[1] {
>>>>>>> be716878
                    self.data[t[0] + DELIMITER + k] = v;
                }
            }
            map<anydata> m => {
                self.data = m;
            }
        }
    }

    public function copy() returns StreamEvent {
        StreamEvent clone = new(self.cloneData(), self.eventType, self.timestamp);
        return clone;
    }

<<<<<<< HEAD
    public function addData(map eventData) {
        foreach var (k, v) in eventData {
=======
    public function addData(map<anydata> eventData) {
        foreach k, v in eventData {
>>>>>>> be716878
            self.data[k] = v;
        }
    }

    function cloneData() returns map {
        map dataClone = {};
        foreach var (k, v) in self.data {
            dataClone[k] = v;
        }
        return dataClone;
    }
};<|MERGE_RESOLUTION|>--- conflicted
+++ resolved
@@ -21,13 +21,8 @@
 
     public new((string, map) | map eventData, eventType, timestamp) {
         match eventData {
-<<<<<<< HEAD
-            (string, map) t => {
+            (string, map<anydata>) t => {
                 foreach var (k, v) in t[1] {
-=======
-            (string, map<anydata>) t => {
-                foreach k, v in t[1] {
->>>>>>> be716878
                     self.data[t[0] + DELIMITER + k] = v;
                 }
             }
@@ -42,13 +37,8 @@
         return clone;
     }
 
-<<<<<<< HEAD
-    public function addData(map eventData) {
+    public function addData(map<anydata> eventData) {
         foreach var (k, v) in eventData {
-=======
-    public function addData(map<anydata> eventData) {
-        foreach k, v in eventData {
->>>>>>> be716878
             self.data[k] = v;
         }
     }
