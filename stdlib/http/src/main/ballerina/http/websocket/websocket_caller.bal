--- conflicted
+++ resolved
@@ -76,13 +76,8 @@
     #                   until a close frame is received. If WebSocket frame is received from the remote endpoint,
     #                   within waiting period the connection is terminated immediately.
     # + return - `error` if an error occurs when sending
-<<<<<<< HEAD
-    public remote function close(int? statusCode = 1000, string? reason = (), int timeoutInSecs = 60)
-    returns WebSocketError? {
-=======
     public remote function close(public int? statusCode = 1000, public string? reason = (),
-        public int timeoutInSecs = 60) returns error? {
->>>>>>> 4a1498c1
+        public int timeoutInSecs = 60) returns WebSocketError? {
         return self.conn.close(statusCode = statusCode, reason = reason, timeoutInSecs = timeoutInSecs);
     }
 };