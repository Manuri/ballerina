--- conflicted
+++ resolved
@@ -23,23 +23,6 @@
 # + failover - Whether to fail over in case of a failure
 public type LoadBalanceClient client object {
 
-<<<<<<< HEAD
-    public LoadBalanceClientEndpointConfiguration loadBalanceClientConfig = {};
-    public Client[] loadBalanceClientsArray;
-    public LoadBalancerRule lbRule;
-    public boolean failover;
-    private Client httpEP = new (createClientEPConfigFromLoalBalanceEPConfig(loadBalanceClientConfig,
-                                                                                loadBalanceClientConfig.targets[0]));
-
-    # Load Balancer adds an additional layer to the HTTP client to make network interactions more resilient.
-    #
-    # + serviceUri - The URL of the remote HTTP endpoint
-    # + config - The configurations of the client endpoint associated with this `LoadBalancer` instance
-    # + loadBalanceClientsArray - Array of HTTP clients for load balancing
-    # + lbRule - Load balancing rule
-    # + failover - Whether to fail over in case of a failure
-    public new(loadBalanceClientConfig, loadBalanceClientsArray, lbRule, failover) {}
-=======
     public LoadBalanceClientEndpointConfiguration loadBalanceClientConfig;
     public Client[] loadBalanceClientsArray;
     public LoadBalancerRule lbRule;
@@ -156,7 +139,6 @@
     # + return - An `HttpFuture` that represents an asynchronous service invocation, or an `error` if the submission fails
     public remote function submit(string httpVerb, string path,
                 Request|string|xml|json|byte[]|io:ReadableByteChannel|mime:Entity[]|()message) returns HttpFuture|error;
->>>>>>> ac06ab92
 
     # The getResponse implementation of the LoadBalancer Connector.
     #
@@ -164,106 +146,6 @@
     # + return - An HTTP response message, or an `error` if the invocation fails
     public remote function getResponse(HttpFuture httpFuture) returns Response|error;
 
-<<<<<<< HEAD
-    # The POST action implementation of the LoadBalancer Connector.
-    #
-    # + path - Resource path
-    # + message - An HTTP request or any payload of type `string`, `xml`, `json`, `byte[]`, `io:ReadableByteChannel`
-    #             or `mime:Entity[]`
-    # + return - The response or an `error` if failed to fulfill the request
-    public remote function post(string path, Request|string|xml|json|byte[]|io:ReadableByteChannel|mime:Entity[]|()
-                                        message) returns Response|error;
-
-    # The HEAD action implementation of the LoadBalancer Connector.
-    #
-    # + path - Resource path
-    # + message - An optional HTTP request or any payload of type `string`, `xml`, `json`, `byte[]`, `io:ReadableByteChannel`
-    #             or `mime:Entity[]`
-    # + return - The response or an `error` if failed to fulfill the request
-    public remote function head(string path, Request|string|xml|json|byte[]|io:ReadableByteChannel|mime:Entity[]|()
-                                        message = ()) returns Response|error;
-
-    # The PATCH action implementation of the LoadBalancer Connector.
-    #
-    # + path - Resource path
-    # + message - An HTTP request or any payload of type `string`, `xml`, `json`, `byte[]`, `io:ReadableByteChannel`
-    #             or `mime:Entity[]`
-    # + return - The response or an `error` if failed to fulfill the request
-    public remote function patch(string path, Request|string|xml|json|byte[]|io:ReadableByteChannel|mime:Entity[]|()
-                                            message) returns Response|error;
-
-    # The PUT action implementation of the Load Balance Connector.
-    #
-    # + path - Resource path
-    # + message - An HTTP request or any payload of type `string`, `xml`, `json`, `byte[]`, `io:ReadableByteChannel`
-    #             or `mime:Entity[]`
-    # + return - The response or an `error` if failed to fulfill the request
-    public remote function put(string path, Request|string|xml|json|byte[]|io:ReadableByteChannel|mime:Entity[]|()
-                                        message) returns Response|error;
-
-    # The OPTIONS action implementation of the LoadBalancer Connector.
-    #
-    # + path - Resource path
-    # + message - An optional HTTP request or any payload of type `string`, `xml`, `json`, `byte[]`, `io:ReadableByteChannel`
-    #             or `mime:Entity[]`
-    # + return - The response or an `error` if failed to fulfill the request
-    public remote function options(string path, Request|string|xml|json|byte[]|io:ReadableByteChannel|mime:Entity[]|()
-                                            message = ()) returns Response|error;
-
-    # The FORWARD action implementation of the LoadBalancer Connector.
-    #
-    # + path - Resource path
-    # + request - An optional HTTP request
-    # + return - The response or an `error` if failed to fulfill the request
-    public remote function forward(string path, Request request) returns Response|error;
-
-    # The EXECUTE action implementation of the LoadBalancer Connector.
-    # The Execute action can be used to invoke an HTTP call with the given HTTP verb.
-    #
-    # + httpVerb - HTTP method to be used for the request
-    # + path - Resource path
-    # + message - An HTTP request or any payload of type `string`, `xml`, `json`, `byte[]`, `io:ReadableByteChannel`
-    #             or `mime:Entity[]`
-    # + return - The response or an `error` if failed to fulfill the request
-    public remote function execute(string httpVerb, string path,
-                Request|string|xml|json|byte[]|io:ReadableByteChannel|mime:Entity[]|()message) returns Response|error;
-
-    # The DELETE action implementation of the LoadBalancer Connector.
-    #
-    # + path - Resource path
-    # + message - An HTTP request or any payload of type `string`, `xml`, `json`, `byte[]`, `io:ReadableByteChannel`
-    #             or `mime:Entity[]`
-    # + return - The response or an `error` if failed to fulfill the request
-    public remote function delete(string path, Request|string|xml|json|byte[]|io:ReadableByteChannel|mime:Entity[]|()
-                                            message) returns Response|error;
-
-    # The GET action implementation of the LoadBalancer Connector.
-
-    # + path - Resource path
-    # + message - An optional HTTP request or any payload of type `string`, `xml`, `json`, `byte[]`, `io:ReadableByteChannel`
-    #             or `mime:Entity[]`
-    # + return - The response or an `error` if failed to fulfill the request
-    public remote function get(string path, Request|string|xml|json|byte[]|io:ReadableByteChannel|mime:Entity[]|()
-                                        message = ()) returns Response|error;
-
-    # The submit implementation of the LoadBalancer Connector.
-    #
-    # + httpVerb - The HTTP verb value
-    # + path - The resource path
-    # + message - An HTTP outbound request message or any payload of type `string`, `xml`, `json`, `byte[]`,
-    #             `io:ReadableByteChannel` or `mime:Entity[]`
-    # + return - An `HttpFuture` that represents an asynchronous service invocation, or an `error` if the submission fails
-    public remote function submit(string httpVerb, string path,
-                Request|string|xml|json|byte[]|io:ReadableByteChannel|mime:Entity[]|()message) returns HttpFuture|error;
-
-    # The getResponse implementation of the LoadBalancer Connector.
-    #
-    # + httpFuture - The `HttpFuture` related to a previous asynchronous invocation
-    # + return - An HTTP response message, or an `error` if the invocation fails
-    public remote function getResponse(HttpFuture httpFuture) returns Response|error;
-
-=======
->>>>>>> ac06ab92
     # The hasPromise implementation of the LoadBalancer Connector.
     #
     # + httpFuture - The `HttpFuture` relates to a previous asynchronous invocation
@@ -490,22 +372,6 @@
     !...
 };
 
-<<<<<<< HEAD
-function LoadBalanceClient.init(LoadBalanceClientEndpointConfiguration lbClientConfig) {
-    self.httpEP.config.circuitBreaker = lbClientConfig.circuitBreaker;
-    self.httpEP.config.timeoutMillis = lbClientConfig.timeoutMillis;
-    self.httpEP.config.httpVersion = lbClientConfig.httpVersion;
-    self.httpEP.config.forwarded = lbClientConfig.forwarded;
-    self.httpEP.config.keepAlive = lbClientConfig.keepAlive;
-    self.httpEP.config.chunking = lbClientConfig.chunking;
-    self.httpEP.config.followRedirects = lbClientConfig.followRedirects;
-    self.httpEP.config.retryConfig = lbClientConfig.retryConfig;
-    self.httpEP.config.proxy = lbClientConfig.proxy;
-    self.httpEP.config.connectionThrottling = lbClientConfig.connectionThrottling;
-}
-
-=======
->>>>>>> ac06ab92
 function createClientEPConfigFromLoalBalanceEPConfig(LoadBalanceClientEndpointConfiguration lbConfig,
                                                      TargetService target) returns ClientEndpointConfig {
     ClientEndpointConfig clientEPConfig = {
@@ -528,30 +394,6 @@
     return clientEPConfig;
 }
 
-<<<<<<< HEAD
-function createLoadBalancerClient(LoadBalanceClientEndpointConfiguration loadBalanceClientConfig)
-                                                                                    returns Client|error {
-    ClientEndpointConfig config = createClientEPConfigFromLoalBalanceEPConfig(loadBalanceClientConfig,
-                                                                            loadBalanceClientConfig.targets[0]);
-    var lbClients = createLoadBalanceHttpClientArray(loadBalanceClientConfig);
-    if (lbClients is error) {
-        return lbClients;
-    } else {
-        var lbRule = loadBalanceClientConfig.lbRule;
-
-        if (lbRule is LoadBalancerRule) {
-            return <Client> (new LoadBalanceClient(loadBalanceClientConfig, lbClients, lbRule,
-                    loadBalanceClientConfig.failover));
-        } else {
-            LoadBalancerRounRobinRule loadBalancerRounRobinRule = new;
-            return <Client> (new LoadBalanceClient(loadBalanceClientConfig, lbClients,
-                    loadBalancerRounRobinRule, loadBalanceClientConfig.failover));
-        }
-    }
-}
-
-=======
->>>>>>> ac06ab92
 function createLoadBalanceHttpClientArray(LoadBalanceClientEndpointConfiguration loadBalanceClientConfig)
                                                                                     returns Client[]|error {
     Client[] httpClients = [];
@@ -559,52 +401,8 @@
 
     foreach target in loadBalanceClientConfig.targets {
         ClientEndpointConfig epConfig = createClientEPConfigFromLoalBalanceEPConfig(loadBalanceClientConfig, target);
-<<<<<<< HEAD
-        uri = target.url;
-        if (uri.hasSuffix("/")) {
-            int lastIndex = uri.length() - 1;
-            uri = uri.substring(0, lastIndex);
-        }
-        if (!httpClientRequired) {
-            var circuitBreakerClient = createCircuitBreakerClient(uri, epConfig);
-            if (circuitBreakerClient is Client) {
-                httpClients[i] = circuitBreakerClient;
-            } else {
-                return circuitBreakerClient;
-            }
-        } else {
-            var retryConfig = epConfig.retryConfig;
-            if (retryConfig is RetryConfig) {
-                var retryClient = createRetryClient(uri, epConfig);
-                if (retryClient is Client) {
-                    httpClients[i] = retryClient;
-                } else {
-                    return retryClient;
-                }
-            } else {
-                if (epConfig.cache.enabled) {
-                    var httpCachingClient = createHttpCachingClient(uri, epConfig, epConfig.cache);
-                    if (httpCachingClient is Client) {
-                        httpClients[i] = httpCachingClient;
-                    } else {
-                        return httpCachingClient;
-                    }
-                } else {
-                    var httpSecureClient = createHttpSecureClient(uri, epConfig);
-                    if (httpSecureClient is Client) {
-                        httpClients[i] = httpSecureClient;
-                    } else {
-                        return httpSecureClient;
-                    }
-                }
-            }
-        }
-        httpClients[i].config = epConfig;
-        i = i + 1;
-=======
         httpClients[i] = new(epConfig);
         i += 1;
->>>>>>> ac06ab92
     }
     return httpClients;
 }