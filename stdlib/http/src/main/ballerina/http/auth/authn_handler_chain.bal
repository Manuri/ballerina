// Copyright (c) 2018 WSO2 Inc. (http://www.wso2.org) All Rights Reserved.
//
// WSO2 Inc. licenses this file to you under the Apache License,
// Version 2.0 (the "License"); you may not use this file except
// in compliance with the License.
// You may obtain a copy of the License at
//
// http://www.apache.org/licenses/LICENSE-2.0
//
// Unless required by applicable law or agreed to in writing,
// software distributed under the License is distributed on an
// "AS IS" BASIS, WITHOUT WARRANTIES OR CONDITIONS OF ANY
// KIND, either express or implied.  See the License for the
// specific language governing permissions and limitations
// under the License.


import ballerina/log;
import ballerina/auth;

# Representation of Authentication handler chain
#
# + authHandlerRegistry - `AuthHandlerRegistry` instance
public type AuthnHandlerChain object {
    private AuthHandlerRegistry authHandlerRegistry;

    public new (authHandlerRegistry) {
    }

    # Tries to authenticate against any one of the available authentication handlers
    #
    # + req - `Request` instance
    # + return - true if authenticated successfully, else false
    public function handle (Request req) returns (boolean);

    # Tries to authenticate against a specifc sub set of the authentication handlers, using the given array of auth provider ids
    #
    # + authProviderIds - array of auth provider ids
    # + req - `Request` instance
    # + return - true if authenticated successfully, else false
    public function handleWithSpecificAuthnHandlers (string[] authProviderIds, Request req) returns (boolean);
};

function AuthnHandlerChain.handle (Request req) returns (boolean) {
    foreach currentAuthProviderType, currentAuthHandler in self.authHandlerRegistry.getAll() {
        var authnHandler = <HttpAuthnHandler> currentAuthHandler;
        if (authnHandler.canHandle(req)) {
<<<<<<< HEAD
            log:printDebug(function() returns string {
                return "Trying to authenticate with the auth provider: " + currentAuthProviderType;
            });
            return authnHandler.handle(req);
=======
            log:printDebug("Trying to authenticate with the auth provider: " + currentAuthProviderType);
            boolean authnSuccessful = authnHandler.handle(req);
            if (authnSuccessful) {
                // If one of the authenticators from the chain could successfully authenticate the user, it is not
                // required to look through other providers. The authenticator chain is using "OR" combination of
                // provider results.
                return true;
            }
>>>>>>> 0d7f3d0c
        }
    }
    return false;
}

function AuthnHandlerChain.handleWithSpecificAuthnHandlers (string[] authProviderIds, Request req) returns (boolean) {
    foreach authProviderId in authProviderIds {
<<<<<<< HEAD
        var authnHandler =  self.authHandlerRegistry.get(authProviderId);
        if (authnHandler is HttpAuthnHandler) {
            if (authnHandler.canHandle(req)) {
                log:printDebug(function() returns string {
                    return "Trying to authenticate with the auth provider: " + authProviderId;
                });
                return authnHandler.handle(req);
=======
        match self.authHandlerRegistry.get(authProviderId) {
            HttpAuthnHandler authnHandler => {
                if (authnHandler.canHandle(req)) {
                    log:printDebug("Trying to authenticate with the auth provider: " + authProviderId);
                    boolean authnSuccessful = authnHandler.handle(req);
                    if (authnSuccessful) {
                        // If one of the authenticators from the chain could successfully authenticate the user, it is not
                        // required to look through other providers. The authenticator chain is using "OR" combination of
                        // provider results.
                        return true;
                    }
                }
            }
            () => {
                // nothing to do
>>>>>>> 0d7f3d0c
            }
        }
    }
    return false;
}<|MERGE_RESOLUTION|>--- conflicted
+++ resolved
@@ -45,13 +45,9 @@
     foreach currentAuthProviderType, currentAuthHandler in self.authHandlerRegistry.getAll() {
         var authnHandler = <HttpAuthnHandler> currentAuthHandler;
         if (authnHandler.canHandle(req)) {
-<<<<<<< HEAD
             log:printDebug(function() returns string {
                 return "Trying to authenticate with the auth provider: " + currentAuthProviderType;
             });
-            return authnHandler.handle(req);
-=======
-            log:printDebug("Trying to authenticate with the auth provider: " + currentAuthProviderType);
             boolean authnSuccessful = authnHandler.handle(req);
             if (authnSuccessful) {
                 // If one of the authenticators from the chain could successfully authenticate the user, it is not
@@ -59,7 +55,6 @@
                 // provider results.
                 return true;
             }
->>>>>>> 0d7f3d0c
         }
     }
     return false;
@@ -67,31 +62,19 @@
 
 function AuthnHandlerChain.handleWithSpecificAuthnHandlers (string[] authProviderIds, Request req) returns (boolean) {
     foreach authProviderId in authProviderIds {
-<<<<<<< HEAD
         var authnHandler =  self.authHandlerRegistry.get(authProviderId);
         if (authnHandler is HttpAuthnHandler) {
             if (authnHandler.canHandle(req)) {
                 log:printDebug(function() returns string {
                     return "Trying to authenticate with the auth provider: " + authProviderId;
                 });
-                return authnHandler.handle(req);
-=======
-        match self.authHandlerRegistry.get(authProviderId) {
-            HttpAuthnHandler authnHandler => {
-                if (authnHandler.canHandle(req)) {
-                    log:printDebug("Trying to authenticate with the auth provider: " + authProviderId);
-                    boolean authnSuccessful = authnHandler.handle(req);
-                    if (authnSuccessful) {
-                        // If one of the authenticators from the chain could successfully authenticate the user, it is not
-                        // required to look through other providers. The authenticator chain is using "OR" combination of
-                        // provider results.
-                        return true;
-                    }
+                boolean authnSuccessful = authnHandler.handle(req);
+                if (authnSuccessful) {
+                    // If one of the authenticators from the chain could successfully authenticate the user, it is not
+                    // required to look through other providers. The authenticator chain is using "OR" combination of
+                    // provider results.
+                    return true;
                 }
-            }
-            () => {
-                // nothing to do
->>>>>>> 0d7f3d0c
             }
         }
     }
