// Copyright (c) 2018 WSO2 Inc. (http://www.wso2.org) All Rights Reserved.
//
// WSO2 Inc. licenses this file to you under the Apache License,
// Version 2.0 (the "License"); you may not use this file except
// in compliance with the License.
// You may obtain a copy of the License at
//
// http://www.apache.org/licenses/LICENSE-2.0
//
// Unless required by applicable law or agreed to in writing,
// software distributed under the License is distributed on an
// "AS IS" BASIS, WITHOUT WARRANTIES OR CONDITIONS OF ANY
// KIND, either express or implied.  See the License for the
// specific language governing permissions and limitations
// under the License.


import ballerina/auth;
import ballerina/reflect;

# Representation of the Authentication filter.
#
# + authnHandlerChain - The Authentication handler chain
public type AuthnFilter object {

    public AuthnHandlerChain authnHandlerChain;

    public function __init(AuthnHandlerChain authnHandlerChain) {
        self.authnHandlerChain = authnHandlerChain;
    }

    # Request filter method which attempts to authenticated the request.
    #
    # + listenerObj - The http endpoint
    # + request - An inboud HTTP request message
    # + context - A filter context
    # + return - True if the filter succeeds
<<<<<<< HEAD
    public function filterRequest(Listener listenerObj, Request request, FilterContext context) returns boolean {
=======
    public function filterRequest(Server listenerObj, Request request, FilterContext context) returns boolean {
>>>>>>> ac06ab92
        // get auth config for this resource
        boolean authenticated = false;
        var (isSecured, authProviders) = getResourceAuthConfig(context);
        if (isSecured) {
            // if auth providers are there, use those to authenticate
            if (authProviders.length() > 0) {
                authenticated = self.authnHandlerChain.handleWithSpecificAuthnHandlers(authProviders, request);
            } else {
                // if not, try to authenticate using any of available authn handlers
                authenticated = self.authnHandlerChain.handle(request);
            }
        } else {
            // not secured, no need to authenticate
            return isAuthnSuccesfull(listenerObj, true);
        }
        return isAuthnSuccesfull(listenerObj, authenticated);
    }

    public function filterResponse(Response response, FilterContext context) returns boolean {
        return true;
    }
};

# Verifies if the authentication is successful. If not responds to the user.
#
# + listenerObj - The http endpoint
# + authenticated - Authorization status for the request
# + return - Authorization result to indicate if the filter can proceed(true) or not(false)
<<<<<<< HEAD
function isAuthnSuccesfull(Listener listenerObj, boolean authenticated) returns boolean {
=======
function isAuthnSuccesfull(Server listenerObj, boolean authenticated) returns boolean {
>>>>>>> ac06ab92
    //TODO:Fix this properly
    //endpoint Listener callerObj = listenerObj;
    //Response response = new;
    //if (!authenticated) {
    //    response.statusCode = 401;
    //    response.setTextPayload("Authentication failure");
    //    var err = callerObj->respond(response);
    //    if (err is error) {
    //        panic err;
    //    }
    //    return false;
    //}
    return true;
}

# Checks if the resource is secured.
#
# + context - A filter context
# + return - A tuple of whether the resource is secured and the list of auth provider ids
function getResourceAuthConfig(FilterContext context) returns (boolean, string[]) {
    boolean resourceSecured;
    string[] authProviderIds = [];
    // get authn details from the resource level
    ListenerAuthConfig? resourceLevelAuthAnn = getAuthAnnotation(ANN_MODULE, RESOURCE_ANN_NAME,
        reflect:getResourceAnnotations(context.serviceType, context.resourceName));
    ListenerAuthConfig? serviceLevelAuthAnn = getAuthAnnotation(ANN_MODULE, SERVICE_ANN_NAME,
        reflect:getServiceAnnotations(context.serviceType));
    // check if authentication is enabled
    resourceSecured = isResourceSecured(resourceLevelAuthAnn, serviceLevelAuthAnn);
    // if resource is not secured, no need to check further
    if (!resourceSecured) {
        return (resourceSecured, authProviderIds);
    }
    // check if auth providers are given at resource level
    var resourceProviders = resourceLevelAuthAnn.authProviders;
    if (resourceProviders is string[]) {
        authProviderIds = resourceProviders;
    } else {
        // no auth providers found in resource level, try in service level
        var serviceProviders = serviceLevelAuthAnn.authProviders;
        if (serviceProviders is string[]) {
            authProviderIds = serviceProviders;
        }
    }
    return (resourceSecured, authProviderIds);
}

function isResourceSecured(ListenerAuthConfig? resourceLevelAuthAnn, ListenerAuthConfig? serviceLevelAuthAnn)
             returns boolean {
    boolean isSecured;
    var resourceAuthn = resourceLevelAuthAnn.authentication;
    if (resourceAuthn is Authentication) {
        isSecured = resourceAuthn.enabled;
    } else {
        // if not found at resource level, check in the service level
        var serviceAuthn = serviceLevelAuthAnn.authentication;
        if (serviceAuthn is Authentication) {
            isSecured = serviceAuthn.enabled;
        } else {
            // if still authentication annotation is nil, means the user has not specified that the service
            // should be secured. However since the authn filter has been engaged, need to authenticate.
            isSecured = true;
        }
    }
    return isSecured;
}

# Tries to retrieve the annotation value for authentication hierarchically - first from the resource level and then
# from the service level, if it  is not there in the resource level.
#
# + annotationModule - Annotation module name
# + annotationName - Annotation name
# + annData - Array of annotationData instances
# + return - ListenerAuthConfig instance if its defined, else nil
function getAuthAnnotation(string annotationModule, string annotationName, reflect:annotationData[] annData) returns (
            ListenerAuthConfig?) {
    if (annData.length() == 0) {
        return ();
    }
    reflect:annotationData|() authAnn = ();
    foreach ann in annData {
        if (ann.name == annotationName && ann.moduleName == annotationModule) {
            authAnn = ann;
            break;
        }
    }
    if (authAnn is reflect:annotationData) {
        if (annotationName == RESOURCE_ANN_NAME) {
            var resourceConfig = <HttpResourceConfig>authAnn.value;
            if (resourceConfig is HttpResourceConfig) {
                return resourceConfig.authConfig;
            } else if (resourceConfig is error) {
                panic resourceConfig;
            }
        } else if (annotationName == SERVICE_ANN_NAME) {
            var serviceConfig = <HttpServiceConfig>authAnn.value;
            if (serviceConfig is HttpServiceConfig) {
                return serviceConfig.authConfig;
            } else if (serviceConfig is error) {
                panic serviceConfig;
            }
        }
    }
    return ();
}<|MERGE_RESOLUTION|>--- conflicted
+++ resolved
@@ -35,11 +35,7 @@
     # + request - An inboud HTTP request message
     # + context - A filter context
     # + return - True if the filter succeeds
-<<<<<<< HEAD
-    public function filterRequest(Listener listenerObj, Request request, FilterContext context) returns boolean {
-=======
     public function filterRequest(Server listenerObj, Request request, FilterContext context) returns boolean {
->>>>>>> ac06ab92
         // get auth config for this resource
         boolean authenticated = false;
         var (isSecured, authProviders) = getResourceAuthConfig(context);
@@ -68,11 +64,7 @@
 # + listenerObj - The http endpoint
 # + authenticated - Authorization status for the request
 # + return - Authorization result to indicate if the filter can proceed(true) or not(false)
-<<<<<<< HEAD
-function isAuthnSuccesfull(Listener listenerObj, boolean authenticated) returns boolean {
-=======
 function isAuthnSuccesfull(Server listenerObj, boolean authenticated) returns boolean {
->>>>>>> ac06ab92
     //TODO:Fix this properly
     //endpoint Listener callerObj = listenerObj;
     //Response response = new;
