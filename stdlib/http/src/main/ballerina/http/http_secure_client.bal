--- conflicted
+++ resolved
@@ -420,13 +420,8 @@
 # + updateRequest - Check if the request is updated after a 401 response
 # + return - Auth token with the status whether retrying is required for a 401 response or returns
 # `error` if the validation fails
-<<<<<<< HEAD
 function getAuthTokenForOAuth2(OAuth2AuthConfig authConfig, @tainted CachedToken tokenCache,
-                               boolean updateRequest) returns @tainted (string, boolean)|error {
-=======
-function getAuthTokenForOAuth2(OAuth2AuthConfig authConfig, CachedToken tokenCache,
-                               boolean updateRequest) returns [string, boolean]|error {
->>>>>>> 7c655e2e
+                               boolean updateRequest) returns @tainted [string, boolean]|error {
     var grantType = authConfig.grantType;
     var grantTypeConfig = authConfig.config;
     if (grantType is PASSWORD_GRANT) {
@@ -461,11 +456,7 @@
 # + return - Auth token with the status whether retrying is required for a 401 response or
 # `error` if an error occurred during the HTTP client invocation or validation
 function getAuthTokenForOAuth2PasswordGrant(PasswordGrantConfig grantTypeConfig,
-<<<<<<< HEAD
-                                            @tainted CachedToken tokenCache) returns @tainted (string, boolean)|error {
-=======
-                                            CachedToken tokenCache) returns [string, boolean]|error {
->>>>>>> 7c655e2e
+                                            @tainted CachedToken tokenCache) returns @tainted [string, boolean]|error {
     string cachedAccessToken = tokenCache.accessToken;
     if (cachedAccessToken == EMPTY_STRING) {
         string accessToken = check getAccessTokenFromAuthorizationRequest(grantTypeConfig, tokenCache);
@@ -506,11 +497,7 @@
 # + return - Auth token with the status whether retrying is required for a 401 response or
 # `error` if an error occurred during the HTTP client invocation or validation
 function getAuthTokenForOAuth2ClientCredentialsGrant(ClientCredentialsGrantConfig grantTypeConfig,
-<<<<<<< HEAD
-                                                     @tainted CachedToken tokenCache) returns @tainted (string, boolean)|error {
-=======
-                                                     CachedToken tokenCache) returns [string, boolean]|error {
->>>>>>> 7c655e2e
+                                                     @tainted CachedToken tokenCache) returns @tainted [string, boolean]|error {
     string cachedAccessToken = tokenCache.accessToken;
     if (cachedAccessToken == EMPTY_STRING) {
         string accessToken = check getAccessTokenFromAuthorizationRequest(grantTypeConfig, tokenCache);
@@ -552,11 +539,7 @@
 # + return - Auth token with the status whether retrying is required for a 401 response or
 # `error` if an error occurred during the HTTP client invocation or validation
 function getAuthTokenForOAuth2DirectTokenMode(DirectTokenConfig grantTypeConfig,
-<<<<<<< HEAD
-                                              @tainted CachedToken tokenCache) returns @tainted (string, boolean)|error {
-=======
-                                              CachedToken tokenCache) returns [string, boolean]|error {
->>>>>>> 7c655e2e
+                                              @tainted CachedToken tokenCache) returns @tainted [string, boolean]|error {
     string cachedAccessToken = tokenCache.accessToken;
     if (cachedAccessToken == EMPTY_STRING) {
         var directAccessToken = grantTypeConfig["accessToken"];
