--- conflicted
+++ resolved
@@ -45,24 +45,23 @@
         return nativeRespond(self, response);
     }
 
-<<<<<<< HEAD
     # Pushes a promise to the caller.
     #
     # + promise - Push promise message
     # + return - An `error` in case of failures
-    public native function promise(PushPromise promise) returns error?;
+    public extern function promise(PushPromise promise) returns error?;
 
     # Sends a promised push response to the caller.
     #
     # + promise - Push promise message
     # + response - The outbound response
     # + return - An `error` in case of failures while responding with the promised response
-    public native function pushPromisedResponse(PushPromise promise, Response response) returns error?;
+    public extern function pushPromisedResponse(PushPromise promise, Response response) returns error?;
 
     # Sends an upgrade request with custom headers.
     #
     # + headers - A `map` of custom headers for handshake
-    public native function acceptWebSocketUpgrade(map headers) returns WebSocketListener;
+    public extern function acceptWebSocketUpgrade(map headers) returns WebSocketListener;
 
     # Cancels the handshake.
     #
@@ -70,42 +69,7 @@
     #            This error status code need to be 4xx or 5xx else the default status code would be 400.
     # + reason - Reason for cancelling the upgrade
     # + return - An `error` if an error occurs during cancelling the upgrade or nil
-    public native function cancelWebSocketUpgrade(int status, string reason) returns error|();
-=======
-    documentation {
-        Pushes a promise to the caller.
-
-        P{{promise}} Push promise message
-        R{{}} An `error` in case of failures
-    }
-    public extern function promise(PushPromise promise) returns error?;
-
-    documentation {
-        Sends a promised push response to the caller.
-
-        P{{promise}} Push promise message
-        P{{response}} The outbound response
-        R{{}} An `error` in case of failures while responding with the promised response
-    }
-    public extern function pushPromisedResponse(PushPromise promise, Response response) returns error?;
-
-    documentation {
-        Sends an upgrade request with custom headers.
-
-        P{{headers}} A `map` of custom headers for handshake
-    }
-    public extern function acceptWebSocketUpgrade(map headers) returns WebSocketListener;
-
-    documentation {
-        Cancels the handshake.
-
-        P{{status}} Error Status code for cancelling the upgrade and closing the connection.
-        This error status code need to be 4xx or 5xx else the default status code would be 400.
-        P{{reason}} Reason for cancelling the upgrade
-        R{{}} An `error` if an error occurs during cancelling the upgrade or nil
-    }
     public extern function cancelWebSocketUpgrade(int status, string reason) returns error|();
->>>>>>> fb229ec6
 
     # Sends a `100-continue` response to the caller.
     #
