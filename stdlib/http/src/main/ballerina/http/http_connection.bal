--- conflicted
+++ resolved
@@ -58,19 +58,10 @@
     # + return - An `error` in case of failures while responding with the promised response
     public extern function pushPromisedResponse(PushPromise promise, Response response) returns error?;
 
-<<<<<<< HEAD
     # Sends an upgrade request with custom headers.
     #
     # + headers - A `map` of custom headers for handshake
-    public extern function acceptWebSocketUpgrade(map headers) returns WebSocketListener;
-=======
-    documentation {
-        Sends an upgrade request with custom headers.
-
-        P{{headers}} A `map` of custom headers for handshake
-    }
     public extern function acceptWebSocketUpgrade(map<string> headers) returns WebSocketListener;
->>>>>>> ebfb98c6
 
     # Cancels the handshake.
     #
