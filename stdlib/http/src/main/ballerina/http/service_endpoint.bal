--- conflicted
+++ resolved
@@ -33,15 +33,10 @@
     @readonly public Remote remote = {};
     @readonly public Local local = {};
     @readonly public string protocol = "";
-    
+
     private Connection conn = new;
     private ServiceEndpointConfiguration config = {};
 
-<<<<<<< HEAD
-=======
-    private Connection conn;
-    private ServiceEndpointConfiguration config;
->>>>>>> 94410474
     private string instanceId;
 
     public new() {
@@ -137,15 +132,9 @@
     Filter[] filters = [];
     int timeoutMillis = DEFAULT_LISTENER_TIMEOUT;
     int maxPipelinedRequests = MAX_PIPELINED_REQUESTS;
-<<<<<<< HEAD
     AuthProvider[]? authProviders = ();
     AuthCacheConfig positiveAuthzCache = {};
     AuthCacheConfig negativeAuthzCache = {};
-=======
-    AuthProvider[]? authProviders;
-    AuthCacheConfig positiveAuthzCache;
-    AuthCacheConfig negativeAuthzCache;
->>>>>>> 94410474
     !...
 };
 
@@ -165,7 +154,6 @@
 # + shareSession - Enable/disable new SSL session creation
 # + ocspStapling - Enable/disable OCSP stapling
 public type ServiceSecureSocket record {
-<<<<<<< HEAD
     TrustStore? trustStore = ();
     KeyStore? keyStore = ();
     string certFile = "";
@@ -180,22 +168,6 @@
                         "TLS_ECDHE_ECDSA_WITH_AES_128_GCM_SHA256", "TLS_ECDHE_RSA_WITH_AES_128_GCM_SHA256",
                         "TLS_DHE_RSA_WITH_AES_128_GCM_SHA256"];
     string sslVerifyClient = "";
-=======
-    TrustStore? trustStore;
-    KeyStore? keyStore;
-    string certFile;
-    string keyFile;
-    string keyPassword;
-    string trustedCertFile;
-    Protocols? protocol;
-    ValidateCert? certValidation;
-    string[] ciphers = ["TLS_ECDHE_ECDSA_WITH_AES_128_CBC_SHA256", "TLS_ECDHE_RSA_WITH_AES_128_CBC_SHA256",
-    "TLS_DHE_RSA_WITH_AES_128_CBC_SHA256", "TLS_ECDHE_ECDSA_WITH_AES_128_CBC_SHA",
-    "TLS_ECDHE_RSA_WITH_AES_128_CBC_SHA", "TLS_DHE_RSA_WITH_AES_128_CBC_SHA",
-    "TLS_ECDHE_ECDSA_WITH_AES_128_GCM_SHA256", "TLS_ECDHE_RSA_WITH_AES_128_GCM_SHA256",
-    "TLS_DHE_RSA_WITH_AES_128_GCM_SHA256"];
-    string sslVerifyClient;
->>>>>>> 94410474
     boolean shareSession = true;
     ServiceOcspStapling? ocspStapling = ();
     !...
@@ -252,57 +224,6 @@
     !...
 };
 
-# Provides a set of configurations for controlling the authorization caching behaviour of the endpoint.
-#
-# + enabled - Specifies whether authorization caching is enabled. Caching is enabled by default.
-# + capacity - The capacity of the cache
-# + expiryTimeMillis - The number of milliseconds to keep an entry in the cache
-# + evictionFactor - The fraction of entries to be removed when the cache is full. The value should be
-#                    between 0 (exclusive) and 1 (inclusive).
-public type AuthCacheConfig record {
-    boolean enabled = true;
-    int capacity = 100;
-    int expiryTimeMillis = 5 * 1000; // 5 seconds;
-    float evictionFactor = 1;
-    !...
-};
-
-# Configuration for authentication providers.
-#
-# + scheme - Authentication scheme
-# + id - Authentication provider instance id
-# + authStoreProvider - Authentication store provider (file, LDAP, etc.) implementation
-# + authStoreProviderConfig - Auth store related configurations
-# + issuer - Identifier of the token issuer
-# + audience - Identifier of the token recipients
-# + trustStore - Trustore configurations
-# + certificateAlias - Token signed key alias
-# + clockSkew - Time in seconds to mitigate clock skew
-# + keyStore - `KeyStore` instance providing key store related configurations
-# + keyAlias - The Key Alias
-# + keyPassword - The Key password
-# + expTime - Expiry time
-# + signingAlg - The signing algorithm which is used to sign the JWT token
-# + propagateJwt - `true` if propagating authentication info as JWT
-public type AuthProvider record {
-    string scheme;
-    string id;
-    string authStoreProvider;
-    auth:LdapAuthProviderConfig? authStoreProviderConfig;
-    string issuer;
-    string audience;
-    TrustStore? trustStore;
-    string certificateAlias;
-    int clockSkew;
-    KeyStore? keyStore;
-    string keyAlias;
-    string keyPassword;
-    int expTime;
-    string signingAlg;
-    boolean propagateJwt;
-    !...
-};
-
 # Defines the possible values for the keep-alive configuration in service and client endpoints.
 public type KeepAlive KEEPALIVE_AUTO|KEEPALIVE_ALWAYS|KEEPALIVE_NEVER;
 
@@ -346,13 +267,8 @@
         // add existing filters next
         int i = 0;
         while (i < config.filters.length()) {
-<<<<<<< HEAD
         newFilters[i + (newFilters.length())] = config.filters[i];
         i = i + 1;
-=======
-            newFilters[i + (newFilters.length())] = config.filters[i];
-            i = i + 1;
->>>>>>> 94410474
         }
         config.filters = newFilters;
     }
@@ -365,13 +281,8 @@
 # + return - Array of Filters comprising of authn and authz Filters
 function createAuthFiltersForSecureListener(ServiceEndpointConfiguration config, string instanceId) returns (Filter[]) {
     // parse and create authentication handlers
-<<<<<<< HEAD
     AuthHandlerRegistry registry = new;
     AuthProvider[] authProviderList = [];
-=======
-    AuthHandlerRegistry registry;
-    AuthProvider[] authProviderList;
->>>>>>> 94410474
     Filter[] authFilters = [];
 
     var providers = config.authProviders;
@@ -393,21 +304,12 @@
     AuthnHandlerChain authnHandlerChain = new(registry);
     AuthnFilter authnFilter = new(authnHandlerChain);
     cache:Cache positiveAuthzCache = new(expiryTimeMillis = config.positiveAuthzCache.expiryTimeMillis,
-<<<<<<< HEAD
     capacity = config.positiveAuthzCache.capacity,
     evictionFactor = config.positiveAuthzCache.evictionFactor);
     cache:Cache negativeAuthzCache = new(expiryTimeMillis = config.negativeAuthzCache.expiryTimeMillis,
     capacity = config.negativeAuthzCache.capacity,
     evictionFactor = config.negativeAuthzCache.evictionFactor);
     auth:AuthStoreProvider authStoreProvider = new;
-=======
-        capacity = config.positiveAuthzCache.capacity,
-        evictionFactor = config.positiveAuthzCache.evictionFactor);
-    cache:Cache negativeAuthzCache = new(expiryTimeMillis = config.negativeAuthzCache.expiryTimeMillis,
-        capacity = config.negativeAuthzCache.capacity,
-        evictionFactor = config.negativeAuthzCache.evictionFactor);
-    auth:AuthStoreProvider authStoreProvider;
->>>>>>> 94410474
 
     foreach provider in authProviderList {
         if (provider.scheme == AUTHN_SCHEME_BASIC) {
@@ -430,11 +332,7 @@
         }
     }
 
-<<<<<<< HEAD
 HttpAuthzHandler authzHandler = new(authStoreProvider, positiveAuthzCache, negativeAuthzCache);
-=======
-    HttpAuthzHandler authzHandler = new(authStoreProvider, positiveAuthzCache, negativeAuthzCache);
->>>>>>> 94410474
     AuthzFilter authzFilter = new(authzHandler);
     authFilters[0] = authnFilter;
     authFilters[1] = authzFilter;
@@ -450,11 +348,7 @@
 
 function createAuthHandler(AuthProvider authProvider, string instanceId) returns HttpAuthnHandler {
     if (authProvider.scheme == AUTHN_SCHEME_BASIC) {
-<<<<<<< HEAD
         auth:AuthStoreProvider authStoreProvider = new;
-=======
-        auth:AuthStoreProvider authStoreProvider;
->>>>>>> 94410474
         if (authProvider.authStoreProvider == AUTH_PROVIDER_CONFIG) {
             if (authProvider.propagateJwt) {
                 auth:ConfigJwtAuthProvider configAuthProvider = new(getInferredJwtAuthProviderConfig(authProvider));
