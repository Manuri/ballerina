--- conflicted
+++ resolved
@@ -24,11 +24,7 @@
     # + request - An inboud HTTP request message
     # + context - A filter context
     # + return - True if the filter succeeds
-<<<<<<< HEAD
-    public function filterRequest(Listener listenerObj, Request request, FilterContext context) returns boolean;
-=======
     public function filterRequest(Server listenerObj, Request request, FilterContext context) returns boolean;
->>>>>>> ac06ab92
 
     # Response filter function. If a false is returned a 500 Internal Server Error would be sent to the client.
     #
