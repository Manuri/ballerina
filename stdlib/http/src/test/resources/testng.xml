<?xml version="1.0" encoding="UTF-8"?>
<!--
Copyright (c) 2019, WSO2 Inc. (http://www.wso2.org) All Rights Reserved.

WSO2 Inc. licenses this file to you under the Apache License,
Version 2.0 (the "License"); you may not use this file except
in compliance with the License.
You may obtain a copy of the License at

http://www.apache.org/licenses/LICENSE-2.0

Unless required by applicable law or agreed to in writing,
software distributed under the License is distributed on an
"AS IS" BASIS, WITHOUT WARRANTIES OR CONDITIONS OF ANY
KIND, either express or implied.  See the License for the
specific language governing permissions and limitations
under the License.
-->

<!DOCTYPE suite SYSTEM "http://testng.org/testng-1.0.dtd" >

<suite name="ballerina-test-suite">

    <!--This listener is only meant to be used for debugging purposes. 
    Hence it's disabled by default to avoid causing problems in Travis due to the volume of logs this may generate.-->
    <!--<listeners>-->
        <!--<listener class-name="org.ballerinalang.stdlib.utils.HTTPTestSuiteListener"/>-->
    <!--</listeners>-->

    <listeners>
        <listener class-name="org.ballerinalang.stdlib.utils.JBallerinaTestInitializer"/>
    </listeners>

    <!-- Ballerina language Test Cases. -->
    <test name="ballerina-lang-test-suite" preserve-order="true" parallel="false">
        <parameter name="enableJBallerinaTests" value="true"/>
        <groups>
            <run>
                <exclude name="broken"/>
            </run>
        </groups>
        <packages>
            <!--<package name="org.ballerinalang.stdlib.entity.*"/>
            <package name="org.ballerinalang.stdlib.multipart.*"/>
            <package name="org.ballerinalang.stdlib.services.basics.*"/> -->
            <package name="org.ballerinalang.stdlib.services.configuration.*"/>
            <package name="org.ballerinalang.stdlib.services.cors.*"/>
            <!--<package name="org.ballerinalang.stdlib.services.dispatching.*"/>
            <package name="org.ballerinalang.stdlib.services.nativeimpl.*"/>
            <package name="org.ballerinalang.stdlib.resiliency.*"/>
            <package name="org.ballerinalang.stdlib.websocket.*"/>
            <package name="org.ballerinalang.stdlib.cachingclient.*"/>
            <package name="org.ballerinalang.stdlib.auth.*"/>
            <package name="org.ballerinalang.stdlib.connectionpool.*"/> -->
        </packages>
        <classes>
            <class name="org.ballerinalang.stdlib.services.basics.SignatureTest">
                <methods>
                    <exclude name="testSignatureWithMismatchedBodyParam"/>
                </methods>
            </class>
            <class name="org.ballerinalang.stdlib.services.basics.ServiceTest">
                <methods>
                    <exclude name="testErrorReturn"></exclude>
                </methods>
            </class>
<<<<<<< HEAD
            <class name="org.ballerinalang.stdlib.services.nativeimpl.endpoint.ServiceEndpointTest"/>
            <class name="org.ballerinalang.stdlib.services.nativeimpl.request.RequestNativeFunctionSuccessTest"/>
            <class name="org.ballerinalang.stdlib.services.dispatching.ProducesConsumesAnnotationTest"/>
=======
            <class name="org.ballerinalang.stdlib.services.dispatching.VersioningDispatchingTest"/>
            <class name="org.ballerinalang.stdlib.services.dispatching.VersioningNegativeTest"/>
            <class name="org.ballerinalang.stdlib.services.dispatching.UriTemplateDefaultDispatcherTest"/>
            <class name="org.ballerinalang.stdlib.services.nativeimpl.ParseHeaderSuccessTest"/>
            <class name="org.ballerinalang.stdlib.services.nativeimpl.ParseHeaderNegativeTest"/>
            <class name="org.ballerinalang.stdlib.services.nativeimpl.connection.ConnectionNativeFunctionTest"/>
>>>>>>> abb5fa33
        </classes>
    </test>
</suite><|MERGE_RESOLUTION|>--- conflicted
+++ resolved
@@ -64,18 +64,14 @@
                     <exclude name="testErrorReturn"></exclude>
                 </methods>
             </class>
-<<<<<<< HEAD
-            <class name="org.ballerinalang.stdlib.services.nativeimpl.endpoint.ServiceEndpointTest"/>
-            <class name="org.ballerinalang.stdlib.services.nativeimpl.request.RequestNativeFunctionSuccessTest"/>
-            <class name="org.ballerinalang.stdlib.services.dispatching.ProducesConsumesAnnotationTest"/>
-=======
             <class name="org.ballerinalang.stdlib.services.dispatching.VersioningDispatchingTest"/>
             <class name="org.ballerinalang.stdlib.services.dispatching.VersioningNegativeTest"/>
             <class name="org.ballerinalang.stdlib.services.dispatching.UriTemplateDefaultDispatcherTest"/>
             <class name="org.ballerinalang.stdlib.services.nativeimpl.ParseHeaderSuccessTest"/>
             <class name="org.ballerinalang.stdlib.services.nativeimpl.ParseHeaderNegativeTest"/>
             <class name="org.ballerinalang.stdlib.services.nativeimpl.connection.ConnectionNativeFunctionTest"/>
->>>>>>> abb5fa33
+            <class name="org.ballerinalang.stdlib.services.nativeimpl.endpoint.ServiceEndpointTest"/>
+            <class name="org.ballerinalang.stdlib.services.dispatching.ProducesConsumesAnnotationTest"/>
         </classes>
     </test>
 </suite>