--- conflicted
+++ resolved
@@ -51,12 +51,8 @@
             outResponse.setBodyParts(<@untainted mime:Entity[]> bodyParts, contentType);
         } else {
             error err = bodyParts;
-<<<<<<< HEAD
-            outResponse.setPayload(<@untainted string> <string>err.detail().message);
-=======
             string? errMsg = <string> err.detail()?.message;
             outResponse.setPayload(errMsg is string ? <@untainted string> errMsg : "Error in parsing body parts");
->>>>>>> b5df24cc
         }
         checkpanic caller->respond(outResponse);
     }
