--- conflicted
+++ resolved
@@ -34,7 +34,6 @@
 import org.ballerinalang.stdlib.io.utils.Base64ByteChannel;
 import org.ballerinalang.stdlib.io.utils.Base64Wrapper;
 import org.ballerinalang.stdlib.io.utils.IOConstants;
-import org.ballerinalang.stdlib.mime.Util;
 import org.ballerinalang.stdlib.utils.HTTPTestRequest;
 import org.ballerinalang.stdlib.utils.MessageUtils;
 import org.ballerinalang.stdlib.utils.MultipartUtils;
@@ -92,14 +91,8 @@
         BMap<String, BValue> multipartEntity = getMultipartEntity(result);
         ByteArrayOutputStream outputStream = new ByteArrayOutputStream();
         String multipartDataBoundary = MimeUtil.getNewMultipartDelimiter();
-<<<<<<< HEAD
-        //TODO migrate to jvm values and enable test
-//        MultipartDataSource multipartDataSource = new MultipartDataSource(multipartEntity, multipartDataBoundary);
-//        multipartDataSource.serialize(outputStream);
-=======
         MultipartBDataSource multipartDataSource = new MultipartBDataSource(multipartEntity, multipartDataBoundary);
         multipartDataSource.serialize(outputStream);
->>>>>>> bb1c5f60
         InputStream inputStream = new ByteArrayInputStream(outputStream.toByteArray());
         try {
             List<MIMEPart> mimeParts = MultipartDecoder.decodeBodyParts("multipart/mixed; boundary=" +
@@ -119,14 +112,8 @@
         BMap<String, BValue> multipartEntity = getMultipartEntity(result);
         ByteArrayOutputStream outputStream = new ByteArrayOutputStream();
         String multipartDataBoundary = MimeUtil.getNewMultipartDelimiter();
-<<<<<<< HEAD
-        //TODO migrate to jvm values and enable test
-//        MultipartDataSource multipartDataSource = new MultipartDataSource(multipartEntity, multipartDataBoundary);
-//        multipartDataSource.serialize(outputStream);
-=======
         MultipartBDataSource multipartDataSource = new MultipartBDataSource(multipartEntity, multipartDataBoundary);
         multipartDataSource.serialize(outputStream);
->>>>>>> bb1c5f60
         InputStream inputStream = new ByteArrayInputStream(outputStream.toByteArray());
         try {
             List<MIMEPart> mimeParts = MultipartDecoder.decodeBodyParts("multipart/new-sub-type; boundary=" +
@@ -146,14 +133,8 @@
         BMap<String, BValue> nestedMultipartEntity = getNestedMultipartEntity(result);
         ByteArrayOutputStream outputStream = new ByteArrayOutputStream();
         String multipartDataBoundary = MimeUtil.getNewMultipartDelimiter();
-<<<<<<< HEAD
-        //TODO migrate to jvm values and enable test
-//        MultipartDataSource multipartDataSource = new MultipartDataSource(nestedMultipartEntity, multipartDataBoundary);
-//        multipartDataSource.serialize(outputStream);
-=======
         MultipartBDataSource multipartDataSource = new MultipartBDataSource(nestedMultipartEntity, multipartDataBoundary);
         multipartDataSource.serialize(outputStream);
->>>>>>> bb1c5f60
         InputStream inputStream = new ByteArrayInputStream(outputStream.toByteArray());
         try {
             List<MIMEPart> mimeParts = MultipartDecoder.decodeBodyParts("multipart/mixed; boundary=" +
@@ -187,11 +168,7 @@
     public void testContentDispositionForFormData() {
         BMap<String, BValue> bodyPart = getEntityStruct(result);
         BMap<String, BValue> contentDispositionStruct = getContentDispositionStruct(result);
-<<<<<<< HEAD
-        Util.setContentDisposition(contentDispositionStruct, bodyPart,
-=======
         MimeUtil.setContentDisposition(contentDispositionStruct, bodyPart,
->>>>>>> bb1c5f60
                                    "form-data; name=\"filepart\"; filename=\"file-01.txt\"");
         BMap<String, BValue> contentDisposition =
                 (BMap<String, BValue>) bodyPart.get(CONTENT_DISPOSITION_FIELD);
