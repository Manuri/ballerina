<?xml version="1.0" encoding="UTF-8"?>
<!--
Copyright (c) 2019, WSO2 Inc. (http://www.wso2.org) All Rights Reserved.

WSO2 Inc. licenses this file to you under the Apache License,
Version 2.0 (the "License"); you may not use this file except
in compliance with the License.
You may obtain a copy of the License at

http://www.apache.org/licenses/LICENSE-2.0

Unless required by applicable law or agreed to in writing,
software distributed under the License is distributed on an
"AS IS" BASIS, WITHOUT WARRANTIES OR CONDITIONS OF ANY
KIND, either express or implied.  See the License for the
specific language governing permissions and limitations
under the License.
-->

<!DOCTYPE suite SYSTEM "http://testng.org/testng-1.0.dtd" >

<suite name="ballerina-test-suite">
    <!-- Ballerina language Test Cases. -->
    <test name="ballerina-lang-test-suite" parallel="false">
        <groups>
            <run>
                <exclude name="broken"/>
                <exclude name="brokenOnBootstrappedJVMCodegen"/>
            </run>
        </groups>
        <packages>
            <!-- <package name="org.ballerinalang.stdlib.database.h2"/>
            <package name="org.ballerinalang.stdlib.database.sql.*"/> -->
        </packages>
        <classes>
<!--            <class name="org.ballerinax.jdbc.H2ClientActionsTest"/>-->
            <class name="org.ballerinax.jdbc.SQLActionsTest"/>
            <class name="org.ballerinax.jdbc.SQLConnectionPoolTest"/>
            <class name="org.ballerinax.jdbc.SQLConnectorInitTest"/>

<<<<<<< HEAD
            <class name="org.ballerinax.jdbc.table.TableTest"/>
            <class name="org.ballerinax.jdbc.table.TableIterationTest"/>
=======
<!--            <class name="org.ballerinax.jdbc.table.TableTest"/>-->
<!--            <class name="org.ballerinax.jdbc.table.TableIterationTest"/>-->
>>>>>>> dbfaf9e9
        </classes>
    </test>
</suite><|MERGE_RESOLUTION|>--- conflicted
+++ resolved
@@ -38,13 +38,8 @@
             <class name="org.ballerinax.jdbc.SQLConnectionPoolTest"/>
             <class name="org.ballerinax.jdbc.SQLConnectorInitTest"/>
 
-<<<<<<< HEAD
-            <class name="org.ballerinax.jdbc.table.TableTest"/>
-            <class name="org.ballerinax.jdbc.table.TableIterationTest"/>
-=======
 <!--            <class name="org.ballerinax.jdbc.table.TableTest"/>-->
 <!--            <class name="org.ballerinax.jdbc.table.TableIterationTest"/>-->
->>>>>>> dbfaf9e9
         </classes>
     </test>
 </suite>