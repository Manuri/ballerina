/*
 * Copyright (c) 2019, WSO2 Inc. (http://www.wso2.org) All Rights Reserved.
 *
 * WSO2 Inc. licenses this file to you under the Apache License,
 * Version 2.0 (the "License"); you may not use this file except
 * in compliance with the License.
 * You may obtain a copy of the License at
 *
 *    http://www.apache.org/licenses/LICENSE-2.0
 *
 * Unless required by applicable law or agreed to in writing,
 * software distributed under the License is distributed on an
 * "AS IS" BASIS, WITHOUT WARRANTIES OR CONDITIONS OF ANY
 * KIND, either express or implied.  See the License for the
 * specific language governing permissions and limitations
 * under the License.
 */
package org.ballerinax.jdbc.statement;

import org.ballerinalang.jvm.BallerinaValues;
import org.ballerinalang.jvm.Strand;
import org.ballerinalang.jvm.types.BTypes;
import org.ballerinalang.jvm.values.ArrayValue;
import org.ballerinalang.jvm.values.MapValue;
import org.ballerinalang.jvm.values.MapValueImpl;
import org.ballerinalang.jvm.values.ObjectValue;
import org.ballerinalang.jvm.values.freeze.State;
import org.ballerinalang.jvm.values.freeze.Status;
import org.ballerinax.jdbc.Constants;
import org.ballerinax.jdbc.datasource.SQLDatasource;
import org.ballerinax.jdbc.exceptions.ApplicationException;
<<<<<<< HEAD
=======
import org.ballerinax.jdbc.exceptions.DatabaseException;
import org.ballerinax.jdbc.exceptions.ErrorGenerator;
>>>>>>> 96fc142c

import java.math.BigDecimal;
import java.sql.Connection;
import java.sql.PreparedStatement;
import java.sql.ResultSet;
import java.sql.ResultSetMetaData;
import java.sql.SQLException;
import java.sql.Statement;
import java.sql.Types;

/**
 * Represents an Update SQL statement.
 *
 * @since 1.0.0
 */
public class UpdateStatement extends AbstractSQLStatement {

    private final ObjectValue client;
    private final SQLDatasource datasource;
    private final String query;
    private final ArrayValue parameters;

    public UpdateStatement(ObjectValue client, SQLDatasource datasource, String query, ArrayValue parameters,
                           Strand strand) {
        super(strand);
        this.client = client;
        this.datasource = datasource;
        this.query = query;
        this.parameters = parameters;
    }

    @Override
    public Object execute() {
        //TODO: JBalMigration Commenting out transaction handling and observability
        //TODO: #16033
        //checkAndObserveSQLAction(context, datasource, query)
        Connection conn = null;
        PreparedStatement stmt = null;
        ResultSet rs = null;
        boolean isInTransaction = strand.isInTransaction();
        String errorMessagePrefix = "Failed to execute update query: ";
        try {
            ArrayValue generatedParams = constructParameters(parameters);
            conn = getDatabaseConnection(strand, client, datasource, false);
            String processedQuery = createProcessedQueryString(query, generatedParams);
            stmt = conn.prepareStatement(processedQuery, Statement.RETURN_GENERATED_KEYS);
            ProcessedStatement processedStatement = new ProcessedStatement(conn, stmt, generatedParams,
                    datasource.getDatabaseProductName());
            stmt = processedStatement.prepare();
            int count = stmt.executeUpdate();
            rs = stmt.getGeneratedKeys();
            //This result set contains the auto generated keys.
            MapValue<String, Object> generatedKeys;
            if (rs.next()) {
                generatedKeys = getGeneratedKeys(rs);
            } else {
                generatedKeys = new MapValueImpl<>();
            }
            return createFrozenUpdateResultRecord(count, generatedKeys);
        } catch (SQLException e) {
            handleErrorOnTransaction(this.strand);
            return ErrorGenerator.getSQLDatabaseError(e, errorMessagePrefix);
           // checkAndObserveSQLError(context, "execute update failed: " + e.getMessage());
<<<<<<< HEAD
=======
        }  catch (DatabaseException e) {
            handleErrorOnTransaction(this.strand);
            return ErrorGenerator.getSQLDatabaseError(e, errorMessagePrefix);
            // checkAndObserveSQLError(context, "execute update failed: " + e.getMessage());
>>>>>>> 96fc142c
        }  catch (ApplicationException e) {
            handleErrorOnTransaction(this.strand);
            return ErrorGenerator.getSQLApplicationError(e, errorMessagePrefix);
           // checkAndObserveSQLError(context, "execute update failed: " + e.getMessage());
        } finally {
            cleanupResources(rs, stmt, conn, !isInTransaction);
        }
    }

    private MapValue<String, Object> getGeneratedKeys(ResultSet rs) throws SQLException {
        MapValue<String, Object> generatedKeys = new MapValueImpl<>(BTypes.typeAnydata);
        ResultSetMetaData metaData = rs.getMetaData();
        int columnCount = metaData.getColumnCount();
        int columnType;
        Object value;
        String columnName;
        BigDecimal bigDecimal;
        for (int i = 1; i <= columnCount; i++) {
            columnType = metaData.getColumnType(i);
            columnName = metaData.getColumnLabel(i);
            switch (columnType) {
                case Types.INTEGER:
                case Types.TINYINT:
                case Types.SMALLINT:
                    value = rs.getInt(i);
                    break;
                case Types.DOUBLE:
                    value = rs.getDouble(i);
                    break;
                case Types.FLOAT:
                    value = rs.getFloat(i);
                    break;
                case Types.BOOLEAN:
                case Types.BIT:
                    value = rs.getBoolean(i);
                    break;
                case Types.DECIMAL:
                case Types.NUMERIC:
                    bigDecimal = rs.getBigDecimal(i);
                    value = bigDecimal;
                    break;
                case Types.BIGINT:
                    value = rs.getLong(i);
                    break;
                default:
                    value = rs.getString(i);
                    break;
            }
            generatedKeys.put(columnName, value);
        }
        return generatedKeys;
    }

    private MapValue<String, Object> createFrozenUpdateResultRecord(int count, MapValue<String, Object> generatedKeys) {
        MapValue<String, Object> updateResultRecord = BallerinaValues
                .createRecordValue(Constants.JDBC_PACKAGE_PATH, Constants.JDBC_UPDATE_RESULT);
        MapValue<String, Object> populatedUpdateResultRecord = BallerinaValues
                .createRecord(updateResultRecord, count, generatedKeys);
        populatedUpdateResultRecord.attemptFreeze(new Status(State.FROZEN));
        return populatedUpdateResultRecord;
    }
}<|MERGE_RESOLUTION|>--- conflicted
+++ resolved
@@ -29,11 +29,7 @@
 import org.ballerinax.jdbc.Constants;
 import org.ballerinax.jdbc.datasource.SQLDatasource;
 import org.ballerinax.jdbc.exceptions.ApplicationException;
-<<<<<<< HEAD
-=======
-import org.ballerinax.jdbc.exceptions.DatabaseException;
 import org.ballerinax.jdbc.exceptions.ErrorGenerator;
->>>>>>> 96fc142c
 
 import java.math.BigDecimal;
 import java.sql.Connection;
@@ -97,14 +93,7 @@
             handleErrorOnTransaction(this.strand);
             return ErrorGenerator.getSQLDatabaseError(e, errorMessagePrefix);
            // checkAndObserveSQLError(context, "execute update failed: " + e.getMessage());
-<<<<<<< HEAD
-=======
-        }  catch (DatabaseException e) {
-            handleErrorOnTransaction(this.strand);
-            return ErrorGenerator.getSQLDatabaseError(e, errorMessagePrefix);
-            // checkAndObserveSQLError(context, "execute update failed: " + e.getMessage());
->>>>>>> 96fc142c
-        }  catch (ApplicationException e) {
+        } catch (ApplicationException e) {
             handleErrorOnTransaction(this.strand);
             return ErrorGenerator.getSQLApplicationError(e, errorMessagePrefix);
            // checkAndObserveSQLError(context, "execute update failed: " + e.getMessage());
