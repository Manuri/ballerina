// Copyright (c) 2018 WSO2 Inc. (http://www.wso2.org) All Rights Reserved.
//
// WSO2 Inc. licenses this file to you under the Apache License,
// Version 2.0 (the "License"); you may not use this file except
// in compliance with the License.
// You may obtain a copy of the License at
//
// http://www.apache.org/licenses/LICENSE-2.0
//
// Unless required by applicable law or agreed to in writing,
// software distributed under the License is distributed on an
// "AS IS" BASIS, WITHOUT WARRANTIES OR CONDITIONS OF ANY
// KIND, either express or implied.  See the License for the
// specific language governing permissions and limitations
// under the License.

# Represents the base JDBC Client
public type JdbcClient client object {

    # The call remote function implementation for JDBC client to invoke stored procedures/functions.
    #
    # + sqlQuery - The SQL stored procedure to execute
    # + recordType - Array of record types of the returned tables if there is any
    # + parameters - The parameters to be passed to the procedure/function call. The number of parameters is variable
    # + return - A `table[]` if there are tables returned by the call remote function and else nil,
    #            `Error` will be returned if there is any error
    public remote function call(@untainted string sqlQuery, typedesc[]? recordType, Param... parameters)
<<<<<<< HEAD
                                returns @tainted table<record {}>[]|()|JdbcClientError {
=======
        returns @tainted table<record {}>[]|()|Error {
>>>>>>> 0f1799d6
        return nativeCall(self, sqlQuery, recordType, ...parameters);
    }

    # The select remote function implementation for JDBC Client to select data from tables.
    #
    # + sqlQuery - SQL query to execute
    # + recordType - Type of the returned table
    # + parameters - The parameters to be passed to the select query. The number of parameters is variable
    # + return - A `table` returned by the sql query statement else `Error` will be returned if there
    # is any error
<<<<<<< HEAD
    public remote function select(@untainted string sqlQuery, typedesc? recordType, Param... parameters)
                                  returns @tainted table<record {}>|JdbcClientError {
=======
    public remote function select(@untainted string sqlQuery, typedesc? recordType,
    Param... parameters) returns @tainted table<record {}>|Error {
>>>>>>> 0f1799d6
        return nativeSelect(self, sqlQuery, recordType, ...parameters);
    }

    # The update remote function implementation for JDBC Client to update data and schema of the database.
    #
    # + sqlQuery - SQL statement to execute
    # + keyColumns - Names of auto generated columns for which the auto generated key values are returned
    # + parameters - The parameters to be passed to the update query. The number of parameters is variable
    # + return - A `UpdateResult` with the updated row count and key column values,
    #            else `Error` will be returned if there is any error
    public remote function update(@untainted string sqlQuery, string[]? keyColumns = (), Param... parameters)
<<<<<<< HEAD
                                  returns UpdateResult|JdbcClientError {
=======
                               returns UpdateResult|Error {
>>>>>>> 0f1799d6
        return nativeUpdate(self, sqlQuery, keyColumns = keyColumns, ...parameters);
    }

    # The batchUpdate remote function implementation for JDBC Client to batch data insert.
    #
    # + sqlQuery - SQL statement to execute
    # + parameters - Variable number of parameter arrays each representing the set of parameters of belonging to each
    #                individual update
<<<<<<< HEAD
    # + rollbackAllInFailure - If one of the commands in a batch update fails to execute properly, the JDBC driver
    #           may or may not continue to process the remaining commands in the batch.  But this property can be
    #           used to override this behaviour.  If it is sets to true, if there is a failure in few commands and
    #           JDBC driver continued with the remaining commands, the successfully executed commands in the batch
    #           also will get rollback.
    # + return - A `BatchUpdateResult` with the updated row count and returned error. If all the commands in the batch
    #                has executed successfully, the error will be `nil`. If one or more commands has failed, the
    #               `returnedError` field will give the correspoing `JdbcClientError` along with the int[] which
    #                conains updated row count or the status returned from the each command in the batch.
    public remote function batchUpdate(@untainted string sqlQuery, boolean rollbackAllInFailure,
                                       Param?[]... parameters)
                                       returns BatchUpdateResult {
        return nativeBatchUpdate(self, sqlQuery, rollbackAllInFailure, ...parameters);
    }
};

function nativeSelect(JdbcClient sqlClient, @untainted string sqlQuery, typedesc? recordType,Param... parameters)
    returns @tainted table<record {}>|JdbcClientError = external;

function nativeCall(JdbcClient sqlClient, @untainted string sqlQuery, typedesc[]? recordType, Param... parameters)
    returns @tainted table<record {}>[]|()|JdbcClientError = external;

function nativeUpdate(JdbcClient sqlClient, @untainted string sqlQuery, string[]? keyColumns = (), Param... parameters)
    returns UpdateResult|JdbcClientError = external;

function nativeBatchUpdate(JdbcClient sqlClient, @untainted string sqlQuery, boolean rollbackAllInFailure,
    Param?[]... parameters)
    returns BatchUpdateResult = external;
=======
    # + return - An `int[]` - The elements in the array returned by the operation may be one of the following  or else
    #            an `Error` will be returned if there is any error.
    #            A number greater than or equal to zero - indicates that the command was processed successfully
    #                                                     and is an update count giving the number of rows
    #            A value of -2 - Indicates that the command was processed successfully but that the number of rows affected
    #                            is unknown
    #            A value of -3 - Indicates that the command failed to execute successfully and occurs only if a driver
    #                            continues to process commands after a command fails
    public remote function batchUpdate(@untainted string sqlQuery, Param?[]... parameters)
                                    returns int[]|Error {
        return nativeBatchUpdate(self, sqlQuery, ...parameters);
    }
};

function nativeSelect(JdbcClient sqlClient, @untainted string sqlQuery, typedesc? recordType,
   Param... parameters) returns @tainted table<record {}>|Error = external;

function nativeCall(JdbcClient sqlClient, @untainted string sqlQuery, typedesc[]? recordType, Param... parameters)
   returns @tainted table<record {}>[]|()|Error = external;

function nativeUpdate(JdbcClient sqlClient, @untainted string sqlQuery, string[]? keyColumns = (),
                             Param... parameters) returns UpdateResult|Error = external;

function nativeBatchUpdate(JdbcClient sqlClient, @untainted string sqlQuery, Param?[]... parameters)
    returns int[]|Error = external;
>>>>>>> 0f1799d6

function createClient(ClientEndpointConfig config, PoolOptions globalPoolOptions) returns JdbcClient = external;

# An internal function used by clients to shutdown the connection pool.
#
# + jdbcClient - The Client object which represents the connection pool.
# + return - Possible error during closing
public function close(JdbcClient jdbcClient) returns error? = external;<|MERGE_RESOLUTION|>--- conflicted
+++ resolved
@@ -23,13 +23,9 @@
     # + recordType - Array of record types of the returned tables if there is any
     # + parameters - The parameters to be passed to the procedure/function call. The number of parameters is variable
     # + return - A `table[]` if there are tables returned by the call remote function and else nil,
-    #            `Error` will be returned if there is any error
+    #            `JdbcClientError` will be returned if there is any error
     public remote function call(@untainted string sqlQuery, typedesc[]? recordType, Param... parameters)
-<<<<<<< HEAD
-                                returns @tainted table<record {}>[]|()|JdbcClientError {
-=======
-        returns @tainted table<record {}>[]|()|Error {
->>>>>>> 0f1799d6
+                                returns @tainted table<record {}>[]|()|Error {
         return nativeCall(self, sqlQuery, recordType, ...parameters);
     }
 
@@ -40,13 +36,8 @@
     # + parameters - The parameters to be passed to the select query. The number of parameters is variable
     # + return - A `table` returned by the sql query statement else `Error` will be returned if there
     # is any error
-<<<<<<< HEAD
     public remote function select(@untainted string sqlQuery, typedesc? recordType, Param... parameters)
-                                  returns @tainted table<record {}>|JdbcClientError {
-=======
-    public remote function select(@untainted string sqlQuery, typedesc? recordType,
-    Param... parameters) returns @tainted table<record {}>|Error {
->>>>>>> 0f1799d6
+                                  returns @tainted table<record {}>|Error {
         return nativeSelect(self, sqlQuery, recordType, ...parameters);
     }
 
@@ -58,11 +49,7 @@
     # + return - A `UpdateResult` with the updated row count and key column values,
     #            else `Error` will be returned if there is any error
     public remote function update(@untainted string sqlQuery, string[]? keyColumns = (), Param... parameters)
-<<<<<<< HEAD
-                                  returns UpdateResult|JdbcClientError {
-=======
-                               returns UpdateResult|Error {
->>>>>>> 0f1799d6
+                                  returns UpdateResult|Error {
         return nativeUpdate(self, sqlQuery, keyColumns = keyColumns, ...parameters);
     }
 
@@ -71,7 +58,6 @@
     # + sqlQuery - SQL statement to execute
     # + parameters - Variable number of parameter arrays each representing the set of parameters of belonging to each
     #                individual update
-<<<<<<< HEAD
     # + rollbackAllInFailure - If one of the commands in a batch update fails to execute properly, the JDBC driver
     #           may or may not continue to process the remaining commands in the batch.  But this property can be
     #           used to override this behaviour.  If it is sets to true, if there is a failure in few commands and
@@ -88,45 +74,18 @@
     }
 };
 
-function nativeSelect(JdbcClient sqlClient, @untainted string sqlQuery, typedesc? recordType,Param... parameters)
-    returns @tainted table<record {}>|JdbcClientError = external;
+function nativeSelect(JdbcClient sqlClient, @untainted string sqlQuery, typedesc? recordType, Param... parameters)
+    returns @tainted table<record {}>|Error = external;
 
 function nativeCall(JdbcClient sqlClient, @untainted string sqlQuery, typedesc[]? recordType, Param... parameters)
-    returns @tainted table<record {}>[]|()|JdbcClientError = external;
+    returns @tainted table<record {}>[]|()|Error = external;
 
 function nativeUpdate(JdbcClient sqlClient, @untainted string sqlQuery, string[]? keyColumns = (), Param... parameters)
-    returns UpdateResult|JdbcClientError = external;
+    returns UpdateResult|Error = external;
 
 function nativeBatchUpdate(JdbcClient sqlClient, @untainted string sqlQuery, boolean rollbackAllInFailure,
     Param?[]... parameters)
     returns BatchUpdateResult = external;
-=======
-    # + return - An `int[]` - The elements in the array returned by the operation may be one of the following  or else
-    #            an `Error` will be returned if there is any error.
-    #            A number greater than or equal to zero - indicates that the command was processed successfully
-    #                                                     and is an update count giving the number of rows
-    #            A value of -2 - Indicates that the command was processed successfully but that the number of rows affected
-    #                            is unknown
-    #            A value of -3 - Indicates that the command failed to execute successfully and occurs only if a driver
-    #                            continues to process commands after a command fails
-    public remote function batchUpdate(@untainted string sqlQuery, Param?[]... parameters)
-                                    returns int[]|Error {
-        return nativeBatchUpdate(self, sqlQuery, ...parameters);
-    }
-};
-
-function nativeSelect(JdbcClient sqlClient, @untainted string sqlQuery, typedesc? recordType,
-   Param... parameters) returns @tainted table<record {}>|Error = external;
-
-function nativeCall(JdbcClient sqlClient, @untainted string sqlQuery, typedesc[]? recordType, Param... parameters)
-   returns @tainted table<record {}>[]|()|Error = external;
-
-function nativeUpdate(JdbcClient sqlClient, @untainted string sqlQuery, string[]? keyColumns = (),
-                             Param... parameters) returns UpdateResult|Error = external;
-
-function nativeBatchUpdate(JdbcClient sqlClient, @untainted string sqlQuery, Param?[]... parameters)
-    returns int[]|Error = external;
->>>>>>> 0f1799d6
 
 function createClient(ClientEndpointConfig config, PoolOptions globalPoolOptions) returns JdbcClient = external;
 
@@ -134,4 +93,4 @@
 #
 # + jdbcClient - The Client object which represents the connection pool.
 # + return - Possible error during closing
-public function close(JdbcClient jdbcClient) returns error? = external;+public function close(JdbcClient jdbcClient) returns error? = external;
