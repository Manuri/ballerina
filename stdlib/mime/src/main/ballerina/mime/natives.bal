// Copyright (c) 2018 WSO2 Inc. (http://www.wso2.org) All Rights Reserved.
//
// WSO2 Inc. licenses this file to you under the Apache License,
// Version 2.0 (the "License"); you may not use this file except
// in compliance with the License.
// You may obtain a copy of the License at
//
// http://www.apache.org/licenses/LICENSE-2.0
//
// Unless required by applicable law or agreed to in writing,
// software distributed under the License is distributed on an
// "AS IS" BASIS, WITHOUT WARRANTIES OR CONDITIONS OF ANY
// KIND, either express or implied.  See the License for the
// specific language governing permissions and limitations
// under the License.

import ballerina/file;
import ballerina/io;

# Key name for `boundary` parameter in MediaType. This is needed for composite type media types.
@final public string BOUNDARY = "boundary";

# Key name for `start` parameter in MediaType. This determines which part in the multipart message contains the
# payload.
@final public string START = "start";

# Key name for `type` parameter in MediaType. This indicates the MIME media type of the `root` body part.
@final public string TYPE = "type";

# Key name for `charset` parameter in MediaType. This indicates the character set of the body text.
@final public string CHARSET = "charset";

# Default charset to be used with MIME encoding and decoding.
@final public string DEFAULT_CHARSET = "UTF-8";

# Permission to be used with opening a byte channel for overflow data.
@final io:Mode READ_PERMISSION = "r";

# Represents `content-id` header name.
@final public string CONTENT_ID = "content-id";

# Represents `content-length` header name.
@final public string CONTENT_LENGTH = "content-length";

# Represents `content-type` header name.
@final public string CONTENT_TYPE = "content-type";

# Represents `content-disposition` header name.
@final public string CONTENT_DISPOSITION = "content-disposition";

# Represents values in `Content-Disposition` header.
#
# + fileName - Default filename for storing the bodypart, if the receiving agent wishes to store it in an external
#              file
# + disposition - Indicates how the body part should be presented (inline, attachment or as form-data)
# + name - Represents the field name in case of `multipart/form-data`
# + parameters - A set of parameters, specified in attribute=value notation
public type ContentDisposition object {

    public string fileName;
    public string disposition;
    public string name;
    public map<string> parameters;

    # Converts the `ContentDisposition` type to a string suitable for use as the value of a corresponding MIME header.
    # + return - The `string` represnetation of the `ContentDisposition` object
    public extern function toString() returns (string);
};

# Describes the nature of the data in the body of a MIME entity.
#
# + primaryType - Declares the general type of data
# + subType - A specific format of the primary type data
# + suffix - Identify the semantics of a specific media type
# + parameters - A set of parameters, specified in an attribute=value notation
public type MediaType object {

    public string primaryType;
    public string subType;
    public string suffix;
    public map<string> parameters;

    # Gets “primaryType/subtype+suffix” combination in string format.
    #
    # + return - Base type as a `string` from MediaType struct
    public function getBaseType() returns (string);

    # Converts the media type to a `string`, suitable to be used as the value of a corresponding HTTP header.
    #
    # + return - Content type with parameters as a `string`
    public function toString() returns (string);
};

function MediaType::getBaseType() returns (string) {
    return self.primaryType + "/" + self.subType;
}

function MediaType::toString() returns (string) {
    string contentType = self.getBaseType();
    // map<string> parameters = self.parameters;
    string[] arrKeys = self.parameters.keys();
    int size = lengthof arrKeys;
    if (size > 0) {
        contentType = contentType + "; ";
    }
    int index = 0;
    while (index < size) {
        string value = self.parameters[arrKeys[index]] but { () => "" };
        if (index == size - 1) {
            contentType = contentType + arrKeys[index] + "=" + value;
            break;
        } else {
            contentType = contentType + arrKeys[index] + "=" + value + ";";
            index = index + 1;
        }
    }
    return contentType;
}

# Represents the headers and body of a message. This can be used to represent both the entity of a top level message
# and an entity(body part) inside of a multipart entity.
#
# + cType - Describes the data contained in the body of the entity
# + cId - Helps one body of an entity to make a reference to another
# + cLength - Represents the size of the entity
# + cDisposition - Represents values related to `Content-Disposition` header
public type Entity object {

    private MediaType cType;
    private string cId;
    private int cLength;
    private ContentDisposition cDisposition;

    # Sets the content-type to entity.
    #
    # + mediaType - Content type that needs to be set to the entity
    public function setContentType(@sensitive string mediaType) {
        self.cType = check getMediaType(mediaType);
        self.setHeader(CONTENT_TYPE, mediaType);
    }

    # Gets the content type of entity.
    #
    # + return - Content type as a `string`
    public function getContentType() returns string {
        string contentTypeHeaderValue;
        if (self.hasHeader(CONTENT_TYPE)) {
            contentTypeHeaderValue = self.getHeader(CONTENT_TYPE);
        }
        return contentTypeHeaderValue;
    }

    # Sets the content ID of the entity.
    #
    # + contentId - Content ID that needs to be set to entity
    public function setContentId(@sensitive string contentId) {
        self.cId = contentId;
        self.setHeader(CONTENT_ID, contentId);
    }

    # Gets the content ID of entity.
    #
    # + return - Content ID as a `string`
    public function getContentId() returns string {
        string contentId;
        if (self.hasHeader(CONTENT_ID)) {
            contentId = self.getHeader(CONTENT_ID);
        }
        return contentId;
    }

    # Sets the content length of the entity.
    #
    # + contentLength - Content length that needs to be set to entity
    public function setContentLength(@sensitive int contentLength) {
        self.cLength = contentLength;
        var contentLengthStr = <string>contentLength;
        self.setHeader(CONTENT_LENGTH, contentLengthStr);
    }

    # Gets the content length of entity.
    #
    # + return - Content length as an `int`
    public function getContentLength() returns int|error {
        string contentLength;
        if (self.hasHeader(CONTENT_LENGTH)) {
            contentLength = self.getHeader(CONTENT_LENGTH);
        }
        if (contentLength == "") {
            return -1;
        } else {
            return <int>contentLength;
        }
    }

    # Sets the content disposition of the entity.
    #
    # + contentDisposition - Content disposition that needs to be set to entity
    public function setContentDisposition(ContentDisposition contentDisposition) {
        self.cDisposition = contentDisposition;
        self.setHeader(CONTENT_DISPOSITION, contentDisposition.toString());
    }

    # Gets the content disposition of entity.
    #
    # + return - A `ContentDisposition` object
    public function getContentDisposition() returns ContentDisposition {
        string contentDispositionVal;
        if (self.hasHeader(CONTENT_DISPOSITION)) {
            contentDispositionVal = self.getHeader(CONTENT_DISPOSITION);
        }
        return getContentDispositionObject(contentDispositionVal);
    }

    # Sets the entity body with the given content.
    #
    # + entityBody - Entity body can be of type `string`,`xml`,`json`,`byte[]`,`io:ByteChannel` or `Entity[]`
    public function setBody(@sensitive string|xml|json|byte[]|io:ByteChannel|Entity[] entityBody);

    # Sets the entity body with a given file. This method overrides any existing `content-type` headers
    # with the default content type `application/octet-stream`. The default value `application/octet-stream`
    # can be overridden by passing the content type as an optional parameter.
    #
    # + filePath - Represents the path to the file
    # + contentType - Content type to be used with the payload. This is an optional parameter.
    #                 `application/octet-stream` is used as the default value.
    public function setFileAsEntityBody(@sensitive string filePath, string contentType = "application/octet-stream");

    # Sets the entity body with the given `json` content. This method overrides any existing `content-type` headers
    # with the default content type `application/json`. The default value `application/json` can be overridden
    # by passing the content type as an optional parameter.
    #
    # + jsonContent - JSON content that needs to be set to entity
    # + contentType - Content type to be used with the payload. This is an optional parameter. `application/json`
    #                 is used as the default value.
    public extern function setJson(@sensitive json jsonContent, @sensitive string contentType = "application/json");

    # Extracts JSON body from the entity. If the entity body is not a JSON, an error is returned.
    #
    # + return - `json` data extracted from the the entity body. An `error` record is returned in case of
    #            errors.
    public extern function getJson() returns @tainted json|error;

    # Sets the entity body with the given XML content. This method overrides any existing content-type headers
    # with the default content-type `application/xml`. The default value `application/xml` can be overridden
    # by passing the content-type as an optional parameter.
    #
    # + xmlContent - XML content that needs to be set to entity
    # + contentType - Content type to be used with the payload. This is an optional parameter. `application/xml`
    #                 is used as the default value.
    public extern function setXml(@sensitive xml xmlContent, @sensitive string contentType = "application/xml");

    # Extracts `xml` body from the entity. If the entity body is not an XML, an error is returned.
    #
    # + return - `xml` data extracted from the the entity body. An `error` record is returned in case of
    #            errors.
    public extern function getXml() returns @tainted xml|error;

    # Sets the entity body with the given text content. This method overrides any existing content-type headers
    # with the default content-type `text/plain`. The default value `text/plain` can be overridden
    # by passing the content type as an optional parameter.
    #
    # + textContent - Text content that needs to be set to entity
    # + contentType - Content type to be used with the payload. This is an optional parameter. `text/plain`
    #                 is used as the default value.
    public extern function setText(@sensitive string textContent, @sensitive string contentType = "text/plain");

    # Extracts text body from the entity. If the entity body is not text compatible an error is returned.
    #
    # + return - `string` data extracted from the the entity body or `error` in case of errors.
    public extern function getText() returns @tainted string|error;

    # Given an entity, gets the entity body as a string. Content type is checked during entity body construction which
    # makes this different from getText() method.
    #
    # + return - Entity body as a `string` or `error` in case of errors occurred during
    #            construction of the string body.

    public extern function getBodyAsString() returns @tainted string|error;

    # Sets the entity body with the given byte[] content. This method overrides any existing `content-type` headers
    # with the default content type `application/octet-stream`. The default value `application/octet-stream`
    # can be overridden by passing the content type as an optional parameter.
    #
    # + blobContent - byte[] content that needs to be set to entity
    # + contentType - Content type to be used with the payload. This is an optional parameter.
    #                 `application/octet-stream` is used as the default value.
    public extern function setByteArray(@sensitive byte[] blobContent, @sensitive string contentType = "application/octet-stream");

    # Given an entity, gets the entity body as a `byte[]`. If the entity size is considerably large consider
    # using getByteChannel() method instead.
    #
    # + return - `byte[]` data extracted from the the entity body. An `error` record is returned in case of
    #            errors.
    public extern function getByteArray() returns @tainted byte[]|error;

    # Sets the entity body with the given byte channel content. This method overrides any existing content-type headers
    # with the default content-type `application/octet-stream`. The default value `application/octet-stream`
    # can be overridden by passing the content-type as an optional parameter.
    #
    # + byteChannel - Byte channel that needs to be set to entity
    # + contentType - Content-type to be used with the payload. This is an optional parameter.
    #                 `application/octet-stream` is used as the default value.
    public extern function setByteChannel(io:ByteChannel byteChannel, @sensitive string contentType = "application/octet-stream");

    # Given an entity, gets the entity body as a byte channel.
    #
    # + return - An `io:ByteChannel`. An `error` record will be returned in case of errors
    public extern function getByteChannel() returns @tainted io:ByteChannel|error;

    # Given an entity, gets its body parts. If the entity body is not a set of body parts an error will be returned.
    #
    # + return - An array of body parts(`Entity[]`) extracted from the entity body. An `error` record will be
    #            returned in case of errors.
    public extern function getBodyParts() returns Entity[]|error;

<<<<<<< HEAD
    # Given an entity, gets the body parts as a byte channel.
    #
    # + return - Body parts as a byte channel
    public extern function getBodyPartsAsChannel() returns @tainted io:ByteChannel;
=======
    documentation {
        Given an entity, gets the body parts as a byte channel.

        R{{}} Body parts as a byte channel
    }
    public extern function getBodyPartsAsChannel() returns @tainted io:ByteChannel|error;
>>>>>>> ae95f7c4

    # Sets body parts to entity. This method overrides any existing `content-type` headers
    # with the default content type `multipart/form-data`. The default value `multipart/form-data` can be overridden
    # by passing the content type as an optional parameter.
    #
    # + bodyParts - Represents the body parts that needs to be set to the entity
    # + contentType - Content-type to be used with the payload. This is an optional parameter.
    #                 `multipart/form-data` is used as the default value.
    public extern function setBodyParts(@sensitive Entity[] bodyParts, @sensitive string contentType = "multipart/form-data");

    # Gets the header value associated with the given header name.
    #
    # + headerName - Represents header name
    # + return - Header value associated with the given header name as a `string`. If multiple header values are
    #            present, then the first value is returned. An exception is thrown if no header is found. Use
    #            `hasHeader()` beforehand to check the existence of header.
    public extern function getHeader(@sensitive string headerName) returns @tainted string;

    # Gets all the header values associated with the given header name.
    #
    # + headerName - The header name
    # + return - All the header values associated with the given header name as a `string[]`. An exception is thrown
    #            if no header is found. Use `hasHeader()` beforehand to check the existence of header.
    public extern function getHeaders(@sensitive string headerName) returns @tainted string[];

    # Gets all header names.
    #
    # + return - All header names as a `string[]`
    public extern function getHeaderNames() returns @tainted string[];

    # Adds the given header value against the given header.
    #
    # + headerName - The header name
    # + headerValue - Represents the header value to be added
    public extern function addHeader(@sensitive string headerName, string headerValue);

    # Sets the given header value against the existing header. If a header already exists, its value is replaced
    # with the given header value.
    #
    # + headerName - The header name
    # + headerValue - Represents the header value
    public extern function setHeader(@sensitive string headerName, string headerValue);

    # Removes the given header from the entity.
    #
    # + headerName - Represents the header name
    public extern function removeHeader(@sensitive string headerName);

    # Removes all headers associated with the entity.
    public extern function removeAllHeaders();

    # Checks whether the requested header key exists in the header map.
    #
    # + headerName - The header name
    # + return - True if the specified header key exists
    public extern function hasHeader(@sensitive string headerName) returns boolean;
};

function Entity::setFileAsEntityBody(@sensitive string filePath,
                                            @sensitive string contentType = "application/octet-stream") {
    io:ByteChannel channel = io:openFile(filePath, READ_PERMISSION);
    self.setByteChannel(channel, contentType = contentType);
}

function Entity::setBody(@sensitive (string|xml|json|byte[]|io:ByteChannel|Entity[]) entityBody) {
    match entityBody {
        string textContent => self.setText(textContent);
        xml xmlContent => self.setXml(xmlContent);
        json jsonContent => self.setJson(jsonContent);
        byte[] blobContent => self.setByteArray(blobContent);
        io:ByteChannel byteChannelContent => self.setByteChannel(byteChannelContent);
        Entity[] bodyParts => self.setBodyParts(bodyParts);
    }
}

# Encodes a given input with MIME specific Base64 encoding scheme.
#
# + contentToBeEncoded - Content that needs to be encoded can be of type `string`, `byte[]` or `io ByteChannel`
# + charset - Charset to be used. This is used only with the string input
# + return - If the given input is of type string, an encoded `string` is returned.
#            If the given input is of type byte[], an encoded `byte[]` is returned.
#            If the given input is of type io:ByteChannel, an encoded `io:ByteChannel` is returned.
#            In case of errors, an `error` record is returned.
extern function base64Encode((string|byte[]|io:ByteChannel) contentToBeEncoded, string charset = "utf-8")
    returns (string|byte[]|io:ByteChannel|error);

# Decodes a given input with MIME specific Base64 encoding scheme.
#
# + contentToBeDecoded - Content that needs to be decoded can be of type `string`, `byte[]` or `io ByteChannel`
# + charset - Charset to be used. This is used only with the string input
# + return - If the given input is of type string, a decoded `string` is returned.
#            If the given input is of type byte[], a decoded `byte[]` is returned.
#            If the given input is of type io:ByteChannel, a decoded `io:ByteChannel` is returned.
#            In case of errors, an `error` record is returned.
extern function base64Decode((string|byte[]|io:ByteChannel) contentToBeDecoded, string charset = "utf-8")
    returns (string|byte[]|io:ByteChannel|error);

# Encodes a given byte[] with Base64 encoding scheme.
#
# + valueToBeEncoded - Content that needs to be encoded
# + return - An encoded byte[]. In case of errors, an `error` record is returned
public function base64EncodeBlob(byte[] valueToBeEncoded) returns byte[]|error {
    error customErr = {message:"Error occurred while encoding byte[]"};
    match base64Encode(valueToBeEncoded) {
        string returnString => return customErr;
        byte[] returnBlob => return returnBlob;
        io:ByteChannel returnChannel => return customErr;
        error encodeErr => return encodeErr;
    }
}

# Encodes a given string with Base64 encoding scheme.
#
# + valueToBeEncoded - Content that needs to be encoded
# + charset - Charset to be used
# + return - An encoded `string`. In case of errors, an `error` record is returned
public function base64EncodeString(string valueToBeEncoded, string charset = "utf-8") returns string|error {
    error customErr = {message:"Error occurred while encoding string"};
    match base64Encode(valueToBeEncoded) {
        string returnString => return returnString;
        byte[] returnBlob => return customErr;
        io:ByteChannel returnChannel => return customErr;
        error encodeErr => return encodeErr;
    }
}

# Encodes a given ByteChannel with Base64 encoding scheme.
#
# + valueToBeEncoded - Content that needs to be encoded
# + return - An encoded `io:ByteChannel`. In case of errors, an `error` record is returned
public function base64EncodeByteChannel(io:ByteChannel valueToBeEncoded) returns io:ByteChannel|error {
    error customErr = {message:"Error occurred while encoding ByteChannel content"};
    match base64Encode(valueToBeEncoded) {
        string returnString => return customErr;
        byte[] returnBlob => return customErr;
        io:ByteChannel returnChannel => return returnChannel;
        error encodeErr => return encodeErr;
    }
}

# Decodes a given byte[] with Base64 encoding scheme.
#
# + valueToBeDecoded - Content that needs to be decoded
# + return - A decoded `byte[]`. In case of errors, an `error` record is returned
public function base64DecodeBlob(byte[] valueToBeDecoded) returns byte[]|error {
    error customErr = {message:"Error occurred while decoding byte[]"};
    match base64Decode(valueToBeDecoded) {
        string returnString => return customErr;
        byte[] returnBlob => return returnBlob;
        io:ByteChannel returnChannel => return customErr;
        error decodeErr => return decodeErr;
    }
}

# Decodes a given string with Base64 encoding scheme.
#
# + valueToBeDecoded - Content that needs to be decoded
# + charset - Charset to be used
# + return - A decoded `string`. In case of errors, an `error` record is returned
public function base64DecodeString(string valueToBeDecoded, string charset = "utf-8") returns string|error {
    error customErr = {message:"Error occurred while decoding string"};
    match base64Decode(valueToBeDecoded) {
        string returnString => return returnString;
        byte[] returnBlob => return customErr;
        io:ByteChannel returnChannel => return customErr;
        error decodeErr => return decodeErr;
    }
}

# Decodes a given ByteChannel with Base64 encoding scheme.
#
# + valueToBeDecoded - Content that needs to be decoded
# + return - A decoded `io:ByteChannel`. In case of errors, an `error` record is returned
public function base64DecodeByteChannel(io:ByteChannel valueToBeDecoded) returns io:ByteChannel|error {
    error customErr = {message:"Error occurred while decoding ByteChannel content"};
    match base64Decode(valueToBeDecoded) {
        string returnString => return customErr;
        byte[] returnBlob => return customErr;
        io:ByteChannel returnChannel => return returnChannel;
        error decodeErr => return decodeErr;
    }
}

# Gets the encoding value from a given MediaType.
#
# + contentType - A MediaType struct
# + return - The encoding value as a `string`
function getEncoding(MediaType contentType) returns (string) {
    return contentType.parameters.CHARSET;
}

# Given the Content-Type in string, gets the MediaType object populated with it.
#
# + contentType - Content-Type in string
# + return - `MediaType` object or an error in case of error
public extern function getMediaType(string contentType) returns MediaType|error;

# Given the Content-Disposition as a string, gets the ContentDisposition object with it.
#
# + contentDisposition - Content disposition string
# + return - A `ContentDisposition` object
public extern function getContentDispositionObject(string contentDisposition) returns ContentDisposition;

# Converts given byte[] to a string.
#
# + encoding - Encoding to used in byte[] conversion to string
# + return - String representation of the given byte[]
public extern function byteArrayToString(byte[] b, string encoding) returns string;

# Encode a given byte[] with Base64 encoding scheme.
#
# + return - Return an encoded byte[]
public extern function base64EncodeByteArray(byte[] b) returns byte[];

# Decode a given byte[] with Base64 encoding scheme.
#
# + return - Return a decoded byte[]
public extern function base64DecodeByteArray(byte[] b) returns byte[];<|MERGE_RESOLUTION|>--- conflicted
+++ resolved
@@ -314,19 +314,10 @@
     #            returned in case of errors.
     public extern function getBodyParts() returns Entity[]|error;
 
-<<<<<<< HEAD
     # Given an entity, gets the body parts as a byte channel.
     #
     # + return - Body parts as a byte channel
-    public extern function getBodyPartsAsChannel() returns @tainted io:ByteChannel;
-=======
-    documentation {
-        Given an entity, gets the body parts as a byte channel.
-
-        R{{}} Body parts as a byte channel
-    }
     public extern function getBodyPartsAsChannel() returns @tainted io:ByteChannel|error;
->>>>>>> ae95f7c4
 
     # Sets body parts to entity. This method overrides any existing `content-type` headers
     # with the default content type `multipart/form-data`. The default value `multipart/form-data` can be overridden
