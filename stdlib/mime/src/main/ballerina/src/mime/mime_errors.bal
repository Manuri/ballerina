--- conflicted
+++ resolved
@@ -25,69 +25,39 @@
 
 // Ballerina MIME Error Types
 
-<<<<<<< HEAD
-// Identifies encoding errors.
-const ENCODE_ERROR = "{ballerina/mime}EncodingFailed";
-=======
 # Identifies encoding errors.
 public const ENCODE_ERROR = "{ballerina/mime}EncodingFailed";
->>>>>>> 801033a4
 
 # Represents an `EncodeError` with a detailed message.
 public type EncodeError error<ENCODE_ERROR, Detail>;
 
-<<<<<<< HEAD
-// Identifies decoding errors.
-const DECODE_ERROR = "{ballerina/mime}DecodingFailed";
-=======
 # Identifies decoding errors.
 public const DECODE_ERROR = "{ballerina/mime}DecodingFailed";
->>>>>>> 801033a4
 
 # Represents a `DecodeError` with a detailed message.
 public type DecodeError error<DECODE_ERROR, Detail>;
 
-<<<<<<< HEAD
-// Identifies generic errors related to MIME.
-const GENERIC_MIME_ERROR = "{ballerina/mime}GenericMimeError";
-=======
 # Identifies generic errors related to MIME.
 public const GENERIC_MIME_ERROR = "{ballerina/mime}GenericMimeError";
->>>>>>> 801033a4
 
 # Represents a `GenericMimeError` with a detailed message.
 public type GenericMimeError error<GENERIC_MIME_ERROR, Detail>;
 
-<<<<<<< HEAD
-// Identifies set header failures.
-const SET_HEADER_FAILED = "{ballerina/mime}SetHeaderFailed";
-=======
 # Identifies set header failures.
 public const SET_HEADER_FAILED = "{ballerina/mime}SetHeaderFailed";
->>>>>>> 801033a4
 
 # Represents a `SetHeaderError` with a detailed message.
 public type SetHeaderError error<SET_HEADER_FAILED, Detail>;
 
 // TODO: Give a proper name for this.
-<<<<<<< HEAD
-// Identifies header parsing errors.
-const READING_HEADER_FAILED = "{ballerina/mime}ReadingHeaderFailed";
-=======
 # Identifies header parsing errors.
 public const READING_HEADER_FAILED = "{ballerina/mime}ReadingHeaderFailed";
->>>>>>> 801033a4
 
 # Represents a `ReadingHeaderFailed` error with a detailed message.
 public type ReadingHeaderFailed error<READING_HEADER_FAILED, Detail>;
 
-<<<<<<< HEAD
-// Identifies entity body parsing errors.
-const PARSER_ERROR = "{ballerina/mime}ParsingEntityBodyFailed";
-=======
 # Identifies entity body parsing errors.
 public const PARSER_ERROR = "{ballerina/mime}ParsingEntityBodyFailed";
->>>>>>> 801033a4
 
 # Represents a `ParserError` with a detailed message.
 public type ParserError error<PARSER_ERROR, Detail>;
@@ -104,13 +74,8 @@
 # Represents a `HeaderUnavailableError` with a detailed message.
 public type HeaderUnavailableError error<HEADER_UNAVAILABLE, Detail>;
 
-<<<<<<< HEAD
-// Identifies errors related to read/write timeouts.
-const IDLE_TIMEOUT_TRIGGERED = "{ballerina/mime}IdleTimeoutTriggeredError";
-=======
 # Identifies errors related to read/write timeouts.
 public const IDLE_TIMEOUT_TRIGGERED = "{ballerina/mime}IdleTimeoutTriggeredError";
->>>>>>> 801033a4
 
 # Represents a `IdleTimeoutTriggeredError` with a detailed message.
 public type IdleTimeoutTriggeredError error<IDLE_TIMEOUT_TRIGGERED, Detail>;
