/*
*  Copyright (c) 2018, WSO2 Inc. (http://www.wso2.org) All Rights Reserved.
*
*  WSO2 Inc. licenses this file to you under the Apache License,
*  Version 2.0 (the "License"); you may not use this file except
*  in compliance with the License.
*  You may obtain a copy of the License at
*
*    http://www.apache.org/licenses/LICENSE-2.0
*
*  Unless required by applicable law or agreed to in writing,
*  software distributed under the License is distributed on an
*  "AS IS" BASIS, WITHOUT WARRANTIES OR CONDITIONS OF ANY
*  KIND, either express or implied.  See the License for the
*  specific language governing permissions and limitations
*  under the License.
*/

package org.ballerinalang.mime.nativeimpl.headers;

import io.netty.handler.codec.http.HttpHeaders;
import org.ballerinalang.bre.Context;
import org.ballerinalang.bre.bvm.BlockingNativeCallableUnit;
import org.ballerinalang.jvm.Strand;
<<<<<<< HEAD
import org.ballerinalang.jvm.types.BTypes;
import org.ballerinalang.jvm.values.ArrayValue;
import org.ballerinalang.jvm.values.ObjectValue;
=======
import org.ballerinalang.jvm.values.ArrayValue;
import org.ballerinalang.jvm.values.ObjectValue;
import org.ballerinalang.model.types.BTypes;
>>>>>>> bb1c5f60
import org.ballerinalang.model.types.TypeKind;
import org.ballerinalang.natives.annotations.Argument;
import org.ballerinalang.natives.annotations.BallerinaFunction;
import org.ballerinalang.natives.annotations.Receiver;
import org.ballerinalang.natives.annotations.ReturnType;
import org.ballerinalang.util.exceptions.BallerinaException;

import java.util.List;

import static org.ballerinalang.mime.util.MimeConstants.ENTITY_HEADERS;

/**
 * Get all the header values associated with the given header name.
 *
 * @since 0.966.0
 */
@BallerinaFunction(
        orgName = "ballerina", packageName = "mime",
        functionName = "getHeaders",
        receiver = @Receiver(type = TypeKind.OBJECT, structType = "Entity", structPackage = "ballerina/mime"),
        args = {@Argument(name = "headerName", type = TypeKind.STRING)},
        returnType = {@ReturnType(type = TypeKind.ARRAY)},
        isPublic = true
)
public class GetHeaders extends BlockingNativeCallableUnit {
    @Override
    public void execute(Context context) {
//        BMap<String, BValue> entityStruct = (BMap<String, BValue>) context.getRefArgument(FIRST_PARAMETER_INDEX);
//        String headerName = context.getStringArgument(FIRST_PARAMETER_INDEX);
//        if (entityStruct.getNativeData(ENTITY_HEADERS) == null) {
//            throw new BallerinaException("Http Header does not exist!");
//        }
//        HttpHeaders httpHeaders = (HttpHeaders) entityStruct.getNativeData(ENTITY_HEADERS);
//        List<String> headerValueList = httpHeaders.getAll(headerName);
//        if (headerValueList == null) {
//            throw new BallerinaException("Http Header does not exist!");
//        }
//        int i = 0;
//        BValueArray bStringArray = new BValueArray(BTypes.typeString);
//        for (String headerValue : headerValueList) {
//            bStringArray.add(i, headerValue);
//            i++;
//        }
//        context.setReturnValues(bStringArray);
    }

    public static ArrayValue getHeaders(Strand strand, ObjectValue entityObj, String headerName) {
        if (entityObj.getNativeData(ENTITY_HEADERS) == null) {
            throw new BallerinaException("Http Header does not exist!");
        }
        HttpHeaders httpHeaders = (HttpHeaders) entityObj.getNativeData(ENTITY_HEADERS);
        List<String> headerValueList = httpHeaders.getAll(headerName);
        if (headerValueList == null) {
            throw new BallerinaException("Http Header does not exist!");
        }
        int i = 0;
        ArrayValue stringArray = new ArrayValue(BTypes.typeString);
        for (String headerValue : headerValueList) {
            stringArray.add(i, headerValue);
            i++;
        }
        return stringArray;
    }

    public static ArrayValue getHeaders(Strand strand, ObjectValue entityObj, String headerName) {
        if (entityObj.getNativeData(ENTITY_HEADERS) == null) {
            throw new BallerinaException("Http Header does not exist!");
        }
        HttpHeaders httpHeaders = (HttpHeaders) entityObj.getNativeData(ENTITY_HEADERS);
        List<String> headerValueList = httpHeaders.getAll(headerName);
        if (headerValueList == null) {
            throw new BallerinaException("Http Header does not exist!");
        }
        int i = 0;
        ArrayValue stringArray = new ArrayValue(org.ballerinalang.jvm.types.BTypes.typeString);
        for (String headerValue : headerValueList) {
            stringArray.add(i, headerValue);
            i++;
        }
        return stringArray;
    }
}<|MERGE_RESOLUTION|>--- conflicted
+++ resolved
@@ -22,16 +22,13 @@
 import org.ballerinalang.bre.Context;
 import org.ballerinalang.bre.bvm.BlockingNativeCallableUnit;
 import org.ballerinalang.jvm.Strand;
-<<<<<<< HEAD
-import org.ballerinalang.jvm.types.BTypes;
-import org.ballerinalang.jvm.values.ArrayValue;
-import org.ballerinalang.jvm.values.ObjectValue;
-=======
 import org.ballerinalang.jvm.values.ArrayValue;
 import org.ballerinalang.jvm.values.ObjectValue;
 import org.ballerinalang.model.types.BTypes;
->>>>>>> bb1c5f60
 import org.ballerinalang.model.types.TypeKind;
+import org.ballerinalang.model.values.BMap;
+import org.ballerinalang.model.values.BValue;
+import org.ballerinalang.model.values.BValueArray;
 import org.ballerinalang.natives.annotations.Argument;
 import org.ballerinalang.natives.annotations.BallerinaFunction;
 import org.ballerinalang.natives.annotations.Receiver;
@@ -41,6 +38,7 @@
 import java.util.List;
 
 import static org.ballerinalang.mime.util.MimeConstants.ENTITY_HEADERS;
+import static org.ballerinalang.mime.util.MimeConstants.FIRST_PARAMETER_INDEX;
 
 /**
  * Get all the header values associated with the given header name.
@@ -58,41 +56,23 @@
 public class GetHeaders extends BlockingNativeCallableUnit {
     @Override
     public void execute(Context context) {
-//        BMap<String, BValue> entityStruct = (BMap<String, BValue>) context.getRefArgument(FIRST_PARAMETER_INDEX);
-//        String headerName = context.getStringArgument(FIRST_PARAMETER_INDEX);
-//        if (entityStruct.getNativeData(ENTITY_HEADERS) == null) {
-//            throw new BallerinaException("Http Header does not exist!");
-//        }
-//        HttpHeaders httpHeaders = (HttpHeaders) entityStruct.getNativeData(ENTITY_HEADERS);
-//        List<String> headerValueList = httpHeaders.getAll(headerName);
-//        if (headerValueList == null) {
-//            throw new BallerinaException("Http Header does not exist!");
-//        }
-//        int i = 0;
-//        BValueArray bStringArray = new BValueArray(BTypes.typeString);
-//        for (String headerValue : headerValueList) {
-//            bStringArray.add(i, headerValue);
-//            i++;
-//        }
-//        context.setReturnValues(bStringArray);
-    }
-
-    public static ArrayValue getHeaders(Strand strand, ObjectValue entityObj, String headerName) {
-        if (entityObj.getNativeData(ENTITY_HEADERS) == null) {
+        BMap<String, BValue> entityStruct = (BMap<String, BValue>) context.getRefArgument(FIRST_PARAMETER_INDEX);
+        String headerName = context.getStringArgument(FIRST_PARAMETER_INDEX);
+        if (entityStruct.getNativeData(ENTITY_HEADERS) == null) {
             throw new BallerinaException("Http Header does not exist!");
         }
-        HttpHeaders httpHeaders = (HttpHeaders) entityObj.getNativeData(ENTITY_HEADERS);
+        HttpHeaders httpHeaders = (HttpHeaders) entityStruct.getNativeData(ENTITY_HEADERS);
         List<String> headerValueList = httpHeaders.getAll(headerName);
         if (headerValueList == null) {
             throw new BallerinaException("Http Header does not exist!");
         }
         int i = 0;
-        ArrayValue stringArray = new ArrayValue(BTypes.typeString);
+        BValueArray bStringArray = new BValueArray(BTypes.typeString);
         for (String headerValue : headerValueList) {
-            stringArray.add(i, headerValue);
+            bStringArray.add(i, headerValue);
             i++;
         }
-        return stringArray;
+        context.setReturnValues(bStringArray);
     }
 
     public static ArrayValue getHeaders(Strand strand, ObjectValue entityObj, String headerName) {
