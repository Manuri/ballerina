/*
*  Copyright (c) 2018, WSO2 Inc. (http://www.wso2.org) All Rights Reserved.
*
*  WSO2 Inc. licenses this file to you under the Apache License,
*  Version 2.0 (the "License"); you may not use this file except
*  in compliance with the License.
*  You may obtain a copy of the License at
*
*    http://www.apache.org/licenses/LICENSE-2.0
*
*  Unless required by applicable law or agreed to in writing,
*  software distributed under the License is distributed on an
*  "AS IS" BASIS, WITHOUT WARRANTIES OR CONDITIONS OF ANY
*  KIND, either express or implied.  See the License for the
*  specific language governing permissions and limitations
*  under the License.
*/

package org.ballerinalang.mime.util;

import io.netty.handler.codec.http.DefaultHttpHeaders;
import io.netty.handler.codec.http.HttpHeaderNames;
import io.netty.handler.codec.http.HttpHeaders;
import org.ballerinalang.jvm.values.MapValue;
import org.ballerinalang.jvm.values.MapValueImpl;
import org.ballerinalang.jvm.values.ObjectValue;
<<<<<<< HEAD
=======
import org.ballerinalang.model.values.BMap;
import org.ballerinalang.model.values.BString;
import org.ballerinalang.model.values.BValue;
import org.ballerinalang.util.exceptions.BallerinaException;
>>>>>>> bb1c5f60
import org.jvnet.mimepull.Header;

import java.util.Arrays;
import java.util.List;
import java.util.stream.Collectors;
import javax.activation.MimeType;
import javax.activation.MimeTypeParseException;

import static org.ballerinalang.mime.util.MimeConstants.ASSIGNMENT;
import static org.ballerinalang.mime.util.MimeConstants.BOUNDARY;
import static org.ballerinalang.mime.util.MimeConstants.ENTITY_HEADERS;
import static org.ballerinalang.mime.util.MimeConstants.FIRST_ELEMENT;
import static org.ballerinalang.mime.util.MimeConstants.MULTIPART_AS_PRIMARY_TYPE;
import static org.ballerinalang.mime.util.MimeConstants.SEMICOLON;

//import org.ballerinalang.model.values.BMap;
//import org.ballerinalang.model.values.BString;
//import org.ballerinalang.model.values.BValue;

/**
 * Utility methods for parsing headers.
 *
 * @since 0.963.0
 */
public class HeaderUtil {

    /**
     * Given a header value, get it's parameters.
     *
     * @param headerValue Header value as a string
     * @return Parameter map
     */
<<<<<<< HEAD
//    public static BMap<String, BValue> getParamMap(String headerValue) {
//        BMap<String, BValue> paramMap = null;
//        if (headerValue.contains(SEMICOLON)) {
//            extractValue(headerValue);
//            List<String> paramList = Arrays.stream(headerValue.substring(headerValue.indexOf(SEMICOLON) + 1)
//                    .split(SEMICOLON)).map(String::trim).collect(Collectors.toList());
//            paramMap = validateParams(paramList) ? getHeaderParamBMap(paramList) : null;
//        }
//        return paramMap;
//    }

    /**
     * Given a header value, get it's parameters.
     *
     * @param headerValue Header value as a string
     * @return Parameter map
     */
    public static MapValueImpl<String, String> getParamMap(String headerValue) {
        MapValueImpl<String, String> paramMap = null;
=======
    //TODO Remove after migration : implemented using bvm values/types
    public static BMap<String, BValue> getParamBMap(String headerValue) {
        BMap<String, BValue> paramMap = null;
>>>>>>> bb1c5f60
        if (headerValue.contains(SEMICOLON)) {
            extractValue(headerValue);
            List<String> paramList = Arrays.stream(headerValue.substring(headerValue.indexOf(SEMICOLON) + 1)
                                                           .split(SEMICOLON)).map(String::trim).collect(Collectors.toList());
            paramMap = validateParams(paramList) ? getHeaderParamBMap(paramList) : null;
        }
        return paramMap;
    }

    /**
     * Given a header value, get it's parameters.
     *
     * @param headerValue Header value as a string
     * @return Parameter map
     */
    public static MapValueImpl<String, String> getParamMap(String headerValue) {
        MapValueImpl<String, String> paramMap = null;
        if (headerValue.contains(SEMICOLON)) {
            extractValue(headerValue);
            List<String> paramList = Arrays.stream(headerValue.substring(headerValue.indexOf(SEMICOLON) + 1)
                                                   .split(SEMICOLON)).map(String::trim).collect(Collectors.toList());
            paramMap = validateParams(paramList) ? getHeaderParamMap(paramList) : null;
        }
        return paramMap;
    }

    /**
     * Get header value without parameters.
     *
     * @param headerValue Header value with parameters as a string
     * @return Header value without parameters
     */
    public static String getHeaderValue(String headerValue) {
        return extractValue(headerValue.trim());
    }

    /**
     * Extract header value.
     *
     * @param headerValue Header value with parameters as a string
     * @return Header value without parameters
     */
    private static String extractValue(String headerValue) {
        String value = headerValue.substring(0, headerValue.indexOf(SEMICOLON)).trim();
        if (value.isEmpty()) {
            throw new org.ballerinalang.jvm.util.exceptions.BallerinaException("invalid header value: " + headerValue);
        }
        return value;
    }

    private static boolean validateParams(List<String> paramList) {
        //validate header values which ends with semicolon without params
        return !(paramList.size() == 1 && paramList.get(0).isEmpty());
    }

    /**
     * Given a list of string parameter list, create ballerina specific header parameter map.
     *
     * @param paramList List of parameters
     * @return Ballerina map
     */
<<<<<<< HEAD
//    private static BMap<String, BValue> getHeaderParamBMap(List<String> paramList) {
//        BMap<String, BValue> paramMap = new BMap<>();
//        for (String param : paramList) {
//            if (param.contains("=")) {
//                String[] keyValuePair = param.split("=", 2);
//                if (keyValuePair.length != 2 || keyValuePair[0].isEmpty() || keyValuePair[1].isEmpty()) {
//                    throw new BallerinaException("invalid header parameter: " + param);
//                }
//                paramMap.put(keyValuePair[0].trim(), new BString(keyValuePair[1].trim()));
//            } else {
//                //handle when parameter value is optional
//                paramMap.put(param.trim(), null);
//            }
//        }
//        return paramMap;
//    }

    /**
     * Given a list of string parameter list, create ballerina specific header parameter map.
     *
     * @param paramList List of parameters
     * @return Ballerina map
     */
    private static MapValueImpl<String, String> getHeaderParamBMap(List<String> paramList) {
        MapValueImpl<String, String> paramMap = new MapValueImpl<>();
=======
    //TODO Remove after migration : implemented using bvm values/types
    private static BMap<String, BValue> getHeaderParamBMap(List<String> paramList) {
        BMap<String, BValue> paramMap = new BMap<>();
>>>>>>> bb1c5f60
        for (String param : paramList) {
            if (param.contains("=")) {
                String[] keyValuePair = param.split("=", 2);
                if (keyValuePair.length != 2 || keyValuePair[0].isEmpty() || keyValuePair[1].isEmpty()) {
                    throw new org.ballerinalang.jvm.util.exceptions.BallerinaException("invalid header parameter: " + param);
                }
                paramMap.put(keyValuePair[0].trim(), keyValuePair[1].trim());
            } else {
                //handle when parameter value is optional
                paramMap.put(param.trim(), null);
            }
        }
        return paramMap;
    }

    /**
     * Given a list of string parameter list, create ballerina specific header parameter map.
     *
     * @param paramList List of parameters
     * @return Ballerina map
     */
    private static MapValueImpl<String, String> getHeaderParamMap(List<String> paramList) {
        MapValueImpl<String, String> paramMap = new MapValueImpl<>();
        for (String param : paramList) {
            if (param.contains("=")) {
                String[] keyValuePair = param.split("=", 2);
                if (keyValuePair.length != 2 || keyValuePair[0].isEmpty() || keyValuePair[1].isEmpty()) {
                    throw new org.ballerinalang.jvm.util.exceptions.BallerinaException(
                            "invalid header parameter: " + param);
                }
                paramMap.put(keyValuePair[0].trim(), keyValuePair[1].trim());
            } else {
                //handle when parameter value is optional
                paramMap.put(param.trim(), null);
            }
        }
        return paramMap;
    }

    static boolean isHeaderExist(List<String> headers) {
        return headers != null && headers.get(FIRST_ELEMENT) != null && !headers.get(FIRST_ELEMENT).isEmpty();
    }

    /**
     * Set body part headers.
     *
     * @param bodyPartHeaders Represent decoded mime part headers
     * @param httpHeaders     Represent netty headers
     * @return a populated ballerina map with body part headers
     */
    static HttpHeaders setBodyPartHeaders(List<? extends Header> bodyPartHeaders,
                                          HttpHeaders httpHeaders) {
        for (final Header header : bodyPartHeaders) {
            httpHeaders.add(header.getName(), header.getValue());
        }
        return httpHeaders;
    }

    /**
     * Extract the header value from a body part for a given header name.
     *
     * @param bodyPart   Represent a ballerina body part
     * @param headerName Represent an http header name
     * @return a header value for the given header name
     */
//    public static String getHeaderValue(BMap<String, BValue> bodyPart, String headerName) {
//        if (bodyPart.getNativeData(ENTITY_HEADERS) != null) {
//            HttpHeaders httpHeaders = (HttpHeaders) bodyPart.getNativeData(ENTITY_HEADERS);
//            return httpHeaders.get(headerName);
//        }
//        return null;
//    }

    /**
     * Extract the header value from a body part for a given header name.
     *
     * @param bodyPart   Represent a ballerina body part
     * @param headerName Represent an http header name
     * @return a header value for the given header name
     */
    public static String getHeaderValue(ObjectValue bodyPart, String headerName) {
        if (bodyPart.getNativeData(ENTITY_HEADERS) != null) {
            HttpHeaders httpHeaders = (HttpHeaders) bodyPart.getNativeData(ENTITY_HEADERS);
            return httpHeaders.get(headerName);
        }
        return null;
    }

    /**
     * Extract the header value from a body part for a given header name.
     *
     * @param bodyPart   Represent a ballerina body part
     * @param headerName Represent an http header name
     * @return a header value for the given header name
     */
    public static String getHeaderValue(ObjectValue bodyPart, String headerName) {
        if (bodyPart.getNativeData(ENTITY_HEADERS) != null) {
            HttpHeaders httpHeaders = (HttpHeaders) bodyPart.getNativeData(ENTITY_HEADERS);
            return httpHeaders.get(headerName);
        }
        return null;
    }

    /**
     * Get the header value intact with parameters.
     *
     * @param headerValue Header value as a string
     * @param map         Represent a parameter map
     * @return Header value along with it's parameters as a string
     */
//    public static String appendHeaderParams(StringBuilder headerValue, BMap map) {
//        int index = 0;
//        if (map != null && !map.isEmpty()) {
//            String[] keys = (String[]) map.keys();
//            if (keys.length != 0) {
//                for (String key : keys) {
//                    BString paramValue = (BString) map.get(key);
//                    if (index == keys.length - 1) {
//                        headerValue.append(key).append(ASSIGNMENT).append(paramValue.toString());
//                    } else {
//                        headerValue.append(key).append(ASSIGNMENT).append(paramValue.toString()).append(SEMICOLON);
//                        index = index + 1;
//                    }
//                }
//            }
//        }
//        return headerValue.toString();
//    }

    /**
     * Get the header value intact with parameters.
     *
     * @param headerValue Header value as a string
     * @param map         Represent a parameter map
     * @return Header value along with it's parameters as a string
     */
    public static String appendHeaderParams(StringBuilder headerValue, MapValue map) {
        int index = 0;
        if (map != null && !map.isEmpty()) {
            String[] keys = (String[]) map.getKeys();
            if (keys.length != 0) {
                for (String key : keys) {
                    String paramValue = (String) map.get(key);
                    if (index == keys.length - 1) {
                        headerValue.append(key).append(ASSIGNMENT).append(paramValue);
                    } else {
                        headerValue.append(key).append(ASSIGNMENT).append(paramValue).append(SEMICOLON);
                        index = index + 1;
                    }
                }
            }
        }
        return headerValue.toString();
    }

    /**
     * Get the header value intact with parameters.
     *
     * @param headerValue Header value as a string
     * @param map         Represent a parameter map
     * @return Header value along with it's parameters as a string
     */
    public static String appendHeaderParams(StringBuilder headerValue, MapValue map) {
        int index = 0;
        if (map != null && !map.isEmpty()) {
            String[] keys = (String[]) map.getKeys();
            if (keys.length != 0) {
                for (String key : keys) {
                    String paramValue = (String) map.get(key);
                    if (index == keys.length - 1) {
                        headerValue.append(key).append(ASSIGNMENT).append(paramValue);
                    } else {
                        headerValue.append(key).append(ASSIGNMENT).append(paramValue).append(SEMICOLON);
                        index = index + 1;
                    }
                }
            }
        }
        return headerValue.toString();
    }

    public static boolean isMultipart(String contentType) {
        return contentType != null && contentType.startsWith(MULTIPART_AS_PRIMARY_TYPE);
    }

    /**
     * Given a Content-Type, extract the boundary parameter value out of it.
     *
     * @param contentType Represent the value of Content-Type header including parameters
     * @return A ballerina string that has the boundary parameter value
     */
<<<<<<< HEAD
//    public static BString extractBoundaryParameter(String contentType) {
//        BMap<String, BValue> paramMap = HeaderUtil.getParamMap(contentType);
//        if (paramMap != null) {
//            return paramMap.get(BOUNDARY) != null ? (BString) paramMap.get(BOUNDARY) : null;
//        }
//        return null;
//    }

    /**
     * Given a Content-Type, extract the boundary parameter value out of it.
     *
     * @param contentType Represent the value of Content-Type header including parameters
     * @return A ballerina string that has the boundary parameter value
     */
    public static String extractBoundaryParameter(String contentType) {
        MapValue paramMap = HeaderUtil.getParamMap(contentType);
=======
    public static BString extractBoundaryBParameter(String contentType) {
        BMap<String, BValue> paramMap = HeaderUtil.getParamBMap(contentType);
>>>>>>> bb1c5f60
        if (paramMap != null) {
            return paramMap.get(BOUNDARY) != null ? (String) paramMap.get(BOUNDARY) : null;
        }
        return null;
    }

<<<<<<< HEAD
//    public static void setHeaderToEntity(BMap<String, BValue> entity, String key, String value) {
//        HttpHeaders httpHeaders;
//        if (entity.getNativeData(ENTITY_HEADERS) != null) {
//            httpHeaders = (HttpHeaders) entity.getNativeData(ENTITY_HEADERS);
//
//        } else {
//            httpHeaders = new DefaultHttpHeaders();
//            entity.addNativeData(ENTITY_HEADERS, httpHeaders);
//        }
//        httpHeaders.set(key, value);
//    }

    public static void setHeaderToEntity(ObjectValue entity, String key, String value) {
=======
    /**
     * Given a Content-Type, extract the boundary parameter value out of it.
     *
     * @param contentType Represent the value of Content-Type header including parameters
     * @return A ballerina string that has the boundary parameter value
     */
    public static String extractBoundaryParameter(String contentType) {
        MapValue paramMap = HeaderUtil.getParamMap(contentType);
        if (paramMap != null) {
            return paramMap.get(BOUNDARY) != null ? (String) paramMap.get(BOUNDARY) : null;
        }
        return null;
    }

    public static void setHeaderToEntity(BMap<String, BValue> entity, String key, String value) {
>>>>>>> bb1c5f60
        HttpHeaders httpHeaders;
        if (entity.getNativeData(ENTITY_HEADERS) != null) {
            httpHeaders = (HttpHeaders) entity.getNativeData(ENTITY_HEADERS);

        } else {
            httpHeaders = new DefaultHttpHeaders();
            entity.addNativeData(ENTITY_HEADERS, httpHeaders);
        }
        httpHeaders.set(key, value);
    }
//
//    public static String getBaseType(BMap<String, BValue> entityStruct) throws MimeTypeParseException {
//        String contentType = HeaderUtil.getHeaderValue(entityStruct, HttpHeaderNames.CONTENT_TYPE.toString());
//        if (contentType != null) {
//            return new MimeType(contentType).getBaseType();
//        }
//        return null;
//    }

<<<<<<< HEAD
    public static String getBaseType(ObjectValue entityStruct) throws MimeTypeParseException {
=======
    public static void setHeaderToEntity(ObjectValue entity, String key, String value) {
        HttpHeaders httpHeaders;
        if (entity.getNativeData(ENTITY_HEADERS) != null) {
            httpHeaders = (HttpHeaders) entity.getNativeData(ENTITY_HEADERS);

        } else {
            httpHeaders = new DefaultHttpHeaders();
            entity.addNativeData(ENTITY_HEADERS, httpHeaders);
        }
        httpHeaders.set(key, value);
    }

    public static String getBaseType(BMap<String, BValue> entityStruct) throws MimeTypeParseException {
>>>>>>> bb1c5f60
        String contentType = HeaderUtil.getHeaderValue(entityStruct, HttpHeaderNames.CONTENT_TYPE.toString());
        if (contentType != null) {
            return new MimeType(contentType).getBaseType();
        }
        return null;
    }

    public static String getBaseType(ObjectValue entityStruct) throws MimeTypeParseException {
        String contentType = HeaderUtil.getHeaderValue(entityStruct, HttpHeaderNames.CONTENT_TYPE.toString());
        if (contentType != null) {
            return new MimeType(contentType).getBaseType();
        }
        return null;
    }
}<|MERGE_RESOLUTION|>--- conflicted
+++ resolved
@@ -24,18 +24,16 @@
 import org.ballerinalang.jvm.values.MapValue;
 import org.ballerinalang.jvm.values.MapValueImpl;
 import org.ballerinalang.jvm.values.ObjectValue;
-<<<<<<< HEAD
-=======
 import org.ballerinalang.model.values.BMap;
 import org.ballerinalang.model.values.BString;
 import org.ballerinalang.model.values.BValue;
 import org.ballerinalang.util.exceptions.BallerinaException;
->>>>>>> bb1c5f60
 import org.jvnet.mimepull.Header;
 
 import java.util.Arrays;
 import java.util.List;
 import java.util.stream.Collectors;
+
 import javax.activation.MimeType;
 import javax.activation.MimeTypeParseException;
 
@@ -46,10 +44,6 @@
 import static org.ballerinalang.mime.util.MimeConstants.MULTIPART_AS_PRIMARY_TYPE;
 import static org.ballerinalang.mime.util.MimeConstants.SEMICOLON;
 
-//import org.ballerinalang.model.values.BMap;
-//import org.ballerinalang.model.values.BString;
-//import org.ballerinalang.model.values.BValue;
-
 /**
  * Utility methods for parsing headers.
  *
@@ -63,35 +57,13 @@
      * @param headerValue Header value as a string
      * @return Parameter map
      */
-<<<<<<< HEAD
-//    public static BMap<String, BValue> getParamMap(String headerValue) {
-//        BMap<String, BValue> paramMap = null;
-//        if (headerValue.contains(SEMICOLON)) {
-//            extractValue(headerValue);
-//            List<String> paramList = Arrays.stream(headerValue.substring(headerValue.indexOf(SEMICOLON) + 1)
-//                    .split(SEMICOLON)).map(String::trim).collect(Collectors.toList());
-//            paramMap = validateParams(paramList) ? getHeaderParamBMap(paramList) : null;
-//        }
-//        return paramMap;
-//    }
-
-    /**
-     * Given a header value, get it's parameters.
-     *
-     * @param headerValue Header value as a string
-     * @return Parameter map
-     */
-    public static MapValueImpl<String, String> getParamMap(String headerValue) {
-        MapValueImpl<String, String> paramMap = null;
-=======
     //TODO Remove after migration : implemented using bvm values/types
     public static BMap<String, BValue> getParamBMap(String headerValue) {
         BMap<String, BValue> paramMap = null;
->>>>>>> bb1c5f60
         if (headerValue.contains(SEMICOLON)) {
             extractValue(headerValue);
             List<String> paramList = Arrays.stream(headerValue.substring(headerValue.indexOf(SEMICOLON) + 1)
-                                                           .split(SEMICOLON)).map(String::trim).collect(Collectors.toList());
+                    .split(SEMICOLON)).map(String::trim).collect(Collectors.toList());
             paramMap = validateParams(paramList) ? getHeaderParamBMap(paramList) : null;
         }
         return paramMap;
@@ -149,44 +121,16 @@
      * @param paramList List of parameters
      * @return Ballerina map
      */
-<<<<<<< HEAD
-//    private static BMap<String, BValue> getHeaderParamBMap(List<String> paramList) {
-//        BMap<String, BValue> paramMap = new BMap<>();
-//        for (String param : paramList) {
-//            if (param.contains("=")) {
-//                String[] keyValuePair = param.split("=", 2);
-//                if (keyValuePair.length != 2 || keyValuePair[0].isEmpty() || keyValuePair[1].isEmpty()) {
-//                    throw new BallerinaException("invalid header parameter: " + param);
-//                }
-//                paramMap.put(keyValuePair[0].trim(), new BString(keyValuePair[1].trim()));
-//            } else {
-//                //handle when parameter value is optional
-//                paramMap.put(param.trim(), null);
-//            }
-//        }
-//        return paramMap;
-//    }
-
-    /**
-     * Given a list of string parameter list, create ballerina specific header parameter map.
-     *
-     * @param paramList List of parameters
-     * @return Ballerina map
-     */
-    private static MapValueImpl<String, String> getHeaderParamBMap(List<String> paramList) {
-        MapValueImpl<String, String> paramMap = new MapValueImpl<>();
-=======
     //TODO Remove after migration : implemented using bvm values/types
     private static BMap<String, BValue> getHeaderParamBMap(List<String> paramList) {
         BMap<String, BValue> paramMap = new BMap<>();
->>>>>>> bb1c5f60
         for (String param : paramList) {
             if (param.contains("=")) {
                 String[] keyValuePair = param.split("=", 2);
                 if (keyValuePair.length != 2 || keyValuePair[0].isEmpty() || keyValuePair[1].isEmpty()) {
-                    throw new org.ballerinalang.jvm.util.exceptions.BallerinaException("invalid header parameter: " + param);
+                    throw new BallerinaException("invalid header parameter: " + param);
                 }
-                paramMap.put(keyValuePair[0].trim(), keyValuePair[1].trim());
+                paramMap.put(keyValuePair[0].trim(), new BString(keyValuePair[1].trim()));
             } else {
                 //handle when parameter value is optional
                 paramMap.put(param.trim(), null);
@@ -245,13 +189,13 @@
      * @param headerName Represent an http header name
      * @return a header value for the given header name
      */
-//    public static String getHeaderValue(BMap<String, BValue> bodyPart, String headerName) {
-//        if (bodyPart.getNativeData(ENTITY_HEADERS) != null) {
-//            HttpHeaders httpHeaders = (HttpHeaders) bodyPart.getNativeData(ENTITY_HEADERS);
-//            return httpHeaders.get(headerName);
-//        }
-//        return null;
-//    }
+    public static String getHeaderValue(BMap<String, BValue> bodyPart, String headerName) {
+        if (bodyPart.getNativeData(ENTITY_HEADERS) != null) {
+            HttpHeaders httpHeaders = (HttpHeaders) bodyPart.getNativeData(ENTITY_HEADERS);
+            return httpHeaders.get(headerName);
+        }
+        return null;
+    }
 
     /**
      * Extract the header value from a body part for a given header name.
@@ -269,45 +213,30 @@
     }
 
     /**
-     * Extract the header value from a body part for a given header name.
-     *
-     * @param bodyPart   Represent a ballerina body part
-     * @param headerName Represent an http header name
-     * @return a header value for the given header name
-     */
-    public static String getHeaderValue(ObjectValue bodyPart, String headerName) {
-        if (bodyPart.getNativeData(ENTITY_HEADERS) != null) {
-            HttpHeaders httpHeaders = (HttpHeaders) bodyPart.getNativeData(ENTITY_HEADERS);
-            return httpHeaders.get(headerName);
-        }
-        return null;
-    }
-
-    /**
      * Get the header value intact with parameters.
      *
      * @param headerValue Header value as a string
      * @param map         Represent a parameter map
      * @return Header value along with it's parameters as a string
      */
-//    public static String appendHeaderParams(StringBuilder headerValue, BMap map) {
-//        int index = 0;
-//        if (map != null && !map.isEmpty()) {
-//            String[] keys = (String[]) map.keys();
-//            if (keys.length != 0) {
-//                for (String key : keys) {
-//                    BString paramValue = (BString) map.get(key);
-//                    if (index == keys.length - 1) {
-//                        headerValue.append(key).append(ASSIGNMENT).append(paramValue.toString());
-//                    } else {
-//                        headerValue.append(key).append(ASSIGNMENT).append(paramValue.toString()).append(SEMICOLON);
-//                        index = index + 1;
-//                    }
-//                }
-//            }
-//        }
-//        return headerValue.toString();
-//    }
+    public static String appendHeaderParams(StringBuilder headerValue, BMap map) {
+        int index = 0;
+        if (map != null && !map.isEmpty()) {
+            String[] keys = (String[]) map.keys();
+            if (keys.length != 0) {
+                for (String key : keys) {
+                    BString paramValue = (BString) map.get(key);
+                    if (index == keys.length - 1) {
+                        headerValue.append(key).append(ASSIGNMENT).append(paramValue.toString());
+                    } else {
+                        headerValue.append(key).append(ASSIGNMENT).append(paramValue.toString()).append(SEMICOLON);
+                        index = index + 1;
+                    }
+                }
+            }
+        }
+        return headerValue.toString();
+    }
 
     /**
      * Get the header value intact with parameters.
@@ -335,32 +264,6 @@
         return headerValue.toString();
     }
 
-    /**
-     * Get the header value intact with parameters.
-     *
-     * @param headerValue Header value as a string
-     * @param map         Represent a parameter map
-     * @return Header value along with it's parameters as a string
-     */
-    public static String appendHeaderParams(StringBuilder headerValue, MapValue map) {
-        int index = 0;
-        if (map != null && !map.isEmpty()) {
-            String[] keys = (String[]) map.getKeys();
-            if (keys.length != 0) {
-                for (String key : keys) {
-                    String paramValue = (String) map.get(key);
-                    if (index == keys.length - 1) {
-                        headerValue.append(key).append(ASSIGNMENT).append(paramValue);
-                    } else {
-                        headerValue.append(key).append(ASSIGNMENT).append(paramValue).append(SEMICOLON);
-                        index = index + 1;
-                    }
-                }
-            }
-        }
-        return headerValue.toString();
-    }
-
     public static boolean isMultipart(String contentType) {
         return contentType != null && contentType.startsWith(MULTIPART_AS_PRIMARY_TYPE);
     }
@@ -371,48 +274,14 @@
      * @param contentType Represent the value of Content-Type header including parameters
      * @return A ballerina string that has the boundary parameter value
      */
-<<<<<<< HEAD
-//    public static BString extractBoundaryParameter(String contentType) {
-//        BMap<String, BValue> paramMap = HeaderUtil.getParamMap(contentType);
-//        if (paramMap != null) {
-//            return paramMap.get(BOUNDARY) != null ? (BString) paramMap.get(BOUNDARY) : null;
-//        }
-//        return null;
-//    }
-
-    /**
-     * Given a Content-Type, extract the boundary parameter value out of it.
-     *
-     * @param contentType Represent the value of Content-Type header including parameters
-     * @return A ballerina string that has the boundary parameter value
-     */
-    public static String extractBoundaryParameter(String contentType) {
-        MapValue paramMap = HeaderUtil.getParamMap(contentType);
-=======
     public static BString extractBoundaryBParameter(String contentType) {
         BMap<String, BValue> paramMap = HeaderUtil.getParamBMap(contentType);
->>>>>>> bb1c5f60
         if (paramMap != null) {
-            return paramMap.get(BOUNDARY) != null ? (String) paramMap.get(BOUNDARY) : null;
-        }
-        return null;
-    }
-
-<<<<<<< HEAD
-//    public static void setHeaderToEntity(BMap<String, BValue> entity, String key, String value) {
-//        HttpHeaders httpHeaders;
-//        if (entity.getNativeData(ENTITY_HEADERS) != null) {
-//            httpHeaders = (HttpHeaders) entity.getNativeData(ENTITY_HEADERS);
-//
-//        } else {
-//            httpHeaders = new DefaultHttpHeaders();
-//            entity.addNativeData(ENTITY_HEADERS, httpHeaders);
-//        }
-//        httpHeaders.set(key, value);
-//    }
-
-    public static void setHeaderToEntity(ObjectValue entity, String key, String value) {
-=======
+            return paramMap.get(BOUNDARY) != null ? (BString) paramMap.get(BOUNDARY) : null;
+        }
+        return null;
+    }
+
     /**
      * Given a Content-Type, extract the boundary parameter value out of it.
      *
@@ -428,7 +297,6 @@
     }
 
     public static void setHeaderToEntity(BMap<String, BValue> entity, String key, String value) {
->>>>>>> bb1c5f60
         HttpHeaders httpHeaders;
         if (entity.getNativeData(ENTITY_HEADERS) != null) {
             httpHeaders = (HttpHeaders) entity.getNativeData(ENTITY_HEADERS);
@@ -439,18 +307,7 @@
         }
         httpHeaders.set(key, value);
     }
-//
-//    public static String getBaseType(BMap<String, BValue> entityStruct) throws MimeTypeParseException {
-//        String contentType = HeaderUtil.getHeaderValue(entityStruct, HttpHeaderNames.CONTENT_TYPE.toString());
-//        if (contentType != null) {
-//            return new MimeType(contentType).getBaseType();
-//        }
-//        return null;
-//    }
-
-<<<<<<< HEAD
-    public static String getBaseType(ObjectValue entityStruct) throws MimeTypeParseException {
-=======
+
     public static void setHeaderToEntity(ObjectValue entity, String key, String value) {
         HttpHeaders httpHeaders;
         if (entity.getNativeData(ENTITY_HEADERS) != null) {
@@ -464,7 +321,6 @@
     }
 
     public static String getBaseType(BMap<String, BValue> entityStruct) throws MimeTypeParseException {
->>>>>>> bb1c5f60
         String contentType = HeaderUtil.getHeaderValue(entityStruct, HttpHeaderNames.CONTENT_TYPE.toString());
         if (contentType != null) {
             return new MimeType(contentType).getBaseType();
