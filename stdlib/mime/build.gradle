--- conflicted
+++ resolved
@@ -28,12 +28,8 @@
 //    implementation 'org.ballerinalang:ballerina-lang:0.992.0-m1'
     baloCreat project(':lib-creator')
     implementation project(':ballerina-core')
-<<<<<<< HEAD
-//    implementation project(':ballerina-lang')
+    implementation project(':ballerina-lang')
     implementation project(':ballerina-runtime')
-=======
-    implementation project(':ballerina-lang')
->>>>>>> e79aca3b
     implementation project(':ballerina-io')
     implementation project(':ballerina-log-api')
     implementation project(':ballerina-runtime-api')
