--- conflicted
+++ resolved
@@ -244,9 +244,7 @@
 | b7a.websub.hub.leasetime       | 86400         | The default lease period, if not specified in a request            |
 | b7a.websub.hub.signaturemethod | "SHA256"      | The signature method to use for authenticated content distribution |
 | b7a.websub.hub.remotepublish   | false         | Whether publishing updates against the topics in the hub could be done by remote publishers via HTTP requests with `hub.mode` set to `publish`  |
-<<<<<<< HEAD
 | b7a.websub.hub.topicregistration | true      | Whether a topic needs to be registered at the hub for publishers to publish updates against the topic and for subscribers to send subscription requests for the topic |
-| b7a.websub.hub.enablessl | true      | Whether the Hub service should be exposed over HTTPS |
 
 ## Introducing Specific Subscriber Services
 
@@ -347,7 +345,4 @@
 
 The first parameter of this resource would be the generic `websub:Notification` record, and the second parameter would 
 be a custom `IssueOpenedEvent` record mapping the JSON payload received when an issue is created.  
- 
-=======
-| b7a.websub.hub.topicregistration | true      | Whether a topic needs to be registered at the hub for publishers to publish updates against the topic and for subscribers to send subscription requests for the topic |
->>>>>>> d625db50
+ 