// Copyright (c) 2018 WSO2 Inc. (http://www.wso2.org) All Rights Reserved.
//
// WSO2 Inc. licenses this file to you under the Apache License,
// Version 2.0 (the "License"); you may not use this file except
// in compliance with the License.
// You may obtain a copy of the License at
//
// http://www.apache.org/licenses/LICENSE-2.0
//
// Unless required by applicable law or agreed to in writing,
// software distributed under the License is distributed on an
// "AS IS" BASIS, WITHOUT WARRANTIES OR CONDITIONS OF ANY
// KIND, either express or implied.  See the License for the
// specific language governing permissions and limitations
// under the License.
import ballerina/http;

///////////////////////////////////////////////////////////////////
//////////////////// WebSub Hub Natives ///////////////////////////
///////////////////////////////////////////////////////////////////
<<<<<<< HEAD
# Starts up the internal Ballerina Hub.
#
# + topicRegistrationRequired - Whether a topic needs to be registered at the hub prior to publishing/subscribing
#                               to the topic
# + publicUrl - The URL for the hub to be included in content delivery requests, defaults to
#               `http(s)://localhost:{port}/websub/hub` if unspecified
# + return - `WebSubHub` The WebSubHub object representing the newly started up hub, or `HubStartedUpError` indicating
#            that the hub is already started, and including the WebSubHub object representing the
#            already started up hub
native function startUpHubService(boolean topicRegistrationRequired, string publicUrl)
                                                                            returns WebSubHub|HubStartedUpError;

# Stop the Ballerina Hub, if started.
#
# + hubUrl - The URL of the Hub service
# + return - `boolean` True if the Ballerina Hub had been started up and was stopped now, false if the Hub had not been
#            started up
native function stopHubService(string hubUrl) returns boolean;

# Adds a new subscription for the specified topic in the Ballerina Hub.
#
# + subscriptionDetails - The details of the subscription including WebSub specifics
native function addSubscription(SubscriptionDetails subscriptionDetails);

# Publishes an update against the topic in the Ballerina Hub.
#
# + topic - The topic for which the update should happen
# + content - The content to send to subscribers, with the payload and content-type specified
# + return - `error` if an error occurred during publishing
native function publishToInternalHub(string topic, WebSubContent content) returns error?;

# Removes a subscription added for the specified topic in the Ballerina Hub.
#
# + topic - The topic for which the subscription was added
# + callback - The callback registered for this subscription
native function removeSubscription(string topic, string callback);

# Registers a topic in the Ballerina Hub.
#
# + topic - The topic to register
# + secret - The secret to use to identify the registration
# + loadingOnStartUp - Whether registration is being called on loading from the database at start up
# + return - `error` if an error occurred with registration
native function registerTopicAtHub(string topic, string secret, boolean loadingOnStartUp = false) returns error?;

# Unregisters a topic in the Ballerina Hub.
#
# + topic - The topic to unregister
# + secret - The secret specified at registration
# + return - `error` if an error occurred with unregistration
native function unregisterTopicAtHub(string topic, string secret) returns error?;

# Retrieves whether a topic is registered with the Ballerina Hub.
#
# + topic - The topic to check
# + return - `boolean` True if the topic has been registered by a publisher, false if not
native function isTopicRegistered(string topic) returns boolean;

# Retrieves secret for a topic registered with the Ballerina Hub.
#
# + topic - The topic for which the publisher's secret needs to be retrieved
# + return - `string` The secret specified at registration
native function retrievePublisherSecret(string topic) returns string;
=======
documentation {
    Starts up the internal Ballerina Hub.

    P{{topicRegistrationRequired}}  Whether a topic needs to be registered at the hub prior to publishing/subscribing
                                        to the topic
    P{{publicUrl}}                  The URL for the hub to be included in content delivery requests, defaults to
                                        `http(s)://localhost:{port}/websub/hub` if unspecified
    R{{}} `WebSubHub` The WebSubHub object representing the newly started up hub, or `HubStartedUpError` indicating
                        that the hub is already started, and including the WebSubHub object representing the
                        already started up hub
}
extern function startUpHubService(boolean topicRegistrationRequired, string publicUrl)
                                                                            returns WebSubHub|HubStartedUpError;

documentation {
    Stop the Ballerina Hub, if started.
    
    P{{hubUrl}} The URL of the Hub service
    R{{}} `boolean` True if the Ballerina Hub had been started up and was stopped now, false if the Hub had not been
          started up
}
extern function stopHubService(string hubUrl) returns boolean;

documentation {
    Adds a new subscription for the specified topic in the Ballerina Hub.

    P{{subscriptionDetails}} The details of the subscription including WebSub specifics
}
extern function addSubscription(SubscriptionDetails subscriptionDetails);

documentation {
    Publishes an update against the topic in the Ballerina Hub.

    P{{topic}} The topic for which the update should happen
    P{{content}} The content to send to subscribers, with the payload and content-type specified
    R{{}} `error` if an error occurred during publishing
}
extern function publishToInternalHub(string topic, WebSubContent content) returns error?;

documentation {
    Removes a subscription added for the specified topic in the Ballerina Hub.

    P{{topic}} The topic for which the subscription was added
    P{{callback}} The callback registered for this subscription
}
extern function removeSubscription(string topic, string callback);

documentation {
    Registers a topic in the Ballerina Hub.

    P{{topic}} The topic to register
    P{{secret}} The secret to use to identify the registration
    P{{loadingOnStartUp}} Whether registration is being called on loading from the database at start up
    R{{}} `error` if an error occurred with registration
}
extern function registerTopicAtHub(string topic, string secret, boolean loadingOnStartUp = false) returns error?;

documentation {
    Unregisters a topic in the Ballerina Hub.

    P{{topic}} The topic to unregister
    P{{secret}} The secret specified at registration
    R{{}} `error` if an error occurred with unregistration
}
extern function unregisterTopicAtHub(string topic, string secret) returns error?;

documentation {
    Retrieves whether a topic is registered with the Ballerina Hub.

    P{{topic}} The topic to check
    R{{}} `boolean` True if the topic has been registered by a publisher, false if not
}
extern function isTopicRegistered(string topic) returns boolean;

documentation {
    Retrieves secret for a topic registered with the Ballerina Hub.

    P{{topic}} The topic for which the publisher's secret needs to be retrieved
    R{{}} `string` The secret specified at registration
}
extern function retrievePublisherSecret(string topic) returns string;
>>>>>>> fb229ec6

///////////////////////////////////////////////////////////////////
//////////////////// WebSub Publisher Natives /////////////////////
///////////////////////////////////////////////////////////////////
<<<<<<< HEAD
# Publishes an update against the topic in the Ballerina Hub.
#
# + hubUrl - The URL of the Ballerina WebSub Hub as included in the WebSubHub struct
# + topic - The topic for which the update should happen
# + content - The content to send to subscribers, with the payload and content-type specified
# + return - `error` if an error occurred during publishing
native function validateAndPublishToInternalHub(string hubUrl, string topic, WebSubContent content) returns error?;
=======
documentation {
    Publishes an update against the topic in the Ballerina Hub.

    P{{hubUrl}} The URL of the Ballerina WebSub Hub as included in the WebSubHub struct
    P{{topic}} The topic for which the update should happen
    P{{content}} The content to send to subscribers, with the payload and content-type specified
    R{{}} `error` if an error occurred during publishing
}
extern function validateAndPublishToInternalHub(string hubUrl, string topic, WebSubContent content) returns error?;
>>>>>>> fb229ec6

extern function constructByteArray(io:ByteChannel byteChannel) returns byte[];<|MERGE_RESOLUTION|>--- conflicted
+++ resolved
@@ -18,7 +18,6 @@
 ///////////////////////////////////////////////////////////////////
 //////////////////// WebSub Hub Natives ///////////////////////////
 ///////////////////////////////////////////////////////////////////
-<<<<<<< HEAD
 # Starts up the internal Ballerina Hub.
 #
 # + topicRegistrationRequired - Whether a topic needs to be registered at the hub prior to publishing/subscribing
@@ -28,7 +27,7 @@
 # + return - `WebSubHub` The WebSubHub object representing the newly started up hub, or `HubStartedUpError` indicating
 #            that the hub is already started, and including the WebSubHub object representing the
 #            already started up hub
-native function startUpHubService(boolean topicRegistrationRequired, string publicUrl)
+extern function startUpHubService(boolean topicRegistrationRequired, string publicUrl)
                                                                             returns WebSubHub|HubStartedUpError;
 
 # Stop the Ballerina Hub, if started.
@@ -36,25 +35,25 @@
 # + hubUrl - The URL of the Hub service
 # + return - `boolean` True if the Ballerina Hub had been started up and was stopped now, false if the Hub had not been
 #            started up
-native function stopHubService(string hubUrl) returns boolean;
+extern function stopHubService(string hubUrl) returns boolean;
 
 # Adds a new subscription for the specified topic in the Ballerina Hub.
 #
 # + subscriptionDetails - The details of the subscription including WebSub specifics
-native function addSubscription(SubscriptionDetails subscriptionDetails);
+extern function addSubscription(SubscriptionDetails subscriptionDetails);
 
 # Publishes an update against the topic in the Ballerina Hub.
 #
 # + topic - The topic for which the update should happen
 # + content - The content to send to subscribers, with the payload and content-type specified
 # + return - `error` if an error occurred during publishing
-native function publishToInternalHub(string topic, WebSubContent content) returns error?;
+extern function publishToInternalHub(string topic, WebSubContent content) returns error?;
 
 # Removes a subscription added for the specified topic in the Ballerina Hub.
 #
 # + topic - The topic for which the subscription was added
 # + callback - The callback registered for this subscription
-native function removeSubscription(string topic, string callback);
+extern function removeSubscription(string topic, string callback);
 
 # Registers a topic in the Ballerina Hub.
 #
@@ -62,131 +61,36 @@
 # + secret - The secret to use to identify the registration
 # + loadingOnStartUp - Whether registration is being called on loading from the database at start up
 # + return - `error` if an error occurred with registration
-native function registerTopicAtHub(string topic, string secret, boolean loadingOnStartUp = false) returns error?;
+extern function registerTopicAtHub(string topic, string secret, boolean loadingOnStartUp = false) returns error?;
 
 # Unregisters a topic in the Ballerina Hub.
 #
 # + topic - The topic to unregister
 # + secret - The secret specified at registration
 # + return - `error` if an error occurred with unregistration
-native function unregisterTopicAtHub(string topic, string secret) returns error?;
+extern function unregisterTopicAtHub(string topic, string secret) returns error?;
 
 # Retrieves whether a topic is registered with the Ballerina Hub.
 #
 # + topic - The topic to check
 # + return - `boolean` True if the topic has been registered by a publisher, false if not
-native function isTopicRegistered(string topic) returns boolean;
+extern function isTopicRegistered(string topic) returns boolean;
 
 # Retrieves secret for a topic registered with the Ballerina Hub.
 #
 # + topic - The topic for which the publisher's secret needs to be retrieved
 # + return - `string` The secret specified at registration
-native function retrievePublisherSecret(string topic) returns string;
-=======
-documentation {
-    Starts up the internal Ballerina Hub.
-
-    P{{topicRegistrationRequired}}  Whether a topic needs to be registered at the hub prior to publishing/subscribing
-                                        to the topic
-    P{{publicUrl}}                  The URL for the hub to be included in content delivery requests, defaults to
-                                        `http(s)://localhost:{port}/websub/hub` if unspecified
-    R{{}} `WebSubHub` The WebSubHub object representing the newly started up hub, or `HubStartedUpError` indicating
-                        that the hub is already started, and including the WebSubHub object representing the
-                        already started up hub
-}
-extern function startUpHubService(boolean topicRegistrationRequired, string publicUrl)
-                                                                            returns WebSubHub|HubStartedUpError;
-
-documentation {
-    Stop the Ballerina Hub, if started.
-    
-    P{{hubUrl}} The URL of the Hub service
-    R{{}} `boolean` True if the Ballerina Hub had been started up and was stopped now, false if the Hub had not been
-          started up
-}
-extern function stopHubService(string hubUrl) returns boolean;
-
-documentation {
-    Adds a new subscription for the specified topic in the Ballerina Hub.
-
-    P{{subscriptionDetails}} The details of the subscription including WebSub specifics
-}
-extern function addSubscription(SubscriptionDetails subscriptionDetails);
-
-documentation {
-    Publishes an update against the topic in the Ballerina Hub.
-
-    P{{topic}} The topic for which the update should happen
-    P{{content}} The content to send to subscribers, with the payload and content-type specified
-    R{{}} `error` if an error occurred during publishing
-}
-extern function publishToInternalHub(string topic, WebSubContent content) returns error?;
-
-documentation {
-    Removes a subscription added for the specified topic in the Ballerina Hub.
-
-    P{{topic}} The topic for which the subscription was added
-    P{{callback}} The callback registered for this subscription
-}
-extern function removeSubscription(string topic, string callback);
-
-documentation {
-    Registers a topic in the Ballerina Hub.
-
-    P{{topic}} The topic to register
-    P{{secret}} The secret to use to identify the registration
-    P{{loadingOnStartUp}} Whether registration is being called on loading from the database at start up
-    R{{}} `error` if an error occurred with registration
-}
-extern function registerTopicAtHub(string topic, string secret, boolean loadingOnStartUp = false) returns error?;
-
-documentation {
-    Unregisters a topic in the Ballerina Hub.
-
-    P{{topic}} The topic to unregister
-    P{{secret}} The secret specified at registration
-    R{{}} `error` if an error occurred with unregistration
-}
-extern function unregisterTopicAtHub(string topic, string secret) returns error?;
-
-documentation {
-    Retrieves whether a topic is registered with the Ballerina Hub.
-
-    P{{topic}} The topic to check
-    R{{}} `boolean` True if the topic has been registered by a publisher, false if not
-}
-extern function isTopicRegistered(string topic) returns boolean;
-
-documentation {
-    Retrieves secret for a topic registered with the Ballerina Hub.
-
-    P{{topic}} The topic for which the publisher's secret needs to be retrieved
-    R{{}} `string` The secret specified at registration
-}
 extern function retrievePublisherSecret(string topic) returns string;
->>>>>>> fb229ec6
 
 ///////////////////////////////////////////////////////////////////
 //////////////////// WebSub Publisher Natives /////////////////////
 ///////////////////////////////////////////////////////////////////
-<<<<<<< HEAD
 # Publishes an update against the topic in the Ballerina Hub.
 #
 # + hubUrl - The URL of the Ballerina WebSub Hub as included in the WebSubHub struct
 # + topic - The topic for which the update should happen
 # + content - The content to send to subscribers, with the payload and content-type specified
 # + return - `error` if an error occurred during publishing
-native function validateAndPublishToInternalHub(string hubUrl, string topic, WebSubContent content) returns error?;
-=======
-documentation {
-    Publishes an update against the topic in the Ballerina Hub.
-
-    P{{hubUrl}} The URL of the Ballerina WebSub Hub as included in the WebSubHub struct
-    P{{topic}} The topic for which the update should happen
-    P{{content}} The content to send to subscribers, with the payload and content-type specified
-    R{{}} `error` if an error occurred during publishing
-}
 extern function validateAndPublishToInternalHub(string hubUrl, string topic, WebSubContent content) returns error?;
->>>>>>> fb229ec6
 
 extern function constructByteArray(io:ByteChannel byteChannel) returns byte[];