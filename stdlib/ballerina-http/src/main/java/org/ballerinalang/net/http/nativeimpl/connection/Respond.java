/*
 * Copyright (c) 2018, WSO2 Inc. (http://www.wso2.org) All Rights Reserved.
 *
 * WSO2 Inc. licenses this file to you under the Apache License,
 * Version 2.0 (the "License"); you may not use this file except
 * in compliance with the License.
 * You may obtain a copy of the License at
 *
 * http://www.apache.org/licenses/LICENSE-2.0
 *
 * Unless required by applicable law or agreed to in writing,
 * software distributed under the License is distributed on an
 * "AS IS" BASIS, WITHOUT WARRANTIES OR CONDITIONS OF ANY
 * KIND, either express or implied. See the License for the
 * specific language governing permissions and limitations
 * under the License.
 */

package org.ballerinalang.net.http.nativeimpl.connection;

import io.netty.handler.codec.http.HttpHeaderNames;
import io.netty.handler.codec.http.HttpResponseStatus;
import org.ballerinalang.bre.Context;
import org.ballerinalang.bre.bvm.CallableUnitCallback;
import org.ballerinalang.model.types.TypeKind;
import org.ballerinalang.model.values.BStruct;
import org.ballerinalang.natives.annotations.Argument;
import org.ballerinalang.natives.annotations.BallerinaFunction;
import org.ballerinalang.natives.annotations.ReturnType;
import org.ballerinalang.net.http.DataContext;
import org.ballerinalang.net.http.HttpUtil;
import org.ballerinalang.net.http.caching.ResponseCacheControlStruct;
import org.ballerinalang.net.http.util.CacheUtils;
import org.ballerinalang.util.observability.ObservabilityUtils;
import org.ballerinalang.util.observability.ObserverContext;
import org.wso2.transport.http.netty.message.HTTPCarbonMessage;

import java.util.Optional;

import static org.ballerinalang.net.http.HttpConstants.HTTP_STATUS_CODE;
import static org.ballerinalang.net.http.HttpConstants.RESPONSE_CACHE_CONTROL_INDEX;
import static org.ballerinalang.net.http.HttpConstants.RESPONSE_STATUS_CODE_INDEX;
import static org.ballerinalang.util.observability.ObservabilityConstants.TAG_KEY_HTTP_STATUS_CODE;

/**
 * Native function to respond back the caller with outbound response.
 *
 * @since 0.96
 */
@BallerinaFunction(
        orgName = "ballerina", packageName = "http",
<<<<<<< HEAD
        functionName = "respond",
        receiver = @Receiver(type = TypeKind.OBJECT, structType = "Connection",
                structPackage = "ballerina.http"),
        args = {@Argument(name = "res", type = TypeKind.OBJECT, structType = "Response",
=======
        functionName = "nativeRespond",
        args = { @Argument(name = "connection", type = TypeKind.STRUCT),
                @Argument(name = "res", type = TypeKind.STRUCT, structType = "Response",
>>>>>>> 6e0f0e7f
                structPackage = "ballerina.http")},
        returnType = @ReturnType(type = TypeKind.RECORD, structType = "HttpConnectorError",
                structPackage = "ballerina.http"),
        isPublic = true
)
public class Respond extends ConnectionAction {

    @Override
    public void execute(Context context, CallableUnitCallback callback) {
        BStruct connectionStruct = (BStruct) context.getRefArgument(0);
        HTTPCarbonMessage inboundRequestMsg = HttpUtil.getCarbonMsg(connectionStruct, null);
        HttpUtil.checkFunctionValidity(connectionStruct, inboundRequestMsg);
        DataContext dataContext = new DataContext(context, callback, inboundRequestMsg);
        BStruct outboundResponseStruct = (BStruct) context.getRefArgument(1);
        HTTPCarbonMessage outboundResponseMsg = HttpUtil
                .getCarbonMsg(outboundResponseStruct, HttpUtil.createHttpCarbonMessage(false));

        setCacheControlHeader(outboundResponseStruct, outboundResponseMsg);
        HttpUtil.prepareOutboundResponse(context, inboundRequestMsg, outboundResponseMsg, outboundResponseStruct);

        // Based on https://tools.ietf.org/html/rfc7232#section-4.1
        if (CacheUtils.isValidCachedResponse(outboundResponseMsg, inboundRequestMsg)) {
            outboundResponseMsg.setProperty(HTTP_STATUS_CODE, HttpResponseStatus.NOT_MODIFIED.code());
            outboundResponseMsg.removeHeader(HttpHeaderNames.CONTENT_LENGTH.toString());
            outboundResponseMsg.removeHeader(HttpHeaderNames.CONTENT_TYPE.toString());
            outboundResponseMsg.waitAndReleaseAllEntities();
            outboundResponseMsg.completeMessage();
        }

        Optional<ObserverContext> observerContext = ObservabilityUtils.getParentContext(context);
        observerContext.ifPresent(ctx -> ctx.addTag(TAG_KEY_HTTP_STATUS_CODE,
                String.valueOf(outboundResponseStruct.getIntField(RESPONSE_STATUS_CODE_INDEX))));

        sendOutboundResponseRobust(dataContext, inboundRequestMsg, outboundResponseStruct, outboundResponseMsg);
    }

    private void setCacheControlHeader(BStruct outboundRespStruct, HTTPCarbonMessage outboundResponse) {
        BStruct cacheControl = (BStruct) outboundRespStruct.getRefField(RESPONSE_CACHE_CONTROL_INDEX);
        if (cacheControl != null &&
                outboundResponse.getHeader(HttpHeaderNames.CACHE_CONTROL.toString()) == null) {
            ResponseCacheControlStruct respCC = new ResponseCacheControlStruct(cacheControl);
            outboundResponse.setHeader(HttpHeaderNames.CACHE_CONTROL.toString(), respCC.buildCacheControlDirectives());
        }
    }
}<|MERGE_RESOLUTION|>--- conflicted
+++ resolved
@@ -49,16 +49,9 @@
  */
 @BallerinaFunction(
         orgName = "ballerina", packageName = "http",
-<<<<<<< HEAD
-        functionName = "respond",
-        receiver = @Receiver(type = TypeKind.OBJECT, structType = "Connection",
-                structPackage = "ballerina.http"),
-        args = {@Argument(name = "res", type = TypeKind.OBJECT, structType = "Response",
-=======
         functionName = "nativeRespond",
-        args = { @Argument(name = "connection", type = TypeKind.STRUCT),
-                @Argument(name = "res", type = TypeKind.STRUCT, structType = "Response",
->>>>>>> 6e0f0e7f
+        args = { @Argument(name = "connection", type = TypeKind.OBJECT),
+                @Argument(name = "res", type = TypeKind.OBJECT, structType = "Response",
                 structPackage = "ballerina.http")},
         returnType = @ReturnType(type = TypeKind.RECORD, structType = "HttpConnectorError",
                 structPackage = "ballerina.http"),
