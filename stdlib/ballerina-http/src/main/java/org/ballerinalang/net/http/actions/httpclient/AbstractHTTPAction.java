--- conflicted
+++ resolved
@@ -29,10 +29,6 @@
 import org.ballerinalang.mime.util.HeaderUtil;
 import org.ballerinalang.mime.util.MultipartDataSource;
 import org.ballerinalang.model.NativeCallableUnit;
-<<<<<<< HEAD
-import org.ballerinalang.model.types.BStructureType;
-=======
->>>>>>> c532eae1
 import org.ballerinalang.model.values.BRefValueArray;
 import org.ballerinalang.model.values.BStruct;
 import org.ballerinalang.net.http.AcceptEncodingConfig;
@@ -40,11 +36,6 @@
 import org.ballerinalang.net.http.HttpConstants;
 import org.ballerinalang.net.http.HttpUtil;
 import org.ballerinalang.runtime.message.MessageDataSource;
-<<<<<<< HEAD
-import org.ballerinalang.util.codegen.PackageInfo;
-import org.ballerinalang.util.codegen.StructureTypeInfo;
-=======
->>>>>>> c532eae1
 import org.ballerinalang.util.exceptions.BallerinaException;
 import org.ballerinalang.util.observability.ObservabilityConstants;
 import org.ballerinalang.util.observability.ObservabilityUtils;
@@ -492,41 +483,4 @@
                                                         String.valueOf(statusCode)));
         }
     }
-<<<<<<< HEAD
-
-    /**
-     * Creates a ballerina struct.
-     *
-     * @param context         ballerina context
-     * @param structName      name of the struct
-     * @param protocolPackage package name
-     * @return the ballerina struct
-     */
-    protected BStruct createStruct(Context context, String structName, String protocolPackage) {
-        PackageInfo httpPackageInfo = context.getProgramFile()
-                .getPackageInfo(protocolPackage);
-        StructureTypeInfo structInfo = httpPackageInfo.getStructInfo(structName);
-        BStructureType structType = structInfo.getType();
-        return new BStruct(structType);
-    }
-
-    /**
-     * Creates InResponse using the native {@code HTTPCarbonMessage}.
-     *
-     * @param context           ballerina context
-     * @param httpCarbonMessage the HTTPCarbonMessage
-     * @return the Response struct
-     */
-    BStruct createResponseStruct(Context context, HTTPCarbonMessage httpCarbonMessage) {
-        BStruct responseStruct = createStruct(context, HttpConstants.RESPONSE,
-                                              HttpConstants.PROTOCOL_PACKAGE_HTTP);
-        BStruct entity = createStruct(context, HttpConstants.ENTITY, PROTOCOL_PACKAGE_MIME);
-        BStruct mediaType = createStruct(context, MEDIA_TYPE, PROTOCOL_PACKAGE_MIME);
-
-        HttpUtil.populateInboundResponse(responseStruct, entity, mediaType, context.getProgramFile(),
-                                         httpCarbonMessage);
-        return responseStruct;
-    }
-=======
->>>>>>> c532eae1
 }