--- conflicted
+++ resolved
@@ -378,22 +378,18 @@
                 .findFirst().get().trim().substring(HttpConstants.SESSION_ID.length());
     }
 
-<<<<<<< HEAD
     public static void addHTTPSessionAndCorsHeaders(Context context, HTTPCarbonMessage requestMsg,
                                                     HTTPCarbonMessage responseMsg) {
-        Session session = (Session) requestMsg.getProperty(Constants.HTTP_SESSION);
-=======
-    public static void addHTTPSessionAndCorsHeaders(HTTPCarbonMessage requestMsg, HTTPCarbonMessage responseMsg) {
         Session session = (Session) requestMsg.getProperty(HttpConstants.HTTP_SESSION);
->>>>>>> db93823f
         if (session != null) {
             boolean isSecureRequest = false;
             AnnAttachmentInfo configAnn = context.getServiceInfo().getAnnotationAttachmentInfo(
-                    Constants.PROTOCOL_PACKAGE_HTTP, Constants.ANN_NAME_CONFIG);
+                    HttpConstants.PROTOCOL_PACKAGE_HTTP, HttpConstants.ANN_NAME_CONFIG);
             if (configAnn != null) {
-                AnnAttributeValue httpsPortAttrVal = configAnn.getAttributeValue(Constants.ANN_CONFIG_ATTR_HTTPS_PORT);
+                AnnAttributeValue httpsPortAttrVal = configAnn
+                        .getAttributeValue(HttpConstants.ANN_CONFIG_ATTR_HTTPS_PORT);
                 if (httpsPortAttrVal != null) {
-                    Integer listenerPort = (Integer) requestMsg.getProperty(Constants.LISTENER_PORT);
+                    Integer listenerPort = (Integer) requestMsg.getProperty(HttpConstants.LISTENER_PORT);
                     if (listenerPort != null && httpsPortAttrVal.getIntValue() == listenerPort) {
                         isSecureRequest = true;
                     }
