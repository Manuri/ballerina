--- conflicted
+++ resolved
@@ -217,15 +217,6 @@
 //                new HttpConnectorPortBindingListener(startupSyncer, serverConnectorId));
 //    }
 
-    /**
-     * Gets the access logto value if available.
-     * @return the access logto value from the ConfigRegistry
-     */
-    public String getHttpAccessLoggerConfig() {
-        return ConfigRegistry.getInstance().getInstanceConfigValue(HTTP_ACCESS_LOG, LOG_TO);
-    }
-
-
     private void validateConnectorStartup(ConnectorStartupSynchronizer startupSyncer) {
         int noOfExceptions = startupSyncer.getNoOfFailedConnectors();
         if (noOfExceptions <= 0) {
@@ -252,7 +243,6 @@
                 org.ballerinalang.logging.util.Constants.HTTP_TRACE_LOG) == BLogLevel.TRACE;
     }
 
-<<<<<<< HEAD
     /**
      * Gets the access logto value if available.
      * @return the access logto value from the ConfigRegistry
@@ -261,8 +251,6 @@
         return ConfigRegistry.getInstance().getConfiguration(HTTP_ACCESS_LOG, LOG_TO);
     }
 
-=======
->>>>>>> e00466e4
     private String makeFirstLetterLowerCase(String str) {
         if (str == null) {
             return null;
