/*
 *  Copyright (c) 2017, WSO2 Inc. (http://www.wso2.org) All Rights Reserved.
 *
 *  WSO2 Inc. licenses this file to you under the Apache License,
 *  Version 2.0 (the "License"); you may not use this file except
 *  in compliance with the License.
 *  You may obtain a copy of the License at
 *
 *  http://www.apache.org/licenses/LICENSE-2.0
 *
 *  Unless required by applicable law or agreed to in writing,
 *  software distributed under the License is distributed on an
 *  "AS IS" BASIS, WITHOUT WARRANTIES OR CONDITIONS OF ANY
 *  KIND, either express or implied.  See the License for the
 *  specific language governing permissions and limitations
 *  under the License.
 *
 */

package org.ballerinalang.net.http;

import org.ballerinalang.connector.api.Annotation;
import org.ballerinalang.connector.api.BLangConnectorSPIUtil;
import org.ballerinalang.connector.api.BallerinaConnectorException;
import org.ballerinalang.connector.api.Service;
import org.ballerinalang.connector.api.Struct;
import org.ballerinalang.connector.api.Value;
import org.ballerinalang.logging.BLogManager;
import org.ballerinalang.util.codegen.ProgramFile;
import org.ballerinalang.util.exceptions.BallerinaException;
import org.slf4j.Logger;
import org.slf4j.LoggerFactory;

import java.io.IOException;
import java.util.List;
import java.util.Map;
import java.util.concurrent.ConcurrentHashMap;
import java.util.concurrent.CopyOnWriteArrayList;

/**
 * This services registry holds all the services of HTTP + WebSocket. This is a singleton class where all HTTP +
 * WebSocket Dispatchers can access.
 *
 * @since 0.8
 */
public class HTTPServicesRegistry {

    private static final Logger logger = LoggerFactory.getLogger(HTTPServicesRegistry.class);

    // Outer Map key=basePath
    protected final Map<String, HttpService> servicesInfoMap = new ConcurrentHashMap<>();
    protected CopyOnWriteArrayList<String> sortedServiceURIs = new CopyOnWriteArrayList<>();
    private final WebSocketServicesRegistry webSocketServicesRegistry;

    public HTTPServicesRegistry(WebSocketServicesRegistry webSocketServicesRegistry) {
        this.webSocketServicesRegistry = webSocketServicesRegistry;
    }

    /**
     * Get ServiceInfo instance for given interface and base path.
     *
     * @param basepath basePath of the service.
     * @return the {@link HttpService} instance if exist else null
     */
    public HttpService getServiceInfo(String basepath) {
        return servicesInfoMap.get(basepath);
    }

    /**
     * Get ServiceInfo map for given interfaceId.
     *
     * @return the serviceInfo map if exists else null.
     */
    public Map<String, HttpService> getServicesInfoByInterface() {
        return servicesInfoMap;
    }

    /**
     * Register a service into the map.
     *
     * @param service requested serviceInfo to be registered.
     */
    public void registerService(Service service) {
        String accessLogConfig = HttpConnectionManager.getInstance().getHttpAccessLoggerConfig();
        if (accessLogConfig != null) {
            try {
                ((BLogManager) BLogManager.getLogManager()).setHttpAccessLogHandler(accessLogConfig);
            } catch (IOException e) {
                throw new BallerinaConnectorException("Invalid file path: " + accessLogConfig, e);
            }
        }

        List<HttpService> httpServices = HttpService.buildHttpService(service);

        for (HttpService httpService : httpServices) {
            //TODO check with new method
//        HttpUtil.populateKeepAliveAndCompressionStatus(service, annotation);

            // TODO: Add websocket services to the service registry when service creation get available.
            servicesInfoMap.put(httpService.getBasePath(), httpService);
            logger.info("Service deployed : " + service.getName() + " with context " + httpService.getBasePath());

<<<<<<< HEAD
            //basePath will get cached after registering service
            sortedServiceURIs.add(httpService.getBasePath());
            sortedServiceURIs.sort((basePath1, basePath2) -> basePath2.length() - basePath1.length());

            // If WebSocket upgrade path is available, then register the name of the WebSocket service.
            Struct websocketConfig = httpService.getWebSocketUpgradeConfig();
            if (websocketConfig != null) {
                registerWebSocketUpgradePath(
                        WebSocketUtil.getProgramFile(httpService.getBallerinaService().getResources()[0]),
                        websocketConfig, httpService.getBasePath());
            }
        }

=======
        //basePath will get cached after registering service
        sortedServiceURIs.add(httpService.getBasePath());
        sortedServiceURIs.sort((basePath1, basePath2) -> basePath2.length() - basePath1.length());
        registerUpgradableWebSocketService(httpService);
    }

    private void registerUpgradableWebSocketService(HttpService httpService) {
        httpService.getUpgradeToWebSocketResources().forEach(upgradeToWebSocketResource -> {
            ProgramFile programFile = WebSocketUtil.getProgramFile(upgradeToWebSocketResource);
            Annotation resourceConfigAnnotation =
                    HttpUtil.getResourceConfigAnnotation(upgradeToWebSocketResource, HttpConstants.HTTP_PACKAGE_PATH);
            if (resourceConfigAnnotation == null) {
                throw new BallerinaException("Cannot register WebSocket service without resource config " +
                                                     "annotation in resource " + upgradeToWebSocketResource.getName());
            }
            Struct webSocketConfig =
                    resourceConfigAnnotation.getValue().getStructField(HttpConstants.ANN_CONFIG_ATTR_WEBSOCKET_UPGRADE);
            Value serviceType = webSocketConfig.getTypeField(WebSocketConstants.WEBSOCKET_UPGRADE_SERVICE_CONFIG);
            Service webSocketTypeService = BLangConnectorSPIUtil.getServiceFromType(programFile, serviceType);
            WebSocketService webSocketService = new WebSocketService(sanitizeBasePath(httpService.getBasePath()),
                                                                     upgradeToWebSocketResource, webSocketTypeService);
            webSocketServicesRegistry.registerService(webSocketService);
        });
>>>>>>> c1f992c4
    }

    private String sanitizeBasePath(String basePath) {
        basePath = basePath.trim();
        if (!basePath.startsWith(HttpConstants.DEFAULT_BASE_PATH)) {
            basePath = HttpConstants.DEFAULT_BASE_PATH.concat(basePath);
        }
        if (basePath.endsWith(HttpConstants.DEFAULT_BASE_PATH) && basePath.length() != 1) {
            basePath = basePath.substring(0, basePath.length() - 1);
        }
        return basePath;
    }

    public String findTheMostSpecificBasePath(String requestURIPath, Map<String, HttpService> services) {
        for (Object key : sortedServiceURIs) {
            if (!requestURIPath.toLowerCase().contains(key.toString().toLowerCase())) {
                continue;
            }
            if (requestURIPath.length() <= key.toString().length()) {
                return key.toString();
            }
            if (requestURIPath.charAt(key.toString().length()) == '/') {
                return key.toString();
            }
        }
        if (services.containsKey(HttpConstants.DEFAULT_BASE_PATH)) {
            return HttpConstants.DEFAULT_BASE_PATH;
        }
        return null;
    }
}<|MERGE_RESOLUTION|>--- conflicted
+++ resolved
@@ -100,25 +100,11 @@
             servicesInfoMap.put(httpService.getBasePath(), httpService);
             logger.info("Service deployed : " + service.getName() + " with context " + httpService.getBasePath());
 
-<<<<<<< HEAD
             //basePath will get cached after registering service
             sortedServiceURIs.add(httpService.getBasePath());
             sortedServiceURIs.sort((basePath1, basePath2) -> basePath2.length() - basePath1.length());
-
-            // If WebSocket upgrade path is available, then register the name of the WebSocket service.
-            Struct websocketConfig = httpService.getWebSocketUpgradeConfig();
-            if (websocketConfig != null) {
-                registerWebSocketUpgradePath(
-                        WebSocketUtil.getProgramFile(httpService.getBallerinaService().getResources()[0]),
-                        websocketConfig, httpService.getBasePath());
-            }
+            registerUpgradableWebSocketService(httpService);
         }
-
-=======
-        //basePath will get cached after registering service
-        sortedServiceURIs.add(httpService.getBasePath());
-        sortedServiceURIs.sort((basePath1, basePath2) -> basePath2.length() - basePath1.length());
-        registerUpgradableWebSocketService(httpService);
     }
 
     private void registerUpgradableWebSocketService(HttpService httpService) {
@@ -138,7 +124,6 @@
                                                                      upgradeToWebSocketResource, webSocketTypeService);
             webSocketServicesRegistry.registerService(webSocketService);
         });
->>>>>>> c1f992c4
     }
 
     private String sanitizeBasePath(String basePath) {
