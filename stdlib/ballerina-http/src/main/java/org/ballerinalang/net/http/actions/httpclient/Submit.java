/*
 * Copyright (c) 2018, WSO2 Inc. (http://www.wso2.org) All Rights Reserved.
 *
 * Licensed under the Apache License, Version 2.0 (the "License");
 * you may not use this file except in compliance with the License.
 * You may obtain a copy of the License at
 *
 * http://www.apache.org/licenses/LICENSE-2.0
 *
 * Unless required by applicable law or agreed to in writing, software
 * distributed under the License is distributed on an "AS IS" BASIS,
 * WITHOUT WARRANTIES OR CONDITIONS OF ANY KIND, either express or implied.
 * See the License for the specific language governing permissions and
 * limitations under the License.
 */

package org.ballerinalang.net.http.actions.httpclient;

import org.ballerinalang.bre.Context;
import org.ballerinalang.bre.bvm.CallableUnitCallback;
import org.ballerinalang.model.types.TypeKind;
import org.ballerinalang.natives.annotations.Argument;
import org.ballerinalang.natives.annotations.BallerinaFunction;
import org.ballerinalang.natives.annotations.ReturnType;
import org.ballerinalang.net.http.DataContext;

/**
 * {@code Submit} action can be used to invoke a http call with any httpVerb in asynchronous manner.
 */
@BallerinaFunction(
        orgName = "ballerina", packageName = "http",
<<<<<<< HEAD
        functionName = "submit",
        receiver = @Receiver(type = TypeKind.OBJECT, structType = HttpConstants.CALLER_ACTIONS,
                structPackage = "ballerina.http"),
        args = {
                @Argument(name = "client", type = TypeKind.OBJECT),
=======
        functionName = "nativeSubmit",
        args = {
                @Argument(name = "callerActions", type = TypeKind.STRUCT),
>>>>>>> 6e0f0e7f
                @Argument(name = "httpVerb", type = TypeKind.STRING),
                @Argument(name = "path", type = TypeKind.STRING),
                @Argument(name = "req", type = TypeKind.OBJECT, structType = "OutRequest",
                        structPackage = "ballerina.http")
        },
        returnType = {
                @ReturnType(type = TypeKind.OBJECT, structType = "HttpFuture", structPackage = "ballerina.http"),
                @ReturnType(type = TypeKind.RECORD, structType = "HttpConnectorError",
                        structPackage = "ballerina.http"),
        }
)
public class Submit extends Execute {

    @Override
    public void execute(Context context, CallableUnitCallback callback) {
        DataContext dataContext = new DataContext(context, callback, createOutboundRequestMsg(context));
        // Execute the operation
        executeNonBlockingAction(dataContext, true);
    }
}<|MERGE_RESOLUTION|>--- conflicted
+++ resolved
@@ -29,17 +29,9 @@
  */
 @BallerinaFunction(
         orgName = "ballerina", packageName = "http",
-<<<<<<< HEAD
-        functionName = "submit",
-        receiver = @Receiver(type = TypeKind.OBJECT, structType = HttpConstants.CALLER_ACTIONS,
-                structPackage = "ballerina.http"),
-        args = {
-                @Argument(name = "client", type = TypeKind.OBJECT),
-=======
         functionName = "nativeSubmit",
         args = {
-                @Argument(name = "callerActions", type = TypeKind.STRUCT),
->>>>>>> 6e0f0e7f
+                @Argument(name = "callerActions", type = TypeKind.OBJECT),
                 @Argument(name = "httpVerb", type = TypeKind.STRING),
                 @Argument(name = "path", type = TypeKind.STRING),
                 @Argument(name = "req", type = TypeKind.OBJECT, structType = "OutRequest",
