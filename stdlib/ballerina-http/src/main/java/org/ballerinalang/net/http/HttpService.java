/*
*  Copyright (c) 2017, WSO2 Inc. (http://www.wso2.org) All Rights Reserved.
*
*  WSO2 Inc. licenses this file to you under the Apache License,
*  Version 2.0 (the "License"); you may not use this file except
*  in compliance with the License.
*  You may obtain a copy of the License at
*
*    http://www.apache.org/licenses/LICENSE-2.0
*
*  Unless required by applicable law or agreed to in writing,
*  software distributed under the License is distributed on an
*  "AS IS" BASIS, WITHOUT WARRANTIES OR CONDITIONS OF ANY
*  KIND, either express or implied.  See the License for the
*  specific language governing permissions and limitations
*  under the License.
*/
package org.ballerinalang.net.http;

import org.ballerinalang.connector.api.Annotation;
import org.ballerinalang.connector.api.BallerinaConnectorException;
import org.ballerinalang.connector.api.Resource;
import org.ballerinalang.connector.api.Service;
import org.ballerinalang.connector.api.Struct;
import org.ballerinalang.net.uri.DispatcherUtil;
import org.ballerinalang.net.uri.URITemplate;
import org.ballerinalang.net.uri.URITemplateException;
import org.ballerinalang.net.uri.parser.Literal;
import org.ballerinalang.util.exceptions.BallerinaException;
import org.slf4j.Logger;
import org.slf4j.LoggerFactory;
import org.wso2.transport.http.netty.message.HTTPCarbonMessage;

import java.io.UnsupportedEncodingException;
import java.net.URLDecoder;
import java.nio.charset.StandardCharsets;
import java.util.ArrayList;
import java.util.List;
import java.util.stream.Collectors;
import java.util.stream.Stream;

import static org.ballerinalang.net.http.HttpConstants.AUTO;
import static org.ballerinalang.net.http.HttpConstants.HTTP_PACKAGE_PATH;

/**
 * {@code HttpService} This is the http wrapper for the {@code Service} implementation.
 *
 * @since 0.94
 */
public class HttpService {

    private static final Logger log = LoggerFactory.getLogger(HttpService.class);

    protected static final String BASE_PATH_FIELD = "basePath";
    private static final String COMPRESSION_FIELD = "compression";
    private static final String CORS_FIELD = "cors";
    private static final String WEBSOCKET_UPGRADE_FIELD = "webSocketUpgrade";
    private static final String TRANSACTION_INFECTABLE_FIELD = "transactionInfectable";

    private Service balService;
    private List<HttpResource> resources;
    private List<String> allAllowedMethods;
    private String basePath;
    private CorsHeaders corsHeaders;
    private URITemplate<HttpResource, HTTPCarbonMessage> uriTemplate;
    private Struct webSocketUpgradeConfig;
    private boolean keepAlive = true; //default behavior
    private String compression = AUTO; //default behavior
    private boolean transactionInfectable = true; //default behavior

    public Service getBallerinaService() {
        return balService;
    }

    protected HttpService(Service service) {
        this.balService = service;
    }

    public boolean isKeepAlive() {
        return keepAlive;
    }

    public void setKeepAlive(boolean keepAlive) {
        this.keepAlive = keepAlive;
    }

    public void setCompression(String compression) {
        this.compression = compression;
    }

    public String getName() {
        return balService.getName();
    }

    public String getPackage() {
        return balService.getPackage();
    }

    public Service getBalService() {
        return balService;
    }

    public List<HttpResource>   getResources() {
        return resources;
    }

    public void setResources(List<HttpResource> resources) {
        this.resources = resources;
    }

    public List<String> getAllAllowedMethods() {
        return allAllowedMethods;
    }

    public void setAllAllowedMethods(List<String> allAllowMethods) {
        this.allAllowedMethods = allAllowMethods;
    }

    public String getBasePath() {
        return basePath;
    }

    public void setBasePath(String basePath) {
        if (basePath == null) {
            this.basePath = HttpConstants.DEFAULT_BASE_PATH.concat(this.getName());
        } else if (basePath.trim().isEmpty()) {
            this.basePath = HttpConstants.DEFAULT_BASE_PATH;
        } else {
            String sanitizedPath = sanitizeBasePath(basePath);
            this.basePath = urlDecode(sanitizedPath);
        }
    }

    public CorsHeaders getCorsHeaders() {
        return corsHeaders;
    }

    public void setCorsHeaders(CorsHeaders corsHeaders) {
        this.corsHeaders = corsHeaders;
        if (this.corsHeaders == null || !this.corsHeaders.isAvailable()) {
            return;
        }
        if (this.corsHeaders.getAllowOrigins() == null) {
            this.corsHeaders.setAllowOrigins(Stream.of("*").collect(Collectors.toList()));
        }
        if (this.corsHeaders.getAllowMethods() == null) {
            this.corsHeaders.setAllowMethods(Stream.of("*").collect(Collectors.toList()));
        }
    }

    public URITemplate<HttpResource, HTTPCarbonMessage> getUriTemplate() throws URITemplateException {
        if (uriTemplate == null) {
            uriTemplate = new URITemplate<>(new Literal<>(new HttpResourceDataElement(), "/"));
        }
        return uriTemplate;
    }

    public Struct getWebSocketUpgradeConfig() {
        return webSocketUpgradeConfig;
    }

    public void setWebSocketUpgradeConfig(Struct webSocketUpgradeConfig) {
        this.webSocketUpgradeConfig = webSocketUpgradeConfig;
    }

    public boolean isTransactionInfectable() {
        return transactionInfectable;
    }

    public void setTransactionInfectable(boolean transactionInfectable) {
        this.transactionInfectable = transactionInfectable;
    }

    public static HttpService buildHttpService(Service service) {
        HttpService httpService = new HttpService(service);
        Annotation serviceConfigAnnotation = getHttpServiceConfigAnnotation(service);

        if (serviceConfigAnnotation == null) {
            log.debug("serviceConfig not specified in the Service instance, using default base path");
            //service name cannot start with / hence concat
            httpService.setBasePath(HttpConstants.DEFAULT_BASE_PATH.concat(httpService.getName()));
        } else {
            Struct serviceConfig = serviceConfigAnnotation.getValue();
            httpService.setBasePath(serviceConfig.getStringField(BASE_PATH_FIELD));
            httpService.setCompression(serviceConfig.getEnumField(COMPRESSION_FIELD));
            httpService.setCorsHeaders(CorsHeaders.buildCorsHeaders(serviceConfig.getStructField(CORS_FIELD)));
            httpService.setWebSocketUpgradeConfig(serviceConfig.getStructField(WEBSOCKET_UPGRADE_FIELD));
        }

<<<<<<< HEAD
        Struct serviceConfig = serviceConfigAnnotation.getValue();

        httpService.setBasePath(serviceConfig.getStringField(BASE_PATH_FIELD));
        httpService.setCompression(serviceConfig.getEnumField(COMPRESSION_FIELD));
        httpService.setCorsHeaders(CorsHeaders.buildCorsHeaders(serviceConfig.getStructField(CORS_FIELD)));
        httpService.setWebSocketUpgradeConfig(serviceConfig.getStructField(WEBSOCKET_UPGRADE_FIELD));
        httpService.setTransactionInfectable(serviceConfig.getBooleanField(TRANSACTION_INFECTABLE_FIELD));

=======
>>>>>>> 8f5ed247
        List<HttpResource> resources = new ArrayList<>();
        for (Resource resource : httpService.getBallerinaService().getResources()) {
            HttpResource httpResource = HttpResource.buildHttpResource(resource, httpService);
            try {
                httpService.getUriTemplate().parse(httpResource.getPath(), httpResource,
                                                   new HttpResourceElementFactory());
            } catch (URITemplateException | UnsupportedEncodingException e) {
                throw new BallerinaConnectorException(e.getMessage());
            }
            resources.add(httpResource);
        }
        httpService.setResources(resources);
        httpService.setAllAllowedMethods(DispatcherUtil.getAllResourceMethods(httpService));

        return httpService;
    }

    private static Annotation getHttpServiceConfigAnnotation(Service service) {
        return getServiceConfigAnnotation(service, HTTP_PACKAGE_PATH, HttpConstants.ANN_NAME_HTTP_SERVICE_CONFIG);
    }

    protected static Annotation getServiceConfigAnnotation(Service service, String packagePath, String annotationName) {
        List<Annotation> annotationList = service.getAnnotationList(packagePath, annotationName);

        if (annotationList == null || annotationList.isEmpty()) {
            return null;
        }

        if (annotationList.size() > 1) {
            throw new BallerinaException(
                    "multiple service configuration annotations found in service: " + service.getName());
        }

        return annotationList.get(0);
    }

    private String sanitizeBasePath(String basePath) {
        basePath = basePath.trim();

        if (!basePath.startsWith(HttpConstants.DEFAULT_BASE_PATH)) {
            basePath = HttpConstants.DEFAULT_BASE_PATH.concat(basePath);
        }

        if (basePath.endsWith(HttpConstants.DEFAULT_BASE_PATH) && basePath.length() != 1) {
            basePath = basePath.substring(0, basePath.length() - 1);
        }

        return basePath;
    }

    private String urlDecode(String basePath) {
        try {
            basePath = URLDecoder.decode(basePath, StandardCharsets.UTF_8.name());
        } catch (UnsupportedEncodingException e) {
            throw new BallerinaConnectorException(e.getMessage());
        }
        return basePath;
    }
}<|MERGE_RESOLUTION|>--- conflicted
+++ resolved
@@ -185,19 +185,9 @@
             httpService.setCompression(serviceConfig.getEnumField(COMPRESSION_FIELD));
             httpService.setCorsHeaders(CorsHeaders.buildCorsHeaders(serviceConfig.getStructField(CORS_FIELD)));
             httpService.setWebSocketUpgradeConfig(serviceConfig.getStructField(WEBSOCKET_UPGRADE_FIELD));
-        }
-
-<<<<<<< HEAD
-        Struct serviceConfig = serviceConfigAnnotation.getValue();
-
-        httpService.setBasePath(serviceConfig.getStringField(BASE_PATH_FIELD));
-        httpService.setCompression(serviceConfig.getEnumField(COMPRESSION_FIELD));
-        httpService.setCorsHeaders(CorsHeaders.buildCorsHeaders(serviceConfig.getStructField(CORS_FIELD)));
-        httpService.setWebSocketUpgradeConfig(serviceConfig.getStructField(WEBSOCKET_UPGRADE_FIELD));
-        httpService.setTransactionInfectable(serviceConfig.getBooleanField(TRANSACTION_INFECTABLE_FIELD));
-
-=======
->>>>>>> 8f5ed247
+            httpService.setTransactionInfectable(serviceConfig.getBooleanField(TRANSACTION_INFECTABLE_FIELD));
+        }
+
         List<HttpResource> resources = new ArrayList<>();
         for (Resource resource : httpService.getBallerinaService().getResources()) {
             HttpResource httpResource = HttpResource.buildHttpResource(resource, httpService);
