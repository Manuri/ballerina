--- conflicted
+++ resolved
@@ -39,13 +39,8 @@
 @BallerinaFunction(
         orgName = "ballerina", packageName = "http",
         functionName = "close",
-<<<<<<< HEAD
         receiver = @Receiver(type = TypeKind.OBJECT, structType = WebSocketConstants.WEBSOCKET_CONNECTOR,
-                             structPackage = "ballerina.http"),
-=======
-        receiver = @Receiver(type = TypeKind.STRUCT, structType = WebSocketConstants.WEBSOCKET_CONNECTOR,
                 structPackage = "ballerina.http"),
->>>>>>> 6e0f0e7f
         args = {
                 @Argument(name = "wsConnector", type = TypeKind.OBJECT),
                 @Argument(name = "statusCode", type = TypeKind.INT),
