--- conflicted
+++ resolved
@@ -36,12 +36,9 @@
 import org.ballerinalang.net.http.HttpConstants;
 import org.ballerinalang.net.http.HttpUtil;
 import org.ballerinalang.net.http.WebSocketServicesRegistry;
-<<<<<<< HEAD
 import org.ballerinalang.net.http.WebSubSubscriberConstants;
 import org.ballerinalang.net.http.websub.WebSubServicesRegistry;
-=======
 import org.ballerinalang.util.codegen.cpentries.FunctionRefCPEntry;
->>>>>>> 6681ca41
 import org.ballerinalang.util.exceptions.BallerinaException;
 import org.wso2.transport.http.netty.config.ListenerConfiguration;
 import org.wso2.transport.http.netty.config.Parameter;
@@ -86,12 +83,9 @@
             WebSubServicesRegistry webSubServicesRegistry = new WebSubServicesRegistry();
             serviceEndpoint.addNativeData(HttpConstants.HTTP_SERVICE_REGISTRY, httpServicesRegistry);
             serviceEndpoint.addNativeData(HttpConstants.WS_SERVICE_REGISTRY, webSocketServicesRegistry);
-<<<<<<< HEAD
             serviceEndpoint.addNativeData(WebSubSubscriberConstants.WEBSUB_SERVICE_REGISTRY, webSubServicesRegistry);
-=======
             // set filters
             setFilters(serviceEndpointConfig, serviceEndpoint);
->>>>>>> 6681ca41
 
             context.setReturnValues((BValue) null);
         } catch (Throwable throwable) {
