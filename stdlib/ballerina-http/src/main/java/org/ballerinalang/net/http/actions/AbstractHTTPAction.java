--- conflicted
+++ resolved
@@ -223,54 +223,17 @@
         BConnector bConnector = (BConnector) getRefArgument(context, 0);
         HttpClientConnector clientConnector =
                 (HttpClientConnector) bConnector.getnativeData(HttpConstants.CONNECTOR_NAME);
-<<<<<<< HEAD
         String contentType = HttpUtil.getContentTypeFromTransportMessage(outboundRequestMsg);
         String boundaryString = null;
         if (HeaderUtil.isMultipart(contentType)) {
             boundaryString = HttpUtil.addBoundaryIfNotExist(outboundRequestMsg, contentType);
-=======
-
-        String contentType = getContentType(outboundRequestMsg);
-        String boundaryString = null;
-        if (isMultipart(contentType)) {
-            boundaryString = MimeUtil.getNewMultipartDelimiter();
-            outboundRequestMsg.setHeader(CONTENT_TYPE, contentType + "; " + BOUNDARY + "=" + boundaryString);
->>>>>>> 8c61c35f
-        }
-
+        }
         HttpResponseFuture future = clientConnector.send(outboundRequestMsg);
         future.setHttpConnectorListener(httpClientConnectorLister);
-<<<<<<< HEAD
         if (boundaryString != null) {
             serializeMultiparts(context, outboundRequestMsg, httpClientConnectorLister, boundaryString);
-=======
-        if (isMultipart(contentType)) {
-            handleMultiPart(context, outboundRequestMsg, httpClientConnectorLister, boundaryString);
->>>>>>> 8c61c35f
         } else {
             serializeDataSource(context, outboundRequestMsg, httpClientConnectorLister);
-        }
-    }
-
-    private boolean isMultipart(String contentType) {
-        return contentType != null && contentType.startsWith(MULTIPART_AS_PRIMARY_TYPE);
-    }
-
-    private void handleMultiPart(Context context, HTTPCarbonMessage outboundRequestMsg,
-            HTTPClientConnectorListener httpClientConnectorLister, String boundaryString) {
-        BStruct requestStruct = ((BStruct) getRefArgument(context, 1));
-        BStruct entityStruct = requestStruct.getNativeData(MESSAGE_ENTITY) != null ?
-                (BStruct) requestStruct.getNativeData(MESSAGE_ENTITY) : null;
-        if (entityStruct != null) {
-            BRefValueArray bodyParts = entityStruct.getRefField(MULTIPART_DATA_INDEX) != null ?
-                    (BRefValueArray) entityStruct.getRefField(MULTIPART_DATA_INDEX) : null;
-            if (bodyParts != null && bodyParts.size() > 0) {
-                serializeMultipartDataSource(outboundRequestMsg, httpClientConnectorLister, boundaryString,
-                        entityStruct);
-            } else {
-                throw new BallerinaException("At least one body part is required for the multipart entity",
-                        context);
-            }
         }
     }
 
