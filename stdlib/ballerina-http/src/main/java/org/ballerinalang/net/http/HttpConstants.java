--- conflicted
+++ resolved
@@ -183,37 +183,20 @@
     public static final int CONNECTION_HOST_INDEX = 0;
     public static final int CONNECTION_PORT_INDEX = 0;
 
-<<<<<<< HEAD
-    //InRequest struct indexes
-    public static final int IN_REQUEST_RAW_PATH_INDEX = 0;
-    public static final int IN_REQUEST_METHOD_INDEX = 1;
-    public static final int IN_REQUEST_VERSION_INDEX = 2;
-    public static final int IN_REQUEST_USER_AGENT_INDEX = 3;
-    public static final int IN_REQUEST_EXTRA_PATH_INFO_INDEX = 4;
-    public static final int IN_REQUEST_CACHE_CONTROL_INDEX = 0;
-
-    // OutRequest struct indices
-    public static final int OUT_REQUEST_CACHE_CONTROL_INDEX = 0;
-
-    //InResponse struct indexes
-    public static final int IN_RESPONSE_STATUS_CODE_INDEX = 0;
-    public static final int IN_RESPONSE_REASON_PHRASE_INDEX = 0;
-    public static final int IN_RESPONSE_SERVER_INDEX = 1;
-    public static final int IN_RESPONSE_CACHE_CONTROL_INDEX = 0;
-    public static final int IN_RESPONSE_RECEIVED_TIME_INDEX = 1;
-=======
     //Request struct indexes
     public static final int REQUEST_RAW_PATH_INDEX = 0;
     public static final int REQUEST_METHOD_INDEX = 1;
     public static final int REQUEST_VERSION_INDEX = 2;
     public static final int REQUEST_USER_AGENT_INDEX = 3;
     public static final int REQUEST_EXTRA_PATH_INFO_INDEX = 4;
+    public static final int REQUEST_CACHE_CONTROL_INDEX = 0;
 
     //Response struct indexes
     public static final int RESPONSE_STATUS_CODE_INDEX = 0;
     public static final int RESPONSE_REASON_PHRASE_INDEX = 0;
     public static final int RESPONSE_SERVER_INDEX = 1;
->>>>>>> 7beb55f6
+    public static final int IN_RESPONSE_CACHE_CONTROL_INDEX = 0;
+    public static final int IN_RESPONSE_RECEIVED_TIME_INDEX = 1;
 
     //PushPromise struct indexes
     public static final int PUSH_PROMISE_PATH_INDEX = 0;
@@ -236,7 +219,7 @@
     public static final int RETRY_COUNT_INDEX = 0;
     public static final int RETRY_INTERVAL_INDEX = 1;
 
-<<<<<<< HEAD
+    public static final String CONNECTION_HEADER = "Connection";
     // ResponseCacheControl struct indices
     public static final int RES_CACHE_CONTROL_MUST_REVALIDATE_INDEX = 0;
     public static final int RES_CACHE_CONTROL_NO_CACHE_INDEX = 1;
@@ -258,8 +241,6 @@
     public static final int REQ_CACHE_CONTROL_MAX_STALE_INDEX = 1;
     public static final int REQ_CACHE_CONTROL_MIN_FRESH_INDEX = 2;
 
-=======
->>>>>>> 7beb55f6
     public static final String CONNECTION_HEADER = "Connection";
     public static final String HEADER_VAL_CONNECTION_CLOSE = "Close";
     public static final String HEADER_VAL_CONNECTION_KEEP_ALIVE = "Keep-Alive";
