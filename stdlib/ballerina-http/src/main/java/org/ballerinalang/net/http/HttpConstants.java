/*
 * Copyright (c) 2016, WSO2 Inc. (http://www.wso2.org) All Rights Reserved.
 *
 * WSO2 Inc. licenses this file to you under the Apache License,
 * Version 2.0 (the "License"); you may not use this file except
 * in compliance with the License.
 * You may obtain a copy of the License at
 *
 *    http://www.apache.org/licenses/LICENSE-2.0
 *
 * Unless required by applicable law or agreed to in writing,
 * software distributed under the License is distributed on an
 * "AS IS" BASIS, WITHOUT WARRANTIES OR CONDITIONS OF ANY
 * KIND, either express or implied.  See the License for the
 * specific language governing permissions and limitations
 * under the License.
 */

package org.ballerinalang.net.http;

/**
 * Constants for HTTP.
 *
 * @since 0.8.0
 */
public class HttpConstants {

    public static final String BASE_PATH = "BASE_PATH";
    public static final String SUB_PATH = "SUB_PATH";
    public static final String EXTRA_PATH_INFO = "EXTRA_PATH_INFO";
    public static final String RAW_URI = "RAW_URI";
    public static final String RESOURCE_ARGS = "RESOURCE_ARGS";
    public static final String MATRIX_PARAMS = "MATRIX_PARAMS";
    public static final String QUERY_STR = "QUERY_STR";
    public static final String RAW_QUERY_STR = "RAW_QUERY_STR";

    public static final String DEFAULT_INTERFACE = "0.0.0.0:8080";
    public static final String DEFAULT_BASE_PATH = "/";
    public static final String DEFAULT_SUB_PATH = "/*";

    public static final String PROTOCOL_HTTP = "http";
    public static final String PROTOCOL_PACKAGE_HTTP = "ballerina.net.http";
    public static final String PROTOCOL_HTTPS = "https";
    public static final String HTTP_METHOD = "HTTP_METHOD";
    public static final String HTTP_STATUS_CODE = "HTTP_STATUS_CODE";
    public static final String HTTP_REASON_PHRASE = "HTTP_REASON_PHRASE";
    public static final String APPLICATION_OCTET_STREAM = "application/octet-stream";
    public static final String PROTOCOL = "PROTOCOL";
    public static final String TO = "TO";
    public static final String LOCAL_ADDRESS = "LOCAL_ADDRESS";
    public static final String HTTP_VERSION = "HTTP_VERSION";
    public static final String LISTENER_PORT = "LISTENER_PORT";
    public static final String HTTP_DEFAULT_HOST = "0.0.0.0";
    public static final String TLS_STORE_TYPE = "tlsStoreType";
    public static final String PKCS_STORE_TYPE = "PKCS12";
    public static final String AUTO = "auto";
    public static final String ALWAYS = "always";
    public static final String NEVER = "never";
    public static final String FORWARDED_ENABLE = "enable";
    public static final String FORWARDED_TRANSITION = "transition";
    public static final String FORWARDED_DISABLE = "disable";

    public static final String HTTP_PACKAGE_PATH = "ballerina.net.http";

    public static final String HTTP_METHOD_GET = "GET";
    public static final String HTTP_METHOD_POST = "POST";
    public static final String HTTP_METHOD_PUT = "PUT";
    public static final String HTTP_METHOD_PATCH = "PATCH";
    public static final String HTTP_METHOD_DELETE = "DELETE";
    public static final String HTTP_METHOD_OPTIONS = "OPTIONS";
    public static final String HTTP_METHOD_HEAD = "HEAD";

    /* Annotations */
    public static final String ANN_NAME_RESOURCE_CONFIG = "resourceConfig";
    public static final String ANN_RESOURCE_ATTR_METHODS = "methods";
    public static final String ANN_RESOURCE_ATTR_PATH = "path";
    public static final String ANN_RESOURCE_ATTR_BODY = "body";
    public static final String ANN_RESOURCE_ATTR_CONSUMES = "consumes";
    public static final String ANN_RESOURCE_ATTR_PRODUCES = "produces";
    public static final String ANN_NAME_CONFIG = "configuration";
    public static final String ANN_CONFIG_ATTR_HOST = "host";
    public static final String ANN_CONFIG_ATTR_PORT = "port";
    public static final String ANN_CONFIG_ATTR_HTTPS_PORT = "httpsPort";
    public static final String ANN_CONFIG_ATTR_KEEP_ALIVE = "keepAlive";
    public static final String ANN_CONFIG_ATTR_BASE_PATH = "basePath";
    public static final String ANN_CONFIG_ATTR_SCHEME = "scheme";
    public static final String ANN_CONFIG_ATTR_TLS_STORE_TYPE = "tlsStoreType";
    public static final String ANN_CONFIG_ATTR_KEY_STORE_FILE = "keyStoreFile";
    public static final String ANN_CONFIG_ATTR_KEY_STORE_PASS = "keyStorePassword";
    public static final String ANN_CONFIG_ATTR_TRUST_STORE_FILE = "trustStoreFile";
    public static final String ANN_CONFIG_ATTR_TRUST_STORE_PASS = "trustStorePassword";
    public static final String ANN_CONFIG_ATTR_CERT_PASS = "certPassword";
    public static final String ANN_CONFIG_ATTR_SSL_VERIFY_CLIENT = "sslVerifyClient";
    public static final String ANN_CONFIG_ATTR_SSL_ENABLED_PROTOCOLS = "sslEnabledProtocols";
    public static final String ANN_CONFIG_ATTR_CIPHERS = "ciphers";
    public static final String ANN_CONFIG_ATTR_SSL_PROTOCOL = "sslProtocol";
    public static final String ANN_CONFIG_ATTR_VALIDATE_CERT_ENABLED = "validateCertEnabled";
    public static final String ANN_CONFIG_ATTR_COMPRESSION_ENABLED = "compressionEnabled";
    public static final String ANN_CONFIG_ATTR_CACHE_SIZE = "cacheSize";
    public static final String ANN_CONFIG_ATTR_CACHE_VALIDITY_PERIOD = "cacheValidityPeriod";
    public static final String ANN_CONFIG_ATTR_WEBSOCKET = "webSocket";
    public static final String ANN_CONFIG_ATTR_TRANSFER_ENCODING = "transferEncoding";
    public static final String ANN_CONFIG_ATTR_MAXIMUM_URL_LENGTH = "maxUriLength";
    public static final String ANN_CONFIG_ATTR_MAXIMUM_HEADER_SIZE = "maxHeaderSize";
    public static final String ANN_CONFIG_ATTR_MAXIMUM_ENTITY_BODY_SIZE = "maxEntityBodySize";
    public static final String ANN_CONFIG_ATTR_CHUNKING = "chunking";
    public static final String ANN_WEBSOCKET_ATTR_UPGRADE_PATH = "upgradePath";
    public static final String ANN_WEBSOCKET_ATTR_SERVICE_NAME = "serviceName";
    public static final String ANNOTATION_METHOD_GET = HTTP_METHOD_GET;
    public static final String ANNOTATION_METHOD_POST = HTTP_METHOD_POST;
    public static final String ANNOTATION_METHOD_PUT = HTTP_METHOD_PUT;
    public static final String ANNOTATION_METHOD_PATCH = HTTP_METHOD_PATCH;
    public static final String ANNOTATION_METHOD_DELETE = HTTP_METHOD_DELETE;
    public static final String ANNOTATION_METHOD_OPTIONS = HTTP_METHOD_OPTIONS;

    public static final String ANNOTATION_SOURCE_KEY_INTERFACE = "interface";
    public static final String VALUE_ATTRIBUTE = "value";

    public static final String COOKIE_HEADER = "Cookie";
    public static final String SESSION_ID = "BSESSIONID=";
    public static final String PATH = "Path=";
    public static final String RESPONSE_COOKIE_HEADER = "Set-Cookie";
    public static final String SESSION = "Session";
    public static final String HTTP_ONLY = "HttpOnly";
    public static final String SECURE = "Secure";

    public static final String ALLOW_ORIGIN = "allowOrigins";
    public static final String ALLOW_CREDENTIALS = "allowCredentials";
    public static final String ALLOW_METHODS = "allowMethods";
    public static final String MAX_AGE = "maxAge";
    public static final String ALLOW_HEADERS = "allowHeaders";
    public static final String EXPOSE_HEADERS = "exposeHeaders";
    public static final String PREFLIGHT_RESOURCES = "PREFLIGHT_RESOURCES";
    public static final String RESOURCES_CORS = "RESOURCES_CORS";
    public static final String LISTENER_INTERFACE_ID = "listener.interface.id";

    public static final String CONNECTOR_NAME = "HttpClient";

    public static final String REQUEST_URL = "REQUEST_URL";
    public static final String SRC_HANDLER = "SRC_HANDLER";
<<<<<<< HEAD
    public static final String HTTP_SERVICE = "HTTP_SERVICE";
=======
    public static final String REMOTE_ADDRESS = "REMOTE_ADDRESS";
    public static final String ORIGIN_HOST = "ORIGIN_HOST";
>>>>>>> 62158b2e

    /* Annotations */
    public static final String ANNOTATION_NAME_SOURCE = "Source";
    public static final String ANNOTATION_NAME_BASE_PATH = "BasePath";
    public static final String ANNOTATION_NAME_PATH = "Path";
    public static final String HTTP_CLIENT_EXCEPTION_CATEGORY = "http-client";
    public static final String CONNECTION = "Connection";
    public static final String IN_REQUEST = "InRequest";
    public static final String OUT_REQUEST = "OutRequest";
    public static final String IN_RESPONSE = "InResponse";
    public static final String OUT_RESPONSE = "OutResponse";
    public static final String ENTITY = "Entity";
    public static final String HTTP_CONNECTOR_ERROR = "HttpConnectorError";
    public static final String TYPE_STRING = "string";
    public static final String TRANSPORT_MESSAGE = "transport_message";
    public static final String MESSAGE_OUTPUT_STREAM = "message_output_stream";
    public static final String HTTP_SESSION = "http_session";

    public static final String HTTP_TRANSPORT_CONF = "transports.netty.conf";
    public static final String CIPHERS = "ciphers";
    public static final String SSL_ENABLED_PROTOCOLS = "sslEnabledProtocols";
    public static final int OPTIONS_STRUCT_INDEX = 0;
    public static final int ENDPOINT_TIMEOUT_STRUCT_INDEX = 1;
    public static final int TRANSFER_ENCODING = 0;
    public static final int ENABLE_CHUNKING_INDEX = 1;
    public static final int IS_KEEP_ALIVE_INDEX = 0;
    public static final int HTTP_VERSION_STRUCT_INDEX = 2;
    public static final int FORWARDED_EXTENSION_INDEX = 3;
    public static final int SSL_STRUCT_INDEX = 1;
    public static final int FOLLOW_REDIRECT_STRUCT_INDEX = 0;
    public static final int FOLLOW_REDIRECT_INDEX = 0;
    public static final int MAX_REDIRECT_COUNT = 0;
    public static final int TRUST_STORE_FILE_INDEX = 0;
    public static final int TRUST_STORE_PASSWORD_INDEX = 1;
    public static final int KEY_STORE_FILE_INDEX = 2;
    public static final int KEY_STORE_PASSWORD_INDEX = 3;
    public static final int SSL_ENABLED_PROTOCOLS_INDEX = 4;
    public static final int CIPHERS_INDEX = 5;
    public static final int SSL_PROTOCOL_INDEX = 6;
    public static final int VALIDATE_CERT_ENABLED_INDEX = 0;
    public static final int CACHE_SIZE_INDEX = 0;
    public static final int CACHE_VALIDITY_PERIOD_INDEX = 1;
    public static final int HOST_NAME_VERIFICATION_ENABLED_INDEX = 1;

    public static final int HTTP_MESSAGE_INDEX = 0;
    public static final int ENTITY_INDEX = 1;

    //Connection struct indexes
    public static final int CONNECTION_HOST_INDEX = 0;
    public static final int CONNECTION_PORT_INDEX = 0;

    //InRequest struct indexes
    public static final int IN_REQUEST_RAW_PATH_INDEX = 0;
    public static final int IN_REQUEST_METHOD_INDEX = 1;
    public static final int IN_REQUEST_VERSION_INDEX = 2;
    public static final int IN_REQUEST_USER_AGENT_INDEX = 3;
    public static final int IN_REQUEST_EXTRA_PATH_INFO_INDEX = 4;

    //InResponse struct indexes
    public static final int IN_RESPONSE_STATUS_CODE_INDEX = 0;
    public static final int IN_RESPONSE_REASON_PHRASE_INDEX = 0;
    public static final int IN_RESPONSE_SERVER_INDEX = 1;

    //OutResponse struct indexes
    public static final int OUT_RESPONSE_STATUS_CODE_INDEX = 0;
    public static final int OUT_RESPONSE_REASON_PHRASE_INDEX = 0;

    //Proxy server struct indexes
    public static final int PROXY_STRUCT_INDEX = 3;
    public static final int PROXY_HOST_INDEX = 0;
    public static final int PROXY_PORT_INDEX = 0;
    public static final int PROXY_USER_NAME_INDEX = 1;
    public static final int PROXY_PASSWORD_INDEX = 2;

    //Connection Throttling struct indexes
    public static final int CONNECTION_THROTTLING_STRUCT_INDEX = 4;
    public static final int CONNECTION_THROTTLING_MAX_ACTIVE_CONNECTIONS_INDEX = 0;
    public static final int CONNECTION_THROTTLING_WAIT_TIME_INDEX = 1;

    //Retry Struct indexes
    public static final int RETRY_STRUCT_INDEX = 2;
    public static final int RETRY_COUNT_INDEX = 0;
    public static final int RETRY_INTERVAL_INDEX = 1;

    public static final String HEADER_VAL_CONNECTION_CLOSE = "Close";
    public static final String HEADER_VAL_CONNECTION_KEEP_ALIVE = "Keep-Alive";
    public static final String HEADER_VAL_100_CONTINUE = "100-continue";

    //Response codes
    public static final String HTTP_BAD_REQUEST = "400";
    public static final String HEADER_X_XID = "X-XID";
    public static final String HEADER_X_REGISTER_AT_URL = "X-Register-At-URL";
}<|MERGE_RESOLUTION|>--- conflicted
+++ resolved
@@ -138,12 +138,9 @@
 
     public static final String REQUEST_URL = "REQUEST_URL";
     public static final String SRC_HANDLER = "SRC_HANDLER";
-<<<<<<< HEAD
-    public static final String HTTP_SERVICE = "HTTP_SERVICE";
-=======
     public static final String REMOTE_ADDRESS = "REMOTE_ADDRESS";
     public static final String ORIGIN_HOST = "ORIGIN_HOST";
->>>>>>> 62158b2e
+    public static final String HTTP_SERVICE = "HTTP_SERVICE";
 
     /* Annotations */
     public static final String ANNOTATION_NAME_SOURCE = "Source";
@@ -228,6 +225,7 @@
     public static final int RETRY_COUNT_INDEX = 0;
     public static final int RETRY_INTERVAL_INDEX = 1;
 
+    public static final String CONNECTION_HEADER = "Connection";
     public static final String HEADER_VAL_CONNECTION_CLOSE = "Close";
     public static final String HEADER_VAL_CONNECTION_KEEP_ALIVE = "Keep-Alive";
     public static final String HEADER_VAL_100_CONTINUE = "100-continue";
