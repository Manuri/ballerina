--- conflicted
+++ resolved
@@ -36,13 +36,8 @@
 
         P{{path}} Resource path
         P{{request}} An HTTP outbound request message
-<<<<<<< HEAD
         R{{}} The response for the request or an `error` if failed to establish communication with the upstream server
     }
-=======
-        R{{}} The HTTP `Response` message, or an error if the invocation fails
-	}
->>>>>>> 2ada09e0
     public native function post(@sensitive string path, Request? request = ()) returns Response|HttpConnectorError;
 
     documentation {
@@ -50,13 +45,8 @@
 
         P{{path}} Resource path
         P{{request}} An HTTP outbound request message
-<<<<<<< HEAD
         R{{}} The response for the request or an `error` if failed to establish communication with the upstream server
     }
-=======
-        R{{}} The HTTP `Response` message, or an error if the invocation fails
-	}
->>>>>>> 2ada09e0
     public native function head(@sensitive string path, Request? request = ()) returns Response|HttpConnectorError;
 
     documentation {
@@ -64,13 +54,8 @@
 
         P{{path}} Resource path
         P{{request}} An HTTP outbound request message
-<<<<<<< HEAD
         R{{}} The response for the request or an `error` if failed to establish communication with the upstream server
     }
-=======
-        R{{}} The HTTP `Response` message, or an error if the invocation fails
-	}
->>>>>>> 2ada09e0
     public native function put(@sensitive string path, Request? request = ()) returns Response|HttpConnectorError;
 
     documentation {
@@ -79,13 +64,8 @@
         P{{httpVerb}} HTTP verb value
         P{{path}} Resource path
         P{{request}} An HTTP outbound request message
-<<<<<<< HEAD
         R{{}} The response for the request or an `error` if failed to establish communication with the upstream server
     }
-=======
-        R{{}} The HTTP `Response` message, or an error if the invocation fails
-	}
->>>>>>> 2ada09e0
     public native function execute(@sensitive string httpVerb, @sensitive string path, Request request)
                                                                                 returns Response|HttpConnectorError;
 
@@ -94,13 +74,8 @@
 
         P{{path}} Resource path
         P{{request}} An HTTP outbound request message
-<<<<<<< HEAD
         R{{}} The response for the request or an `error` if failed to establish communication with the upstream server
     }
-=======
-        R{{}} The HTTP `Response` message, or an error if the invocation fails
-	}
->>>>>>> 2ada09e0
     public native function patch(@sensitive string path, Request? request = ()) returns Response|HttpConnectorError;
 
     documentation {
@@ -108,13 +83,8 @@
 
         P{{path}} Resource path
         P{{request}} An HTTP outbound request message
-<<<<<<< HEAD
         R{{}} The response for the request or an `error` if failed to establish communication with the upstream server
     }
-=======
-        R{{}} The HTTP `Response` message, or an error if the invocation fails
-	}
->>>>>>> 2ada09e0
     public native function delete(@sensitive string path, Request? request = ()) returns Response|HttpConnectorError;
 
     documentation {
@@ -122,13 +92,8 @@
 
         P{{path}} Request path
         P{{request}} An HTTP outbound request message
-<<<<<<< HEAD
         R{{}} The response for the request or an `error` if failed to establish communication with the upstream server
     }
-=======
-        R{{}} The HTTP `Response` message, or an error if the invocation fails
-	}
->>>>>>> 2ada09e0
     public native function get(@sensitive string path, Request? request = ()) returns Response|HttpConnectorError;
 
     documentation {
@@ -136,13 +101,8 @@
 
         P{{path}} Request path
         P{{request}} An HTTP outbound request message
-<<<<<<< HEAD
         R{{}} The response for the request or an `error` if failed to establish communication with the upstream server
     }
-=======
-        R{{}} The HTTP `Response` message, or an error if the invocation fails
-	}
->>>>>>> 2ada09e0
     public native function options(@sensitive string path, Request? request = ()) returns Response|HttpConnectorError;
 
     documentation {
@@ -150,13 +110,8 @@
 
         P{{path}} Request path
         P{{request}} An HTTP inbound request message
-<<<<<<< HEAD
         R{{}} The response for the request or an `error` if failed to establish communication with the upstream server
     }
-=======
-        R{{}} The HTTP `Response` message, or an error if the invocation fails
-	}
->>>>>>> 2ada09e0
     public native function forward(@sensitive string path, Request request) returns Response|HttpConnectorError;
 
     documentation {
