--- conflicted
+++ resolved
@@ -178,11 +178,7 @@
                 authProvider1 = <auth:AuthProvider> configAuthProvider;
             } else {
                 auth:ConfigAuthProvider configAuthProvider = new;
-<<<<<<< HEAD
-                authProvider1 = <auth:AuthProvider> configAuthProvider;
-=======
                 authProvider1 = <auth:AuthProvider>configAuthProvider;
->>>>>>> 7099e0e1
             }
         } else {
             // other auth providers are unsupported yet
