--- conflicted
+++ resolved
@@ -46,11 +46,7 @@
         P{{request}} An HTTP outbound request message
         R{{}} The HTTP `Response` message, or an error if the invocation fails
     }
-<<<<<<< HEAD
-    public function post(string path, Request? request = ()) returns Response|HttpConnectorError;
-=======
     public function post (string path, Request? request = ()) returns Response|error;
->>>>>>> 0bdc59f2
 
     documentation {
         The `head()` function wraps the underlying HTTP actions in a way to provide
@@ -60,11 +56,7 @@
         P{{request}} An HTTP outbound request message
         R{{}} The HTTP `Response` message, or an error if the invocation fails
     }
-<<<<<<< HEAD
-    public function head(string path, Request? request = ()) returns Response|HttpConnectorError;
-=======
     public function head (string path, Request? request = ()) returns Response|error;
->>>>>>> 0bdc59f2
 
     documentation {
         The `put()` function wraps the underlying HTTP actions in a way to provide
@@ -74,25 +66,17 @@
         P{{request}} An HTTP outbound request message
         R{{}} The HTTP `Response` message, or an error if the invocation fails
     }
-<<<<<<< HEAD
-    public function put(string path, Request? request = ()) returns Response|HttpConnectorError;
-=======
     public function put (string path, Request? request = ()) returns Response|error;
->>>>>>> 0bdc59f2
 
     documentation {
         The `forward()` function wraps the underlying HTTP actions in a way to provide retrying functionality
         for a given endpoint with inbound request's HTTP verb to recover from network level failures.
 
         P{{path}} Resource path
-        P{{request}} An HTTP outbound request message
-        R{{}} The HTTP `Response` message, or an error if the invocation fails
-    }
-<<<<<<< HEAD
-    public function forward(string path, Request request) returns Response|HttpConnectorError;
-=======
+        P{{request}} An HTTP inbound request message
+        R{{}} The HTTP `Response` message, or an error if the invocation fails
+    }
     public function forward (string path, Request request) returns Response|error;
->>>>>>> 0bdc59f2
 
     documentation {
         The `execute()` sends an HTTP request to a service with the specified HTTP verb. The function wraps the
@@ -103,11 +87,7 @@
         P{{request}} An HTTP outbound request message
         R{{}} The HTTP `Response` message, or an error if the invocation fails
     }
-<<<<<<< HEAD
-    public function execute(string httpVerb, string path, Request request) returns Response|HttpConnectorError;
-=======
     public function execute (string httpVerb, string path, Request request) returns Response|error;
->>>>>>> 0bdc59f2
 
     documentation {
         The `patch()` function wraps the undeline underlying HTTP actions in a way to provide
@@ -117,11 +97,7 @@
         P{{request}} An HTTP outbound request message
         R{{}} The HTTP `Response` message, or an error if the invocation fails
     }
-<<<<<<< HEAD
-    public function patch(string path, Request? request = ()) returns Response|HttpConnectorError;
-=======
     public function patch (string path, Request? request = ()) returns Response|error;
->>>>>>> 0bdc59f2
 
     documentation {
         The `delete()` function wraps the underlying HTTP actions in a way to provide
@@ -131,11 +107,7 @@
         P{{request}} An HTTP outbound request message
         R{{}} The HTTP `Response` message, or an error if the invocation fails
     }
-<<<<<<< HEAD
-    public function delete(string path, Request? request = ()) returns Response|HttpConnectorError;
-=======
     public function delete (string path, Request? request = ()) returns Response|error;
->>>>>>> 0bdc59f2
 
     documentation {
         The `get()` function wraps the underlying HTTP actions in a way to provide
@@ -145,11 +117,7 @@
         P{{request}} An HTTP outbound request message
         R{{}} The HTTP `Response` message, or an error if the invocation fails
     }
-<<<<<<< HEAD
-    public function get(string path, Request? request = ()) returns Response|HttpConnectorError;
-=======
     public function get (string path, Request? request = ()) returns Response|error;
->>>>>>> 0bdc59f2
 
     documentation {
         The `options()` function wraps the underlying HTTP actions in a way to provide
@@ -159,11 +127,7 @@
         P{{request}} An HTTP outbound request message
         R{{}} The HTTP `Response` message, or an error if the invocation fails
     }
-<<<<<<< HEAD
-    public function options(string path, Request? request = ()) returns Response|HttpConnectorError;
-=======
     public function options (string path, Request? request = ()) returns Response|error;
->>>>>>> 0bdc59f2
 
     documentation {
 	Submits an HTTP request to a service with the specified HTTP verb.
@@ -175,11 +139,7 @@
         P{{request}} An HTTP outbound request message
         R{{}} An `HttpFuture` that represents an asynchronous service invocation, or an error if the submission fails
     }
-<<<<<<< HEAD
-    public function submit(string httpVerb, string path, Request request) returns HttpFuture|HttpConnectorError;
-=======
     public function submit (string httpVerb, string path, Request request) returns HttpFuture|error;
->>>>>>> 0bdc59f2
 
     documentation {
 	Retrieves the `Response` for a previously submitted request.
@@ -187,11 +147,7 @@
         P{{httpFuture}} The `HttpFuture` relates to a previous asynchronous invocation
         R{{}} An HTTP response message, or an error if the invocation fails
     }
-<<<<<<< HEAD
-    public function getResponse(HttpFuture httpFuture) returns Response|HttpConnectorError;
-=======
     public function getResponse (HttpFuture httpFuture) returns Response|error;
->>>>>>> 0bdc59f2
 
     documentation {
 	Checks whether a `PushPromise` exists for a previously submitted request.
@@ -207,11 +163,7 @@
         P{{httpFuture}} The `HttpFuture` relates to a previous asynchronous invocation
         R{{}} An HTTP Push Promise message, or an error if the invocation fails
     }
-<<<<<<< HEAD
-    public function getNextPromise(HttpFuture httpFuture) returns PushPromise|HttpConnectorError;
-=======
     public function getNextPromise (HttpFuture httpFuture) returns PushPromise|error;
->>>>>>> 0bdc59f2
 
     documentation {
 	Retrieves the promised server push `Response` message.
@@ -219,11 +171,7 @@
         P{{promise}} The related `PushPromise`
         R{{}} A promised HTTP `Response` message, or an error if the invocation fails
     }
-<<<<<<< HEAD
-    public function getPromisedResponse(PushPromise promise) returns Response|HttpConnectorError;
-=======
     public function getPromisedResponse (PushPromise promise) returns Response|error;
->>>>>>> 0bdc59f2
 
     documentation {
 	Rejects a `PushPromise`.
@@ -234,45 +182,21 @@
     public function rejectPromise(PushPromise promise);
 };
 
-<<<<<<< HEAD
-public function RetryClient::post(string path, Request? request = ()) returns Response|HttpConnectorError {
-=======
 public function RetryClient::post (string path, Request? request = ()) returns Response|error {
->>>>>>> 0bdc59f2
     Request req = request ?: new;
     return performRetryAction(path, req, HTTP_POST, self);
 }
 
-<<<<<<< HEAD
-public function RetryClient::head(string path, Request? request = ()) returns Response|HttpConnectorError {
-=======
 public function RetryClient::head (string path, Request? request = ()) returns Response|error {
->>>>>>> 0bdc59f2
     Request req = request ?: new;
     return performRetryAction(path, req, HTTP_HEAD, self);
 }
 
-<<<<<<< HEAD
-public function RetryClient::put(string path, Request? request = ()) returns Response|HttpConnectorError {
-=======
 public function RetryClient::put (string path, Request? request = ()) returns Response|error {
->>>>>>> 0bdc59f2
     Request req = request ?: new;
     return performRetryAction(path, req, HTTP_PUT, self);
 }
 
-<<<<<<< HEAD
-public function RetryClient::forward(string path, Request request) returns Response|HttpConnectorError {
-    return performRetryAction(path, request, HTTP_FORWARD, self);
-}
-
-public function RetryClient::execute(string httpVerb, string path, Request request) returns Response|HttpConnectorError
-{
-    return performRetryClientExecuteAction(path, request, httpVerb, self);
-}
-
-public function RetryClient::patch(string path, Request? request = ()) returns Response|HttpConnectorError {
-=======
 public function RetryClient::forward (string path, Request request) returns Response|error {
 	return performRetryAction(path, request, HTTP_FORWARD, self);
 }
@@ -282,53 +206,25 @@
 }
 
 public function RetryClient::patch (string path, Request? request = ()) returns Response|error {
->>>>>>> 0bdc59f2
     Request req = request ?: new;
     return performRetryAction(path, req, HTTP_PATCH, self);
 }
 
-<<<<<<< HEAD
-public function RetryClient::delete(string path, Request? request = ()) returns Response|HttpConnectorError {
-=======
 public function RetryClient::delete (string path, Request? request = ()) returns Response|error {
->>>>>>> 0bdc59f2
     Request req = request ?: new;
     return performRetryAction(path, req, HTTP_DELETE, self);
 }
 
-<<<<<<< HEAD
-public function RetryClient::get(string path, Request? request = ()) returns Response|HttpConnectorError {
-=======
 public function RetryClient::get (string path, Request? request = ()) returns Response|error {
->>>>>>> 0bdc59f2
     Request req = request ?: new;
     return performRetryAction(path, req, HTTP_GET, self);
 }
 
-<<<<<<< HEAD
-public function RetryClient::options(string path, Request? request = ()) returns Response|HttpConnectorError {
-=======
 public function RetryClient::options (string path, Request? request = ()) returns Response|error {
->>>>>>> 0bdc59f2
     Request req = request ?: new;
     return performRetryAction(path, req, HTTP_OPTIONS, self);
 }
 
-<<<<<<< HEAD
-public function RetryClient::submit(string httpVerb, string path, Request request) returns HttpFuture|HttpConnectorError
-{
-    //TODO : Initialize the record type correctly once it is fixed.
-    HttpConnectorError httpConnectorError = { statusCode: 501 };
-    httpConnectorError.message = "Unsupported action for Circuit breaker";
-    return httpConnectorError;
-}
-
-public function RetryClient::getResponse(HttpFuture httpFuture) returns Response|HttpConnectorError {
-    //TODO : Initialize the record type correctly once it is fixed.
-    HttpConnectorError httpConnectorError = { statusCode: 501 };
-    httpConnectorError.message = "Unsupported action for Circuit breaker";
-    return httpConnectorError;
-=======
 public function RetryClient::submit (string httpVerb, string path, Request request) returns HttpFuture|error {
     //TODO : Initialize the record type correctly once it is fixed.
 	error httpConnectorErr = {};
@@ -341,27 +237,12 @@
 	error httpConnectorErr = {};
 	httpConnectorErr.message = "Unsupported action for Circuit breaker";
 	return httpConnectorErr;
->>>>>>> 0bdc59f2
 }
 
 public function RetryClient::hasPromise(HttpFuture httpFuture) returns boolean {
     return false;
 }
 
-<<<<<<< HEAD
-public function RetryClient::getNextPromise(HttpFuture httpFuture) returns PushPromise|HttpConnectorError {
-    //TODO : Initialize the record type once it is fixed.
-    HttpConnectorError httpConnectorError = { statusCode: 501 };
-    httpConnectorError.message = "Unsupported action for Circuit breaker";
-    return httpConnectorError;
-}
-
-public function RetryClient::getPromisedResponse(PushPromise promise) returns Response|HttpConnectorError {
-    //TODO : Initialize this correctly, once it is fixed.
-    HttpConnectorError httpConnectorError = { statusCode: 501 };
-    httpConnectorError.message = "Unsupported action for Circuit breaker";
-    return httpConnectorError;
-=======
 public function RetryClient::getNextPromise (HttpFuture httpFuture) returns PushPromise|error {
     //TODO : Initialize the record type once it is fixed.
 	error httpConnectorErr = {};
@@ -374,7 +255,6 @@
 	error httpConnectorErr = {};
 	httpConnectorErr.message = "Unsupported action for Circuit breaker";
 	return httpConnectorErr;
->>>>>>> 0bdc59f2
 }
 
 public function RetryClient::rejectPromise(PushPromise promise) {
@@ -382,25 +262,15 @@
 
 // Performs execute action of the retry client. extract the corresponding http integer value representation
 // of the http verb and invokes the perform action method.
-<<<<<<< HEAD
-function performRetryClientExecuteAction(@sensitive string path, Request request, @sensitive string httpVerb,
-                                         RetryClient retryClient) returns Response|HttpConnectorError {
-=======
 function performRetryClientExecuteAction (@sensitive string path, Request request, @sensitive string httpVerb,
                                           RetryClient retryClient) returns Response|error {
->>>>>>> 0bdc59f2
     HttpOperation connectorAction = extractHttpOperation(httpVerb);
     return performRetryAction(path, request, connectorAction, retryClient);
 }
 
 // Handles all the actions exposed through the retry client.
-<<<<<<< HEAD
-function performRetryAction(@sensitive string path, Request request, HttpOperation requestAction,
-                            RetryClient retryClient) returns Response|HttpConnectorError {
-=======
 function performRetryAction (@sensitive string path, Request request, HttpOperation requestAction,
                              RetryClient retryClient) returns Response|error {
->>>>>>> 0bdc59f2
     int currentRetryCount = 0;
     int retryCount = retryClient.retryConfig.count;
     int interval = retryClient.retryConfig.interval;
@@ -415,11 +285,7 @@
     CallerActions httpClient = retryClient.httpClient;
     Response response = new;
     //TODO : Initialize the record type correctly once it is fixed.
-<<<<<<< HEAD
-    HttpConnectorError httpConnectorError = { statusCode: 501 };
-=======
     error httpConnectorErr = {};
->>>>>>> 0bdc59f2
     Request inRequest = request;
     // When performing passthrough scenarios using retry client, message needs to be built before sending out the
     // to keep the request message to retry.
