package ballerina.net.http;

///////////////////////////
/// Service Annotations ///
///////////////////////////
@Description {value: "Configuration for an HTTP service"}
@Field {value:"endpoints: An array of endpoints the service would be attached to"}
@Field {value:"lifetime: The life time of the service"}
@Field {value:"basePath: Service base path"}
@Field {value:"compressionEnabled: The status of compressionEnabled {default value : true (enabled)}"}
@Field {value:"cors: The CORS configurations for the service"}
@Field {value:"webSocket: Annotation to define HTTP to WebSocket upgrade"}
public struct HttpServiceConfig {
    Service[] endpoints;
    HttpServiceLifeTime lifetime;
    string basePath;
<<<<<<< HEAD
    boolean compressionEnabled = true;
=======
    boolean compressionEnabled;
    CorsConfig cors;
    WebSocketUpgradeConfig webSocketUpgrade;
}

@Description {value:"Configurations for CORS support"}
@Field {value:"allowHeaders: The array of allowed headers by the service"}
@Field {value:"allowMethods: The array of allowed methods by the service"}
@Field {value:"allowOrigins: The array of origins with which the response is shared by the service"}
@Field {value:"exposeHeaders: The whitelisted headers which clients are allowed to access"}
@Field {value:"allowCredentials: Specifies whether credentials are required to access the service"}
@Field {value:"maxAge: The maximum duration to cache the preflight from client side"}
public struct CorsConfig {
    string[] allowHeaders;
    string[] allowMethods;
>>>>>>> a809c786
    string[] allowOrigins;
    string[] exposeHeaders;
    boolean allowCredentials;
    int maxAge = -1;
}

public struct WebSocketUpgradeConfig {
    string upgradePath;
    type upgradeService;
}


@Description {value:"Configuration for a WebSocket service."}
@Field {value: "endpoints: An array of endpoints the service would be attached to"}
@Field {value:"basePath: Path of the WebSocket service"}
@Field {value:"subProtocols: Negotiable sub protocol by the service"}
@Field {value:"idleTimeoutInSeconds: Idle timeout for the client connection. This can be triggered by putting onIdleTimeout resource in WS service."}
public struct WebSocketServiceConfig {
    Service[] endpoints;
    string basePath;
    string[] subProtocols;
    int idleTimeoutInSeconds;
}

@Description {value: "This specifies the possible ways in which a service can be used when serving requests."}
@Field {value: "REQUEST: Create a new instance of the service to process each request"}
@Field {value: "CONNECTION: Create a new instance of the service for each connection"}
@Field {value: "SESSION: Create a new instance of the service for each session"}
@Field {value: "SINGLETON: Create a single instance of the service and use it to process all requests coming to an endpoint"}
public enum HttpServiceLifeTime {
    REQUEST,
    CONNECTION,
    SESSION,
    SINGLETON
}

@Description {value:"Configurations annotation for an HTTP service"}
public annotation <service> serviceConfig HttpServiceConfig;

@Description {value:"Configurations annotation for a WebSocket service"}
public annotation <service> webSocketServiceConfig WebSocketServiceConfig;


////////////////////////////
/// Resource Annotations ///
////////////////////////////
@Description {value:"Configuration for an HTTP resource"}
@Field {value:"methods: The array of allowed HTTP methods"}
@Field {value:"path: The path of resource"}
@Field {value:"body: Inbound request entity body name which declared in signature"}
@Field {value:"consumes: The media types which are accepted by resource"}
@Field {value:"produces: The media types which are produced by resource"}
@Field {value:"cors: The CORS configurations for the resource. If not set, the resource will inherit the CORS behaviour of the enclosing service."}
public struct ResourceConfig {
    string[] methods;
    string path;
    string body;
    string[] consumes;
    string[] produces;
    CorsConfig cors;
}

@Description {value:"Configurations annotation for an HTTP resource"}
public annotation <resource> resourceConfig ResourceConfig;<|MERGE_RESOLUTION|>--- conflicted
+++ resolved
@@ -7,19 +7,20 @@
 @Field {value:"endpoints: An array of endpoints the service would be attached to"}
 @Field {value:"lifetime: The life time of the service"}
 @Field {value:"basePath: Service base path"}
-@Field {value:"compressionEnabled: The status of compressionEnabled {default value : true (enabled)}"}
+@Field {value:"compression: The status of compression {default value : AUTO}"}
 @Field {value:"cors: The CORS configurations for the service"}
 @Field {value:"webSocket: Annotation to define HTTP to WebSocket upgrade"}
 public struct HttpServiceConfig {
     Service[] endpoints;
     HttpServiceLifeTime lifetime;
     string basePath;
-<<<<<<< HEAD
-    boolean compressionEnabled = true;
-=======
-    boolean compressionEnabled;
+    Compression compression;
     CorsConfig cors;
     WebSocketUpgradeConfig webSocketUpgrade;
+}
+
+public function <HttpServiceConfig config> HttpServiceConfig() {
+    config.compression = Compression.AUTO;
 }
 
 @Description {value:"Configurations for CORS support"}
@@ -32,7 +33,6 @@
 public struct CorsConfig {
     string[] allowHeaders;
     string[] allowMethods;
->>>>>>> a809c786
     string[] allowOrigins;
     string[] exposeHeaders;
     boolean allowCredentials;
