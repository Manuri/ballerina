// Copyright (c) 2017 WSO2 Inc. (http://www.wso2.org) All Rights Reserved.
//
// WSO2 Inc. licenses this file to you under the Apache License,
// Version 2.0 (the "License"); you may not use this file except
// in compliance with the License.
// You may obtain a copy of the License at
//
// http://www.apache.org/licenses/LICENSE-2.0
//
// Unless required by applicable law or agreed to in writing,
// software distributed under the License is distributed on an
// "AS IS" BASIS, WITHOUT WARRANTIES OR CONDITIONS OF ANY
// KIND, either express or implied.  See the License for the
// specific language governing permissions and limitations
// under the License.

package ballerina.net.http;

import ballerina.mime;

@Description {value:"Represent 'content-length' header name"}
public const string CONTENT_LENGTH = "content-length";

@Description {value:"Represents the HTTP server connector connection"}
@Field {value:"remoteHost: The server host name"}
@Field {value:"port: The server port"}
public struct Connection {
    string remoteHost;
    int port;
}

@Description {value:"Sends outbound response to the caller"}
@Param {value:"conn: The server connector connection"}
@Param {value:"res: The outbound response message"}
@Return {value:"Error occured during HTTP server connector respond"}
public native function <Connection conn> respond (OutResponse res) (HttpConnectorError);

@Description {value:"Forwards inbound response to the caller"}
@Param {value:"conn: The server connector connection"}
@Param {value:"res: The inbound response message"}
@Return {value:"Error occured during HTTP server connector forward"}
public native function <Connection conn> forward (InResponse res) (HttpConnectorError);

@Description {value:"Gets the Session struct for a valid session cookie from the connection. Otherwise creates a new Session struct."}
@Param {value:"conn: The server connector connection"}
@Return {value:"HTTP Session struct"}
public native function <Connection conn> createSessionIfAbsent () (Session);

@Description {value:"Gets the Session struct from the connection if it is present"}
@Param {value:"conn: The server connector connection"}
@Return {value:"The HTTP Session struct assoicated with the request"}
public native function <Connection conn> getSession () (Session);

@Description {value:"Represents an HTTP inbound request message"}
@Field {value:"path: Resource path of request URI"}
@Field {value:"method: HTTP request method"}
@Field {value:"httpVersion: The version of HTTP"}
@Field {value:"userAgent: User-Agent request header"}
@Field {value:"extraPathInfo: Additional information associated with the URL sent by the client"}
@Field {value:"cacheControl: The cache control directives configuration of the request"}
public struct InRequest {
    string rawPath;
    string method;
    string httpVersion;
    string userAgent;
    string extraPathInfo;
    RequestCacheControl cacheControl;
}

@Description {value:"Get the entity from the inbound request with the body included. This function is to be used only internally."}
@Param {value:"req: The inbound request message"}
@Return {value:"Entity of the request"}
@Return {value:"EntityError will get thrown in case of errors during entity construction"}
native function <InRequest req> getEntity () (mime:Entity, mime:EntityError);

@Description {value:"Get the entity from the inbound request without the body. This function is to be used only internally."}
@Param {value:"req: The inbound request message"}
@Return {value:"Entity of the request"}
native function <InRequest req> getEntityWithoutBody () (mime:Entity);

@Description {value:"Set the entity to inbound request"}
@Param {value:"req: The inbound request message"}
@Return {value:"Entity of the request"}
public native function <InRequest req> setEntity (mime:Entity entity);

@Description {value:"Gets the query parameters from the HTTP request as a map"}
@Param {value:"req: The inbound request message"}
@Return {value:"The map of query params"}
public native function <InRequest req> getQueryParams () (map);

@Description {value:"Retrieves the named property from the request"}
@Param {value:"req: The inbound request message"}
@Param {value:"propertyName: The name of the property"}
@Return {value:"The property value"}
public native function <InRequest req> getProperty (string propertyName) (string);

@Description {value:"Get matrix parameters from the request"}
@Param {value:"req: The inbound request message"}
@Param {value:"path: Path to the location of matrix parameters"}
@Return {value:"A map of matrix paramters which can be found for a given path"}
public native function <InRequest req> getMatrixParams (string path) (map);

<<<<<<< HEAD
@Description { value:"Represents an HTTP outbound request message"}
@Field {value:"cacheControl: The cache control directives configuration of the request"}
=======
@Description {value:"Represents an HTTP outbound request message"}
>>>>>>> 908cd4ac
public struct OutRequest {
    RequestCacheControl cacheControl;
}

@Description {value:"Get the entity from the outbound request"}
@Param {value:"req: The outbound request message"}
@Return {value:"Entity of the request"}
@Return {value:"EntityError will might get thrown during entity construction in case of errors"}
public native function <OutRequest req> getEntity () (mime:Entity, mime:EntityError);

@Description {value:"Get the entity from the outbound request without the body. This function is to be used only internally"}
@Param {value:"req: The outbound request message"}
@Return {value:"Entity of the request"}
native function <OutRequest req> getEntityWithoutBody () (mime:Entity);

@Description {value:"Set the entity to outbound request"}
@Param {value:"req: The outbound request message"}
@Return {value:"Entity of the request"}
public native function <OutRequest req> setEntity (mime:Entity entity);

@Description {value:"Sets a request property"}
@Param {value:"req: The outbound request message"}
@Param {value:"propertyName: The name of the property"}
@Param {value:"propertyValue: The value of the property"}
public native function <OutRequest req> setProperty (string propertyName, string propertyValue);

@Description {value:"Retrieves the named property from the request"}
@Param {value:"req: The outbound request message"}
@Param {value:"propertyName: The name of the property"}
@Return {value:"The property value"}
public native function <OutRequest req> getProperty (string propertyName) (string);

@Description {value:"Represents an HTTP Inbound response message"}
@Field {value:"statusCode: The response status code"}
@Field {value:"reasonPhrase: The status code reason phrase"}
@Field {value:"server: The server header"}
@Field {value:"cacheControl: The cache control directives configuration of the response"}
@Field {value:"receivedTime: The time the response was received"}
@Field {value:"requestTime: The time the request associated with this response was made"}
public struct InResponse {
    int statusCode;
    string reasonPhrase;
    string server;
    ResponseCacheControl cacheControl;
    private:
        int receivedTime;
        int requestTime;
}

@Description {value:"Get the entity from the inbound response with the body. This function is to be used only internally."}
@Param {value:"res: The inbound response message"}
@Return {value:"Entity of the response"}
@Return {value:"EntityError will might get thrown during entity construction in case of errors"}
native function <InResponse res> getEntity () (mime:Entity, mime:EntityError);

@Description {value:"Get the entity from the inbound response without the body. This function is to be used only internally."}
@Param {value:"req: The inbound response message"}
@Return {value:"Entity of the response"}
native function <InResponse res> getEntityWithoutBody () (mime:Entity);

@Description {value:"Retrieve a response property"}
@Param {value:"res: The inbound response message"}
@Param {value:"propertyName: The name of the property"}
@Return {value:"The property value"}
public native function <InResponse res> getProperty (string propertyName) (string);

@Description {value:"Represents an HTTP outbound response message"}
@Field {value:"statusCode: The response status code"}
@Field {value:"reasonPhrase: The status code reason phrase"}
@Field {value:"cacheControl: The cache control directives configuration of the request"}
public struct OutResponse {
    int statusCode;
    string reasonPhrase;
    ResponseCacheControl cacheControl;
}

@Description {value:"Get the entity from the outbound response"}
@Param {value:"res: The outbound response message"}
@Return {value:"Entity of the response"}
@Return {value:"EntityError will might get thrown during entity construction in case of errors"}
public native function <OutResponse res> getEntity () (mime:Entity, mime:EntityError);

@Description {value:"Get the entity from the outbound response without the body. This function is to be used only internally"}
@Param {value:"req: The outbound response message"}
@Return {value:"Entity of the response"}
native function <OutResponse res> getEntityWithoutBody () (mime:Entity);

@Description {value:"Set the entity to outbound response"}
@Param {value:"res: The outbound response message"}
@Return {value:"Entity of the response"}
public native function <OutResponse res> setEntity (mime:Entity entity);

@Description {value:"Sets a response property"}
@Param {value:"res: The outbound response message"}
@Param {value:"propertyName: The name of the property"}
@Param {value:"propertyValue: The value of the property"}
public native function <OutResponse res> setProperty (string propertyName, string propertyValue);

@Description {value:"Retrieve a response property"}
@Param {value:"res: The outbound response message"}
@Param {value:"propertyName: The name of the property"}
@Return {value:"The property value"}
public native function <OutResponse res> getProperty (string propertyName) (string);

@Description {value:"Parse headerValue and return value with parameter map"}
@Param {value:"headerValue: The header value"}
@Return {value:"The header value"}
@Return {value:"The header value parameter map"}
@Return {value:"Error occured during header parsing"}
public native function parseHeader (string headerValue) (string, map, error);

@Description {value:"Represents an HTTP Session"}
public struct Session {
}

@Description {value:"Gets the named session attribute"}
@Param {value:"session: A Session struct"}
@Param {value:"attributeKey: HTTP session attribute key"}
@Return {value:"HTTP session attribute value"}
public native function <Session session> getAttribute (string attributeKey) (any);

@Description {value:"Sets the specified key/value pair as a session attribute"}
@Param {value:"session: A Session struct"}
@Param {value:"attributeKey: Session attribute key"}
@Param {value:"attributeValue: Session attribute Value"}
public native function <Session session> setAttribute (string attributeKey, any attributeValue);

@Description {value:"Gets the session attribute names"}
@Param {value:"session: A Session struct"}
@Return {value:"Session attribute names array"}
public native function <Session session> getAttributeNames () (string[]);

@Description {value:"Gets the session attribute key value pairs as a map"}
@Param {value:"session: A session struct"}
@Return {value:"The map of session attributes key value pairs"}
public native function <Session session> getAttributes () (map);

@Description {value:"Invalidates the session and it will no longer be accessible from the request"}
@Param {value:"session: A Session struct"}
public native function <Session session> invalidate ();

@Description {value:"Remove the named session attribute"}
@Param {value:"session: A Session struct"}
@Param {value:"attributeKey: Session attribute key"}
public native function <Session session> removeAttribute (string attributeKey);

@Description {value:"Gets the session cookie ID"}
@Param {value:"session: A Session struct"}
@Return {value:"Session ID"}
public native function <Session session> getId () (string);

@Description {value:"Checks whether the given session is a newly created session or an existing session"}
@Param {value:"session: A Session struct"}
@Return {value:"Indicates if the session is a newly created session or not"}
public native function <Session session> isNew () (boolean);

@Description {value:"Gets the session creation time"}
@Param {value:"session: A Session struct"}
@Return {value:"Session creation time"}
public native function <Session session> getCreationTime () (int);

@Description {value:"Gets the last time the sessions was accessed"}
@Param {value:"session: A Session struct"}
@Return {value:"Last accessed time of the session"}
public native function <Session session> getLastAccessedTime () (int);

@Description {value:"Gets maximum inactive interval for the session. The session expires after this time period."}
@Param {value:"session: A Session struct"}
@Return {value:"Session max inactive interval"}
public native function <Session session> getMaxInactiveInterval () (int);

@Description {value:"Sets the maximum inactive interval for the session. The session expires after this time period."}
@Param {value:"session: A Session struct"}
@Param {value:"timeInterval: Session max inactive interval"}
public native function <Session session> setMaxInactiveInterval (int timeInterval);

@Description {value:"HttpConnectorError struct represents an error occured during the HTTP client invocation"}
@Field {value:"message:  An error message explaining about the error"}
@Field {value:"cause: The error that caused HttpConnectorError to get thrown"}
@Field {value:"statusCode: HTTP status code"}
public struct HttpConnectorError {
    string message;
    error cause;
    int statusCode;
}

@Description {value:"HttpTimeoutError struct represents an timeout error occured during the service invocation."}
@Field {value:"message: An error message explaining about the error."}
@Field {value:"cause: The error that caused TimeoutError to get thrown."}
@Field {value:"statusCode: HTTP status code."}
public struct HttpTimeoutError {
    string message;
    error cause;
    int statusCode;
}

@Description {value:"Retry struct represents retry related options for HTTP client invocation"}
@Field {value:"count: Number of retries"}
@Field {value:"interval: Retry interval in millisecond"}
public struct Retry {
    int count;
    int interval;
}

@Description {value:"SSL struct represents SSL/TLS options to be used for HTTP client invocation"}
@Field {value:"trustStoreFile: File path to trust store file"}
@Field {value:"trustStorePassword: Trust store password"}
@Field {value:"keyStoreFile: File path to key store file"}
@Field {value:"keyStorePassword: Key store password"}
@Field {value:"sslEnabledProtocols: SSL/TLS protocols to be enabled. eg: TLSv1,TLSv1.1,TLSv1.2"}
@Field {value:"ciphers: List of ciphers to be used. eg: TLS_ECDHE_RSA_WITH_AES_128_GCM_SHA256,TLS_ECDHE_RSA_WITH_AES_128_CBC_SHA"}
@Field {value:"sslProtocol: SSL Protocol to be used. eg: TLS1.2"}
@Field {value:"validateCertEnabled: The status of validateCertEnabled"}
@Field {value:"cacheSize: Maximum size of the cache"}
@Field {value:"cacheValidityPeriod: Time duration of cache validity period"}
@Field {value:"hostNameVerificationEnabled: Enable/disable host name verification"}
public struct SSL {
    string trustStoreFile;
    string trustStorePassword;
    string keyStoreFile;
    string keyStorePassword;
    string sslEnabledProtocols;
    string ciphers;
    string sslProtocol;
    boolean validateCertEnabled;
    int cacheSize;
    int cacheValidityPeriod;
    boolean hostNameVerificationEnabled;
}

@Description {value:"FollowRedirects struct represents HTTP redirect related options to be used for HTTP client invocation"}
@Field {value:"enabled: Enable redirect"}
@Field {value:"maxCount: Maximun number of redirects to follow"}
public struct FollowRedirects {
    boolean enabled = false;
    int maxCount = 5;
}

@Description {value:"Proxy struct represents proxy server configurations to be used for HTTP client invocation"}
@Field {value:"proxyHost: host name of the proxy server"}
@Field {value:"proxyPort: proxy server port"}
@Field {value:"proxyUserName: Proxy server user name"}
@Field {value:"proxyPassword: proxy server password"}
public struct Proxy {
    string host;
    int port;
    string userName;
    string password;
}

@Description {value:"Options struct represents options to be used for HTTP client invocation"}
@Field {value:"port: Port number of the remote service"}
@Field {value:"endpointTimeout: Endpoint timeout value in millisecond"}
@Field {value:"keepAlive: Keep the connection or close it"}
@Field {value:"transferEncoding: The types of encoding applied to the request"}
@Field {value:"chunking: The chunking behaviour of the request"}
@Field {value:"httpVersion: The version of HTTP outbound request"}
@Field {value:"forwarded: The choice of setting forwarded/x-forwarded header"}
@Field {value:"followRedirects: Redirect related options"}
@Field {value:"ssl: SSL/TLS related options"}
@Field {value:"retryConfig: Retry related options"}
@Field {value:"proxy: Proxy server related options"}
public struct Options {
    int port;
    int endpointTimeout = 60000;
    boolean keepAlive = true;
    string transferEncoding = "chunking";
    string chunking = "auto";
    string httpVersion;
    string forwarded = "disable";
    FollowRedirects followRedirects;
    SSL ssl;
    Retry retryConfig;
    Proxy proxy;
    ConnectionThrottling connectionThrottling;
}

@Description {value:"This struct represents the options to be used for connection throttling"}
@Field {value:"maxActiveConnections: Number of maximum active connections for connection throttling. Default value -1, indicates the number of connections are not restricted"}
@Field {value:"waitTime: Maximum waiting time for a request to grab an idle connection from the client connector"}
public struct ConnectionThrottling {
    int maxActiveConnections = -1;
    int waitTime = 60000;
}
<<<<<<< HEAD
=======

@Description {value:"HTTP client connector for outbound HTTP requests"}
@Param {value:"serviceUri: URI of the service"}
@Param {value:"connectorOptions: connector options"}
public connector HttpClient (string serviceUri, Options connectorOptions) {

    @Description {value:"The POST action implementation of the HTTP Connector."}
    @Param {value:"path: Resource path "}
    @Param {value:"req: An HTTP outbound request message"}
    @Return {value:"The inbound response message"}
    @Return {value:"Error occured during HTTP client invocation"}
    native action post (string path, OutRequest req) (InResponse, HttpConnectorError);

    @Description {value:"The HEAD action implementation of the HTTP Connector."}
    @Param {value:"path: Resource path "}
    @Param {value:"req: An HTTP outbound request message"}
    @Return {value:"The inbound response message"}
    @Return {value:"Error occured during HTTP client invocation"}
    native action head (string path, OutRequest req) (InResponse, HttpConnectorError);

    @Description {value:"The PUT action implementation of the HTTP Connector."}
    @Param {value:"path: Resource path "}
    @Param {value:"req: An HTTP outbound request message"}
    @Return {value:"The inbound response message"}
    @Return {value:"Error occured during HTTP client invocation"}
    native action put (string path, OutRequest req) (InResponse, HttpConnectorError);

    @Description {value:"Invokes an HTTP call with the specified HTTP verb."}
    @Param {value:"httpVerb: HTTP verb value"}
    @Param {value:"path: Resource path "}
    @Param {value:"req: An HTTP outbound request message"}
    @Return {value:"The inbound response message"}
    @Return {value:"Error occured during HTTP client invocation"}
    native action execute (string httpVerb, string path, OutRequest req) (InResponse, HttpConnectorError);

    @Description {value:"The PATCH action implementation of the HTTP Connector."}
    @Param {value:"path: Resource path "}
    @Param {value:"req: An HTTP outbound request message"}
    @Return {value:"The inbound response message"}
    @Return {value:"Error occured during HTTP client invocation"}
    native action patch (string path, OutRequest req) (InResponse, HttpConnectorError);

    @Description {value:"The DELETE action implementation of the HTTP connector"}
    @Param {value:"path: Resource path "}
    @Param {value:"req: An HTTP outbound request message"}
    @Return {value:"The inbound response message"}
    @Return {value:"Error occured during HTTP client invocation"}
    native action delete (string path, OutRequest req) (InResponse, HttpConnectorError);

    @Description {value:"GET action implementation of the HTTP Connector"}
    @Param {value:"path: Request path"}
    @Param {value:"req: An HTTP outbound request message"}
    @Return {value:"The inbound response message"}
    @Return {value:"Error occured during HTTP client invocation"}
    native action get (string path, OutRequest req) (InResponse, HttpConnectorError);

    @Description {value:"OPTIONS action implementation of the HTTP Connector"}
    @Param {value:"path: Request path"}
    @Param {value:"req: An HTTP outbound request message"}
    @Return {value:"The inbound response message"}
    @Return {value:"Error occured during HTTP client invocation"}
    native action options (string path, OutRequest req) (InResponse, HttpConnectorError);

    @Description {value:"Forward action can be used to invoke an HTTP call with inbound request's HTTP verb"}
    @Param {value:"path: Request path"}
    @Param {value:"req: An HTTP inbound request message"}
    @Return {value:"The inbound response message"}
    @Return {value:"Error occured during HTTP client invocation"}
    native action forward (string path, InRequest req) (InResponse, HttpConnectorError);
}
>>>>>>> 908cd4ac
<|MERGE_RESOLUTION|>--- conflicted
+++ resolved
@@ -100,12 +100,8 @@
 @Return {value:"A map of matrix paramters which can be found for a given path"}
 public native function <InRequest req> getMatrixParams (string path) (map);
 
-<<<<<<< HEAD
-@Description { value:"Represents an HTTP outbound request message"}
+@Description {value:"Represents an HTTP outbound request message"}
 @Field {value:"cacheControl: The cache control directives configuration of the request"}
-=======
-@Description {value:"Represents an HTTP outbound request message"}
->>>>>>> 908cd4ac
 public struct OutRequest {
     RequestCacheControl cacheControl;
 }
@@ -390,76 +386,3 @@
     int maxActiveConnections = -1;
     int waitTime = 60000;
 }
-<<<<<<< HEAD
-=======
-
-@Description {value:"HTTP client connector for outbound HTTP requests"}
-@Param {value:"serviceUri: URI of the service"}
-@Param {value:"connectorOptions: connector options"}
-public connector HttpClient (string serviceUri, Options connectorOptions) {
-
-    @Description {value:"The POST action implementation of the HTTP Connector."}
-    @Param {value:"path: Resource path "}
-    @Param {value:"req: An HTTP outbound request message"}
-    @Return {value:"The inbound response message"}
-    @Return {value:"Error occured during HTTP client invocation"}
-    native action post (string path, OutRequest req) (InResponse, HttpConnectorError);
-
-    @Description {value:"The HEAD action implementation of the HTTP Connector."}
-    @Param {value:"path: Resource path "}
-    @Param {value:"req: An HTTP outbound request message"}
-    @Return {value:"The inbound response message"}
-    @Return {value:"Error occured during HTTP client invocation"}
-    native action head (string path, OutRequest req) (InResponse, HttpConnectorError);
-
-    @Description {value:"The PUT action implementation of the HTTP Connector."}
-    @Param {value:"path: Resource path "}
-    @Param {value:"req: An HTTP outbound request message"}
-    @Return {value:"The inbound response message"}
-    @Return {value:"Error occured during HTTP client invocation"}
-    native action put (string path, OutRequest req) (InResponse, HttpConnectorError);
-
-    @Description {value:"Invokes an HTTP call with the specified HTTP verb."}
-    @Param {value:"httpVerb: HTTP verb value"}
-    @Param {value:"path: Resource path "}
-    @Param {value:"req: An HTTP outbound request message"}
-    @Return {value:"The inbound response message"}
-    @Return {value:"Error occured during HTTP client invocation"}
-    native action execute (string httpVerb, string path, OutRequest req) (InResponse, HttpConnectorError);
-
-    @Description {value:"The PATCH action implementation of the HTTP Connector."}
-    @Param {value:"path: Resource path "}
-    @Param {value:"req: An HTTP outbound request message"}
-    @Return {value:"The inbound response message"}
-    @Return {value:"Error occured during HTTP client invocation"}
-    native action patch (string path, OutRequest req) (InResponse, HttpConnectorError);
-
-    @Description {value:"The DELETE action implementation of the HTTP connector"}
-    @Param {value:"path: Resource path "}
-    @Param {value:"req: An HTTP outbound request message"}
-    @Return {value:"The inbound response message"}
-    @Return {value:"Error occured during HTTP client invocation"}
-    native action delete (string path, OutRequest req) (InResponse, HttpConnectorError);
-
-    @Description {value:"GET action implementation of the HTTP Connector"}
-    @Param {value:"path: Request path"}
-    @Param {value:"req: An HTTP outbound request message"}
-    @Return {value:"The inbound response message"}
-    @Return {value:"Error occured during HTTP client invocation"}
-    native action get (string path, OutRequest req) (InResponse, HttpConnectorError);
-
-    @Description {value:"OPTIONS action implementation of the HTTP Connector"}
-    @Param {value:"path: Request path"}
-    @Param {value:"req: An HTTP outbound request message"}
-    @Return {value:"The inbound response message"}
-    @Return {value:"Error occured during HTTP client invocation"}
-    native action options (string path, OutRequest req) (InResponse, HttpConnectorError);
-
-    @Description {value:"Forward action can be used to invoke an HTTP call with inbound request's HTTP verb"}
-    @Param {value:"path: Request path"}
-    @Param {value:"req: An HTTP inbound request message"}
-    @Return {value:"The inbound response message"}
-    @Return {value:"Error occured during HTTP client invocation"}
-    native action forward (string path, InRequest req) (InResponse, HttpConnectorError);
-}
->>>>>>> 908cd4ac
