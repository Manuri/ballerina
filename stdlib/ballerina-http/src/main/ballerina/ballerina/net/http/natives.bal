--- conflicted
+++ resolved
@@ -1,4 +1,4 @@
-// Copyright (c) 2018 WSO2 Inc. (http://www.wso2.org) All Rights Reserved.
+// Copyright (c) 2017 WSO2 Inc. (http://www.wso2.org) All Rights Reserved.
 //
 // WSO2 Inc. licenses this file to you under the Apache License,
 // Version 2.0 (the "License"); you may not use this file except
@@ -274,21 +274,17 @@
     int statusCode;
 }
 
-<<<<<<< HEAD
 @Description {value:"HttpTimeoutError struct represents an timeout error occured during the service invocation."}
 @Field {value:"message: An error message explaining about the error."}
 @Field {value:"cause: The error that caused TimeoutError to get thrown."}
 @Field {value:"statusCode: HTTP status code."}
 public struct HttpTimeoutError {
-	string message;
-	error cause;
-	int statusCode;
-}
-
-@Description { value:"Retry struct represents retry related options for HTTP client invocation" }
-=======
+    string message;
+    error cause;
+    int statusCode;
+}
+
 @Description {value:"Retry struct represents retry related options for HTTP client invocation"}
->>>>>>> f19b3817
 @Field {value:"count: Number of retries"}
 @Field {value:"interval: Retry interval in millisecond"}
 public struct Retry {
