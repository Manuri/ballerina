// Copyright (c) 2017 WSO2 Inc. (http://www.wso2.org) All Rights Reserved.
//
// WSO2 Inc. licenses this file to you under the Apache License,
// Version 2.0 (the "License"); you may not use this file except
// in compliance with the License.
// You may obtain a copy of the License at
//
// http://www.apache.org/licenses/LICENSE-2.0
//
// Unless required by applicable law or agreed to in writing,
// software distributed under the License is distributed on an
// "AS IS" BASIS, WITHOUT WARRANTIES OR CONDITIONS OF ANY
// KIND, either express or implied.  See the License for the
// specific language governing permissions and limitations
// under the License.



#
# + byteChannel - ByteChannel which will represent the socket connection
# + remotePort - Remote server connection port
# + localPort - Local port the socket connection should bound
# + remoteAddress - IP/Host of the remote server
# + localAddress - Local interface the connection should bound
public type Socket object {

<<<<<<< HEAD
    @readonly public ReadableByteChannel readableChannel;
    @readonly public WritableByteChannel writableChannel;
=======
    @readonly public ByteChannel byteChannel;
>>>>>>> f650b5da
    @readonly public int remotePort;
    @readonly public int localPort;
    @readonly public string remoteAddress;
    @readonly public string localAddress;

    public new() {
        init();
    }

    # Initializes a socket.
    extern function init();

    # Binds socket to a local port.
    #
    # + return - An error if could not bind to the port
    public extern function bindAddress(@sensitive int port, @sensitive string? interface = ()) returns error?;

    # Open a connection with remote server.
    #
    # + return - An error if could not connect with the remote server.
    public extern function connect(@sensitive string host, @sensitive int port) returns error?;

    # Closes a socket connection.
    #
    # + return - An error if the connection could not be closed properly
    public extern function close() returns error?;

    # Shutdown the connection from reading. In this case content cannot be read from the server.
    #
    # + return - An error if the connection could not be shutdown properly
    public extern function shutdownInput() returns error?;

    # Shutdown the connection from writing. In this case content cannot be written to the server.
    #
    # + return - An error if the connection could not be shutdown properly
    public extern function shutdownOutput() returns error?;
};

# Represents a TCP server socket.
public type ServerSocket object {

    public new() {
        init();
    }

    # Initializes a server socket.
    extern function init();

    # Binds socket to a local port.
    #
    # + return - An error if could not bind to the port
    public extern function bindAddress(@sensitive int port, @sensitive string? interface = ()) returns error?;

    # This blocking function will wait until new client socket connect.
    #
    # + return - An error if could not create new socket.
    public extern function accept() returns Socket|error;

    # Closes a socket connection.
    #
    # + return - An error if the connection could not be closed properly
    public extern function close() returns error?;
};

# SocketProperties represents the properties which are used to configure TCP connection.
#
# + localPort - Local port the socket client should bind
# + keyStoreFile - Relative/absolute path to locate keystore file
# + keyStorePassword - Keystore password
# + trustStoreFile - Relative/absolute path to locate truststore file
# + trustStorePassword - Truststore password
# + certPassword - Password of the certificate
# + sslEnabledProtocols - Protocols supported for SSL (i.e TLSv1.2,TLSv1.1,TLSv1)
# + ciphers - Encrypt/decrypt algorithms (i.e RSA, SHA-256)
# + sslProtocol - Supported SSL protocols (i.e SSL, TLS)
public type SocketProperties record {
    int localPort;
    string keyStoreFile;
    string keyStorePassword;
    string trustStoreFile;
    string trustStorePassword;
    string certPassword;
    string sslEnabledProtocols;
    string ciphers;
    string sslProtocol;
    !...
};<|MERGE_RESOLUTION|>--- conflicted
+++ resolved
@@ -15,21 +15,18 @@
 // under the License.
 
 
-
+# Represents a TCP socket.
 #
-# + byteChannel - ByteChannel which will represent the socket connection
+# + readableChannel - ReadableByteChannel which will represent the socket connection
+# + writableChannel - WritableByteChannel which will represent the socket connection
 # + remotePort - Remote server connection port
 # + localPort - Local port the socket connection should bound
 # + remoteAddress - IP/Host of the remote server
 # + localAddress - Local interface the connection should bound
 public type Socket object {
 
-<<<<<<< HEAD
     @readonly public ReadableByteChannel readableChannel;
     @readonly public WritableByteChannel writableChannel;
-=======
-    @readonly public ByteChannel byteChannel;
->>>>>>> f650b5da
     @readonly public int remotePort;
     @readonly public int localPort;
     @readonly public string remoteAddress;
@@ -44,11 +41,15 @@
 
     # Binds socket to a local port.
     #
+    # + port - the port number.
+    # + interface - the local interface the server will bind to
     # + return - An error if could not bind to the port
     public extern function bindAddress(@sensitive int port, @sensitive string? interface = ()) returns error?;
 
     # Open a connection with remote server.
     #
+    # + host - the host name.
+    # + port - the port number.
     # + return - An error if could not connect with the remote server.
     public extern function connect(@sensitive string host, @sensitive int port) returns error?;
 
@@ -80,6 +81,8 @@
 
     # Binds socket to a local port.
     #
+    # + port - port
+    # + interface -
     # + return - An error if could not bind to the port
     public extern function bindAddress(@sensitive int port, @sensitive string? interface = ()) returns error?;
 
