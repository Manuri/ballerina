--- conflicted
+++ resolved
@@ -48,35 +48,23 @@
     # Writes record to a given CSV file.
 
     # + csvRecord - A record to be written to the channel
-<<<<<<< HEAD
     # + return - Returns an `Error` if the record could not be written properly
     public function write(string[] csvRecord) returns Error? {
-        return self.dc.write(csvRecord);
-=======
-    # + return - Returns an `IOError` if the record could not be written properly
-    public function write(string[] csvRecord) returns IOError? {
         if(self.dc is WritableTextRecordChannel){
             var result = <WritableTextRecordChannel> self.dc;
             return result.write(csvRecord);
         }
         return ();
->>>>>>> 84b343b8
     }
 
     # Closes a given CSVChannel.
 
-<<<<<<< HEAD
     # + return - Nil or `Error` if any error occurred
     public function close() returns Error? {
-        return self.dc.close();
-=======
-    # + return - Nil or `IOError` if any error occurred
-    public function close() returns IOError? {
         if(self.dc is WritableTextRecordChannel){
             var result = <WritableTextRecordChannel> self.dc;
             return result.close();
         }
         return ();
->>>>>>> 84b343b8
     }
 };