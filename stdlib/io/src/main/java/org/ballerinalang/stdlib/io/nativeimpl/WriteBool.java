/*
 * Copyright (c) 2018, WSO2 Inc. (http://www.wso2.org) All Rights Reserved.
 *
 * WSO2 Inc. licenses this file to you under the Apache License,
 * Version 2.0 (the "License"); you may not use this file except
 * in compliance with the License.
 * You may obtain a copy of the License at
 *
 * http://www.apache.org/licenses/LICENSE-2.0
 *
 * Unless required by applicable law or agreed to in writing,
 * software distributed under the License is distributed on an
 * "AS IS" BASIS, WITHOUT WARRANTIES OR CONDITIONS OF ANY
 * KIND, either express or implied.  See the License for the
 * specific language governing permissions and limitations
 * under the License.
 *
 */

package org.ballerinalang.stdlib.io.nativeimpl;

import org.ballerinalang.bre.Context;
import org.ballerinalang.bre.bvm.CallableUnitCallback;
import org.ballerinalang.model.NativeCallableUnit;
import org.ballerinalang.model.types.TypeKind;
import org.ballerinalang.model.values.BMap;
import org.ballerinalang.model.values.BValue;
import org.ballerinalang.natives.annotations.Argument;
import org.ballerinalang.natives.annotations.BallerinaFunction;
import org.ballerinalang.natives.annotations.Receiver;
import org.ballerinalang.stdlib.io.channels.base.DataChannel;
import org.ballerinalang.stdlib.io.events.EventContext;
import org.ballerinalang.stdlib.io.events.EventRegister;
import org.ballerinalang.stdlib.io.events.EventResult;
import org.ballerinalang.stdlib.io.events.Register;
import org.ballerinalang.stdlib.io.events.data.WriteBoolEvent;
import org.ballerinalang.stdlib.io.utils.IOConstants;
import org.ballerinalang.stdlib.io.utils.IOUtils;

/**
 * Native function ballerina/io#writeBool.
 *
 * @since 0.973.1
 */
@BallerinaFunction(
        orgName = "ballerina", packageName = "io",
        functionName = "writeBool",
        receiver = @Receiver(type = TypeKind.OBJECT, structType = "DataChannel", structPackage = "ballerina/io"),
        args = {@Argument(name = "value", type = TypeKind.BOOLEAN)},
        isPublic = true
)
public class WriteBool implements NativeCallableUnit {
    /**
     * Represents data channel.
     */
    private static final int DATA_CHANNEL_INDEX = 0;
    /**
     * Index which holds the value of the data read.
     */
    private static final int VALUE_INDEX = 0;

    /**
     * Triggers upon receiving the response.
     *
     * @param result the response received after writing boolean.
     */
    private static EventResult writeBooleanResponse(EventResult<Integer, EventContext> result) {
        EventContext eventContext = result.getContext();
        Context context = eventContext.getContext();
        Throwable error = eventContext.getError();
        CallableUnitCallback callback = eventContext.getCallback();
        if (null != error) {
            BMap<String, BValue> errorStruct = IOUtils.createError(context, error.getMessage());
            context.setReturnValues(errorStruct);
        }
        callback.notifySuccess();
        return result;
    }

    @Override
    public void execute(Context context, CallableUnitCallback callback) {
        BMap<String, BValue> dataChannelStruct = (BMap<String, BValue>) context.getRefArgument(DATA_CHANNEL_INDEX);
        DataChannel channel = (DataChannel) dataChannelStruct.getNativeData(IOConstants.DATA_CHANNEL_NAME);
        boolean value = context.getBooleanArgument(VALUE_INDEX);
        EventContext eventContext = new EventContext(context, callback);
        WriteBoolEvent writeBoolEvent = new WriteBoolEvent(channel, value, eventContext);
<<<<<<< HEAD
        Register register = EventRegister.getFactory().register(channel.id(),
                channel.isSelectable(), writeBoolEvent, WriteBool::writeBooleanResponse);
=======
        Register register = EventRegister.getFactory().register(writeBoolEvent, WriteBool::writeBooleanResponse);
        eventContext.setRegister(register);
>>>>>>> 562d0bb3
        register.submit();
    }

    @Override
    public boolean isBlocking() {
        return false;
    }
}<|MERGE_RESOLUTION|>--- conflicted
+++ resolved
@@ -84,13 +84,8 @@
         boolean value = context.getBooleanArgument(VALUE_INDEX);
         EventContext eventContext = new EventContext(context, callback);
         WriteBoolEvent writeBoolEvent = new WriteBoolEvent(channel, value, eventContext);
-<<<<<<< HEAD
-        Register register = EventRegister.getFactory().register(channel.id(),
-                channel.isSelectable(), writeBoolEvent, WriteBool::writeBooleanResponse);
-=======
         Register register = EventRegister.getFactory().register(writeBoolEvent, WriteBool::writeBooleanResponse);
         eventContext.setRegister(register);
->>>>>>> 562d0bb3
         register.submit();
     }
 
