/*
 * Copyright (c) 2017, WSO2 Inc. (http://www.wso2.org) All Rights Reserved.
 *
 * WSO2 Inc. licenses this file to you under the Apache License,
 * Version 2.0 (the "License"); you may not use this file except
 * in compliance with the License.
 * You may obtain a copy of the License at
 * http://www.apache.org/licenses/LICENSE-2.0
 *
 * Unless required by applicable law or agreed to in writing,
 * software distributed under the License is distributed on an
 * "AS IS" BASIS, WITHOUT WARRANTIES OR CONDITIONS OF ANY
 * KIND, either express or implied. See the License for the
 * specific language governing permissions and limitations
 * under the License.
 */

package org.ballerinalang.stdlib.io.nativeimpl;

import org.ballerinalang.bre.Context;
import org.ballerinalang.bre.bvm.CallableUnitCallback;
import org.ballerinalang.model.NativeCallableUnit;
import org.ballerinalang.model.types.TypeKind;
import org.ballerinalang.model.values.BMap;
import org.ballerinalang.model.values.BValue;
import org.ballerinalang.natives.annotations.BallerinaFunction;
import org.ballerinalang.natives.annotations.Receiver;
import org.ballerinalang.natives.annotations.ReturnType;
import org.ballerinalang.stdlib.io.channels.base.Channel;
import org.ballerinalang.stdlib.io.events.EventContext;
import org.ballerinalang.stdlib.io.events.EventRegister;
import org.ballerinalang.stdlib.io.events.EventResult;
import org.ballerinalang.stdlib.io.events.Register;
import org.ballerinalang.stdlib.io.events.bytes.CloseByteChannelEvent;
import org.ballerinalang.stdlib.io.utils.IOConstants;
import org.ballerinalang.stdlib.io.utils.IOUtils;

/**
 * Native function ballerina/io#close.
 *
 * @since 0.94
 */
@BallerinaFunction(
        orgName = "ballerina", packageName = "io",
        functionName = "close",
        receiver = @Receiver(type = TypeKind.OBJECT, structType = "ByteChannel", structPackage = "ballerina/io"),
        returnType = {@ReturnType(type = TypeKind.OBJECT, structType = "IOError", structPackage = "ballerina/io")},
        isPublic = true
)
public class CloseByteChannel implements NativeCallableUnit {

    /**
     * The index of the ByteChannel in ballerina/io#close().
     */
    private static final int BYTE_CHANNEL_INDEX = 0;

    private static EventResult closeResponse(EventResult<Boolean, EventContext> result) {
        EventContext eventContext = result.getContext();
        Context context = eventContext.getContext();
        CallableUnitCallback callback = eventContext.getCallback();
        Throwable error = eventContext.getError();
        if (null != error) {
            BMap<String, BValue> errorStruct = IOUtils.createError(context, error.getMessage());
            context.setReturnValues(errorStruct);
        }
        callback.notifySuccess();
        return result;
    }

    /**
     * Closes the byte channel.
     * {@inheritDoc}
     */
    @Override
    public void execute(Context context, CallableUnitCallback callback) {
        BMap<String, BValue> channel = (BMap<String, BValue>) context.getRefArgument(BYTE_CHANNEL_INDEX);
        Channel byteChannel = (Channel) channel.getNativeData(IOConstants.BYTE_CHANNEL_NAME);
        EventContext eventContext = new EventContext(context, callback);
        CloseByteChannelEvent closeEvent = new CloseByteChannelEvent(byteChannel, eventContext);
        Register register = EventRegister.getFactory().register(closeEvent, CloseByteChannel::closeResponse);
        eventContext.setRegister(register);
        register.submit();
<<<<<<< HEAD
//        IOUtils.close(byteChannel, eventContext, CloseByteChannel::closeResponse);
=======
>>>>>>> bcb90e72
    }

    @Override
    public boolean isBlocking() {
        return false;
    }
}<|MERGE_RESOLUTION|>--- conflicted
+++ resolved
@@ -80,10 +80,6 @@
         Register register = EventRegister.getFactory().register(closeEvent, CloseByteChannel::closeResponse);
         eventContext.setRegister(register);
         register.submit();
-<<<<<<< HEAD
-//        IOUtils.close(byteChannel, eventContext, CloseByteChannel::closeResponse);
-=======
->>>>>>> bcb90e72
     }
 
     @Override
