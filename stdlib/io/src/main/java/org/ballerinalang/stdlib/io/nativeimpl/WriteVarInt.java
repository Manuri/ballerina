--- conflicted
+++ resolved
@@ -86,13 +86,8 @@
         EventContext eventContext = new EventContext(context, callback);
         WriteIntegerEvent writeIntegerEvent = new WriteIntegerEvent(channel, value, Representation.VARIABLE,
                 eventContext);
-<<<<<<< HEAD
-        Register register = EventRegister.getFactory().register(channel.id(),
-                channel.isSelectable(), writeIntegerEvent, WriteVarInt::writeIntegerResponse);
-=======
         Register register = EventRegister.getFactory().register(writeIntegerEvent, WriteVarInt::writeIntegerResponse);
         eventContext.setRegister(register);
->>>>>>> 562d0bb3
         register.submit();
     }
 
