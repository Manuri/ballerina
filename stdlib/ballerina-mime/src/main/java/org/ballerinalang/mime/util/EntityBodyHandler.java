--- conflicted
+++ resolved
@@ -134,20 +134,6 @@
     }
 
     /**
-<<<<<<< HEAD
-     * Create a new inputstream from EntityBodyChannel.
-     *
-     * @param entityBody Represent an entity body
-     * @return InputStream created from EntityBodyChannel
-     */
-    public static InputStream getNewInputStream(EntityBody entityBody) {
-        return Channels.newInputStream(
-                entityBody.getEntityBodyChannel());
-    }
-
-    /**
-=======
->>>>>>> 7fe6a01c
      * Construct BlobDataSource from the underneath byte channel which is associated with the entity struct.
      *
      * @param entityStruct Represent an entity struct
