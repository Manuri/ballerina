--- conflicted
+++ resolved
@@ -18,14 +18,8 @@
 apply from: "$rootDir/gradle/balNativeLibProject.gradle"
 
 dependencies {
-<<<<<<< HEAD
-    implementation 'org.ballerinalang:ballerina-lang:0.992.0-m1'
-    implementation 'org.ballerinalang:ballerina-builtin:0.992.0-m1'
-    baloCreat project(':lib-creator-milestone')
-=======
 //    implementation 'org.ballerinalang:ballerina-lang:0.992.0-m1'
     baloCreat project(':lib-creator')
->>>>>>> 51b4df9e
 
     implementation project(':ballerina-lang')
     implementation project(':ballerina-core')
@@ -34,6 +28,7 @@
 //    implementation project(':lib-creator')
 
     testCompile project(':ballerina-launcher')
+    testCompile project(':ballerina-builtin')
     testCompile project(':ballerina-runtime-api')
     testCompile project(':ballerina-system')
     testCompile project(':ballerina-utils')
@@ -41,28 +36,16 @@
     testCompile 'org.testng:testng'
 
     baloImplementation project(path: ':ballerina-system', configuration: 'baloImplementation')
-    baloImplementation group: 'org.ballerinalang', name: 'ballerina-builtin', version: '0.992.0-m1', ext: 'zip',
-            classifier: 'ballerina-binary-repo'
+    baloImplementation project(path: ':ballerina-builtin', configuration: 'baloImplementation')
     baloImplementation project(path: ':ballerina-utils', configuration: 'baloImplementation')
     baloImplementation project(path: ':ballerina-runtime-api', configuration: 'baloImplementation')
 
 }
 
-<<<<<<< HEAD
-task copyBuiltin(type: Copy) {
-    from zipTree("$buildDir/lib/ballerina-builtin-0.992.0-m1-ballerina-binary-repo.zip")
-    into "$buildDir/lib/"
-}
-
-copyBuiltin.dependsOn createBalHome
-createBalo.dependsOn copyBuiltin
-
-=======
 createBalo {
     jvmTarget = 'true'
 }
 
->>>>>>> 51b4df9e
 description = 'Ballerina - Config API'
 
 test {
