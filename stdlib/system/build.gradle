--- conflicted
+++ resolved
@@ -24,20 +24,12 @@
 }
 
 dependencies {
-<<<<<<< HEAD
     baloCreat project(':lib-creator')
-=======
-    implementation 'org.ballerinalang:ballerina-lang:0.992.0-m1'
-    baloCreat project(':lib-creator-milestone')
->>>>>>> eb8ae8b7
     implementation project(':ballerina-lang')
     implementation project(':ballerina-core')
     implementation project(':ballerina-runtime')
     implementation project(':ballerina-runtime-api')
-<<<<<<< HEAD
-=======
     implementation project(':ballerina-time')
->>>>>>> eb8ae8b7
 
     baloImplementation project(path: ':ballerina-builtin', configuration: 'baloImplementation')
     baloImplementation project(path: ':ballerina-runtime-api', configuration: 'baloImplementation')
@@ -48,12 +40,6 @@
     testCompile project(':ballerina-jvm')
     testCompile 'org.testng:testng'
     testCompile 'org.slf4j:slf4j-simple'
-<<<<<<< HEAD
-
-    baloTestImplementation project(path: ':ballerina-time', configuration: 'baloImplementation')
-=======
-    testCompile 'commons-io:commons-io'
->>>>>>> eb8ae8b7
 }
 
 createBalo {
