--- conflicted
+++ resolved
@@ -18,23 +18,15 @@
 apply from: "$rootDir/gradle/balNativeLibProject.gradle"
 
 dependencies {
-<<<<<<< HEAD
-    implementation 'org.ballerinalang:ballerina-lang:0.992.0-m1'
-    implementation 'org.ballerinalang:ballerina-builtin:0.992.0-m1'
-    baloCreat project(':lib-creator-milestone')
-//    implementation project(':ballerina-lang')
-=======
 //    implementation 'org.ballerinalang:ballerina-lang:0.992.0-m1'
     baloCreat project(':lib-creator')
     implementation project(':ballerina-lang')
->>>>>>> 51b4df9e
     implementation project(':ballerina-core')
     implementation project(':ballerina-launcher')
     implementation project(':ballerina-runtime-api')
 //    implementation project(':lib-creator')
 
-    baloImplementation group: 'org.ballerinalang', name: 'ballerina-builtin', version: '0.992.0-m1', ext: 'zip',
-            classifier: 'ballerina-binary-repo'
+    baloImplementation project(path: ':ballerina-builtin', configuration: 'baloImplementation')
     baloImplementation project(path: ':ballerina-runtime-api', configuration: 'baloImplementation')
 
     testCompile project(':ballerina-launcher')
@@ -42,21 +34,10 @@
     testCompile 'org.slf4j:slf4j-simple'
 }
 
-<<<<<<< HEAD
-task copyBuiltin(type: Copy) {
-    from zipTree("$buildDir/lib/ballerina-builtin-0.992.0-m1-ballerina-binary-repo.zip")
-    into "$buildDir/lib/"
-}
-
-copyBuiltin.dependsOn createBalHome
-createBalo.dependsOn copyBuiltin
-
-=======
 createBalo {
     jvmTarget = 'true'
 }
 
->>>>>>> 51b4df9e
 test {
     doFirst {
         copy {
