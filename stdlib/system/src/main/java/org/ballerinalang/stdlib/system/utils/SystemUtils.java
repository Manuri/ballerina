/*
 * Copyright (c) 2018, WSO2 Inc. (http://www.wso2.org) All Rights Reserved.
 *
 * WSO2 Inc. licenses this file to you under the Apache License,
 * Version 2.0 (the "License"); you may not use this file except
 * in compliance with the License.
 * You may obtain a copy of the License at
 *
 *    http://www.apache.org/licenses/LICENSE-2.0
 *
 * Unless required by applicable law or agreed to in writing,
 * software distributed under the License is distributed on an
 * "AS IS" BASIS, WITHOUT WARRANTIES OR CONDITIONS OF ANY
 * KIND, either express or implied. See the License for the
 * specific language governing permissions and limitations
 * under the License.
 */
package org.ballerinalang.stdlib.system.utils;

import org.ballerinalang.bre.Context;
import org.ballerinalang.model.types.BStructureType;
import org.ballerinalang.model.types.BTypes;
import org.ballerinalang.model.values.BBoolean;
import org.ballerinalang.model.values.BError;
import org.ballerinalang.model.values.BInteger;
import org.ballerinalang.model.values.BMap;
import org.ballerinalang.model.values.BString;
import org.ballerinalang.model.values.BValue;
import org.ballerinalang.util.codegen.PackageInfo;
import org.ballerinalang.util.codegen.StructureTypeInfo;

import java.io.File;
import java.io.IOException;
import java.nio.file.Files;
import java.nio.file.attribute.FileTime;
import java.time.ZonedDateTime;

import static org.ballerinalang.stdlib.system.utils.SystemConstants.FILE_INFO_IS_DIR_FIELD;
import static org.ballerinalang.stdlib.system.utils.SystemConstants.FILE_INFO_MODIFIED_TIME_FIELD;
import static org.ballerinalang.stdlib.system.utils.SystemConstants.FILE_INFO_NAME_FIELD;
import static org.ballerinalang.stdlib.system.utils.SystemConstants.FILE_INFO_SIZE_FIELD;
import static org.ballerinalang.stdlib.system.utils.SystemConstants.FILE_INFO_TYPE;
import static org.ballerinalang.stdlib.system.utils.SystemConstants.PACKAGE_PATH;
import static org.ballerinalang.stdlib.time.util.TimeUtils.createTimeStruct;
import static org.ballerinalang.stdlib.time.util.TimeUtils.getTimeStructInfo;
import static org.ballerinalang.stdlib.time.util.TimeUtils.getTimeZoneStructInfo;

/**
 * @since 0.94.1
 */
public class SystemUtils {

    /**
     * Returns the system property which corresponds to the given key.
     *
     * @param key system property key
     * @return system property as a {@link BValue} or {@code BTypes.typeString.getZeroValue()} if the property does not
     * exist.
     */
    public static BValue getSystemProperty(String key) {
        String value = System.getProperty(key);
        if (value == null) {
            return BTypes.typeString.getZeroValue();
        }
        return new BString(value);
    }

<<<<<<< HEAD
    private static final String UNKNOWN_MESSAGE = "Unknown Error";
    private static final String UNKNOWN_REASON = "UNKNOWN";

    /**
     * Returns error object for input reason.
     * Error type is generic ballerina error type. This utility to construct error object from message.
     *
     * @param reason    Reason for creating the error object. If the reason is null, "UNKNOWN" sets by
     *                  default.
     * @param error     Java throwable object to capture description of error struct. If throwable object is null,
     *                  "Unknown Error" sets to message by default.
     * @return      Ballerina error object.
     */
    public static BError getBallerinaError(String reason, Throwable error) {
        String errorMsg = error != null && error.getMessage() != null ? error.getMessage() : UNKNOWN_MESSAGE;
        return getBallerinaError(reason, errorMsg);
    }

    /**
     * Returns error object for input reason and details.
     * Error type is generic ballerina error type. This utility to construct error object from message.
     *
     * @param reason    Reason for creating the error object. If the reason is null, value "UNKNOWN" is set by
     *                  default.
     * @param details     Java throwable object to capture description of error struct. If throwable object is null,
     *                  "Unknown Error" is set to message by default.
     * @return      Ballerina error object.
     */
    public static BError getBallerinaError(String reason, String details) {
        BMap<String, BValue> refData = new BMap<>(BTypes.typeError.detailType);
        if (reason != null) {
            reason = SystemConstants.ERROR_REASON_PREFIX + reason;
        } else {
            reason = SystemConstants.ERROR_REASON_PREFIX + UNKNOWN_REASON;
        }
        if (details != null) {
            refData.put("message", new BString(details));
        } else {
            refData.put("message", new BString(UNKNOWN_MESSAGE));
        }
        return new BError(BTypes.typeError, reason, refData);
    }

    public static BMap<String, BValue> createStruct(Context context, String structName) {
        PackageInfo systemPackageInfo = context.getProgramFile()
                .getPackageInfo(PACKAGE_PATH);
        StructureTypeInfo structInfo = systemPackageInfo.getStructInfo(structName);
        BStructureType structType = structInfo.getType();
        return new BMap<>(structType);
    }

    public static BMap<String, BValue> getFileInfo(Context context, File inputFile) throws IOException {
        BMap<String, BValue> lastModifiedInstance;
        FileTime lastModified = Files.getLastModifiedTime(inputFile.toPath());
        ZonedDateTime zonedDateTime = ZonedDateTime.parse(lastModified.toString());
        lastModifiedInstance = createTimeStruct(getTimeZoneStructInfo(context), getTimeStructInfo(context),
                lastModified.toMillis(), zonedDateTime.getZone().toString());


        BMap<String, BValue> fileInfo = SystemUtils.createStruct(context, FILE_INFO_TYPE);
        fileInfo.put(FILE_INFO_NAME_FIELD, new BString(inputFile.getName()));
        fileInfo.put(FILE_INFO_SIZE_FIELD, new BInteger(inputFile.length()));
        fileInfo.put(FILE_INFO_MODIFIED_TIME_FIELD, lastModifiedInstance);
        fileInfo.put(FILE_INFO_IS_DIR_FIELD, new BBoolean(inputFile.isDirectory()));

        return fileInfo;
=======
    /**
     * Returns the system property which corresponds to the given key.
     *
     * @param key system property key
     * @return system property as a {@link String} or {@code BTypes.typeString.getZeroValue()} if the property does not
     * exist.
     */
    //TODO rename method to getSystemProperty once bvm value implemetation is removed
    public static String getProperty(String key) {
        String value = System.getProperty(key);
        if (value == null) {
            return org.ballerinalang.jvm.types.BTypes.typeString.getZeroValue();
        }
        return value;
>>>>>>> 587011c2
    }
}<|MERGE_RESOLUTION|>--- conflicted
+++ resolved
@@ -65,7 +65,6 @@
         return new BString(value);
     }
 
-<<<<<<< HEAD
     private static final String UNKNOWN_MESSAGE = "Unknown Error";
     private static final String UNKNOWN_REASON = "UNKNOWN";
 
@@ -132,7 +131,8 @@
         fileInfo.put(FILE_INFO_IS_DIR_FIELD, new BBoolean(inputFile.isDirectory()));
 
         return fileInfo;
-=======
+    }
+
     /**
      * Returns the system property which corresponds to the given key.
      *
@@ -147,6 +147,5 @@
             return org.ballerinalang.jvm.types.BTypes.typeString.getZeroValue();
         }
         return value;
->>>>>>> 587011c2
     }
 }