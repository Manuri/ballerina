--- conflicted
+++ resolved
@@ -23,11 +23,6 @@
  * Endpoint configuration of gRPC Service.
  */
 public class EndpointConfiguration {
-<<<<<<< HEAD
-    private String host;
-    private int port;
-    private String scheme;
-=======
     private String host = "0.0.0.0";
     private int port = 9090;
     private String scheme = "http";
@@ -42,7 +37,6 @@
     private int cacheSize;
     private int cacheValidityPeriod;
     private String sslProtocol;
->>>>>>> 74c5c5db
     private SSLConfig sslConfig;
     
     public String getHost() {
