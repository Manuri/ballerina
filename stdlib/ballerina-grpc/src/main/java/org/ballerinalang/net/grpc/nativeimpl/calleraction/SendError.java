--- conflicted
+++ resolved
@@ -19,12 +19,8 @@
 import org.ballerinalang.bre.Context;
 import org.ballerinalang.bre.bvm.BlockingNativeCallableUnit;
 import org.ballerinalang.model.types.TypeKind;
-<<<<<<< HEAD
 import org.ballerinalang.model.types.TypeTags;
-import org.ballerinalang.model.values.BStruct;
-=======
 import org.ballerinalang.model.values.BMap;
->>>>>>> 4be08406
 import org.ballerinalang.model.values.BValue;
 import org.ballerinalang.natives.annotations.Argument;
 import org.ballerinalang.natives.annotations.BallerinaFunction;
@@ -75,8 +71,7 @@
 
     @Override
     public void execute(Context context) {
-        BMap<String, BValue> endpointClient =
-                (BMap<String, BValue>) context.getRefArgument(CLIENT_RESPONDER_REF_INDEX);
+        BMap<String, BValue> endpointClient = (BMap<String, BValue>) context.getRefArgument(CLIENT_RESPONDER_REF_INDEX);
         BValue headerValues = context.getNullableRefArgument(MESSAGE_HEADER_REF_INDEX);
         long statusCode = context.getIntArgument(0);
         String errorMsg = context.getStringArgument(0);
@@ -93,7 +88,7 @@
                 Message errorMessage = new Message(new StatusRuntimeException(Status.fromCodeValue((int) statusCode)
                         .withDescription(errorMsg)));
                 if (headerValues != null && headerValues.getType().getTag() == TypeTags.OBJECT_TYPE_TAG) {
-                    headers = (HttpHeaders) ((BStruct) headerValues).getNativeData(MESSAGE_HEADERS);
+                    headers = (HttpHeaders) ((BMap<String, BValue>) headerValues).getNativeData(MESSAGE_HEADERS);
                 }
                 if (headers != null) {
                     errorMessage.setHeaders(headers);
