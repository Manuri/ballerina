/*
 * Copyright (c) 2018, WSO2 Inc. (http://wso2.com) All Rights Reserved.
 *
 * Licensed under the Apache License, Version 2.0 (the "License");
 * you may not use this file except in compliance with the License.
 * You may obtain a copy of the License at
 *
 * http://www.apache.org/licenses/LICENSE-2.0
 *
 * Unless required by applicable law or agreed to in writing, software
 * distributed under the License is distributed on an "AS IS" BASIS,
 * WITHOUT WARRANTIES OR CONDITIONS OF ANY KIND, either express or implied.
 * See the License for the specific language governing permissions and
 * limitations under the License.
 */
package org.ballerinalang.net.grpc.stubs;

import com.google.protobuf.Descriptors;
import io.grpc.stub.StreamObserver;
import org.ballerinalang.bre.Context;
import org.ballerinalang.connector.api.ConnectorUtils;
import org.ballerinalang.connector.api.Executor;
import org.ballerinalang.connector.api.ParamDetail;
import org.ballerinalang.connector.api.Resource;
import org.ballerinalang.model.types.BStructType;
import org.ballerinalang.model.types.BType;
import org.ballerinalang.model.values.BBoolean;
import org.ballerinalang.model.values.BFloat;
import org.ballerinalang.model.values.BInteger;
import org.ballerinalang.model.values.BRefType;
import org.ballerinalang.model.values.BString;
import org.ballerinalang.model.values.BStruct;
import org.ballerinalang.model.values.BValue;
import org.ballerinalang.net.grpc.Message;
import org.ballerinalang.net.grpc.MessageConstants;
import org.ballerinalang.net.grpc.MessageRegistry;
import org.ballerinalang.net.grpc.MessageUtils;
import org.ballerinalang.net.grpc.exception.GrpcClientException;
import org.ballerinalang.net.grpc.exception.UnsupportedFieldTypeException;
import org.slf4j.Logger;
import org.slf4j.LoggerFactory;

import java.util.HashMap;
import java.util.List;
import java.util.Map;

/**
 * This is Stream Observer Implementation for gRPC Client Call.
 */
public class DefaultStreamObserver implements StreamObserver<Message> {
    private static final Logger LOGGER = LoggerFactory.getLogger(DefaultStreamObserver.class);
    private Map<String, Resource> resourceMap = new HashMap<>();
    private StreamObserver<Message> requestSender = null;
    private Descriptors.Descriptor requestType = null;

    public DefaultStreamObserver(Context context, String serviceName) throws
            GrpcClientException {
        // TODO: 3/10/18 Fix
//        BallerinaGrpcServerConnector grpcServerConnector = (BallerinaGrpcServerConnector) ConnectorUtils.
//                getBallerinaServerConnector(context, MessageConstants.PROTOCOL_PACKAGE_GRPC);
<<<<<<< HEAD
//        Service listenerService = null;
//        if (listenerService == null) {
//            throw new GrpcClientException("Error while building the connection. Listener Service does not exist");
//        }
//
//        for (Resource resource : listenerService.getResources()) {
//            resourceMap.put(resource.getName(), resource);
//        }
=======
/*        Service listenerService = null;
        if (listenerService == null) {
            throw new GrpcClientException("Error while building the connection. Listener Service does not exist");
        }

        for (Resource resource : listenerService.getResources()) {
            resourceMap.put(resource.getName(), resource);
        }*/
>>>>>>> d80e9643
    }

    public void registerRequestSender(StreamObserver<Message> requestSender, Descriptors.Descriptor requestType)
            throws GrpcClientException {
        if (requestType == null && requestSender == null) {
            throw new GrpcClientException("Error while building the connection. request type and request sender " +
                    "does not exist");
        }
        this.requestSender = requestSender;
        this.requestType = requestType;
    }

    public StreamObserver<Message> getRequestSender() {
        return requestSender;
    }

    public Descriptors.Descriptor getRequestType() {
        return requestType;
    }

    private BValue getConnectionParameter(StreamObserver<Message> requestSender, Resource resource, Descriptors
            .Descriptor inputType) {
        BStruct connection = ConnectorUtils.createStruct(resource,
                MessageConstants.PROTOCOL_PACKAGE_GRPC, MessageConstants.CLIENT_CONNECTION);
        connection.addNativeData(MessageConstants.STREAM_OBSERVER, requestSender);
        connection.addNativeData(MessageConstants.REQUEST_MESSAGE_DEFINITION, inputType);
        return connection;
    }

    @Override
    public void onNext(Message value) {
        Resource resource = resourceMap.get(MessageConstants.ON_MESSAGE_RESOURCE);
        if (resource == null) {
            String message = "Error in listener service definition. onNext resource does not exists";
            LOGGER.error(message);
            throw new RuntimeException(message);
        }
        List<ParamDetail> paramDetails = resource.getParamDetails();
        BValue[] signatureParams = new BValue[paramDetails.size()];
        signatureParams[0] = getConnectionParameter(requestSender, resource, requestType);
        BValue requestParam = getRequestParameter(resource, value);
        if (requestParam != null) {
            signatureParams[1] = requestParam;
        }
        Executor.execute(resource, null, signatureParams);
    }
    
    @Override
    public void onError(Throwable t) {
        Resource onError = resourceMap.get(MessageConstants.ON_ERROR_RESOURCE);
        if (onError == null) {
            String message = "Error in listener service definition. onError resource does not exists";
            LOGGER.error(message);
            throw new RuntimeException(message);
        }
        List<ParamDetail> paramDetails = onError.getParamDetails();
        BValue[] signatureParams = new BValue[paramDetails.size()];
        signatureParams[0] = getConnectionParameter(requestSender, onError, requestType);
        if (paramDetails.size() != 2) {
            String message = "Error in onError resource definition. It must have two input params, but have "
                    + paramDetails.size();
            LOGGER.error(message);
            throw new RuntimeException(message);
        }
        BStruct errorStruct = MessageUtils.getConnectorError(onError, paramDetails.get(1).getVarType(), t);
        signatureParams[1] = errorStruct;
        Executor.execute(onError, null, signatureParams);
    }
    
    @Override
    public void onCompleted() {
        Resource onCompleted = resourceMap.get(MessageConstants.ON_COMPLETE_RESOURCE);
        if (onCompleted == null) {
            String message = "Error in listener service definition. onCompleted resource does not exists";
            LOGGER.error(message);
            throw new RuntimeException(message);
        }
        List<ParamDetail> paramDetails = onCompleted.getParamDetails();
        BValue[] signatureParams = new BValue[paramDetails.size()];
        signatureParams[0] = getConnectionParameter(requestSender, onCompleted, requestType);
        Executor.execute(onCompleted, null, signatureParams);
    }

    private BValue getRequestParameter(Resource resource, Message requestMessage) {
        if (resource == null || resource.getParamDetails() == null || resource.getParamDetails().size() > 2) {
            throw new RuntimeException("Invalid resource input arguments. arguments must not be greater than two");
        }

        if (resource.getParamDetails().size() == 2) {
            BType requestType = resource.getParamDetails().get(MessageConstants.REQUEST_MESSAGE_INDEX)
                    .getVarType();
            String requestName = resource.getParamDetails().get(MessageConstants.REQUEST_MESSAGE_INDEX).getVarName();
            return generateRequestStruct(requestMessage, requestName, requestType, resource);
        } else {
            return null;
        }
    }

    private BValue generateRequestStruct(Message request, String fieldName, BType structType, Resource resource) {
        BValue bValue = null;
        int stringIndex = 0;
        int intIndex = 0;
        int floatIndex = 0;
        int boolIndex = 0;
        int refIndex = 0;

        if (structType instanceof BStructType) {
            BStruct requestStruct = ConnectorUtils.createStruct(resource, structType.getPackagePath(), structType
                    .getName());
            for (BStructType.StructField structField : ((BStructType) structType).getStructFields()) {
                String structFieldName = structField.getFieldName();
                if (structField.getFieldType() instanceof BRefType) {
                    BType bType = structField.getFieldType();
                    if (MessageRegistry.getInstance().getMessageDescriptorMap().containsKey(bType.getName())) {
                        Message message = (Message) request.getFields().get(structFieldName);
                        requestStruct.setRefField(refIndex++, (BRefType) generateRequestStruct(message,
                                structFieldName, structField.getFieldType(), resource));
                    }
                } else {
                    if (request.getFields().containsKey(structFieldName)) {
                        String fieldType = structField.getFieldType().getName();
                        switch (fieldType) {
                            case "string": {
                                requestStruct.setStringField(stringIndex++, (String) request.getFields().get
                                        (structFieldName));
                                break;
                            }
                            case "int": {
                                requestStruct.setIntField(intIndex++, (Long) request.getFields().get
                                        (structFieldName));
                                break;
                            }
                            case "float": {
                                Float value = (Float) request.getFields().get(structFieldName);
                                if (value != null) {
                                    requestStruct.setFloatField(floatIndex++, Double.parseDouble(value.toString()));
                                }
                                break;
                            }
                            case "double": {
                                Double value = (Double) request.getFields().get(structFieldName);
                                if (value != null) {
                                    requestStruct.setFloatField(floatIndex++, Double.parseDouble(value.toString()));
                                }
                                break;
                            }
                            case "boolean": {
                                requestStruct.setBooleanField(boolIndex++, (Integer) request.getFields().get
                                        (structFieldName));
                                break;
                            }
                            default: {
                                throw new UnsupportedFieldTypeException("Error while generating request struct. Field" +
                                        " type is not supported : " + fieldType);
                            }
                        }
                    }
                }
            }
            bValue = requestStruct;
        } else {
            Map<String, Object> fields = request.getFields();
            if (fields.size() == 1 && fields.containsKey("value")) {
                fieldName = "value";
            }
            if (fields.containsKey(fieldName)) {
                String fieldType = structType.getName();
                switch (fieldType) {
                    case "string": {
                        bValue = new BString((String) fields.get(fieldName));
                        break;
                    }
                    case "int": {
                        bValue = new BInteger((Long) fields.get(fieldName));
                        break;
                    }
                    case "float": {
                        Float value = (Float) fields.get(fieldName);
                        if (value != null) {
                            bValue = new BFloat(Double.parseDouble(value.toString()));
                        }
                        break;
                    }
                    case "double": {
                        Double value = (Double) fields.get(fieldName);
                        if (value != null) {
                            bValue = new BFloat(Double.parseDouble(value.toString()));
                        }
                        break;
                    }
                    case "boolean": {
                        bValue = new BBoolean((Boolean) fields.get(fieldName));
                        break;
                    }
                    default: {
                        throw new UnsupportedFieldTypeException("Error while generating request struct. Field " +
                                "type is not supported : " + fieldType);
                    }
                }
            }
        }

        return bValue;
    }
}<|MERGE_RESOLUTION|>--- conflicted
+++ resolved
@@ -58,16 +58,6 @@
         // TODO: 3/10/18 Fix
 //        BallerinaGrpcServerConnector grpcServerConnector = (BallerinaGrpcServerConnector) ConnectorUtils.
 //                getBallerinaServerConnector(context, MessageConstants.PROTOCOL_PACKAGE_GRPC);
-<<<<<<< HEAD
-//        Service listenerService = null;
-//        if (listenerService == null) {
-//            throw new GrpcClientException("Error while building the connection. Listener Service does not exist");
-//        }
-//
-//        for (Resource resource : listenerService.getResources()) {
-//            resourceMap.put(resource.getName(), resource);
-//        }
-=======
 /*        Service listenerService = null;
         if (listenerService == null) {
             throw new GrpcClientException("Error while building the connection. Listener Service does not exist");
@@ -76,7 +66,6 @@
         for (Resource resource : listenerService.getResources()) {
             resourceMap.put(resource.getName(), resource);
         }*/
->>>>>>> d80e9643
     }
 
     public void registerRequestSender(StreamObserver<Message> requestSender, Descriptors.Descriptor requestType)
