/*
 *  Copyright (c) 2018, WSO2 Inc. (http://www.wso2.org) All Rights Reserved.
 *
 *  WSO2 Inc. licenses this file to you under the Apache License,
 *  Version 2.0 (the "License"); you may not use this file except
 *  in compliance with the License.
 *  You may obtain a copy of the License at
 *
 *  http://www.apache.org/licenses/LICENSE-2.0
 *
 *  Unless required by applicable law or agreed to in writing,
 *  software distributed under the License is distributed on an
 *  "AS IS" BASIS, WITHOUT WARRANTIES OR CONDITIONS OF ANY
 *  KIND, either express or implied.  See the License for the
 *  specific language governing permissions and limitations
 *  under the License.
 */
package org.ballerinalang.net.grpc;

import org.ballerinalang.bre.bvm.CallableUnitCallback;
<<<<<<< HEAD
import org.ballerinalang.model.values.BStruct;
import org.ballerinalang.net.grpc.listener.ServerCallHandler;

import static org.ballerinalang.net.grpc.GrpcConstants.EMPTY_DATATYPE_NAME;
=======
import org.ballerinalang.model.values.BMap;
import org.ballerinalang.model.values.BValue;
>>>>>>> 4be08406

/**
 * gRPC call back class registered in B7a executor.
 *
 * @param <ResponseT> Response message type.
 * @since 1.0.0
 */
public class GrpcCallableUnitCallBack<ResponseT> implements CallableUnitCallback {

    private StreamObserver<ResponseT> requestSender;
    private boolean emptyResponse;
    
    public GrpcCallableUnitCallBack(StreamObserver<ResponseT> requestSender, boolean isEmptyResponse) {
        this.requestSender = requestSender;
        this.emptyResponse = isEmptyResponse;
    }

    public GrpcCallableUnitCallBack(StreamObserver<ResponseT> requestSender) {
        this.requestSender = requestSender;
        this.emptyResponse = false;
    }
    
    @Override
    public void notifySuccess() {
        //check whether sender object is null
        if (requestSender == null) {
            return;
        }
        // check whether connection is closed.
        if (requestSender instanceof ServerCallHandler.ServerCallStreamObserver) {
            ServerCallHandler.ServerCallStreamObserver serverCallStreamObserver = (ServerCallHandler
                    .ServerCallStreamObserver) requestSender;
            if (!serverCallStreamObserver.isReady()) {
                return;
            }
            if (serverCallStreamObserver.isCancelled()) {
                return;
            }
        }
        // notify success only if response message is empty. Service impl doesn't send empty message. Empty response
        // scenarios handles here.
        if (emptyResponse) {
            requestSender.onNext((ResponseT) new Message(EMPTY_DATATYPE_NAME));
        }
        // Notify complete if service impl doesn't call complete;
        requestSender.onCompleted();
    }
    
    @Override
    public void notifyFailure(BMap<String, BValue> error) {
        // request sender becomes null when calling callback service resource in client side. in that case we don't
        // need to handle error.
        if (requestSender != null) {
            MessageUtils.handleFailure(requestSender, error);
        }
    }
}<|MERGE_RESOLUTION|>--- conflicted
+++ resolved
@@ -18,33 +18,28 @@
 package org.ballerinalang.net.grpc;
 
 import org.ballerinalang.bre.bvm.CallableUnitCallback;
-<<<<<<< HEAD
-import org.ballerinalang.model.values.BStruct;
+import org.ballerinalang.model.values.BMap;
+import org.ballerinalang.model.values.BValue;
 import org.ballerinalang.net.grpc.listener.ServerCallHandler;
 
 import static org.ballerinalang.net.grpc.GrpcConstants.EMPTY_DATATYPE_NAME;
-=======
-import org.ballerinalang.model.values.BMap;
-import org.ballerinalang.model.values.BValue;
->>>>>>> 4be08406
 
 /**
  * gRPC call back class registered in B7a executor.
  *
- * @param <ResponseT> Response message type.
  * @since 1.0.0
  */
-public class GrpcCallableUnitCallBack<ResponseT> implements CallableUnitCallback {
+public class GrpcCallableUnitCallBack implements CallableUnitCallback {
 
-    private StreamObserver<ResponseT> requestSender;
+    private StreamObserver requestSender;
     private boolean emptyResponse;
     
-    public GrpcCallableUnitCallBack(StreamObserver<ResponseT> requestSender, boolean isEmptyResponse) {
+    public GrpcCallableUnitCallBack(StreamObserver requestSender, boolean isEmptyResponse) {
         this.requestSender = requestSender;
         this.emptyResponse = isEmptyResponse;
     }
 
-    public GrpcCallableUnitCallBack(StreamObserver<ResponseT> requestSender) {
+    public GrpcCallableUnitCallBack(StreamObserver requestSender) {
         this.requestSender = requestSender;
         this.emptyResponse = false;
     }
@@ -69,7 +64,7 @@
         // notify success only if response message is empty. Service impl doesn't send empty message. Empty response
         // scenarios handles here.
         if (emptyResponse) {
-            requestSender.onNext((ResponseT) new Message(EMPTY_DATATYPE_NAME));
+            requestSender.onNext(new Message(EMPTY_DATATYPE_NAME));
         }
         // Notify complete if service impl doesn't call complete;
         requestSender.onCompleted();
