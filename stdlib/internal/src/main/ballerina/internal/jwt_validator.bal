--- conflicted
+++ resolved
@@ -180,18 +180,11 @@
         error err = error("Mandatory fields(Issuer, Subject, Expiration time or Audience) are empty in the given JSON Web Token.");
         return err;
     }
-<<<<<<< HEAD
-    if (!validateSignature(encodedJWTComponents, jwtHeader, config)) {
+    var signatureValidationResult = validateSignature(encodedJWTComponents, jwtHeader, config);
+    if (signatureValidationResult is error) {
         error err = error("Invalid signature");
         return err;
-=======
-    var signatureValidationResult = validateSignature(encodedJWTComponents, jwtHeader, config);
-    match signatureValidationResult {
-        error err => return err;
-        () => {}
->>>>>>> 0d7f3d0c
-    }
-
+    }
     if (!validateIssuer(jwtPayload, config)) {
         error err = error("JWT contained invalid issuer name : " + jwtPayload.iss);
         return err;
@@ -220,8 +213,8 @@
     return true;
 }
 
-function validateSignature(string[] encodedJWTComponents, JwtHeader jwtHeader, JWTValidatorConfig config)
-    returns error? {
+function validateSignature(string[] encodedJWTComponents, JwtHeader jwtHeader, JWTValidatorConfig config) returns
+        error? {
     string assertion = encodedJWTComponents[0] + "." + encodedJWTComponents[1];
     string signPart = encodedJWTComponents[2];
     TrustStore trustStore = {};
