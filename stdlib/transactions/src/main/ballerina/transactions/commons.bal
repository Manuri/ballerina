--- conflicted
+++ resolved
@@ -131,15 +131,9 @@
 function protocolCompatible(string coordinationType, UProtocol[] participantProtocols) returns boolean {
     boolean participantProtocolIsValid = false;
     string[] validProtocols = coordinationTypeToProtocolsMap[coordinationType] ?: [];
-<<<<<<< HEAD
     foreach var participantProtocol in participantProtocols {
         foreach var validProtocol in validProtocols {
-            if (participantProtocol.name == validProtocol) {
-=======
-    foreach participantProtocol in participantProtocols {
-        foreach validProtocol in validProtocols {
             if (protoName(participantProtocol) == validProtocol) {
->>>>>>> c34e5f65
                 participantProtocolIsValid = true;
                 break;
             } else {
