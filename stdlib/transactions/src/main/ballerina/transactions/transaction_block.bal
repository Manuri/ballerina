--- conflicted
+++ resolved
@@ -13,8 +13,6 @@
 // KIND, either express or implied.  See the License for the
 // specific language governing permissions and limitations
 // under the License.
-
-import ballerina/log;
 
 # When a transaction block in Ballerina code begins, it will call this function to begin a transaction.
 # If this is a new transaction (transactionId == () ), then this instance will become the initiator and will
@@ -57,28 +55,6 @@
 # + return - nil or error when transaction abortion is successful or not respectively.
 function abortTransaction(string transactionId, int transactionBlockId) returns error? {
     string participatedTxnId = getParticipatedTransactionId(transactionId, transactionBlockId);
-<<<<<<< HEAD
-    match (participatedTransactions[participatedTxnId]) {
-        TwoPhaseCommitTransaction txn => {
-            return txn.markForAbortion();
-        }
-        () => { 
-            match (initiatedTransactions[transactionId]) {
-                TwoPhaseCommitTransaction txn => {
-                    return txn.markForAbortion();
-                }
-                () => {
-                    log:printError("Unknown transaction: " + transactionId);
-                    var js = check <json> initiatedTransactions;
-                    log:printError(js.toString());
-
-                    var jsParticipated = check <json> participatedTransactions;
-                    log:printError(jsParticipated.toString());
-                    error err = error("Unknown transaction");
-                    panic err;
-                }
-            }
-=======
     var txn = participatedTransactions[participatedTxnId];
     if (txn is TwoPhaseCommitTransaction) {
         return txn.markForAbortion();
@@ -89,7 +65,6 @@
         } else {
             error err = error("Unknown transaction");
             panic err;
->>>>>>> 3072cc73
         }
     } else {
         // TODO: Ideally there shouldn't be an `else if` above but else. Once the limitations in type checking are fixed
@@ -117,29 +92,6 @@
     // Only the initiator can end the transaction. Here we check whether the entity trying to end the transaction is
     // an initiator or just a local participant
     if (!participatedTransactions.hasKey(participatedTxnId)) {
-<<<<<<< HEAD
-        match (initiatedTransactions[transactionId]) {
-            () => {
-                return "";
-            }
-            TwoPhaseCommitTransaction initiatedTxn => {
-                if (initiatedTxn.state == TXN_STATE_ABORTED) {
-                    return initiatedTxn.abortInitiatorTransaction();
-                } else {
-                    string|error ret = initiatedTxn.twoPhaseCommit();
-                    removeInitiatedTransaction(transactionId);
-                    match (ret) {
-                        string s => {
-                            log:printInfo("endTransaction status: " + s);
-                            return s;
-                        }
-                        error e => {
-                            log:printError("error ending trx: ", err = e);
-                            return e;
-                        }
-                    }
-                }
-=======
         var initiatedTxn = initiatedTransactions[transactionId];
         if (initiatedTxn is ()) {
             return "";
@@ -150,7 +102,6 @@
                 string|error ret = initiatedTxn.twoPhaseCommit();
                 removeInitiatedTransaction(transactionId);
                 return ret;
->>>>>>> 3072cc73
             }
         } else {
             // TODO: Ideally there shouldn't be an `else if` above but `else`. Once the limitations in type checking are
