--- conflicted
+++ resolved
@@ -26,11 +26,6 @@
 @final ValueType ARRAY = "ARRAY";
 
 @Description {value:"Retrieves the specified configuration value as a string"}
-<<<<<<< HEAD
-@Param {value:"configKey: The configuration to be retrieved" }
-@Return {value:"Configuration value mapped by the configKey" }
-public native function getAsString(string configKey) returns (string|null);
-=======
 @Param {value:"key: The configuration to be retrieved" }
 @Param {value:"default: The default value to be use in case there is no mapping for the provided key" }
 @Return {value:"Configuration value mapped by the key" }
@@ -124,12 +119,6 @@
         }
     }
 }
->>>>>>> d243ae51
-
-@Description {value:"Retrieves the specified table of configurations as a map"}
-@Param {value:"tableHeader: The table to be retrieved"}
-@Return {value:"The specified table"}
-public native function getTable (string tableHeader) returns map;
 
 @Description {value:"Checks whether the given key is in the configuration registry"}
 @Param {value:"key: The configuration key to be looked-up"}
