// Copyright (c) 2018 WSO2 Inc. (http://www.wso2.org) All Rights Reserved.
//
// WSO2 Inc. licenses this file to you under the Apache License,
// Version 2.0 (the "License"); you may not use this file except
// in compliance with the License.
// You may obtain a copy of the License at
//
// http://www.apache.org/licenses/LICENSE-2.0
//
// Unless required by applicable law or agreed to in writing,
// software distributed under the License is distributed on an
// "AS IS" BASIS, WITHOUT WARRANTIES OR CONDITIONS OF ANY
// KIND, either express or implied.  See the License for the
// specific language governing permissions and limitations
// under the License.

package ballerina.transactions.coordinator;

import ballerina.config;
import ballerina.io;

const string basePath = "/balcoordinator";
const string initiatorCoordinatorBasePath = basePath + "/initiator";
const string initiator2pcCoordinatorBasePath = basePath + "/initiator/2pc";
const string participant2pcCoordinatorBasePath = basePath + "/participant/2pc";
const string registrationPath = "/register";
const string registrationPathPattern = "/{transactionBlockId}" + registrationPath;

const string coordinatorHost = getCoordinatorHost();
const int coordinatorPort = getCoordinatorPort();

function getCoordinatorHost () returns (string host) {
<<<<<<< HEAD
    host = config:getAsString("http.coordinator.host");
=======
    io:println("###### getCoordinatorHost");
    host = config:getInstanceValue("http", "coordinator.host");
>>>>>>> d192dffb
    if (host == null || host == "") {
        host = getHostAddress();
    }
    return;
}

function getCoordinatorPort () returns (int port) {
<<<<<<< HEAD
    var p, e = <int>config:getAsString("http.coordinator.port");
=======
    io:println("###### getCoordinatorPort");
    var p, e = <int>config:getInstanceValue("http", "coordinator.port");
>>>>>>> d192dffb
    if (e != null) {
        port = getAvailablePort();
    } else {
        port = p;
    }
    return;
}

endpoint http:ServiceEndpoint coordinatorServerEP {
    host:coordinatorHost,
    port:coordinatorPort
};<|MERGE_RESOLUTION|>--- conflicted
+++ resolved
@@ -30,12 +30,8 @@
 const int coordinatorPort = getCoordinatorPort();
 
 function getCoordinatorHost () returns (string host) {
-<<<<<<< HEAD
+    io:println("###### getCoordinatorHost");
     host = config:getAsString("http.coordinator.host");
-=======
-    io:println("###### getCoordinatorHost");
-    host = config:getInstanceValue("http", "coordinator.host");
->>>>>>> d192dffb
     if (host == null || host == "") {
         host = getHostAddress();
     }
@@ -43,12 +39,8 @@
 }
 
 function getCoordinatorPort () returns (int port) {
-<<<<<<< HEAD
+    io:println("###### getCoordinatorPort");
     var p, e = <int>config:getAsString("http.coordinator.port");
-=======
-    io:println("###### getCoordinatorPort");
-    var p, e = <int>config:getInstanceValue("http", "coordinator.port");
->>>>>>> d192dffb
     if (e != null) {
         port = getAvailablePort();
     } else {
