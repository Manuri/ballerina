// Copyright (c) 2018 WSO2 Inc. (http://www.wso2.org) All Rights Reserved.
//
// WSO2 Inc. licenses this file to you under the Apache License,
// Version 2.0 (the "License"); you may not use this file except
// in compliance with the License.
// You may obtain a copy of the License at
//
// http://www.apache.org/licenses/LICENSE-2.0
//
// Unless required by applicable law or agreed to in writing,
// software distributed under the License is distributed on an
// "AS IS" BASIS, WITHOUT WARRANTIES OR CONDITIONS OF ANY
// KIND, either express or implied.  See the License for the
// specific language governing permissions and limitations
// under the License.

package ballerina.transactions.coordinator;

import ballerina.log;
import ballerina.net.http;

@http:configuration {
    basePath:participant2pcCoordinatorBasePath,
    host:coordinatorHost,
    port:coordinatorPort
}
service<http> Participant2pcService {

    // This resource is on the participant's coordinator. When the initiator's coordinator sends "prepare"
    // this resource on the participant will get called. This participant's coordinator will in turn call
    // prepare on all the resource managers registered with the respective transaction.
    @http:resourceConfig {
        methods:["POST"],
        path:"{transactionBlockId}/prepare"
    }
    resource prepare (http:Connection conn, http:InRequest req, string transactionBlockId) {
        http:OutResponse res;
        var payload, _ = req.getJsonPayload();
        var prepareReq, _ = <PrepareRequest>payload;
        string transactionId = prepareReq.transactionId;
        var txnBlockId, txnBlockIdConversionErr = <int> transactionBlockId;
        string participatedTxnId = getParticipatedTransactionId(transactionId, txnBlockId);
        log:printInfo("Prepare received for transaction: " + participatedTxnId);
        PrepareResponse prepareRes;
        var txn, _ = (TwoPhaseCommitTransaction)participatedTransactions[participatedTxnId];
        if (txn == null || txnBlockIdConversionErr != null) {
            res = {statusCode:404};
            prepareRes = {message:"Transaction-Unknown"};
        } else {
            // Call prepare on the local resource manager
            boolean prepareSuccessful = prepareResourceManagers(transactionId, txnBlockId);
            if (prepareSuccessful) {
                res = {statusCode:200};
                txn.state = TransactionState.PREPARED;
                //PrepareResponse prepareRes = {message:"read-only"};
                prepareRes = {message:"prepared"};
                log:printInfo("Prepared transaction: " + transactionId);
            } else {
                res = {statusCode:500};
                prepareRes = {message:"aborted"};
                participatedTransactions.remove(participatedTxnId);
                log:printInfo("Aborted transaction: " + transactionId);
            }
        }
        var j, _ = <json>prepareRes;
        res.setJsonPayload(j);
        var connError = conn.respond(res);
        if (connError != null) {
            log:printErrorCause("Sending response for prepare request for transaction " + transactionId +
                                " failed", (error)connError);
        }
    }

    // This resource is on the participant's coordinator. When the initiator's coordinator sends
    // "notify(commit | abort)" this resource on the participant will get called.
    // This participant's coordinator will in turn call "commit" or "abort" on
    // all the resource managers registered with the respective transaction.
    @http:resourceConfig {
        methods:["POST"],
        path:"{transactionBlockId}/notify"
    }
<<<<<<< HEAD
    resource notify (http:Connection conn, http:InRequest req, string transactionBlockId) {
        var notifyReq, _ = <NotifyRequest>req.getJsonPayload();
=======
    resource notify (http:Connection conn, http:InRequest req) {
        var payload, _ = req.getJsonPayload();
        var notifyReq, _ = <NotifyRequest>payload;
>>>>>>> aaf12566
        string transactionId = notifyReq.transactionId;
        var txnBlockId, txnBlockIdConversionErr = <int> transactionBlockId;
        string participatedTxnId = getParticipatedTransactionId(transactionId, txnBlockId);
        log:printInfo("Notify(" + notifyReq.message + ") received for transaction: " + participatedTxnId);
        http:OutResponse res;

        NotifyResponse notifyRes;
        var txn, _ = (TwoPhaseCommitTransaction)participatedTransactions[participatedTxnId];
        if (txn == null || txnBlockIdConversionErr != null) {
            res = {statusCode:404};
            notifyRes = {message:"Transaction-Unknown"};
        } else {
            if (notifyReq.message == "commit") {
                if (txn.state != TransactionState.PREPARED) {
                    res = {statusCode:400};
                    notifyRes = {message:"Not-Prepared"};
                } else {
                    // Notify commit to the resource manager
                    boolean commitSuccessful = commitResourceManagers(transactionId, txnBlockId);

                    if (commitSuccessful) {
                        res = {statusCode:200};
                        notifyRes = {message:"Committed"};
                    } else {
                        res = {statusCode:500};
                        log:printError("Committing resource managers failed. Transaction:" + participatedTxnId);
                        notifyRes = {message:"Failed-EOT"};
                    }
                }
            } else if (notifyReq.message == "abort") {
                // Notify abort to the resource manager
                boolean abortSuccessful = abortResourceManagers(transactionId, txnBlockId);
                if (abortSuccessful) {
                    res = {statusCode:200};
                    notifyRes = {message:"Aborted"};
                } else {
                    res = {statusCode:500};
                    log:printError("Aborting resource managers failed. Transaction:" + participatedTxnId);
                    notifyRes = {message:"Failed-EOT"};
                }
            }
            participatedTransactions.remove(participatedTxnId);
        }
        var j, _ = <json>notifyRes;
        res.setJsonPayload(j);
        var connError = conn.respond(res);
        if (connError != null) {
            log:printErrorCause("Sending response for notify request for transaction " + transactionId +
                                " failed", (error)connError);
        }
    }
}<|MERGE_RESOLUTION|>--- conflicted
+++ resolved
@@ -35,39 +35,51 @@
     }
     resource prepare (http:Connection conn, http:InRequest req, string transactionBlockId) {
         http:OutResponse res;
-        var payload, _ = req.getJsonPayload();
-        var prepareReq, _ = <PrepareRequest>payload;
-        string transactionId = prepareReq.transactionId;
-        var txnBlockId, txnBlockIdConversionErr = <int> transactionBlockId;
-        string participatedTxnId = getParticipatedTransactionId(transactionId, txnBlockId);
-        log:printInfo("Prepare received for transaction: " + participatedTxnId);
-        PrepareResponse prepareRes;
-        var txn, _ = (TwoPhaseCommitTransaction)participatedTransactions[participatedTxnId];
-        if (txn == null || txnBlockIdConversionErr != null) {
-            res = {statusCode:404};
-            prepareRes = {message:"Transaction-Unknown"};
+        var payload, payloadError = req.getJsonPayload();
+        var txnBlockId, txnBlockIdConversionErr = <int>transactionBlockId;
+
+        if (payloadError != null || txnBlockIdConversionErr != null) {
+            res = {statusCode:400};
+            RequestError err = {errorMessage:"Bad Request"};
+            var resPayload, _ = <json>err;
+            res.setJsonPayload(resPayload);
+            var connError = conn.respond(res);
+            if (connError != null) {
+                log:printErrorCause("Sending response to Bad Request for prepare request failed", (error)connError);
+            }
         } else {
-            // Call prepare on the local resource manager
-            boolean prepareSuccessful = prepareResourceManagers(transactionId, txnBlockId);
-            if (prepareSuccessful) {
-                res = {statusCode:200};
-                txn.state = TransactionState.PREPARED;
-                //PrepareResponse prepareRes = {message:"read-only"};
-                prepareRes = {message:"prepared"};
-                log:printInfo("Prepared transaction: " + transactionId);
+            var prepareReq, _ = <PrepareRequest>payload;
+            string transactionId = prepareReq.transactionId;
+            string participatedTxnId = getParticipatedTransactionId(transactionId, txnBlockId);
+            log:printInfo("Prepare received for transaction: " + participatedTxnId);
+            PrepareResponse prepareRes;
+            var txn, _ = (TwoPhaseCommitTransaction)participatedTransactions[participatedTxnId];
+            if (txn == null) {
+                res = {statusCode:404};
+                prepareRes = {message:"Transaction-Unknown"};
             } else {
-                res = {statusCode:500};
-                prepareRes = {message:"aborted"};
-                participatedTransactions.remove(participatedTxnId);
-                log:printInfo("Aborted transaction: " + transactionId);
+                // Call prepare on the local resource manager
+                boolean prepareSuccessful = prepareResourceManagers(transactionId, txnBlockId);
+                if (prepareSuccessful) {
+                    res = {statusCode:200};
+                    txn.state = TransactionState.PREPARED;
+                    //PrepareResponse prepareRes = {message:"read-only"};
+                    prepareRes = {message:"prepared"};
+                    log:printInfo("Prepared transaction: " + transactionId);
+                } else {
+                    res = {statusCode:500};
+                    prepareRes = {message:"aborted"};
+                    participatedTransactions.remove(participatedTxnId);
+                    log:printInfo("Aborted transaction: " + transactionId);
+                }
             }
-        }
-        var j, _ = <json>prepareRes;
-        res.setJsonPayload(j);
-        var connError = conn.respond(res);
-        if (connError != null) {
-            log:printErrorCause("Sending response for prepare request for transaction " + transactionId +
-                                " failed", (error)connError);
+            var j, _ = <json>prepareRes;
+            res.setJsonPayload(j);
+            var connError = conn.respond(res);
+            if (connError != null) {
+                log:printErrorCause("Sending response for prepare request for transaction " + transactionId +
+                                    " failed", (error)connError);
+            }
         }
     }
 
@@ -79,63 +91,69 @@
         methods:["POST"],
         path:"{transactionBlockId}/notify"
     }
-<<<<<<< HEAD
     resource notify (http:Connection conn, http:InRequest req, string transactionBlockId) {
-        var notifyReq, _ = <NotifyRequest>req.getJsonPayload();
-=======
-    resource notify (http:Connection conn, http:InRequest req) {
-        var payload, _ = req.getJsonPayload();
-        var notifyReq, _ = <NotifyRequest>payload;
->>>>>>> aaf12566
-        string transactionId = notifyReq.transactionId;
-        var txnBlockId, txnBlockIdConversionErr = <int> transactionBlockId;
-        string participatedTxnId = getParticipatedTransactionId(transactionId, txnBlockId);
-        log:printInfo("Notify(" + notifyReq.message + ") received for transaction: " + participatedTxnId);
         http:OutResponse res;
+        var payload, payloadError = req.getJsonPayload();
+        var txnBlockId, txnBlockIdConversionErr = <int>transactionBlockId;
+        if (payloadError != null || txnBlockIdConversionErr != null) {
+            res = {statusCode:400};
+            RequestError err = {errorMessage:"Bad Request"};
+            var resPayload, _ = <json>err;
+            res.setJsonPayload(resPayload);
+            var connError = conn.respond(res);
+            if (connError != null) {
+                log:printErrorCause("Sending response to Bad Request for notify request failed", (error)connError);
+            }
+        } else {
+            var notifyReq, _ = <NotifyRequest>payload;
+            string transactionId = notifyReq.transactionId;
+            string participatedTxnId = getParticipatedTransactionId(transactionId, txnBlockId);
+            log:printInfo("Notify(" + notifyReq.message + ") received for transaction: " + participatedTxnId);
 
-        NotifyResponse notifyRes;
-        var txn, _ = (TwoPhaseCommitTransaction)participatedTransactions[participatedTxnId];
-        if (txn == null || txnBlockIdConversionErr != null) {
-            res = {statusCode:404};
-            notifyRes = {message:"Transaction-Unknown"};
-        } else {
-            if (notifyReq.message == "commit") {
-                if (txn.state != TransactionState.PREPARED) {
-                    res = {statusCode:400};
-                    notifyRes = {message:"Not-Prepared"};
-                } else {
-                    // Notify commit to the resource manager
-                    boolean commitSuccessful = commitResourceManagers(transactionId, txnBlockId);
+            NotifyResponse notifyRes;
+            var txn, _ = (TwoPhaseCommitTransaction)participatedTransactions[participatedTxnId];
+            if (txn == null) {
+                res = {statusCode:404};
+                notifyRes = {message:"Transaction-Unknown"};
+            } else {
+                if (notifyReq.message == "commit") {
+                    if (txn.state != TransactionState.PREPARED) {
+                        res = {statusCode:400};
+                        notifyRes = {message:"Not-Prepared"};
+                    } else {
+                        // Notify commit to the resource manager
+                        boolean commitSuccessful = commitResourceManagers(transactionId, txnBlockId);
 
-                    if (commitSuccessful) {
+                        if (commitSuccessful) {
+                            res = {statusCode:200};
+                            notifyRes = {message:"Committed"};
+                        } else {
+                            res = {statusCode:500};
+                            log:printError("Committing resource managers failed. Transaction:" + participatedTxnId);
+                            notifyRes = {message:"Failed-EOT"};
+                        }
+                    }
+                } else if (notifyReq.message == "abort") {
+                    // Notify abort to the resource manager
+                    boolean abortSuccessful = abortResourceManagers(transactionId, txnBlockId);
+                    if (abortSuccessful) {
                         res = {statusCode:200};
-                        notifyRes = {message:"Committed"};
+                        notifyRes = {message:"Aborted"};
                     } else {
                         res = {statusCode:500};
-                        log:printError("Committing resource managers failed. Transaction:" + participatedTxnId);
+                        log:printError("Aborting resource managers failed. Transaction:" + participatedTxnId);
                         notifyRes = {message:"Failed-EOT"};
                     }
                 }
-            } else if (notifyReq.message == "abort") {
-                // Notify abort to the resource manager
-                boolean abortSuccessful = abortResourceManagers(transactionId, txnBlockId);
-                if (abortSuccessful) {
-                    res = {statusCode:200};
-                    notifyRes = {message:"Aborted"};
-                } else {
-                    res = {statusCode:500};
-                    log:printError("Aborting resource managers failed. Transaction:" + participatedTxnId);
-                    notifyRes = {message:"Failed-EOT"};
-                }
+                participatedTransactions.remove(participatedTxnId);
             }
-            participatedTransactions.remove(participatedTxnId);
-        }
-        var j, _ = <json>notifyRes;
-        res.setJsonPayload(j);
-        var connError = conn.respond(res);
-        if (connError != null) {
-            log:printErrorCause("Sending response for notify request for transaction " + transactionId +
-                                " failed", (error)connError);
+            var j, _ = <json>notifyRes;
+            res.setJsonPayload(j);
+            var connError = conn.respond(res);
+            if (connError != null) {
+                log:printErrorCause("Sending response for notify request for transaction " + transactionId +
+                                    " failed", (error)connError);
+            }
         }
     }
 }