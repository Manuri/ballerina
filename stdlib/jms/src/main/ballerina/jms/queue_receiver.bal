--- conflicted
+++ resolved
@@ -41,7 +41,7 @@
                     () => {}
                 }
             }
-            () => { log:printInfo("Message receiver is not properly initialised for queue " + c.queueName); }
+            () => { log:printInfo("Message receiver is not properly initialised for queue"); }
         }
     }
 
@@ -101,7 +101,7 @@
 
     documentation { Synchronously receive a message from the JMS provider
         P{{timeoutInMilliSeconds}} time to wait until a message is received
-        R{{}} Returns a message or nill if the timeout exceededs. Returns an error on jms provider internal error.
+        R{{}} Returns a message or () if the timeout exceededs. Returns an error on jms provider internal error.
     }
     public extern function receive(int timeoutInMilliSeconds = 0) returns (Message|error)?;
 
@@ -110,12 +110,6 @@
 
         P{{destination}} destination to subscribe to.
         P{{timeoutInMilliSeconds}} time to wait until a message is received
-<<<<<<< HEAD
-        R{{}} Returns a message or nill if the timeout exceededs. Returns an error on jms provider internal error.
-    }
-    public extern function receiveFrom(Destination destination, int timeoutInMilliSeconds = 0) returns (Message|error)?;
-};
-=======
         R{{}} Returns a message or () if the timeout exceededs. Returns an error on jms provider internal error.
     }
     public function receiveFrom(Destination destination, int timeoutInMilliSeconds = 0) returns (Message|error)?;
@@ -152,5 +146,4 @@
         error queueReceiverConfigError = { message: errorMessage };
         throw queueReceiverConfigError;
     }
-}
->>>>>>> 3dfb3869
+}