apply from: "$rootDir/gradle/balNativeLibProject.gradle"

dependencies {
    baloImplementation project(path: ':ballerina-builtin', configuration: 'baloImplementation')
<<<<<<< HEAD
    baloImplementation project(path: ':ballerina-utils', configuration: 'baloImplementation')

=======
>>>>>>> 74e457ab
    baloImplementation project(path: ':ballerina-config-api', configuration: 'baloImplementation')
    baloImplementation project(path: ':ballerina-system', configuration: 'baloImplementation')

    implementation project(':ballerina-core')
    implementation project(':ballerina-lang')
    implementation project(':ballerina-logging')
    implementation project(':ballerina-config')
    implementation 'com.google.protobuf:protobuf-java:3.5.1'
    implementation 'com.github.jknack:handlebars:4.0.6'
    implementation 'org.wso2.transport.http:org.wso2.transport.http.netty:6.0.270'
    implementation project(':ballerina-http')
    implementation project(':lib-creator')

    testCompile project(':ballerina-launcher')
    testCompile 'org.testng:testng:6.13.1'
    testCompile project(':ballerina-runtime')
    testCompile project(':ballerina-builtin')
    testCompile project(':ballerina-system')
    testCompile project(':ballerina-config-api')
    testCompile project(':ballerina-internal')

}

task copyGeneratedBalo(type: org.gradle.api.tasks.Copy) {
    from "$buildDir/generated-balo/repo/ballerina"
    into "$buildDir/lib/repo/ballerina"
}

description = 'Ballerina - gRPC Implementation'

test {
    exclude '**/*'

    dependsOn copyGeneratedBalo
    useTestNG() {
        suites 'src/test/resources/testng.xml'
    }
}<|MERGE_RESOLUTION|>--- conflicted
+++ resolved
@@ -2,11 +2,7 @@
 
 dependencies {
     baloImplementation project(path: ':ballerina-builtin', configuration: 'baloImplementation')
-<<<<<<< HEAD
     baloImplementation project(path: ':ballerina-utils', configuration: 'baloImplementation')
-
-=======
->>>>>>> 74e457ab
     baloImplementation project(path: ':ballerina-config-api', configuration: 'baloImplementation')
     baloImplementation project(path: ':ballerina-system', configuration: 'baloImplementation')
 
