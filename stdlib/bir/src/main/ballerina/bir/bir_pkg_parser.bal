public type PackageParser object {
    BirChannelReader reader;
    TypeParser typeParser;
    map<VariableDcl> globalVarMap;

    public function __init(BirChannelReader reader, TypeParser typeParser) {
        self.reader = reader;
        self.typeParser = typeParser;
        self.globalVarMap = {};
    }

    public function parseVariableDcl() returns VariableDcl {
        VarKind kind = parseVarKind(self.reader);
        var typeValue = self.typeParser.parseType();
        var name = self.reader.readStringCpRef();
        VariableDcl dcl = {
            typeValue: typeValue,
            name: { value: name },
            kind: kind
        };
        return dcl;
    }

    public function parseFunction() returns Function {
        var name = self.reader.readStringCpRef();
        var isDeclaration = self.reader.readBoolean();
        var visibility = parseVisibility(self.reader);
        var typeTag = self.reader.readInt8();
        if (typeTag != self.typeParser.TYPE_TAG_INVOKABLE) {
            error err = error("Illegal function signature type tag" + typeTag);
            panic err;
        }
        var sig = self.typeParser.parseInvokableType();
        var argsCount = self.reader.readInt32();
        var numLocalVars = self.reader.readInt32();

        VariableDcl[] dcls = [];
        map<VariableDcl> localVarMap = {};
        int i = 0;
        while (i < numLocalVars) {
            var dcl = self.parseVariableDcl();
            dcls[i] = dcl;
            localVarMap[dcl.name.value] = dcl;
            i += 1;
        }
        FuncBodyParser bodyParser = new(self.reader, self.typeParser, self.globalVarMap, localVarMap);

        BasicBlock?[] basicBlocks = [];
        var numBB = self.reader.readInt32();
        i = 0;
        while (i < numBB) {
            basicBlocks[i] = bodyParser.parseBB();
            i += 1;
        }

        return {
            name: { value: name },
            isDeclaration: isDeclaration,
            visibility: visibility,
            localVars: dcls,
            basicBlocks: basicBlocks,
            argsCount: argsCount,
            typeValue: sig
        };
    }

    public function parsePackage() returns Package {
        ModuleID pkgId = self.reader.readModuleIDCpRef();
        ImportModule[] importModules = self.parseImportMods();
        TypeDef[] typeDefs = self.parseTypeDefs();
        GlobalVariableDcl[] globalVars = self.parseGlobalVars();
        var numFuncs = self.reader.readInt32();
        Function?[] funcs = [];
        int i = 0;
        while (i < numFuncs) {
            funcs[i] = self.parseFunction();
            i += 1;
        }

//       BirEmitter emitter = new({ importModules: importModules, typeDefs: typeDefs, globalVars:globalVars,
//                                    functions: funcs, name: {value: pkgId.name}, org: {value: pkgId.org},
//                                    versionValue: {value: pkgId.modVersion}});
//       emitter.emitPackage();

<<<<<<< HEAD
        var result = Function[].stamp(funcs);
        if (result is Function[]) {
            return { importModules: importModules, typeDefs: typeDefs, globalVars:globalVars, functions: result,
                    name: {value: pkgId.name}, org: {value: pkgId.org}, versionValue: {value: pkgId.versionValue}};
        } else {
            error err = error("error while parsing args");
            panic err;
        }
=======
        return { importModules: importModules, typeDefs: typeDefs, globalVars:globalVars, functions: funcs,
                name: {value: pkgId.name}, org: {value: pkgId.org}, versionValue: {value: pkgId.modVersion}};
>>>>>>> 935bd533
    }

    function parseImportMods() returns ImportModule[] {
        int numImportMods = self.reader.readInt32();
        ImportModule[] importModules = [];
        foreach var i in 0..<numImportMods {
            string modOrg = self.reader.readStringCpRef();
            string modName = self.reader.readStringCpRef();
            string modVersion = self.reader.readStringCpRef();
            importModules[i] = { modOrg: { value: modOrg }, modName: { value: modName },
                modVersion: { value: modVersion } };
        }
        return importModules;
    }

    function parseTypeDefs() returns TypeDef[] {
        int numTypeDefs = self.reader.readInt32();
        TypeDef[] typeDefs = [];
        int i = 0;
        while i < numTypeDefs {
            typeDefs[i] = self.parseTypeDef();
            i = i + 1;
        }
        return typeDefs;
    }

    function parseTypeDef() returns TypeDef {
        string name = self.reader.readStringCpRef();
        Visibility visibility = parseVisibility(self.reader);
        return { name:{ value: name}, visibility: visibility, typeValue: self.typeParser.parseType()};
    }

    function parseGlobalVars() returns GlobalVariableDcl[] {       
        GlobalVariableDcl[] globalVars = []; 
        int numGlobalVars = self.reader.readInt32();        
        int i = 0;
        while i < numGlobalVars {
            var kind = parseVarKind(self.reader);
            string name = self.reader.readStringCpRef();
            Visibility visibility = parseVisibility(self.reader);
            var typeValue = self.typeParser.parseType();
            GlobalVariableDcl dcl = {kind:kind, name:{value:name}, typeValue:typeValue, visibility:visibility};
            globalVars[i] = dcl;
            self.globalVarMap[name] = dcl;
            i = i + 1;
        }
        return globalVars;
    }

    public function parseSig(string sig) returns BInvokableType {
        BType returnType = "int";
        //TODO: add boolean
        if (sig.lastIndexOf("(N)") == (sig.length() - 3)) {
            returnType = "()";
        }
        return {
            retType: returnType
        };
    }

};

public function parseVarKind(BirChannelReader reader) returns VarKind {
    int b = reader.readInt8();
    if (b == 1) {
        LocalVarKind local = "LOCAL";
        return local;
    } else if (b == 2) {
        ArgVarKind arg = "ARG";
        return arg;
    } else if (b == 3) {
        TempVarKind temp = "TEMP";
        return temp;
    } else if (b == 4) {
        ReturnVarKind ret = "RETURN";
        return ret;
    } else if (b == 5) {
        GlobalVarKind ret = "GLOBAL";
        return ret;
    } 
    error err = error("unknown var kind tag " + b);
    panic err;
}

public function parseVarScope(BirChannelReader reader) returns VarScope {
    int b = reader.readInt8();
    if (b == 1) {
        VarScope local = VAR_SCOPE_FUNCTION;
        return local;
    } else if (b == 2) {
        VarScope glob = VAR_SCOPE_GLOBAL;
        return glob;
    }
    error err = error("unknown var scope tag " + b);
    panic err;
}

public function parseVisibility(BirChannelReader reader) returns Visibility {
    int b = reader.readInt8();
    if (b == 0) {
        return "PACKAGE_PRIVATE";
    } else if (b == 1) {
        return "PRIVATE";
    } else if (b == 2) {
        return "PUBLIC";
    }
    error err = error("unknown variable visiblity tag " + b);
        panic err;
}
<|MERGE_RESOLUTION|>--- conflicted
+++ resolved
@@ -82,19 +82,19 @@
 //                                    versionValue: {value: pkgId.modVersion}});
 //       emitter.emitPackage();
 
-<<<<<<< HEAD
         var result = Function[].stamp(funcs);
         if (result is Function[]) {
-            return { importModules: importModules, typeDefs: typeDefs, globalVars:globalVars, functions: result,
-                    name: {value: pkgId.name}, org: {value: pkgId.org}, versionValue: {value: pkgId.versionValue}};
+            return { importModules : importModules, 
+                     typeDefs : typeDefs, 
+                     globalVars : globalVars, 
+                     functions : result,
+                     name : { value: pkgId.name }, 
+                     org : { value: pkgId.org }, 
+                     versionValue : { value: pkgId.modVersion } };
         } else {
             error err = error("error while parsing args");
             panic err;
         }
-=======
-        return { importModules: importModules, typeDefs: typeDefs, globalVars:globalVars, functions: funcs,
-                name: {value: pkgId.name}, org: {value: pkgId.org}, versionValue: {value: pkgId.modVersion}};
->>>>>>> 935bd533
     }
 
     function parseImportMods() returns ImportModule[] {
