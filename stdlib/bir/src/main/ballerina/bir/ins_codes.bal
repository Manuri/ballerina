--- conflicted
+++ resolved
@@ -24,12 +24,9 @@
 public const int INS_WK_RECEIVE = 8;
 public const int INS_WK_SEND = 9;
 public const int INS_FLUSH = 10;
-<<<<<<< HEAD
-public const int INS_WAIT_ALL = 11;
-=======
 public const int INS_LOCK = 11;
 public const int INS_UNLOCK = 12;
->>>>>>> 3e7f6f2d
+public const int INS_WAIT_ALL = 13;
 
 // Non-terminating instructions
 public const int INS_MOVE = 20;
