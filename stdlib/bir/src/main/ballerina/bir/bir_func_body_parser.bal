// Copyright (c) 2019 WSO2 Inc. (http://www.wso2.org) All Rights Reserved.
//
// WSO2 Inc. licenses this file to you under the Apache License,
// Version 2.0 (the "License"); you may not use this file except
// in compliance with the License.
// You may obtain a copy of the License at
//
// http://www.apache.org/licenses/LICENSE-2.0
//
// Unless required by applicable law or agreed to in writing,
// software distributed under the License is distributed on an
// "AS IS" BASIS, WITHOUT WARRANTIES OR CONDITIONS OF ANY
// KIND, either express or implied.  See the License for the
// specific language governing permissions and limitations
// under the License.

import ballerina/internal;
import ballerina/io;

public type FuncBodyParser object {
    BirChannelReader reader;
    TypeParser typeParser;
    map<VariableDcl> localVarMap;
    map<VariableDcl> globalVarMap;
    TypeDef?[] typeDefs;

    public function __init(BirChannelReader reader,  TypeParser typeParser, map<VariableDcl> globalVarMap, map<VariableDcl> localVarMap, TypeDef?[] typeDefs) {
        self.reader = reader;
        self.typeParser = typeParser;
        self.localVarMap = localVarMap;
        self.globalVarMap = globalVarMap;
        self.typeDefs = typeDefs;
    }

    public function parseBB() returns BasicBlock {
        var id = self.reader.readStringCpRef();
        var numInstruction = self.reader.readInt32() - 1;
        Instruction?[] instructions = [];
        int i = 0;
        while (i < numInstruction) {
            instructions[i] = self.parseInstruction();
            i += 1;
        }

        return { id: { value: id }, instructions: instructions, terminator: self.parseTerminator() };
    }

    public function parseEE() returns ErrorEntry {
        return { trapBB: self.parseBBRef(), errorOp: self.parseVarRef() };
    }

    public function parseInstruction() returns Instruction {
        var kindTag = self.reader.readInt8();
        InstructionKind kind = INS_KIND_CONST_LOAD;
        // this is hacky to init to a fake val, but ballerina dosn't support un intialized vars
        if (kindTag == INS_ARRAY_STORE) {
            kind = INS_KIND_ARRAY_STORE;
            var lhsOp = self.parseVarRef();
            var keyOp = self.parseVarRef();
            var rhsOp = self.parseVarRef();
            FieldAccess mapStore = {kind:kind, lhsOp:lhsOp, keyOp:keyOp, rhsOp:rhsOp};
            return mapStore;
        } else if (kindTag == INS_MAP_STORE) {
            kind = INS_KIND_MAP_STORE;
            var lhsOp = self.parseVarRef();
            var keyOp = self.parseVarRef();
            var rhsOp = self.parseVarRef();
            FieldAccess mapStore = {kind:kind, lhsOp:lhsOp, keyOp:keyOp, rhsOp:rhsOp};
            return mapStore;
        } else if (kindTag == INS_MAP_LOAD) {
            kind = INS_KIND_MAP_LOAD;
            var lhsOp = self.parseVarRef();
            var keyOp = self.parseVarRef();
            var rhsOp = self.parseVarRef();
            FieldAccess mapLoad = {kind:kind, lhsOp:lhsOp, keyOp:keyOp, rhsOp:rhsOp};
            return mapLoad;
        } else if (kindTag == INS_OBJECT_STORE) {
            kind = INS_KIND_OBJECT_STORE;
            var lhsOp = self.parseVarRef();
            var keyOp = self.parseVarRef();
            var rhsOp = self.parseVarRef();
            FieldAccess objectStore = {kind:kind, lhsOp:lhsOp, keyOp:keyOp, rhsOp:rhsOp};
            return objectStore;
        } else if (kindTag == INS_OBJECT_LOAD) {
            kind = INS_KIND_OBJECT_LOAD;
            var lhsOp = self.parseVarRef();
            var keyOp = self.parseVarRef();
            var rhsOp = self.parseVarRef();
            FieldAccess objectLoad = {kind:kind, lhsOp:lhsOp, keyOp:keyOp, rhsOp:rhsOp};
            return objectLoad;
        } else if (kindTag == INS_ARRAY_LOAD) {
            kind = INS_KIND_ARRAY_LOAD;
            var lhsOp = self.parseVarRef();
            var keyOp = self.parseVarRef();
            var rhsOp = self.parseVarRef();
            FieldAccess arrayLoad = {kind:kind, lhsOp:lhsOp, keyOp:keyOp, rhsOp:rhsOp};
            return arrayLoad;
        } else if (kindTag == INS_NEW_ARRAY) {
            var bType = self.typeParser.parseType();
            kind = INS_KIND_NEW_ARRAY;
            var lhsOp = self.parseVarRef();
            var sizeOp = self.parseVarRef();
            NewArray newArray = {kind:kind, lhsOp:lhsOp, sizeOp:sizeOp, typeValue:bType};
            return newArray;
        } else if (kindTag == INS_NEW_MAP) {
            var bType = self.typeParser.parseType();
            kind = INS_KIND_NEW_MAP;
            var lhsOp = self.parseVarRef();
            NewMap newMap = {kind:kind, lhsOp:lhsOp, typeValue:bType};
            return newMap;
        } else if (kindTag == INS_NEW_INST) {
            var defIndex = self.reader.readInt32();
            kind = INS_KIND_NEW_INST;
            var lhsOp = self.parseVarRef();
            NewInstance newInst = {kind:kind, lhsOp:lhsOp, typeDef: self.findTypeDef(defIndex)};
            return newInst;
        } else if (kindTag == INS_TYPE_CAST) {
            kind = INS_KIND_TYPE_CAST;
            var lhsOp = self.parseVarRef();
            var rhsOp = self.parseVarRef();
            TypeCast typeCast = {kind:kind, lhsOp:lhsOp, rhsOp:rhsOp};
            return typeCast;
        } else if (kindTag == INS_IS_LIKE) {
            kind = INS_KIND_IS_LIKE;
            var bType = self.typeParser.parseType();
            var lhsOp = self.parseVarRef();
            var rhsOp = self.parseVarRef();
            IsLike isLike = {kind:kind, typeValue:bType, lhsOp:lhsOp, rhsOp:rhsOp};
            return isLike;
        } else if (kindTag == INS_TYPE_TEST) {
            kind = INS_KIND_TYPE_TEST;
            var bType = self.typeParser.parseType();
            var lhsOp = self.parseVarRef();
            var rhsOp = self.parseVarRef();
            TypeTest typeTest = {kind:kind, typeValue:bType, lhsOp:lhsOp, rhsOp:rhsOp};
            return typeTest;
        } else if (kindTag == INS_CONST_LOAD){
            //TODO: remove redundent
            var bType = self.typeParser.parseType();
            kind = INS_KIND_CONST_LOAD;
            var lhsOp = self.parseVarRef();

            int | string | boolean | float value = 0;
            if (bType is BTypeInt || bType is BTypeByte) {
                value = self.reader.readIntCpRef();
            } else if (bType is BTypeString) {
                value = self.reader.readStringCpRef();
            } else if (bType is BTypeBoolean) {
                value = self.reader.readBoolean();
            } else if (bType is BTypeFloat) {
                value = self.reader.readFloatCpRef();
            }
            ConstantLoad constLoad = {kind:kind, lhsOp:lhsOp, typeValue:bType, value:value};
            return constLoad;
        } else if (kindTag == INS_MOVE){
            kind = INS_KIND_MOVE;
            var rhsOp = self.parseVarRef();
            var lhsOp = self.parseVarRef();
            Move move = {kind:kind, lhsOp:lhsOp, rhsOp:rhsOp};
            return move;
        } else if (kindTag == INS_NEW_ERROR) {
            kind = INS_KIND_NEW_ERROR;
            var lhsOp = self.parseVarRef();
            var reasonOp = self.parseVarRef();
            var detailsOp = self.parseVarRef();
            NewError newError = {kind:kind, lhsOp:lhsOp, reasonOp:reasonOp, detailsOp:detailsOp};
            return newError;
<<<<<<< HEAD
        } else if (kindTag == INS_NEW_XML_ELEMENT) {
            kind = INS_KIND_NEW_XML_ELEMENT;
            var lhsOp = self.parseVarRef();
            var startTagOp = self.parseVarRef();
            var endTagOp = self.parseVarRef();
            var defaultNsURIOp = self.parseVarRef();
            NewXMLElement newXMLElement = {kind:kind, lhsOp:lhsOp, startTagOp:startTagOp, endTagOp:endTagOp, 
                                           defaultNsURIOp:defaultNsURIOp};
            return newXMLElement;
        } else if (kindTag == INS_NEW_XML_TEXT) {
            kind = INS_KIND_NEW_XML_TEXT;
            var lhsOp = self.parseVarRef();
            var textOp = self.parseVarRef();
            NewXMLText newXMLText = {kind:kind, lhsOp:lhsOp, textOp:textOp};
            return newXMLText;
        } else if (kindTag == INS_NEW_XML_COMMENT) {
            kind = INS_KIND_NEW_XML_COMMENT;
            var lhsOp = self.parseVarRef();
            var textOp = self.parseVarRef();
            NewXMLComment newXMLComment = {kind:kind, lhsOp:lhsOp, textOp:textOp};
            return newXMLComment;
        } else if (kindTag == INS_NEW_XML_PI) {
            kind = INS_KIND_NEW_XML_PI;
            var lhsOp = self.parseVarRef();
            var dataOp = self.parseVarRef();
            var targetOp = self.parseVarRef();
            NewXMLPI newXMLPI = {kind:kind, lhsOp:lhsOp, dataOp:dataOp, targetOp:targetOp};
            return newXMLPI;
        } else if (kindTag == INS_NEW_XML_QNAME) {
            kind = INS_KIND_NEW_XML_QNAME;
            var lhsOp = self.parseVarRef();
            var localnameOp = self.parseVarRef();
            var nsURIOp = self.parseVarRef();
            var prefixOp = self.parseVarRef();
            NewXMLQName newXMLQName = {kind:kind, lhsOp:lhsOp, localnameOp:localnameOp, nsURIOp:nsURIOp, 
                                       prefixOp:prefixOp};
            return newXMLQName;
        } else if (kindTag == INS_NEW_STRING_XML_QNAME) {
            kind = INS_KIND_NEW_STRING_XML_QNAME;
            var lhsOp = self.parseVarRef();
            var stringQNameOp = self.parseVarRef();
            NewStringXMLQName newStringXMLQName = {kind:kind, lhsOp:lhsOp, stringQNameOp:stringQNameOp};
            return newStringXMLQName;
        } else if (kindTag == INS_XML_SEQ_STORE) {
            kind = INS_KIND_XML_SEQ_STORE;
            var lhsOp = self.parseVarRef();
            var rhsOp = self.parseVarRef();
            XMLSeqStore xmlSeqStore = {kind:kind, lhsOp:lhsOp, rhsOp:rhsOp};
            return xmlSeqStore;
        } else if (kindTag == INS_XML_ATTRIBUTE_STORE) {
            kind = INS_KIND_XML_ATTRIBUTE_STORE;
            var lhsOp = self.parseVarRef();
            var keyOp = self.parseVarRef();
            var rhsOp = self.parseVarRef();
            FieldAccess xmlAttrStore = {kind:kind, lhsOp:lhsOp, keyOp:keyOp, rhsOp:rhsOp};
            return xmlAttrStore;
        } else if (kindTag == INS_XML_ATTRIBUTE_LOAD) {
            kind = INS_KIND_XML_ATTRIBUTE_LOAD;
            var lhsOp = self.parseVarRef();
            var keyOp = self.parseVarRef();
            var rhsOp = self.parseVarRef();
            FieldAccess xmlAttrLoad = {kind:kind, lhsOp:lhsOp, keyOp:keyOp, rhsOp:rhsOp};
            return xmlAttrLoad;
=======
        } else if (kindTag == INS_FP_LOAD) {
            kind = INS_KIND_FP_LOAD;
            var lhsOp = self.parseVarRef();
            var pkgId = self.reader.readModuleIDCpRef();
            var name = self.reader.readStringCpRef();
            FPLoad fpLoad = {kind:kind, lhsOp:lhsOp, pkgID:pkgId, name:{ value: name }};
            return fpLoad;
>>>>>>> c68fefe1
        } else {
            return self.parseBinaryOpInstruction(kindTag);
        }
    }

    public function parseTerminator() returns Terminator {
        var kindTag = self.reader.readInt8();
        if (kindTag == INS_BRANCH){
            TerminatorKind kind = TERMINATOR_BRANCH;
            var op = self.parseVarRef();
            BasicBlock trueBB = self.parseBBRef();
            BasicBlock falseBB = self.parseBBRef();
            Branch branch = {falseBB:falseBB, kind:kind, op:op, trueBB:trueBB};
            return branch;
        } else if (kindTag == INS_GOTO){
            TerminatorKind kind = TERMINATOR_GOTO;
            GOTO goto = {kind:kind, targetBB:self.parseBBRef()};
            return goto;
        } else if (kindTag == INS_RETURN){
            TerminatorKind kind = TERMINATOR_RETURN;
            Return ret = {kind:kind};
            return ret;
        } else if (kindTag == INS_CALL){
            TerminatorKind kind = TERMINATOR_CALL;
            var isVirtual = self.reader.readBoolean();
            var pkgId = self.reader.readModuleIDCpRef();
            var name = self.reader.readStringCpRef();
            var argsCount = self.reader.readInt32();
            VarRef?[] args = [];
            int i = 0;
            while (i < argsCount) {
                args[i] = self.parseVarRef();
                i += 1;
            }
            var hasLhs = self.reader.readBoolean();
            VarRef? lhsOp = ();
            if (hasLhs){
                lhsOp = self.parseVarRef();
            }

            BasicBlock thenBB = self.parseBBRef();
            Call call = {args:args, kind:kind, isVirtual: isVirtual,
                         lhsOp:lhsOp, pkgID:pkgId,
                         name:{ value: name }, thenBB:thenBB};
            return call;
        } else if (kindTag == INS_ASYNC_CALL){
            TerminatorKind kind = TERMINATOR_ASYNC_CALL;
            var pkgId = self.reader.readModuleIDCpRef();
            var name = self.reader.readStringCpRef();
            var argsCount = self.reader.readInt32();
            VarRef?[] args = [];
            int i = 0;
            while (i < argsCount) {
                args[i] = self.parseVarRef();
                i += 1;
            }
            var hasLhs = self.reader.readBoolean();
            VarRef? lhsOp = ();
            if (hasLhs){
                lhsOp = self.parseVarRef();
            }

            BasicBlock thenBB = self.parseBBRef();
            AsyncCall call = {args:args, kind:kind, lhsOp:lhsOp, pkgID:pkgId, name:{ value: name }, thenBB:thenBB};
            return call;
        } else if (kindTag == INS_PANIC) {
            TerminatorKind kind = TERMINATOR_PANIC;
            var errorOp = self.parseVarRef();
            Panic panicStmt = { kind:kind, errorOp:errorOp };
            return panicStmt;
        } else if (kindTag == INS_WAIT) {
            TerminatorKind kind = TERMINATOR_WAIT;
            var exprCount = self.reader.readInt32();
            VarRef?[] exprs = [];
            int i = 0;
            while (i < exprCount) {
                exprs[i] = self.parseVarRef();
                i += 1;
            }
            VarRef lhsOp = self.parseVarRef();
            Wait waitIns = {exprList:exprs, kind:kind, lhsOp:lhsOp};
            return waitIns;
        }
        error err = error("term instrucion kind " + kindTag + " not impl.");
        panic err;
    }

    public function parseVarRef() returns VarRef {
        VarKind kind = parseVarKind(self.reader);
        VarScope varScope = parseVarScope(self.reader);
        string varName = self.reader.readStringCpRef();

        var decl = getDecl(self.globalVarMap, self.localVarMap, varScope, varName, kind);
        return {typeValue : decl.typeValue, variableDcl : decl};
    }

    public function parseBBRef() returns BasicBlock {
        return { id: { value: self.reader.readStringCpRef() } };
    }

    public function parseBinaryOpInstruction(int kindTag) returns BinaryOp {
        BinaryOpInstructionKind kind = BINARY_ADD;
        if (kindTag == INS_ADD){
            kind = BINARY_ADD;
        } else if (kindTag == INS_SUB){
            kind = BINARY_SUB;
        } else if (kindTag == INS_MUL){
            kind = BINARY_MUL;
        } else if (kindTag == INS_DIV){
            kind = BINARY_DIV;
        } else if (kindTag == INS_EQUAL){
            kind = BINARY_EQUAL;
        } else if (kindTag == INS_NOT_EQUAL){
            kind = BINARY_NOT_EQUAL;
        } else if (kindTag == INS_GREATER_THAN){
            kind = BINARY_GREATER_THAN;
        } else if (kindTag == INS_GREATER_EQUAL){
            kind = BINARY_GREATER_EQUAL;
        } else if (kindTag == INS_LESS_THAN){
            kind = BINARY_LESS_THAN;
        } else if (kindTag == INS_LESS_EQUAL){
            kind = BINARY_LESS_EQUAL;
        } else {
            error err = error("instrucion kind " + kindTag + " not impl.");
            panic err;
        }

        var rhsOp1 = self.parseVarRef();
        var rhsOp2 = self.parseVarRef();
        var lhsOp = self.parseVarRef();
        BinaryOp binaryOp = {kind:kind, lhsOp:lhsOp, rhsOp1:rhsOp1, rhsOp2:rhsOp2};
        return binaryOp;
    }

    function findTypeDef(int defIndex) returns TypeDef {
        var typeDef = self.typeDefs[defIndex];
        if(typeDef is TypeDef){
            return typeDef;
        } else {
            error err = error("can't find type def for index : " + defIndex);
            panic err;
        }
    }

};

function getDecl(map<VariableDcl> globalVarMap, map<VariableDcl> localVarMap, VarScope varScope, string varName, 
        VarKind kind) returns VariableDcl {
    if (varScope == VAR_SCOPE_GLOBAL) {
        var possibleDcl = globalVarMap[varName];
        if (possibleDcl is VariableDcl) {
            return possibleDcl;
        } else {
            error err = error("global var missing " + varName);
            panic err;
        }
    }

    // for self referrence, create a dummy varDecl
    if (kind == VAR_KIND_SELF) {
        VariableDcl varDecl = { kind : kind, 
                                varScope : varScope, 
                                name : {value : varName}
                              };
        return varDecl;
    }

    var possibleDcl = localVarMap[varName];
    if (possibleDcl is VariableDcl) {
        return possibleDcl;
    } else {
        error err = error("local var missing " + varName);
        panic err;
    }
}
<|MERGE_RESOLUTION|>--- conflicted
+++ resolved
@@ -165,7 +165,6 @@
             var detailsOp = self.parseVarRef();
             NewError newError = {kind:kind, lhsOp:lhsOp, reasonOp:reasonOp, detailsOp:detailsOp};
             return newError;
-<<<<<<< HEAD
         } else if (kindTag == INS_NEW_XML_ELEMENT) {
             kind = INS_KIND_NEW_XML_ELEMENT;
             var lhsOp = self.parseVarRef();
@@ -229,7 +228,6 @@
             var rhsOp = self.parseVarRef();
             FieldAccess xmlAttrLoad = {kind:kind, lhsOp:lhsOp, keyOp:keyOp, rhsOp:rhsOp};
             return xmlAttrLoad;
-=======
         } else if (kindTag == INS_FP_LOAD) {
             kind = INS_KIND_FP_LOAD;
             var lhsOp = self.parseVarRef();
@@ -237,7 +235,6 @@
             var name = self.reader.readStringCpRef();
             FPLoad fpLoad = {kind:kind, lhsOp:lhsOp, pkgID:pkgId, name:{ value: name }};
             return fpLoad;
->>>>>>> c68fefe1
         } else {
             return self.parseBinaryOpInstruction(kindTag);
         }
