--- conflicted
+++ resolved
@@ -289,11 +289,7 @@
 
 public type BType BTypeInt | BTypeBoolean | BTypeAny | BTypeNil | BTypeByte | BTypeFloat | BTypeString | BUnionType |
                   BTupleType | BInvokableType | BArrayType | BRecordType | BObjectType | BMapType | BErrorType |
-<<<<<<< HEAD
                   BTypeAnyData | BTypeNone | BFutureType | BJSONType | Self | BTypeDesc | BXMLType | BFiniteType;
-=======
-                  BTypeAnyData | BTypeNone | BFutureType | BJSONType | Self | BTypeDesc| BXMLType;
->>>>>>> 2ca853da
 
 public type ModuleID record {|
     string org = "";
