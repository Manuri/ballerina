--- conflicted
+++ resolved
@@ -24,7 +24,7 @@
     private TerminalEmitter termEmitter;
     private OperandEmitter opEmitter;
     private PositionEmitter posEmitter;
-    
+
     public function __init (Package pkg){
         self.pkg = pkg;
         self.typeEmitter = new;
@@ -163,7 +163,7 @@
     private OperandEmitter opEmitter;
     private TypeEmitter typeEmitter;
     private PositionEmitter posEmitter;
-    
+
     function __init() {
         self.opEmitter = new;
         self.typeEmitter = new;
@@ -298,7 +298,7 @@
         } else if (term is Panic) {
             print(tabs, "panic ");
             self.opEmitter.emitOp(term.errorOp);
-            println(";"); 
+            println(";");
         } else if (term is Wait) {
             print(tabs);
             self.opEmitter.emitOp(term.lhsOp);
@@ -470,19 +470,6 @@
     }
 };
 
-<<<<<<< HEAD
-function emitObjectTypeWithFields(BObjectType bObjectType, TypeEmitter typeEmitter, string tabs) {
-    println(tabs, bObjectType.isAbstract ? "abstract " : "", "object {");
-    foreach var f in bObjectType.fields {
-        if (f is BObjectField){
-            string visibility = f.visibility;
-            print(tabs + "\t", visibility.toLower(), " ");
-            typeEmitter.emitType(f.typeValue);
-            println(" ", f.name.value, ";");
-        }
-    }
-}
-=======
 type PositionEmitter object {
     function emitPosition(DiagnosticPos pos) {
         if (pos.sLine != -1) {
@@ -493,9 +480,9 @@
             self.appendPos(pos.sCol);
             print("-");
             self.appendPos(pos.eCol);
-        } 
-    }
-    
+        }
+    }
+
      function appendPos(int line) {
         if (line < 10) {
             print("0");
@@ -503,7 +490,18 @@
         print(line);
     }
 };
->>>>>>> 0ededcb8
+
+function emitObjectTypeWithFields(BObjectType bObjectType, TypeEmitter typeEmitter, string tabs) {
+    println(tabs, bObjectType.isAbstract ? "abstract " : "", "object {");
+    foreach var f in bObjectType.fields {
+        if (f is BObjectField){
+            string visibility = f.visibility;
+            print(tabs + "\t", visibility.toLower(), " ");
+            typeEmitter.emitType(f.typeValue);
+            println(" ", f.name.value, ";");
+        }
+    }
+}
 
 
 function println(any... vals) {
