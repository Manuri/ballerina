// Copyright (c) 2019 WSO2 Inc. (http://www.wso2.org) All Rights Reserved.
//
// WSO2 Inc. licenses this file to you under the Apache License,
// Version 2.0 (the "License"); you may not use this file except
// in compliance with the License.
// You may obtain a copy of the License at
//
// http://www.apache.org/licenses/LICENSE-2.0
//
// Unless required by applicable law or agreed to in writing,
// software distributed under the License is distributed on an
// "AS IS" BASIS, WITHOUT WARRANTIES OR CONDITIONS OF ANY
// KIND, either express or implied.  See the License for the
// specific language governing permissions and limitations
// under the License.

import ballerina/io;

public type BirEmitter object {

    private Package pkg;
    private TypeEmitter typeEmitter;
    private InstructionEmitter insEmitter;
    private TerminalEmitter termEmitter;
    private OperandEmitter opEmitter;
    private PositionEmitter posEmitter;
    
    public function __init (Package pkg){
        self.pkg = pkg;
        self.typeEmitter = new;
        self.insEmitter = new;
        self.termEmitter = new;
        self.opEmitter = new;
        self.posEmitter= new;
    }


    public function emitPackage() {
        println("################################# Begin bir program #################################");
        println();
        println("package ", self.pkg.org.value, "/", self.pkg.name.value, ";");
        // println("version - " + pkg.versionValue);
        
        println(); // empty line
        println("// Import Declarations");
        self.emitImports();
        println();
        println("// Type Definitions");
        self.emitTypeDefs();
        println();
        println("// Global Variables");
        self.emitGlobalVars();
        println();
        println("// Function Definitions");
        self.emitFunctions(self.pkg.functions, "");
        println("################################## End bir program ##################################");
    }
    
    function emitImports() {
        foreach var i in self.pkg.importModules {
            println("import ", i.modOrg.value, "/", i.modName.value, " ", i.modVersion.value, ";");
        }
    }

    function emitTypeDefs() {
        foreach var bTypeDef in self.pkg.typeDefs {
            if (bTypeDef is TypeDef) {
                self.emitTypeDef(bTypeDef);
                println();
            }
        }
    }

    function emitTypeDef(TypeDef bTypeDef) {
        string visibility =  bTypeDef.visibility;
        print(visibility.toLower(), " type ", bTypeDef.name.value, " ");
        if (bTypeDef.typeValue is BObjectType){
            println("{");
            self.emitFunctions(bTypeDef.attachedFuncs ?: [], "\t");
            print("}");
        } else {
            self.typeEmitter.emitType(bTypeDef.typeValue);
        }
        println(";");
    }

    function emitGlobalVars() {
        foreach var bGlobalVar in self.pkg.globalVars {
            if (bGlobalVar is GlobalVariableDcl) {
                print(bGlobalVar.visibility, " ");
                self.typeEmitter.emitType(bGlobalVar.typeValue);
                println(" ", bGlobalVar.name.value, ";");
            }
        }
    }

    function emitFunctions(Function?[] funcs, string tabs) {
        foreach var bFunction in funcs {
            if (bFunction is Function) {
                self.emitFunction(bFunction, tabs);
                println();
            }
        }
    }

<<<<<<< HEAD
    function emitFunction(Function bFunction) {
        self.posEmitter.emitPosition(bFunction.pos);
        print(" ", bFunction.visibility, " function ", bFunction.name.value, " ");
        self.typeEmitter.emitType(bFunction.typeValue);
        println(" {");
        foreach var v in bFunction.localVars {
            self.typeEmitter.emitType(v.typeValue, tabs = "\t\t");
=======
    function emitFunction(Function bFunction, string tabs) {
        string visibility =  bFunction.visibility;
        print(tabs, visibility.toLower(), " function ", bFunction.name.value, " ");
        self.typeEmitter.emitType(bFunction.typeValue);
        println(" {");
        foreach var v in bFunction.localVars {
            self.typeEmitter.emitType(v.typeValue, tabs = tabs + "\t");
>>>>>>> 3e1adc8a
            print(" ");
            if (v.name.value == "%0") {
                print("%ret");
            } else {
                print(v.name.value);
            }
            println("\t// ", v.kind);
        }
        println();// empty line
        foreach var b in bFunction.basicBlocks {
            if (b is BasicBlock) {
<<<<<<< HEAD
                self.emitBasicBlock(b, "\t\t");
=======
                self.emitBasicBlock(b, tabs + "\t");
>>>>>>> 3e1adc8a
                println();// empty line
            }
        }
        if (bFunction.errorEntries.length() > 0 ) {
            println("\t\tError Table \n\t\t\tBB\t|\terrorOp");
        }
        foreach var e in bFunction.errorEntries {
            if (e is ErrorEntry) {
                self.emitErrorEntry(e);
                println();// empty line
            }
        }
        println(tabs, "}");
    }

    function emitBasicBlock(BasicBlock bBasicBlock, string tabs) {
        println(tabs, bBasicBlock.id.value, " {");
        foreach var ins in bBasicBlock.instructions {
            if (ins is Instruction) {
                self.insEmitter.emitIns(ins, tabs = tabs);
            }
        }
        self.termEmitter.emitTerminal(bBasicBlock.terminator, tabs = tabs);
        println(tabs, "}");
    }

    function emitErrorEntry(ErrorEntry errorEntry) {
        print("\t\t\t");
        print(errorEntry.trapBB.id.value);
        print("\t|\t");
        self.opEmitter.emitOp(errorEntry.errorOp);
    }
};

type InstructionEmitter object {
    private OperandEmitter opEmitter;
    private TypeEmitter typeEmitter;
    private PositionEmitter posEmitter;
    
    function __init() {
        self.opEmitter = new;
        self.typeEmitter = new;
        self.posEmitter = new;
    }

    function emitIns(Instruction ins, string tabs = "") {
        self.posEmitter.emitPosition(ins.pos);
        if (ins is FieldAccess) {
            print(tabs);
            self.opEmitter.emitOp(ins.lhsOp);
            if (ins.kind == INS_KIND_MAP_STORE || ins.kind == INS_KIND_ARRAY_STORE) {
                print("[");
                self.opEmitter.emitOp(ins.keyOp);
                print("] = ", ins.kind, " ");
                self.opEmitter.emitOp(ins.rhsOp);
            } else {
                print(" = ", ins.kind, " ");
                self.opEmitter.emitOp(ins.rhsOp);
                print("[");
                self.opEmitter.emitOp(ins.keyOp);
                print("]");
            }
            println(";");
        } else if (ins is BinaryOp) {
            print(tabs);
            self.opEmitter.emitOp(ins.lhsOp);
            print(" = ", ins.kind, " ");
            self.opEmitter.emitOp(ins.rhsOp1);
            print(" ");
            self.opEmitter.emitOp(ins.rhsOp2);
            println(";");
        } else if (ins is Move) {
            print(tabs);
            self.opEmitter.emitOp(ins.lhsOp);
            print(" = ", ins.kind, " ");
            self.opEmitter.emitOp(ins.rhsOp);
            println(";");
        } else if (ins is ConstantLoad) {
            print(tabs);
            self.opEmitter.emitOp(ins.lhsOp);
            print(" = ", ins.kind, " <");
            self.typeEmitter.emitType(ins.typeValue);
            println("> ", ins.value, ";");
        } else if (ins is NewArray) {
            print(tabs);
            self.opEmitter.emitOp(ins.lhsOp);
            print(" = ", ins.kind, " [");
            self.opEmitter.emitOp(ins.sizeOp);
            println("];");
        } else if (ins is NewMap) {
            print(tabs);
            self.opEmitter.emitOp(ins.lhsOp);
            print(" = ", ins.kind, " ");
            self.typeEmitter.emitType(ins.typeValue);
            println(";");
        } else if (ins is NewInstance) {
            print(tabs);
            self.opEmitter.emitOp(ins.lhsOp);
            print(" = ", ins.kind, " ");
            print(ins.typeDef.name.value);
            println(";");
        } else if (ins is NewError) {
            print(tabs);
            self.opEmitter.emitOp(ins.lhsOp);
            print(" = ", ins.kind, " ");
            self.opEmitter.emitOp(ins.reasonOp);
            print(" ");
            self.opEmitter.emitOp(ins.detailsOp);
            println(";");
        } else if (ins is TypeCast) {
            print(tabs);
            self.opEmitter.emitOp(ins.lhsOp);
            print(" = ", ins.kind, " ");
            self.opEmitter.emitOp(ins.rhsOp);
            println(";");
        } else if (ins is IsLike) {
            print(tabs);
            self.opEmitter.emitOp(ins.lhsOp);
            print(" = ");
            self.opEmitter.emitOp(ins.rhsOp);
            print(" ", ins.kind, " ");
            self.typeEmitter.emitType(ins.typeValue);
            println(";");
        }
    }
};

type TerminalEmitter object {
    private OperandEmitter opEmitter;
    private PositionEmitter posEmitter;

    function __init() {
        self.opEmitter = new;
        self.posEmitter = new;
    }

    function emitTerminal(Terminator term, string tabs = "") {
        self.posEmitter.emitPosition(term.pos);
        if (term is Call) {
            print(tabs);
            VarRef? lhsOp = term.lhsOp;
            if (lhsOp is VarRef) {
                self.opEmitter.emitOp(lhsOp);
                print(" = ");
            }
            print(term.pkgID.org, "/", term.pkgID.name, "::", term.pkgID.modVersion, ":", term.name.value, "(");
            int i = 0;
            foreach var arg in term.args {
                if (arg is VarRef) {
                    if (i != 0) {
                        print(", ");
                    }
                    self.opEmitter.emitOp(arg);
                    i = i + 1;
                }
            }
            println(") -> ", term.thenBB.id.value, ";");
        } else if (term is Branch) {
            print(tabs, "branch ");
            self.opEmitter.emitOp(term.op);
            println(" [true:", term.trueBB.id.value, ", false:", term.falseBB.id.value,"];");
        } else if (term is GOTO) {
            println(tabs, "goto ", term.targetBB.id.value, ";");
        } else if (term is Panic) {
            print(tabs, "panic ");
            self.opEmitter.emitOp(term.errorOp);
            println(";");
        } else { //if (term is Return) {
            println(tabs, "return;");
        }
    }
};

type OperandEmitter object {
    function emitOp(VarRef op, string tabs = "") {
        if (op.variableDcl.name.value == "%0") {
            print("%ret");
        } else {
            print(op.variableDcl.name.value);
        }
        // TODO add the rest, currently only have var ref
    }
};

type TypeEmitter object {

    function emitType(BType typeVal, string tabs = "") {
        if (typeVal is BTypeAny || typeVal is BTypeInt || typeVal is BTypeString || typeVal is BTypeBoolean
                || typeVal is BTypeFloat || typeVal is BTypeAnyData || typeVal is BTypeNone) {
            print(tabs, typeVal);
        } else if (typeVal is BRecordType) {
            self.emitRecordType(typeVal, tabs);
        } else if (typeVal is BObjectType) {
            self.emitObjectType(typeVal, tabs);
        } else if (typeVal is BInvokableType) {
            self.emitInvokableType(typeVal, tabs);
        } else if (typeVal is BArrayType) {
            self.emitArrayType(typeVal, tabs);
        } else if (typeVal is BUnionType) {
            self.emitUnionType(typeVal, tabs);
        } else if (typeVal is BTupleType) {
            self.emitTupleType(typeVal, tabs);
        } else if (typeVal is BMapType) {
            self.emitMapType(typeVal, tabs);
        } else if (typeVal is BFutureType) {
            self.emitFutureType(typeVal, tabs);
        } else if (typeVal is BTypeNil) {
            print("()");
        } else if (typeVal is BErrorType) {
            self.emitErrorType(typeVal, tabs);
        }
    }

    function emitRecordType(BRecordType bRecordType, string tabs) {
        print(tabs);
        if (bRecordType.sealed) {
            print("sealed ");
        }
        print("record { ");
        foreach var f in bRecordType.fields {
            self.emitType(f.typeValue, tabs = tabs + "\t");
            print(" ", f.name.value);
        }
        self.emitType(bRecordType.restFieldType, tabs = tabs + "\t");
        print("...");
        print(tabs, "}");
    }

    function emitObjectType(BObjectType bObjectType, string tabs) {
        print(tabs, "object {");
        foreach var f in bObjectType.fields {
            if (f is BObjectField){
                string visibility = f.visibility;
                print(tabs + "\t", visibility.toLower(), " ");
                self.emitType(f.typeValue);
                print(" ", f.name.value);
            }
        }
        print(tabs, "}");
    }

    function emitInvokableType(BInvokableType bInvokableType, string tabs) {
        print(tabs, "(");
        // int pCount = bInvokableType.paramTypes.size(); 
        int i = 0;
        foreach var p in bInvokableType.paramTypes {
            if (i != 0) {
                print(", ");
            }
            self.emitType(p);
            i = i + 1;
        }
        print(") -> ");
        self.emitType(bInvokableType.retType);
    }

    function emitArrayType(BArrayType bArrayType, string tabs) {
        print(tabs);
        self.emitType(bArrayType.eType);
        print("<", bArrayType.state, ">");
        print("[]");
    }

    function emitUnionType(BUnionType bUnionType, string tabs) {
        int i = 0;
        string tabst = tabs;
        foreach var t in bUnionType.members {
            if (i != 0) {
                print(" | ");
                tabst = "";
            }
            self.emitType(t, tabs = tabst);
            i = i + 1;
        }
    }

    function emitTupleType(BTupleType bUnionType, string tabs) {
        int i = 0;
        print(tabs, "(");
        foreach var t in bUnionType.tupleTypes {
            if (i != 0) {
                print(", ");
            }
            self.emitType(t);
            i = i + 1;
        }
        print(")");
    }

    function emitMapType(BMapType bMapType, string tabs) {
        print(tabs, "map<");
        self.emitType(bMapType.constraint);
        print(">");
    }

    function emitFutureType(BFutureType bFutureType, string tabs) {
        print(tabs, "future<");
        self.emitType(bFutureType.returnType);
        print(">");
    }

    function emitErrorType(BErrorType bErrorType, string tabs) {
        print(tabs, "error{r-");
        self.emitType(bErrorType.reasonType);
        print(", d-");
        self.emitType(bErrorType.detailType);
        print("}");
    }
};

type PositionEmitter object {
    function emitPosition(DiagnosticPos pos) {
        if (pos.sLine != -1) {
            self.appendPos(pos.sLine);
            print("-");
            self.appendPos(pos.eLine);
            print(":");
            self.appendPos(pos.sCol);
            print("-");
            self.appendPos(pos.eCol);
        } 
    }
    
     function appendPos(int line) {
        if (line < 10) {
            print("0");
        }
        print(line);
    }
};


function println(any... vals) {
    io:println(...vals);
}

function print(any... vals) {
    io:print(...vals);
}<|MERGE_RESOLUTION|>--- conflicted
+++ resolved
@@ -102,24 +102,15 @@
             }
         }
     }
-
-<<<<<<< HEAD
-    function emitFunction(Function bFunction) {
+    
+    function emitFunction(Function bFunction, string tabs) {
         self.posEmitter.emitPosition(bFunction.pos);
-        print(" ", bFunction.visibility, " function ", bFunction.name.value, " ");
-        self.typeEmitter.emitType(bFunction.typeValue);
-        println(" {");
-        foreach var v in bFunction.localVars {
-            self.typeEmitter.emitType(v.typeValue, tabs = "\t\t");
-=======
-    function emitFunction(Function bFunction, string tabs) {
         string visibility =  bFunction.visibility;
         print(tabs, visibility.toLower(), " function ", bFunction.name.value, " ");
         self.typeEmitter.emitType(bFunction.typeValue);
         println(" {");
         foreach var v in bFunction.localVars {
             self.typeEmitter.emitType(v.typeValue, tabs = tabs + "\t");
->>>>>>> 3e1adc8a
             print(" ");
             if (v.name.value == "%0") {
                 print("%ret");
@@ -131,11 +122,7 @@
         println();// empty line
         foreach var b in bFunction.basicBlocks {
             if (b is BasicBlock) {
-<<<<<<< HEAD
-                self.emitBasicBlock(b, "\t\t");
-=======
                 self.emitBasicBlock(b, tabs + "\t");
->>>>>>> 3e1adc8a
                 println();// empty line
             }
         }
