--- conflicted
+++ resolved
@@ -389,14 +389,9 @@
         }
         println("record { ");
         foreach var f in bRecordType.fields {
-<<<<<<< HEAD
             BRecordField recField = getRecordField(f);
             self.emitType(recField.typeValue, tabs = tabs + "\t");
-            print(" ", recField.name.value);
-=======
-            self.emitType(f.typeValue, tabs = tabs + "\t");
-            println(" ", f.name.value, ";");
->>>>>>> 431d980a
+            println(" ", recField.name.value, ";");
         }
         self.emitType(bRecordType.restFieldType, tabs = tabs + "\t");
         print("...");
@@ -404,19 +399,7 @@
     }
 
     function emitObjectType(BObjectType bObjectType, string tabs) {
-<<<<<<< HEAD
-        print(tabs, "object {");
-        foreach var f in bObjectType.fields {
-            if (f is BObjectField) {
-                string visibility = f.visibility;
-                print(tabs + "\t", visibility.toLower(), " ");
-                self.emitType(f.typeValue);
-                print(" ", f.name.value);
-            }
-        }
-=======
         emitObjectTypeWithFields(bObjectType, self, tabs);
->>>>>>> 431d980a
         print(tabs, "}");
     }
 
@@ -516,7 +499,7 @@
 function emitObjectTypeWithFields(BObjectType bObjectType, TypeEmitter typeEmitter, string tabs) {
     println(tabs, bObjectType.isAbstract ? "abstract " : "", "object {");
     foreach var f in bObjectType.fields {
-        if (f is BObjectField){
+        if (f is BObjectField) {
             string visibility = f.visibility;
             print(tabs + "\t", visibility.toLower(), " ");
             typeEmitter.emitType(f.typeValue);
