--- conflicted
+++ resolved
@@ -30,7 +30,6 @@
 dependencies {
     balo project(path: ':ballerina-bootstrapper', configuration: 'pack1')
 
-<<<<<<< HEAD
     baloImplementation project(path: ':ballerina-internal', configuration: 'baloImplementation')
     baloImplementation project(path: ':ballerina-io', configuration: 'baloImplementation')
 
@@ -42,8 +41,6 @@
     baloImplementation project(path: ':ballerina-transactions', configuration: 'baloImplementation')
 
     baloCreat project(':lib-creator-milestone')
-=======
->>>>>>> fed58b3d
     implementation project(':ballerina-lang')
     implementation project(':ballerina-core')
     implementation project(':ballerina-builtin')
