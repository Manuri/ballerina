// Copyright (c) 2017 WSO2 Inc. (http://www.wso2.org) All Rights Reserved.
//
// WSO2 Inc. licenses this file to you under the Apache License,
// Version 2.0 (the "License"); you may not use this file except
// in compliance with the License.
// You may obtain a copy of the License at
//
// http://www.apache.org/licenses/LICENSE-2.0
//
// Unless required by applicable law or agreed to in writing,
// software distributed under the License is distributed on an
// "AS IS" BASIS, WITHOUT WARRANTIES OR CONDITIONS OF ANY
// KIND, either express or implied.  See the License for the
// specific language governing permissions and limitations
// under the License.


<<<<<<< HEAD
# Logs the specified value at DEBUG level.
#
# + msg - The message to be logged
public native function printDebug(string msg);

# Logs the specified message at ERROR level.
#
# + msg - The message to be logged
# + err - The error struct to be logged
public native function printError(string msg, error? err = ());

# Logs the specified message at INFO level.
#
# + msg - The message to be logged.
public native function printInfo(string msg);

# Logs the specified message at TRACE level.
#
# + msg - The message to be logged
public native function printTrace(string msg);

# Logs the specified message at WARN level.
#
# + msg - The message to be logged
public native function printWarn(string msg);
=======
documentation {
    Logs the specified value at DEBUG level.
    P{{msg}} The message to be logged
}
public extern function printDebug(string msg);

documentation {
    Logs the specified message at ERROR level.
    P{{msg}} The message to be logged
    P{{err}} The error struct to be logged
}
public extern function printError(string msg, error? err = ());

documentation {
    Logs the specified message at INFO level.
    P{{msg}} The message to be logged.
}
public extern function printInfo(string msg);

documentation {
    Logs the specified message at TRACE level.
    P{{msg}} The message to be logged
}
public extern function printTrace(string msg);

documentation {
    Logs the specified message at WARN level.
    P{{msg}} The message to be logged
}
public extern function printWarn(string msg);
>>>>>>> fb229ec6
<|MERGE_RESOLUTION|>--- conflicted
+++ resolved
@@ -15,61 +15,28 @@
 // under the License.
 
 
-<<<<<<< HEAD
 # Logs the specified value at DEBUG level.
 #
 # + msg - The message to be logged
-public native function printDebug(string msg);
+public extern function printDebug(string msg);
 
 # Logs the specified message at ERROR level.
 #
 # + msg - The message to be logged
 # + err - The error struct to be logged
-public native function printError(string msg, error? err = ());
+public extern function printError(string msg, error? err = ());
 
 # Logs the specified message at INFO level.
 #
 # + msg - The message to be logged.
-public native function printInfo(string msg);
+public extern function printInfo(string msg);
 
 # Logs the specified message at TRACE level.
 #
 # + msg - The message to be logged
-public native function printTrace(string msg);
+public extern function printTrace(string msg);
 
 # Logs the specified message at WARN level.
 #
 # + msg - The message to be logged
-public native function printWarn(string msg);
-=======
-documentation {
-    Logs the specified value at DEBUG level.
-    P{{msg}} The message to be logged
-}
-public extern function printDebug(string msg);
-
-documentation {
-    Logs the specified message at ERROR level.
-    P{{msg}} The message to be logged
-    P{{err}} The error struct to be logged
-}
-public extern function printError(string msg, error? err = ());
-
-documentation {
-    Logs the specified message at INFO level.
-    P{{msg}} The message to be logged.
-}
-public extern function printInfo(string msg);
-
-documentation {
-    Logs the specified message at TRACE level.
-    P{{msg}} The message to be logged
-}
-public extern function printTrace(string msg);
-
-documentation {
-    Logs the specified message at WARN level.
-    P{{msg}} The message to be logged
-}
-public extern function printWarn(string msg);
->>>>>>> fb229ec6
+public extern function printWarn(string msg);