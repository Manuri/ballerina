--- conflicted
+++ resolved
@@ -97,13 +97,9 @@
 BIND            : 'bind';
 IN              : 'in';
 LOCK            : 'lock';
-<<<<<<< HEAD
 UNTAINT         : 'untaint';
-=======
-UNTAINT         : 'untaint' ;
-ASYNC           : 'async' ;
-AWAIT           : 'await' ;
->>>>>>> 28ea17b9
+ASYNC           : 'async';
+AWAIT           : 'await';
 
 // Separators
 
@@ -148,7 +144,6 @@
 AT          : '@';
 BACKTICK    : '`';
 RANGE       : '..';
-ELLIPSIS    : '...';
 
 TILDE           : '~';
 BITAND          : '&';
@@ -513,7 +508,6 @@
 XMLEscapedSequence
     :   '\\\\'
     |   '\\{{'
-    |   '\\}}'
     ;
 
 fragment
