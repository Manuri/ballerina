--- conflicted
+++ resolved
@@ -128,11 +128,7 @@
 UNTAINT     : 'untaint' ;
 ASYNC       : 'async' ;
 AWAIT       : 'await' ;
-<<<<<<< HEAD
-BUTX        : 'but' ;
-=======
 BUT         : 'but' ;
->>>>>>> 32818be0
 
 // Separators
 
