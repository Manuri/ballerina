--- conflicted
+++ resolved
@@ -45,11 +45,7 @@
     private Option streamIdOption;
 
     @Override
-<<<<<<< HEAD
-    public void init(StreamDefinition streamDefinition, OptionHolder optionHolder) {
-=======
     protected String[] init(OptionHolder optionHolder) {
->>>>>>> a47f0c96
         tcpNettyClient = new TcpNettyClient();
         host = optionHolder.validateAndGetStaticValue(HOST, "localhost");
         port = Integer.parseInt(optionHolder.validateAndGetStaticValue(PORT, "8080"));
